/*
   Copyright (c) 2003, 2012, Oracle and/or its affiliates.

   This program is free software; you can redistribute it and/or modify
   it under the terms of the GNU General Public License as published by
   the Free Software Foundation; version 2 of the License.

   This program is distributed in the hope that it will be useful,
   but WITHOUT ANY WARRANTY; without even the implied warranty of
   MERCHANTABILITY or FITNESS FOR A PARTICULAR PURPOSE.  See the
   GNU General Public License for more details.

   You should have received a copy of the GNU General Public License
   along with this program; if not, write to the Free Software
   Foundation, Inc., 51 Franklin St, Fifth Floor, Boston, MA 02110-1301  USA
*/

/*
  This file is included by both libmysql.c (the MySQL client C API)
  and the mysqld server to connect to another MYSQL server.

  The differences for the two cases are:

  - Things that only works for the client:
  - Trying to automaticly determinate user name if not supplied to
    mysql_real_connect()
  - Support for reading local file with LOAD DATA LOCAL
  - SHARED memory handling
  - Protection against sigpipe
  - Prepared statements
  
  - Things that only works for the server
  - Alarm handling on connect
  
  In all other cases, the code should be idential for the client and
  server.
*/ 

#include <my_global.h>

#include "mysql.h"

/* Remove client convenience wrappers */
#undef max_allowed_packet
#undef net_buffer_length

#ifdef EMBEDDED_LIBRARY

#undef MYSQL_SERVER

#ifndef MYSQL_CLIENT
#define MYSQL_CLIENT
#endif

#define CLI_MYSQL_REAL_CONNECT STDCALL cli_mysql_real_connect

#undef net_flush
my_bool	net_flush(NET *net);

#else  /*EMBEDDED_LIBRARY*/
#define CLI_MYSQL_REAL_CONNECT STDCALL mysql_real_connect
#endif /*EMBEDDED_LIBRARY*/
#include <my_sys.h>
#include <mysys_err.h>
#include <m_string.h>
#include <m_ctype.h>
#include "mysql_version.h"
#include "mysqld_error.h"
#include "errmsg.h"
#include <violite.h>
#if defined(THREAD) && !defined(__WIN__)
#include <my_pthread.h>				/* because of signal()	*/
#endif /* defined(THREAD) && !defined(__WIN__) */

#include <sys/stat.h>
#include <signal.h>
#include <time.h>
#ifdef	 HAVE_PWD_H
#include <pwd.h>
#endif
#if !defined(MSDOS) && !defined(__WIN__)
#include <sys/socket.h>
#include <netinet/in.h>
#include <arpa/inet.h>
#include <netdb.h>
#ifdef HAVE_SELECT_H
#  include <select.h>
#endif
#ifdef HAVE_SYS_SELECT_H
#include <sys/select.h>
#endif
#endif /*!defined(MSDOS) && !defined(__WIN__) */
#ifdef HAVE_SYS_UN_H
#  include <sys/un.h>
#endif

#if defined(MSDOS) || defined(__WIN__)
#define perror(A)
#else
#include <errno.h>
#define SOCKET_ERROR -1
#endif

#ifdef __WIN__
#define CONNECT_TIMEOUT 20
#else
#define CONNECT_TIMEOUT 0
#endif

#include "client_settings.h"
#include <sql_common.h>
#include <mysql/client_plugin.h>

#define native_password_plugin_name "mysql_native_password"
#define old_password_plugin_name    "mysql_old_password"

uint		mysql_port=0;
char		*mysql_unix_port= 0;
const char	*unknown_sqlstate= "HY000";
const char	*not_error_sqlstate= "00000";
const char	*cant_connect_sqlstate= "08001";
#ifdef HAVE_SMEM
char		 *shared_memory_base_name= 0;
const char 	*def_shared_memory_base_name= default_shared_memory_base_name;
#endif

static void mysql_close_free_options(MYSQL *mysql);
static void mysql_close_free(MYSQL *mysql);
static void mysql_prune_stmt_list(MYSQL *mysql);

#if !(defined(__WIN__) || defined(__NETWARE__))
static int wait_for_data(my_socket fd, uint timeout);
#endif

CHARSET_INFO *default_client_charset_info = &my_charset_latin1;

/* Server error code and message */
unsigned int mysql_server_last_errno;
char mysql_server_last_error[MYSQL_ERRMSG_SIZE];

/****************************************************************************
  A modified version of connect().  my_connect() allows you to specify
  a timeout value, in seconds, that we should wait until we
  derermine we can't connect to a particular host.  If timeout is 0,
  my_connect() will behave exactly like connect().

  Base version coded by Steve Bernacki, Jr. <steve@navinet.net>
*****************************************************************************/

int my_connect(my_socket fd, const struct sockaddr *name, uint namelen,
	       uint timeout)
{
#if defined(__WIN__) || defined(__NETWARE__)
  return connect(fd, (struct sockaddr*) name, namelen);
#else
  int flags, res, s_err;

  /*
    If they passed us a timeout of zero, we should behave
    exactly like the normal connect() call does.
  */

  if (timeout == 0)
    return connect(fd, (struct sockaddr*) name, namelen);

  flags = fcntl(fd, F_GETFL, 0);	  /* Set socket to not block */
#ifdef O_NONBLOCK
  fcntl(fd, F_SETFL, flags | O_NONBLOCK);  /* and save the flags..  */
#endif

  res= connect(fd, (struct sockaddr*) name, namelen);
  s_err= errno;			/* Save the error... */
  fcntl(fd, F_SETFL, flags);
  if ((res != 0) && (s_err != EINPROGRESS))
  {
    errno= s_err;			/* Restore it */
    return(-1);
  }
  if (res == 0)				/* Connected quickly! */
    return(0);
  return wait_for_data(fd, timeout);
#endif
}


/*
  Wait up to timeout seconds for a connection to be established.

  We prefer to do this with poll() as there is no limitations with this.
  If not, we will use select()
*/

#if !(defined(__WIN__) || defined(__NETWARE__))

static int wait_for_data(my_socket fd, uint timeout)
{
#ifdef HAVE_POLL
  struct pollfd ufds;
  int res;

  ufds.fd= fd;
  ufds.events= POLLIN | POLLPRI;
  if (!(res= poll(&ufds, 1, (int) timeout*1000)))
  {
    errno= EINTR;
    return -1;
  }
  if (res < 0 || !(ufds.revents & (POLLIN | POLLPRI)))
    return -1;
  return 0;
#else
  SOCKOPT_OPTLEN_TYPE s_err_size = sizeof(uint);
  fd_set sfds;
  struct timeval tv;
  time_t start_time, now_time;
  int res, s_err;

  if (fd >= FD_SETSIZE)				/* Check if wrong error */
    return 0;					/* Can't use timeout */

  /*
    Our connection is "in progress."  We can use the select() call to wait
    up to a specified period of time for the connection to suceed.
    If select() returns 0 (after waiting howevermany seconds), our socket
    never became writable (host is probably unreachable.)  Otherwise, if
    select() returns 1, then one of two conditions exist:
   
    1. An error occured.  We use getsockopt() to check for this.
    2. The connection was set up sucessfully: getsockopt() will
    return 0 as an error.
   
    Thanks goes to Andrew Gierth <andrew@erlenstar.demon.co.uk>
    who posted this method of timing out a connect() in
    comp.unix.programmer on August 15th, 1997.
  */

  FD_ZERO(&sfds);
  FD_SET(fd, &sfds);
  /*
    select could be interrupted by a signal, and if it is, 
    the timeout should be adjusted and the select restarted
    to work around OSes that don't restart select and 
    implementations of select that don't adjust tv upon
    failure to reflect the time remaining
   */
  start_time= my_time(0);
  for (;;)
  {
    tv.tv_sec = (long) timeout;
    tv.tv_usec = 0;
#if defined(HPUX10) && defined(THREAD)
    if ((res = select(fd+1, NULL, (int*) &sfds, NULL, &tv)) > 0)
      break;
#else
    if ((res = select(fd+1, NULL, &sfds, NULL, &tv)) > 0)
      break;
#endif
    if (res == 0)					/* timeout */
      return -1;
    now_time= my_time(0);
    timeout-= (uint) (now_time - start_time);
    if (errno != EINTR || (int) timeout <= 0)
      return -1;
  }

  /*
    select() returned something more interesting than zero, let's
    see if we have any errors.  If the next two statements pass,
    we've got an open socket!
  */

  s_err=0;
  if (getsockopt(fd, SOL_SOCKET, SO_ERROR, (char*) &s_err, &s_err_size) != 0)
    return(-1);

  if (s_err)
  {						/* getsockopt could succeed */
    errno = s_err;
    return(-1);					/* but return an error... */
  }
  return (0);					/* ok */
#endif /* HAVE_POLL */
}
#endif /* defined(__WIN__) || defined(__NETWARE__) */

/**
  Set the internal error message to mysql handler

  @param mysql    connection handle (client side)
  @param errcode  CR_ error code, passed to ER macro to get
                  error text
  @parma sqlstate SQL standard sqlstate
*/

void set_mysql_error(MYSQL *mysql, int errcode, const char *sqlstate)
{
  NET *net;
  DBUG_ENTER("set_mysql_error");
  DBUG_PRINT("enter", ("error :%d '%s'", errcode, ER(errcode)));
  DBUG_ASSERT(mysql != 0);

  if (mysql)
  {
    net= &mysql->net;
    net->last_errno= errcode;
    strmov(net->last_error, ER(errcode));
    strmov(net->sqlstate, sqlstate);
  }
  else
  {
    mysql_server_last_errno= errcode;
    strmov(mysql_server_last_error, ER(errcode));
  }
  DBUG_VOID_RETURN;
}

/**
  Clear possible error state of struct NET

  @param net  clear the state of the argument
*/

void net_clear_error(NET *net)
{
  net->last_errno= 0;
  net->last_error[0]= '\0';
  strmov(net->sqlstate, not_error_sqlstate);
}

/**
  Set an error message on the client.

  @param mysql     connection handle
  @param errcode   CR_* errcode, for client errors
  @param sqlstate  SQL standard sql state, unknown_sqlstate for the
                   majority of client errors.
  @param format    error message template, in sprintf format
  @param ...       variable number of arguments
*/

void set_mysql_extended_error(MYSQL *mysql, int errcode,
                                     const char *sqlstate,
                                     const char *format, ...)
{
  NET *net;
  va_list args;
  DBUG_ENTER("set_mysql_extended_error");
  DBUG_PRINT("enter", ("error :%d '%s'", errcode, format));
  DBUG_ASSERT(mysql != 0);

  net= &mysql->net;
  net->last_errno= errcode;
  va_start(args, format);
  my_vsnprintf(net->last_error, sizeof(net->last_error)-1,
               format, args);
  va_end(args);
  strmov(net->sqlstate, sqlstate);

  DBUG_VOID_RETURN;
}



/*
  Create a named pipe connection
*/

#ifdef __WIN__

HANDLE create_named_pipe(MYSQL *mysql, uint connect_timeout, char **arg_host,
			 char **arg_unix_socket)
{
  HANDLE hPipe=INVALID_HANDLE_VALUE;
  char pipe_name[1024];
  DWORD dwMode;
  int i;
  my_bool testing_named_pipes=0;
  char *host= *arg_host, *unix_socket= *arg_unix_socket;

  if ( ! unix_socket || (unix_socket)[0] == 0x00)
    unix_socket = mysql_unix_port;
  if (!host || !strcmp(host,LOCAL_HOST))
    host=LOCAL_HOST_NAMEDPIPE;

  
  pipe_name[sizeof(pipe_name)-1]= 0;		/* Safety if too long string */
  strxnmov(pipe_name, sizeof(pipe_name)-1, "\\\\", host, "\\pipe\\",
	   unix_socket, NullS);
  DBUG_PRINT("info",("Server name: '%s'.  Named Pipe: %s", host, unix_socket));

  for (i=0 ; i < 100 ; i++)			/* Don't retry forever */
  {
    if ((hPipe = CreateFile(pipe_name,
			    GENERIC_READ | GENERIC_WRITE,
			    0,
			    NULL,
			    OPEN_EXISTING,
			    FILE_FLAG_OVERLAPPED,
			    NULL )) != INVALID_HANDLE_VALUE)
      break;
    if (GetLastError() != ERROR_PIPE_BUSY)
    {
      set_mysql_extended_error(mysql, CR_NAMEDPIPEOPEN_ERROR,
                               unknown_sqlstate, ER(CR_NAMEDPIPEOPEN_ERROR),
                               host, unix_socket, (ulong) GetLastError());
      return INVALID_HANDLE_VALUE;
    }
    /* wait for for an other instance */
    if (! WaitNamedPipe(pipe_name, connect_timeout*1000) )
    {
      set_mysql_extended_error(mysql, CR_NAMEDPIPEWAIT_ERROR, unknown_sqlstate,
                               ER(CR_NAMEDPIPEWAIT_ERROR),
                               host, unix_socket, (ulong) GetLastError());
      return INVALID_HANDLE_VALUE;
    }
  }
  if (hPipe == INVALID_HANDLE_VALUE)
  {
    set_mysql_extended_error(mysql, CR_NAMEDPIPEOPEN_ERROR, unknown_sqlstate,
                             ER(CR_NAMEDPIPEOPEN_ERROR), host, unix_socket,
                             (ulong) GetLastError());
    return INVALID_HANDLE_VALUE;
  }
  dwMode = PIPE_READMODE_BYTE | PIPE_WAIT;
  if ( !SetNamedPipeHandleState(hPipe, &dwMode, NULL, NULL) )
  {
    CloseHandle( hPipe );
    set_mysql_extended_error(mysql, CR_NAMEDPIPESETSTATE_ERROR,
                             unknown_sqlstate, ER(CR_NAMEDPIPESETSTATE_ERROR),
                             host, unix_socket, (ulong) GetLastError());
    return INVALID_HANDLE_VALUE;
  }
  *arg_host=host ; *arg_unix_socket=unix_socket;	/* connect arg */
  return (hPipe);
}
#endif


/*
  Create new shared memory connection, return handler of connection

  SYNOPSIS
    create_shared_memory()
    mysql		Pointer of mysql structure
    net			Pointer of net structure
    connect_timeout	Timeout of connection
*/

#ifdef HAVE_SMEM
HANDLE create_shared_memory(MYSQL *mysql,NET *net, uint connect_timeout)
{
  ulong smem_buffer_length = shared_memory_buffer_length + 4;
  /*
    event_connect_request is event object for start connection actions
    event_connect_answer is event object for confirm, that server put data
    handle_connect_file_map is file-mapping object, use for create shared
    memory
    handle_connect_map is pointer on shared memory
    handle_map is pointer on shared memory for client
    event_server_wrote,
    event_server_read,
    event_client_wrote,
    event_client_read are events for transfer data between server and client
    handle_file_map is file-mapping object, use for create shared memory
  */
  HANDLE event_connect_request = NULL;
  HANDLE event_connect_answer = NULL;
  HANDLE handle_connect_file_map = NULL;
  char *handle_connect_map = NULL;

  char *handle_map = NULL;
  HANDLE event_server_wrote = NULL;
  HANDLE event_server_read = NULL;
  HANDLE event_client_wrote = NULL;
  HANDLE event_client_read = NULL;
  HANDLE event_conn_closed = NULL;
  HANDLE handle_file_map = NULL;
  ulong connect_number;
  char connect_number_char[22], *p;
  char *tmp= NULL;
  char *suffix_pos;
  DWORD error_allow = 0;
  DWORD error_code = 0;
  DWORD event_access_rights= SYNCHRONIZE | EVENT_MODIFY_STATE;
  char *shared_memory_base_name = mysql->options.shared_memory_base_name;
  static const char *name_prefixes[] = {"","Global\\"};
  const char *prefix;
  int i;

  /*
    If this is NULL, somebody freed the MYSQL* options.  mysql_close()
    is a good candidate.  We don't just silently (re)set it to
    def_shared_memory_base_name as that would create really confusing/buggy
    behavior if the user passed in a different name on the command-line or
    in a my.cnf.
  */
  DBUG_ASSERT(shared_memory_base_name != NULL);

  /*
     get enough space base-name + '_' + longest suffix we might ever send
   */
  if (!(tmp= (char *)my_malloc(strlen(shared_memory_base_name) + 32L, MYF(MY_FAE))))
    goto err;

  /*
    The name of event and file-mapping events create agree next rule:
    shared_memory_base_name+unique_part
    Where:
    shared_memory_base_name is unique value for each server
    unique_part is uniquel value for each object (events and file-mapping)
  */
  for (i = 0; i< array_elements(name_prefixes); i++)
  {
    prefix= name_prefixes[i];
    suffix_pos = strxmov(tmp, prefix , shared_memory_base_name, "_", NullS);
    strmov(suffix_pos, "CONNECT_REQUEST");
    event_connect_request= OpenEvent(event_access_rights, FALSE, tmp);
    if (event_connect_request)
    {
      break;
    }
  }
  if (!event_connect_request)
  {
    error_allow = CR_SHARED_MEMORY_CONNECT_REQUEST_ERROR;
    goto err;
  }
  strmov(suffix_pos, "CONNECT_ANSWER");
  if (!(event_connect_answer= OpenEvent(event_access_rights,FALSE,tmp)))
  {
    error_allow = CR_SHARED_MEMORY_CONNECT_ANSWER_ERROR;
    goto err;
  }
  strmov(suffix_pos, "CONNECT_DATA");
  if (!(handle_connect_file_map= OpenFileMapping(FILE_MAP_WRITE,FALSE,tmp)))
  {
    error_allow = CR_SHARED_MEMORY_CONNECT_FILE_MAP_ERROR;
    goto err;
  }
  if (!(handle_connect_map= MapViewOfFile(handle_connect_file_map,
					  FILE_MAP_WRITE,0,0,sizeof(DWORD))))
  {
    error_allow = CR_SHARED_MEMORY_CONNECT_MAP_ERROR;
    goto err;
  }

  /* Send to server request of connection */
  if (!SetEvent(event_connect_request))
  {
    error_allow = CR_SHARED_MEMORY_CONNECT_SET_ERROR;
    goto err;
  }

  /* Wait of answer from server */
  if (WaitForSingleObject(event_connect_answer,connect_timeout*1000) !=
      WAIT_OBJECT_0)
  {
    error_allow = CR_SHARED_MEMORY_CONNECT_ABANDONED_ERROR;
    goto err;
  }

  /* Get number of connection */
  connect_number = uint4korr(handle_connect_map);/*WAX2*/
  p= int10_to_str(connect_number, connect_number_char, 10);

  /*
    The name of event and file-mapping events create agree next rule:
    shared_memory_base_name+unique_part+number_of_connection

    Where:
    shared_memory_base_name is uniquel value for each server
    unique_part is uniquel value for each object (events and file-mapping)
    number_of_connection is number of connection between server and client
  */
  suffix_pos = strxmov(tmp, prefix , shared_memory_base_name, "_", connect_number_char,
		       "_", NullS);
  strmov(suffix_pos, "DATA");
  if ((handle_file_map = OpenFileMapping(FILE_MAP_WRITE,FALSE,tmp)) == NULL)
  {
    error_allow = CR_SHARED_MEMORY_FILE_MAP_ERROR;
    goto err2;
  }
  if ((handle_map = MapViewOfFile(handle_file_map,FILE_MAP_WRITE,0,0,
				  smem_buffer_length)) == NULL)
  {
    error_allow = CR_SHARED_MEMORY_MAP_ERROR;
    goto err2;
  }

  strmov(suffix_pos, "SERVER_WROTE");
  if ((event_server_wrote = OpenEvent(event_access_rights,FALSE,tmp)) == NULL)
  {
    error_allow = CR_SHARED_MEMORY_EVENT_ERROR;
    goto err2;
  }

  strmov(suffix_pos, "SERVER_READ");
  if ((event_server_read = OpenEvent(event_access_rights,FALSE,tmp)) == NULL)
  {
    error_allow = CR_SHARED_MEMORY_EVENT_ERROR;
    goto err2;
  }

  strmov(suffix_pos, "CLIENT_WROTE");
  if ((event_client_wrote = OpenEvent(event_access_rights,FALSE,tmp)) == NULL)
  {
    error_allow = CR_SHARED_MEMORY_EVENT_ERROR;
    goto err2;
  }

  strmov(suffix_pos, "CLIENT_READ");
  if ((event_client_read = OpenEvent(event_access_rights,FALSE,tmp)) == NULL)
  {
    error_allow = CR_SHARED_MEMORY_EVENT_ERROR;
    goto err2;
  }

  strmov(suffix_pos, "CONNECTION_CLOSED");
  if ((event_conn_closed = OpenEvent(event_access_rights,FALSE,tmp)) == NULL)
  {
    error_allow = CR_SHARED_MEMORY_EVENT_ERROR;
    goto err2;
  }
  /*
    Set event that server should send data
  */
  SetEvent(event_server_read);

err2:
  if (error_allow == 0)
  {
    net->vio= vio_new_win32shared_memory(handle_file_map,handle_map,
                                         event_server_wrote,
                                         event_server_read,event_client_wrote,
                                         event_client_read,event_conn_closed);
  }
  else
  {
    error_code = GetLastError();
    if (event_server_read)
      CloseHandle(event_server_read);
    if (event_server_wrote)
      CloseHandle(event_server_wrote);
    if (event_client_read)
      CloseHandle(event_client_read);
    if (event_client_wrote)
      CloseHandle(event_client_wrote);
    if (event_conn_closed)
      CloseHandle(event_conn_closed);
    if (handle_map)
      UnmapViewOfFile(handle_map);
    if (handle_file_map)
      CloseHandle(handle_file_map);
  }
err:
  if (tmp)
    my_free(tmp, MYF(0));
  if (error_allow)
    error_code = GetLastError();
  if (event_connect_request)
    CloseHandle(event_connect_request);
  if (event_connect_answer)
    CloseHandle(event_connect_answer);
  if (handle_connect_map)
    UnmapViewOfFile(handle_connect_map);
  if (handle_connect_file_map)
    CloseHandle(handle_connect_file_map);
  if (error_allow)
  {
    if (error_allow == CR_SHARED_MEMORY_EVENT_ERROR)
      set_mysql_extended_error(mysql, error_allow, unknown_sqlstate,
                               ER(error_allow), suffix_pos, error_code);
    else
      set_mysql_extended_error(mysql, error_allow, unknown_sqlstate,
                               ER(error_allow), error_code);
    return(INVALID_HANDLE_VALUE);
  }
  return(handle_map);
}
#endif

/*****************************************************************************
  Read a packet from server. Give error message if socket was down
  or packet is an error message
*****************************************************************************/

ulong
cli_safe_read(MYSQL *mysql)
{
  NET *net= &mysql->net;
  ulong len=0;
  init_sigpipe_variables

  /* Don't give sigpipe errors if the client doesn't want them */
  set_sigpipe(mysql);
  if (net->vio != 0)
    len=my_net_read(net);
  reset_sigpipe(mysql);

  if (len == packet_error || len == 0)
  {
    DBUG_PRINT("error",("Wrong connection or packet. fd: %s  len: %lu",
			vio_description(net->vio),len));
#ifdef MYSQL_SERVER
    if (net->vio && vio_was_interrupted(net->vio))
      return (packet_error);
#endif /*MYSQL_SERVER*/
    end_server(mysql);
    set_mysql_error(mysql, net->last_errno == ER_NET_PACKET_TOO_LARGE ?
                    CR_NET_PACKET_TOO_LARGE: CR_SERVER_LOST, unknown_sqlstate);
    return (packet_error);
  }
  if (net->read_pos[0] == 255)
  {
    if (len > 3)
    {
      char *pos=(char*) net->read_pos+1;
      net->last_errno=uint2korr(pos);
      pos+=2;
      len-=2;
      if (protocol_41(mysql) && pos[0] == '#')
      {
	strmake(net->sqlstate, pos+1, SQLSTATE_LENGTH);
	pos+= SQLSTATE_LENGTH+1;
      }
      else
      {
        /*
          The SQL state hasn't been received -- it should be reset to HY000
          (unknown error sql state).
        */

        strmov(net->sqlstate, unknown_sqlstate);
      }

      (void) strmake(net->last_error,(char*) pos,
		     min((uint) len,(uint) sizeof(net->last_error)-1));
    }
    else
      set_mysql_error(mysql, CR_UNKNOWN_ERROR, unknown_sqlstate);
    /*
      Cover a protocol design error: error packet does not
      contain the server status. Therefore, the client has no way
      to find out whether there are more result sets of
      a multiple-result-set statement pending. Luckily, in 5.0 an
      error always aborts execution of a statement, wherever it is
      a multi-statement or a stored procedure, so it should be
      safe to unconditionally turn off the flag here.
    */
    mysql->server_status&= ~SERVER_MORE_RESULTS_EXISTS;

    DBUG_PRINT("error",("Got error: %d/%s (%s)",
                        net->last_errno,
                        net->sqlstate,
                        net->last_error));
    return(packet_error);
  }
  return len;
}

void free_rows(MYSQL_DATA *cur)
{
  if (cur)
  {
    free_root(&cur->alloc,MYF(0));
    my_free((uchar*) cur,MYF(0));
  }
}

my_bool
cli_advanced_command(MYSQL *mysql, enum enum_server_command command,
		     const uchar *header, ulong header_length,
		     const uchar *arg, ulong arg_length, my_bool skip_check,
                     MYSQL_STMT *stmt)
{
  NET *net= &mysql->net;
  my_bool result= 1;
  init_sigpipe_variables
  my_bool stmt_skip= stmt ? stmt->state != MYSQL_STMT_INIT_DONE : FALSE;
  DBUG_ENTER("cli_advanced_command");

  /* Don't give sigpipe errors if the client doesn't want them */
  set_sigpipe(mysql);

  if (mysql->net.vio == 0)
  {						/* Do reconnect if possible */
    if (mysql_reconnect(mysql) || stmt_skip)
      DBUG_RETURN(1);
  }
  if (mysql->status != MYSQL_STATUS_READY ||
      mysql->server_status & SERVER_MORE_RESULTS_EXISTS)
  {
    DBUG_PRINT("error",("state: %d", mysql->status));
    set_mysql_error(mysql, CR_COMMANDS_OUT_OF_SYNC, unknown_sqlstate);
    DBUG_RETURN(1);
  }

  net_clear_error(net);
  mysql->info=0;
  mysql->affected_rows= ~(my_ulonglong) 0;
  /*
    We don't want to clear the protocol buffer on COM_QUIT, because if
    the previous command was a shutdown command, we may have the
    response for the COM_QUIT already in the communication buffer
  */
  net_clear(&mysql->net, (command != COM_QUIT));

  if (net_write_command(net,(uchar) command, header, header_length,
			arg, arg_length))
  {
    DBUG_PRINT("error",("Can't send command to server. Error: %d",
			socket_errno));
    if (net->last_errno == ER_NET_PACKET_TOO_LARGE)
    {
      set_mysql_error(mysql, CR_NET_PACKET_TOO_LARGE, unknown_sqlstate);
      goto end;
    }
    end_server(mysql);
    if (mysql_reconnect(mysql) || stmt_skip)
      goto end;
    if (net_write_command(net,(uchar) command, header, header_length,
			  arg, arg_length))
    {
      set_mysql_error(mysql, CR_SERVER_GONE_ERROR, unknown_sqlstate);
      goto end;
    }
  }
  result=0;
  if (!skip_check)
    result= ((mysql->packet_length=cli_safe_read(mysql)) == packet_error ?
	     1 : 0);
end:
  reset_sigpipe(mysql);
  DBUG_PRINT("exit",("result: %d", result));
  DBUG_RETURN(result);
}

void free_old_query(MYSQL *mysql)
{
  DBUG_ENTER("free_old_query");
  if (mysql->fields)
    free_root(&mysql->field_alloc,MYF(0));
  init_alloc_root(&mysql->field_alloc,8192,0); /* Assume rowlength < 8192 */
  mysql->fields= 0;
  mysql->field_count= 0;			/* For API */
  mysql->warning_count= 0;
  mysql->info= 0;
  DBUG_VOID_RETURN;
}

/*
  Flush result set sent from server
*/

static void cli_flush_use_result(MYSQL *mysql)
{
  /* Clear the current execution status */
  DBUG_ENTER("cli_flush_use_result");
  DBUG_PRINT("warning",("Not all packets read, clearing them"));
  for (;;)
  {
    ulong pkt_len;
    if ((pkt_len=cli_safe_read(mysql)) == packet_error)
      break;
    if (pkt_len <= 8 && mysql->net.read_pos[0] == 254)
    {
      if (protocol_41(mysql))
      {
        char *pos= (char*) mysql->net.read_pos + 1;
        mysql->warning_count=uint2korr(pos); pos+=2;
        mysql->server_status=uint2korr(pos); pos+=2;
      }
      break;                            /* End of data */
    }
  }
  DBUG_VOID_RETURN;
}


#ifdef __WIN__
static my_bool is_NT(void)
{
  char *os=getenv("OS");
  return (os && !strcmp(os, "Windows_NT")) ? 1 : 0;
}
#endif


#ifdef CHECK_LICENSE
/**
  Check server side variable 'license'.

  If the variable does not exist or does not contain 'Commercial',
  we're talking to non-commercial server from commercial client.

  @retval  0   success
  @retval  !0  network error or the server is not commercial.
               Error code is saved in mysql->net.last_errno.
*/

static int check_license(MYSQL *mysql)
{
  MYSQL_ROW row;
  MYSQL_RES *res;
  NET *net= &mysql->net;
  static const char query[]= "SELECT @@license";
  static const char required_license[]= STRINGIFY_ARG(LICENSE);

  if (mysql_real_query(mysql, query, sizeof(query)-1))
  {
    if (net->last_errno == ER_UNKNOWN_SYSTEM_VARIABLE)
    {
      set_mysql_extended_error(mysql, CR_WRONG_LICENSE, unknown_sqlstate,
                               ER(CR_WRONG_LICENSE), required_license);
    }
    return 1;
  }
  if (!(res= mysql_use_result(mysql)))
    return 1;
  row= mysql_fetch_row(res);
  /* 
    If no rows in result set, or column value is NULL (none of these
    two is ever true for server variables now), or column value
    mismatch, set wrong license error.
  */
  if (!net->last_errno &&
      (!row || !row[0] ||
       strncmp(row[0], required_license, sizeof(required_license))))
  {
    set_mysql_extended_error(mysql, CR_WRONG_LICENSE, unknown_sqlstate,
                             ER(CR_WRONG_LICENSE), required_license);
  }
  mysql_free_result(res);
  return net->last_errno;
}
#endif /* CHECK_LICENSE */


/**************************************************************************
  Shut down connection
**************************************************************************/

void end_server(MYSQL *mysql)
{
  int save_errno= errno;
  DBUG_ENTER("end_server");
  if (mysql->net.vio != 0)
  {
    init_sigpipe_variables
    DBUG_PRINT("info",("Net: %s", vio_description(mysql->net.vio)));
#ifdef MYSQL_SERVER
    slave_io_thread_detach_vio();
#endif
    set_sigpipe(mysql);
    vio_delete(mysql->net.vio);
    reset_sigpipe(mysql);
    mysql->net.vio= 0;          /* Marker */
    mysql_prune_stmt_list(mysql);
  }
  net_end(&mysql->net);
  free_old_query(mysql);
  errno= save_errno;
  DBUG_VOID_RETURN;
}


void STDCALL
mysql_free_result(MYSQL_RES *result)
{
  DBUG_ENTER("mysql_free_result");
  DBUG_PRINT("enter",("mysql_res: 0x%lx", (long) result));
  if (result)
  {
    MYSQL *mysql= result->handle;
    if (mysql)
    {
      if (mysql->unbuffered_fetch_owner == &result->unbuffered_fetch_cancelled)
        mysql->unbuffered_fetch_owner= 0;
      if (mysql->status == MYSQL_STATUS_USE_RESULT)
      {
        (*mysql->methods->flush_use_result)(mysql);
        mysql->status=MYSQL_STATUS_READY;
        if (mysql->unbuffered_fetch_owner)
          *mysql->unbuffered_fetch_owner= TRUE;
      }
    }
    free_rows(result->data);
    if (result->fields)
      free_root(&result->field_alloc,MYF(0));
    if (result->row)
      my_free((uchar*) result->row,MYF(0));
    my_free((uchar*) result,MYF(0));
  }
  DBUG_VOID_RETURN;
}

/****************************************************************************
  Get options from my.cnf
****************************************************************************/

static const char *default_options[]=
{
  "port","socket","compress","password","pipe", "timeout", "user",
  "init-command", "host", "database", "debug", "return-found-rows",
  "ssl-key" ,"ssl-cert" ,"ssl-ca" ,"ssl-capath",
  "character-sets-dir", "default-character-set", "interactive-timeout",
  "connect-timeout", "local-infile", "disable-local-infile",
  "replication-probe", "enable-reads-from-master", "repl-parse-query",
  "ssl-cipher", "max-allowed-packet", "protocol", "shared-memory-base-name",
  "multi-results", "multi-statements", "multi-queries", "secure-auth",
  "report-data-truncation", "plugin-dir", "default-auth",
  NullS
};
enum option_id {
  OPT_port=1, OPT_socket, OPT_compress, OPT_password, OPT_pipe, OPT_timeout, OPT_user, 
  OPT_init_command, OPT_host, OPT_database, OPT_debug, OPT_return_found_rows, 
  OPT_ssl_key, OPT_ssl_cert, OPT_ssl_ca, OPT_ssl_capath, 
  OPT_character_sets_dir, OPT_default_character_set, OPT_interactive_timeout, 
  OPT_connect_timeout, OPT_local_infile, OPT_disable_local_infile, 
  OPT_replication_probe, OPT_enable_reads_from_master, OPT_repl_parse_query,
  OPT_ssl_cipher, OPT_max_allowed_packet, OPT_protocol, OPT_shared_memory_base_name, 
  OPT_multi_results, OPT_multi_statements, OPT_multi_queries, OPT_secure_auth, 
  OPT_report_data_truncation, OPT_plugin_dir, OPT_default_auth, 
};

static TYPELIB option_types={array_elements(default_options)-1,
			     "options",default_options, NULL};

const char *sql_protocol_names_lib[] =
{ "TCP", "SOCKET", "PIPE", "MEMORY", NullS };
TYPELIB sql_protocol_typelib = {array_elements(sql_protocol_names_lib)-1,"",
				sql_protocol_names_lib, NULL};

static int add_init_command(struct st_mysql_options *options, const char *cmd)
{
  char *tmp;

  if (!options->init_commands)
  {
    options->init_commands= (DYNAMIC_ARRAY*)my_malloc(sizeof(DYNAMIC_ARRAY),
						      MYF(MY_WME));
    init_dynamic_array(options->init_commands,sizeof(char*),5,5 CALLER_INFO);
  }

  if (!(tmp= my_strdup(cmd,MYF(MY_WME))) ||
      insert_dynamic(options->init_commands, (uchar*)&tmp))
  {
    my_free(tmp, MYF(MY_ALLOW_ZERO_PTR));
    return 1;
  }

  return 0;
}

#define extension_set_string(OPTS, X, STR)                       \
    if ((OPTS)->extension)                                       \
      my_free((OPTS)->extension->X, MYF(MY_ALLOW_ZERO_PTR));     \
    else                                                         \
      (OPTS)->extension= (struct st_mysql_options_extention *)   \
        my_malloc(sizeof(struct st_mysql_options_extention),     \
                  MYF(MY_WME | MY_ZEROFILL));                    \
    (OPTS)->extension->X= my_strdup((STR), MYF(MY_WME));

void mysql_read_default_options(struct st_mysql_options *options,
				const char *filename,const char *group)
{
  int argc;
  char *argv_buff[1],**argv;
  const char *groups[5];
  DBUG_ENTER("mysql_read_default_options");
  DBUG_PRINT("enter",("file: %s  group: %s",filename,group ? group :"NULL"));

  argc=1; argv=argv_buff; argv_buff[0]= (char*) "client";
  groups[0]= (char*) "client";
  groups[1]= (char*) "client-server";
  groups[2]= (char*) "client-mariadb";
  groups[3]= (char*) group;
  groups[4]=0;

  my_load_defaults(filename, groups, &argc, &argv, NULL);
  if (argc != 1)				/* If some default option */
  {
    char **option=argv;
    while (*++option)
    {
      /* DBUG_PRINT("info",("option: %s",option[0])); */
      if (option[0][0] == '-' && option[0][1] == '-')
      {
	char *end=strcend(*option,'=');
	char *opt_arg=0;
	if (*end)
	{
	  opt_arg=end+1;
	  *end=0;				/* Remove '=' */
	}
	/* Change all '_' in variable name to '-' */
	for (end= *option ; *(end= strcend(end,'_')) ; )
	  *end= '-';
	switch (find_type(*option+2,&option_types,2)) {
	case OPT_port:
	  if (opt_arg)
	    options->port=atoi(opt_arg);
	  break;
	case OPT_socket:
	  if (opt_arg)
	  {
	    my_free(options->unix_socket,MYF(MY_ALLOW_ZERO_PTR));
	    options->unix_socket=my_strdup(opt_arg,MYF(MY_WME));
	  }
	  break;
	case OPT_compress:
	  options->compress=1;
	  options->client_flag|= CLIENT_COMPRESS;
	  break;
	case OPT_password:
	  if (opt_arg)
	  {
	    my_free(options->password,MYF(MY_ALLOW_ZERO_PTR));
	    options->password=my_strdup(opt_arg,MYF(MY_WME));
	  }
	  break;
        case OPT_pipe:
          options->protocol = MYSQL_PROTOCOL_PIPE;
        case OPT_connect_timeout: 
	case OPT_timeout:
	  if (opt_arg)
	    options->connect_timeout=atoi(opt_arg);
	  break;
	case OPT_user:
	  if (opt_arg)
	  {
	    my_free(options->user,MYF(MY_ALLOW_ZERO_PTR));
	    options->user=my_strdup(opt_arg,MYF(MY_WME));
	  }
	  break;
	case OPT_init_command:
	  add_init_command(options,opt_arg);
	  break;
	case OPT_host:
	  if (opt_arg)
	  {
	    my_free(options->host,MYF(MY_ALLOW_ZERO_PTR));
	    options->host=my_strdup(opt_arg,MYF(MY_WME));
	  }
	  break;
        case OPT_database:
	  if (opt_arg)
	  {
	    my_free(options->db,MYF(MY_ALLOW_ZERO_PTR));
	    options->db=my_strdup(opt_arg,MYF(MY_WME));
	  }
	  break;
	case OPT_debug:
#ifdef MYSQL_CLIENT
	  mysql_debug(opt_arg ? opt_arg : "d:t:o,/tmp/client.trace");
	  break;
#endif
	case OPT_return_found_rows:
	  options->client_flag|=CLIENT_FOUND_ROWS;
	  break;
#ifdef HAVE_OPENSSL
	case OPT_ssl_key:
	  my_free(options->ssl_key, MYF(MY_ALLOW_ZERO_PTR));
          options->ssl_key = my_strdup(opt_arg, MYF(MY_WME));
          break;
	case OPT_ssl_cert:
	  my_free(options->ssl_cert, MYF(MY_ALLOW_ZERO_PTR));
          options->ssl_cert = my_strdup(opt_arg, MYF(MY_WME));
          break;
	case OPT_ssl_ca:
	  my_free(options->ssl_ca, MYF(MY_ALLOW_ZERO_PTR));
          options->ssl_ca = my_strdup(opt_arg, MYF(MY_WME));
          break;
	case OPT_ssl_capath:
	  my_free(options->ssl_capath, MYF(MY_ALLOW_ZERO_PTR));
          options->ssl_capath = my_strdup(opt_arg, MYF(MY_WME));
          break;
        case OPT_ssl_cipher:
          my_free(options->ssl_cipher, MYF(MY_ALLOW_ZERO_PTR));
          options->ssl_cipher= my_strdup(opt_arg, MYF(MY_WME));
          break;
#else
	case OPT_ssl_key:
	case OPT_ssl_cert:
	case OPT_ssl_ca:
	case OPT_ssl_capath:
        case OPT_ssl_cipher:
	  break;
#endif /* HAVE_OPENSSL */
        case OPT_character_sets_dir:
	  my_free(options->charset_dir,MYF(MY_ALLOW_ZERO_PTR));
          options->charset_dir = my_strdup(opt_arg, MYF(MY_WME));
	  break;
	case OPT_default_character_set:
	  my_free(options->charset_name,MYF(MY_ALLOW_ZERO_PTR));
          options->charset_name = my_strdup(opt_arg, MYF(MY_WME));
	  break;
        case OPT_interactive_timeout:
	  options->client_flag|= CLIENT_INTERACTIVE;
	  break;
        case OPT_local_infile:
	  if (!opt_arg || atoi(opt_arg) != 0)
	    options->client_flag|= CLIENT_LOCAL_FILES;
	  else
	    options->client_flag&= ~CLIENT_LOCAL_FILES;
	  break;
        case OPT_disable_local_infile:
	  options->client_flag&= ~CLIENT_LOCAL_FILES;
          break;
        case OPT_replication_probe:
#ifndef TO_BE_DELETED
	  options->rpl_probe= 1;
#endif
	  break;
        case OPT_enable_reads_from_master:
	  options->no_master_reads= 0;
	  break;
        case OPT_repl_parse_query:
#ifndef TO_BE_DELETED
	  options->rpl_parse= 1;
#endif
	  break;
	case OPT_max_allowed_packet:
          if (opt_arg)
	    options->max_allowed_packet= atoi(opt_arg);
	  break;
        case OPT_protocol:
          if ((options->protocol= find_type(opt_arg,
					    &sql_protocol_typelib,0)) <= 0)
          {
            fprintf(stderr, "Unknown option to protocol: %s\n", opt_arg);
            exit(1);
          }
          break;
        case OPT_shared_memory_base_name:
#ifdef HAVE_SMEM
          if (options->shared_memory_base_name != def_shared_memory_base_name)
            my_free(options->shared_memory_base_name,MYF(MY_ALLOW_ZERO_PTR));
          options->shared_memory_base_name=my_strdup(opt_arg,MYF(MY_WME));
#endif
          break;
        case OPT_multi_results:
	  options->client_flag|= CLIENT_MULTI_RESULTS;
	  break;
        case OPT_multi_statements:
        case OPT_multi_queries:
	  options->client_flag|= CLIENT_MULTI_STATEMENTS | CLIENT_MULTI_RESULTS;
	  break;
        case OPT_secure_auth:
          options->secure_auth= TRUE;
          break;
        case OPT_report_data_truncation:
          options->report_data_truncation= opt_arg ? test(atoi(opt_arg)) : 1;
          break;
        case OPT_plugin_dir:
          extension_set_string(options, plugin_dir, opt_arg);
          break;
        case OPT_default_auth:
          extension_set_string(options, default_auth, opt_arg);
          break;
	default:
	  DBUG_PRINT("warning",("unknown option: %s",option[0]));
	}
      }
    }
  }
  free_defaults(argv);
  DBUG_VOID_RETURN;
}


/**************************************************************************
  Get column lengths of the current row
  If one uses mysql_use_result, res->lengths contains the length information,
  else the lengths are calculated from the offset between pointers.
**************************************************************************/

static void cli_fetch_lengths(ulong *to, MYSQL_ROW column,
			      unsigned int field_count)
{ 
  ulong *prev_length;
  char *start=0;
  MYSQL_ROW end;

  prev_length=0;				/* Keep gcc happy */
  for (end=column + field_count + 1 ; column != end ; column++, to++)
  {
    if (!*column)
    {
      *to= 0;					/* Null */
      continue;
    }
    if (start)					/* Found end of prev string */
      *prev_length= (ulong) (*column-start-1);
    start= *column;
    prev_length= to;
  }
}

/***************************************************************************
  Change field rows to field structs
***************************************************************************/

MYSQL_FIELD *
unpack_fields(MYSQL *mysql, MYSQL_DATA *data,MEM_ROOT *alloc,uint fields,
	      my_bool default_value, uint server_capabilities)
{
  MYSQL_ROWS	*row;
  MYSQL_FIELD	*field,*result;
  ulong lengths[9];				/* Max of fields */
  DBUG_ENTER("unpack_fields");

  field= result= (MYSQL_FIELD*) alloc_root(alloc,
					   (uint) sizeof(*field)*fields);
  if (!result)
  {
    free_rows(data);				/* Free old data */
    set_mysql_error(mysql, CR_OUT_OF_MEMORY, unknown_sqlstate);
    DBUG_RETURN(0);
  }
  bzero((char*) field, (uint) sizeof(MYSQL_FIELD)*fields);
  if (server_capabilities & CLIENT_PROTOCOL_41)
  {
    /* server is 4.1, and returns the new field result format */
    for (row=data->data; row ; row = row->next,field++)
    {
      uchar *pos;
      /* fields count may be wrong */
      DBUG_ASSERT((uint) (field - result) < fields);
      cli_fetch_lengths(&lengths[0], row->data, default_value ? 8 : 7);
      field->catalog=   strmake_root(alloc,(char*) row->data[0], lengths[0]);
      field->db=        strmake_root(alloc,(char*) row->data[1], lengths[1]);
      field->table=     strmake_root(alloc,(char*) row->data[2], lengths[2]);
      field->org_table= strmake_root(alloc,(char*) row->data[3], lengths[3]);
      field->name=      strmake_root(alloc,(char*) row->data[4], lengths[4]);
      field->org_name=  strmake_root(alloc,(char*) row->data[5], lengths[5]);

      field->catalog_length=	lengths[0];
      field->db_length=		lengths[1];
      field->table_length=	lengths[2];
      field->org_table_length=	lengths[3];
      field->name_length=	lengths[4];
      field->org_name_length=	lengths[5];

      /* Unpack fixed length parts */
      if (lengths[6] != 12)
      {
        /* malformed packet. signal an error. */
        free_rows(data);			/* Free old data */
        set_mysql_error(mysql, CR_MALFORMED_PACKET, unknown_sqlstate);
        DBUG_RETURN(0);
      }

      pos= (uchar*) row->data[6];
      field->charsetnr= uint2korr(pos);
      field->length=	(uint) uint4korr(pos+2);
      field->type=	(enum enum_field_types) pos[6];
      field->flags=	uint2korr(pos+7);
      field->decimals=  (uint) pos[9];

      if (INTERNAL_NUM_FIELD(field))
        field->flags|= NUM_FLAG;
      if (default_value && row->data[7])
      {
        field->def=strmake_root(alloc,(char*) row->data[7], lengths[7]);
	field->def_length= lengths[7];
      }
      else
        field->def=0;
      field->max_length= 0;
    }
  }
#ifndef DELETE_SUPPORT_OF_4_0_PROTOCOL
  else
  {
    /* old protocol, for backward compatibility */
    for (row=data->data; row ; row = row->next,field++)
    {
      cli_fetch_lengths(&lengths[0], row->data, default_value ? 6 : 5);
      field->org_table= field->table=  strdup_root(alloc,(char*) row->data[0]);
      field->name=   strdup_root(alloc,(char*) row->data[1]);
      field->length= (uint) uint3korr(row->data[2]);
      field->type=   (enum enum_field_types) (uchar) row->data[3][0];

      field->catalog=(char*)  "";
      field->db=     (char*)  "";
      field->catalog_length= 0;
      field->db_length= 0;
      field->org_table_length=	field->table_length=	lengths[0];
      field->name_length=	lengths[1];

      if (server_capabilities & CLIENT_LONG_FLAG)
      {
        field->flags=   uint2korr(row->data[4]);
        field->decimals=(uint) (uchar) row->data[4][2];
      }
      else
      {
        field->flags=   (uint) (uchar) row->data[4][0];
        field->decimals=(uint) (uchar) row->data[4][1];
      }
      if (INTERNAL_NUM_FIELD(field))
        field->flags|= NUM_FLAG;
      if (default_value && row->data[5])
      {
        field->def=strdup_root(alloc,(char*) row->data[5]);
	field->def_length= lengths[5];
      }
      else
        field->def=0;
      field->max_length= 0;
    }
  }
#endif /* DELETE_SUPPORT_OF_4_0_PROTOCOL */
  free_rows(data);				/* Free old data */
  DBUG_RETURN(result);
}

/* Read all rows (fields or data) from server */

MYSQL_DATA *cli_read_rows(MYSQL *mysql,MYSQL_FIELD *mysql_fields,
			  unsigned int fields)
{
  uint	field;
  ulong pkt_len;
  ulong len;
  uchar *cp;
  char	*to, *end_to;
  MYSQL_DATA *result;
  MYSQL_ROWS **prev_ptr,*cur;
  NET *net = &mysql->net;
  DBUG_ENTER("cli_read_rows");

  if ((pkt_len= cli_safe_read(mysql)) == packet_error)
    DBUG_RETURN(0);
  if (!(result=(MYSQL_DATA*) my_malloc(sizeof(MYSQL_DATA),
				       MYF(MY_WME | MY_ZEROFILL))))
  {
    set_mysql_error(mysql, CR_OUT_OF_MEMORY, unknown_sqlstate);
    DBUG_RETURN(0);
  }
  init_alloc_root(&result->alloc,8192,0);	/* Assume rowlength < 8192 */
  result->alloc.min_malloc=sizeof(MYSQL_ROWS);
  prev_ptr= &result->data;
  result->rows=0;
  result->fields=fields;

  /*
    The last EOF packet is either a single 254 character or (in MySQL 4.1)
    254 followed by 1-7 status bytes.

    This doesn't conflict with normal usage of 254 which stands for a
    string where the length of the string is 8 bytes. (see net_field_length())
  */

  while (*(cp=net->read_pos) != 254 || pkt_len >= 8)
  {
    result->rows++;
    if (!(cur= (MYSQL_ROWS*) alloc_root(&result->alloc,
					sizeof(MYSQL_ROWS))) ||
	!(cur->data= ((MYSQL_ROW)
		      alloc_root(&result->alloc,
				 (fields+1)*sizeof(char *)+pkt_len))))
    {
      free_rows(result);
      set_mysql_error(mysql, CR_OUT_OF_MEMORY, unknown_sqlstate);
      DBUG_RETURN(0);
    }
    *prev_ptr=cur;
    prev_ptr= &cur->next;
    to= (char*) (cur->data+fields+1);
    end_to=to+pkt_len-1;
    for (field=0 ; field < fields ; field++)
    {
      if ((len=(ulong) net_field_length(&cp)) == NULL_LENGTH)
      {						/* null field */
	cur->data[field] = 0;
      }
      else
      {
	cur->data[field] = to;
        if (len > (ulong) (end_to - to))
        {
          free_rows(result);
          set_mysql_error(mysql, CR_MALFORMED_PACKET, unknown_sqlstate);
          DBUG_RETURN(0);
        }
	memcpy(to,(char*) cp,len); to[len]=0;
	to+=len+1;
	cp+=len;
	if (mysql_fields)
	{
	  if (mysql_fields[field].max_length < len)
	    mysql_fields[field].max_length=len;
	}
      }
    }
    cur->data[field]=to;			/* End of last field */
    if ((pkt_len=cli_safe_read(mysql)) == packet_error)
    {
      free_rows(result);
      DBUG_RETURN(0);
    }
  }
  *prev_ptr=0;					/* last pointer is null */
  if (pkt_len > 1)				/* MySQL 4.1 protocol */
  {
    mysql->warning_count= uint2korr(cp+1);
    mysql->server_status= uint2korr(cp+3);
    DBUG_PRINT("info",("status: %u  warning_count:  %u",
		       mysql->server_status, mysql->warning_count));
  }
  DBUG_PRINT("exit", ("Got %lu rows", (ulong) result->rows));
  DBUG_RETURN(result);
}

/*
  Read one row. Uses packet buffer as storage for fields.
  When next packet is read, the previous field values are destroyed
*/


static int
read_one_row(MYSQL *mysql,uint fields,MYSQL_ROW row, ulong *lengths)
{
  uint field;
  ulong pkt_len,len;
  uchar *pos, *prev_pos, *end_pos;
  NET *net= &mysql->net;

  if ((pkt_len=cli_safe_read(mysql)) == packet_error)
    return -1;
  if (pkt_len <= 8 && net->read_pos[0] == 254)
  {
    if (pkt_len > 1)				/* MySQL 4.1 protocol */
    {
      mysql->warning_count= uint2korr(net->read_pos+1);
      mysql->server_status= uint2korr(net->read_pos+3);
    }
    return 1;				/* End of data */
  }
  prev_pos= 0;				/* allowed to write at packet[-1] */
  pos=net->read_pos;
  end_pos=pos+pkt_len;
  for (field=0 ; field < fields ; field++)
  {
    if ((len=(ulong) net_field_length(&pos)) == NULL_LENGTH)
    {						/* null field */
      row[field] = 0;
      *lengths++=0;
    }
    else
    {
      if (len > (ulong) (end_pos - pos))
      {
        set_mysql_error(mysql, CR_UNKNOWN_ERROR, unknown_sqlstate);
        return -1;
      }
      row[field] = (char*) pos;
      pos+=len;
      *lengths++=len;
    }
    if (prev_pos)
      *prev_pos=0;				/* Terminate prev field */
    prev_pos=pos;
  }
  row[field]=(char*) prev_pos+1;		/* End of last field */
  *prev_pos=0;					/* Terminate last field */
  return 0;
}


/****************************************************************************
  Init MySQL structure or allocate one
****************************************************************************/

MYSQL * STDCALL
mysql_init(MYSQL *mysql)
{
  if (mysql_server_init(0, NULL, NULL))
    return 0;
  if (!mysql)
  {
    if (!(mysql=(MYSQL*) my_malloc(sizeof(*mysql),MYF(MY_WME | MY_ZEROFILL))))
    {
      set_mysql_error(NULL, CR_OUT_OF_MEMORY, unknown_sqlstate);
      return 0;
    }
    mysql->free_me=1;
  }
  else
    bzero((char*) (mysql), sizeof(*(mysql)));
  mysql->options.connect_timeout= CONNECT_TIMEOUT;
  mysql->last_used_con= mysql->next_slave= mysql->master = mysql;
  mysql->charset=default_client_charset_info;
  strmov(mysql->net.sqlstate, not_error_sqlstate);
  /*
    By default, we are a replication pivot. The caller must reset it
    after we return if this is not the case.
  */
#ifndef TO_BE_DELETED
  mysql->rpl_pivot = 1;
#endif

  /*
    Only enable LOAD DATA INFILE by default if configured with
    --enable-local-infile
  */

#if defined(ENABLED_LOCAL_INFILE) && !defined(MYSQL_SERVER)
  mysql->options.client_flag|= CLIENT_LOCAL_FILES;
#endif

#ifdef HAVE_SMEM
  mysql->options.shared_memory_base_name= (char*) def_shared_memory_base_name;
#endif

  mysql->options.methods_to_use= MYSQL_OPT_GUESS_CONNECTION;
  mysql->options.report_data_truncation= TRUE;  /* default */

  /*
    By default we don't reconnect because it could silently corrupt data (after
    reconnection you potentially lose table locks, user variables, session
    variables (transactions but they are specifically dealt with in
    mysql_reconnect()).
    This is a change: < 5.0.3 mysql->reconnect was set to 1 by default.
    How this change impacts existing apps:
    - existing apps which relyed on the default will see a behaviour change;
    they will have to set reconnect=1 after mysql_real_connect().
    - existing apps which explicitely asked for reconnection (the only way they
    could do it was by setting mysql.reconnect to 1 after mysql_real_connect())
    will not see a behaviour change.
    - existing apps which explicitely asked for no reconnection
    (mysql.reconnect=0) will not see a behaviour change.
  */
  mysql->reconnect= 0;

  DBUG_PRINT("mysql",("mysql: 0x%lx", (long) mysql));
  return mysql;
}


/*
  Fill in SSL part of MYSQL structure and set 'use_ssl' flag.
  NB! Errors are not reported until you do mysql_real_connect.
*/

#define strdup_if_not_null(A) (A) == 0 ? 0 : my_strdup((A),MYF(MY_WME))

my_bool STDCALL
mysql_ssl_set(MYSQL *mysql __attribute__((unused)) ,
	      const char *key __attribute__((unused)),
	      const char *cert __attribute__((unused)),
	      const char *ca __attribute__((unused)),
	      const char *capath __attribute__((unused)),
	      const char *cipher __attribute__((unused)))
{
  DBUG_ENTER("mysql_ssl_set");
#ifdef HAVE_OPENSSL
  my_free(mysql->options.ssl_key, MYF(MY_ALLOW_ZERO_PTR));
  my_free(mysql->options.ssl_cert, MYF(MY_ALLOW_ZERO_PTR));
  my_free(mysql->options.ssl_ca, MYF(MY_ALLOW_ZERO_PTR));
  my_free(mysql->options.ssl_capath, MYF(MY_ALLOW_ZERO_PTR));
  my_free(mysql->options.ssl_cipher, MYF(MY_ALLOW_ZERO_PTR));
  mysql->options.ssl_key=    strdup_if_not_null(key);
  mysql->options.ssl_cert=   strdup_if_not_null(cert);
  mysql->options.ssl_ca=     strdup_if_not_null(ca);
  mysql->options.ssl_capath= strdup_if_not_null(capath);
  mysql->options.ssl_cipher= strdup_if_not_null(cipher);
#endif /* HAVE_OPENSSL */
  DBUG_RETURN(0);
}


/*
  Free strings in the SSL structure and clear 'use_ssl' flag.
  NB! Errors are not reported until you do mysql_real_connect.
*/

#ifdef HAVE_OPENSSL

static void
mysql_ssl_free(MYSQL *mysql __attribute__((unused)))
{
  struct st_VioSSLFd *ssl_fd= (struct st_VioSSLFd*) mysql->connector_fd;
  DBUG_ENTER("mysql_ssl_free");

  my_free(mysql->options.ssl_key, MYF(MY_ALLOW_ZERO_PTR));
  my_free(mysql->options.ssl_cert, MYF(MY_ALLOW_ZERO_PTR));
  my_free(mysql->options.ssl_ca, MYF(MY_ALLOW_ZERO_PTR));
  my_free(mysql->options.ssl_capath, MYF(MY_ALLOW_ZERO_PTR));
  my_free(mysql->options.ssl_cipher, MYF(MY_ALLOW_ZERO_PTR));
  if (ssl_fd)
    SSL_CTX_free(ssl_fd->ssl_context);
  my_free(mysql->connector_fd,MYF(MY_ALLOW_ZERO_PTR));
  mysql->options.ssl_key = 0;
  mysql->options.ssl_cert = 0;
  mysql->options.ssl_ca = 0;
  mysql->options.ssl_capath = 0;
  mysql->options.ssl_cipher= 0;
  mysql->options.use_ssl = FALSE;
  mysql->connector_fd = 0;
  DBUG_VOID_RETURN;
}

#endif /* HAVE_OPENSSL */

/*
  Return the SSL cipher (if any) used for current
  connection to the server.

  SYNOPSYS
    mysql_get_ssl_cipher()
      mysql pointer to the mysql connection

*/

const char * STDCALL
mysql_get_ssl_cipher(MYSQL *mysql __attribute__((unused)))
{
  DBUG_ENTER("mysql_get_ssl_cipher");
#ifdef HAVE_OPENSSL
  if (mysql->net.vio && mysql->net.vio->ssl_arg)
    DBUG_RETURN(SSL_get_cipher_name((SSL*)mysql->net.vio->ssl_arg));
#endif /* HAVE_OPENSSL */
  DBUG_RETURN(NULL);
}


/*
  Check the server's (subject) Common Name against the
  hostname we connected to

  SYNOPSIS
  ssl_verify_server_cert()
    vio              pointer to a SSL connected vio
    server_hostname  name of the server that we connected to

  RETURN VALUES
   0 Success
   1 Failed to validate server

 */

#ifdef HAVE_OPENSSL

static int ssl_verify_server_cert(Vio *vio, const char* server_hostname)
{
  SSL *ssl;
  X509 *server_cert;
  char *cp1, *cp2;
  char buf[256];
  DBUG_ENTER("ssl_verify_server_cert");
  DBUG_PRINT("enter", ("server_hostname: %s", server_hostname));

  if (!(ssl= (SSL*)vio->ssl_arg))
  {
    DBUG_PRINT("error", ("No SSL pointer found"));
    DBUG_RETURN(1);
  }

  if (!server_hostname)
  {
    DBUG_PRINT("error", ("No server hostname supplied"));
    DBUG_RETURN(1);
  }

  if (!(server_cert= SSL_get_peer_certificate(ssl)))
  {
    DBUG_PRINT("error", ("Could not get server certificate"));
    DBUG_RETURN(1);
  }

  /*
    We already know that the certificate exchanged was valid; the SSL library
    handled that. Now we need to verify that the contents of the certificate
    are what we expect.
  */

  X509_NAME_oneline(X509_get_subject_name(server_cert), buf, sizeof(buf));
  X509_free (server_cert);

  DBUG_PRINT("info", ("hostname in cert: %s", buf));
  cp1= strstr(buf, "/CN=");
  if (cp1)
  {
    cp1+= 4; /* Skip the "/CN=" that we found */
    /* Search for next / which might be the delimiter for email */
    cp2= strchr(cp1, '/');
    if (cp2)
      *cp2= '\0';
    DBUG_PRINT("info", ("Server hostname in cert: %s", cp1));
    if (!strcmp(cp1, server_hostname))
    {
      /* Success */
      DBUG_RETURN(0);
    }
  }
  DBUG_PRINT("error", ("SSL certificate validation failure"));
  DBUG_RETURN(1);
}

#endif /* HAVE_OPENSSL */


/*
  Note that the mysql argument must be initialized with mysql_init()
  before calling mysql_real_connect !
*/

static my_bool cli_read_query_result(MYSQL *mysql);
static MYSQL_RES *cli_use_result(MYSQL *mysql);

int cli_read_change_user_result(MYSQL *mysql)
{
  return cli_safe_read(mysql);
}

static MYSQL_METHODS client_methods=
{
  cli_read_query_result,                       /* read_query_result */
  cli_advanced_command,                        /* advanced_command */
  cli_read_rows,                               /* read_rows */
  cli_use_result,                              /* use_result */
  cli_fetch_lengths,                           /* fetch_lengths */
  cli_flush_use_result,                        /* flush_use_result */
  cli_read_change_user_result                  /* read_change_user_result */
#ifndef MYSQL_SERVER
  ,cli_list_fields,                            /* list_fields */
  cli_read_prepare_result,                     /* read_prepare_result */
  cli_stmt_execute,                            /* stmt_execute */
  cli_read_binary_rows,                        /* read_binary_rows */
  cli_unbuffered_fetch,                        /* unbuffered_fetch */
  NULL,                                        /* free_embedded_thd */
  cli_read_statistics,                         /* read_statistics */
  cli_read_query_result,                       /* next_result */
  cli_read_binary_rows                         /* read_rows_from_cursor */
#endif
};

C_MODE_START
int mysql_init_character_set(MYSQL *mysql)
{
  const char *default_collation_name;
  
  /* Set character set */
  if (!mysql->options.charset_name)
  {
    default_collation_name= MYSQL_DEFAULT_COLLATION_NAME;
    if (!(mysql->options.charset_name= 
       my_strdup(MYSQL_DEFAULT_CHARSET_NAME,MYF(MY_WME))))
    return 1;
  }
  else
    default_collation_name= NULL;
  
  {
    const char *save= charsets_dir;
    if (mysql->options.charset_dir)
      charsets_dir=mysql->options.charset_dir;
    mysql->charset=get_charset_by_csname(mysql->options.charset_name,
                                         MY_CS_PRIMARY, MYF(MY_WME));
    if (mysql->charset && default_collation_name)
    {
      CHARSET_INFO *collation;
      if ((collation= 
           get_charset_by_name(default_collation_name, MYF(MY_WME))))
      {
        if (!my_charset_same(mysql->charset, collation))
        {
          my_printf_error(ER_UNKNOWN_ERROR, 
                         "COLLATION %s is not valid for CHARACTER SET %s",
                         MYF(0),
                         default_collation_name, mysql->options.charset_name);
          mysql->charset= NULL;
        }
        else
        {
          mysql->charset= collation;
        }
      }
      else
        mysql->charset= NULL;
    }
    charsets_dir= save;
  }

  if (!mysql->charset)
  {
    if (mysql->options.charset_dir)
      set_mysql_extended_error(mysql, CR_CANT_READ_CHARSET, unknown_sqlstate,
                               ER(CR_CANT_READ_CHARSET),
                               mysql->options.charset_name,
                               mysql->options.charset_dir);
    else
    {
      char cs_dir_name[FN_REFLEN];
      get_charsets_dir(cs_dir_name);
      set_mysql_extended_error(mysql, CR_CANT_READ_CHARSET, unknown_sqlstate,
                               ER(CR_CANT_READ_CHARSET),
                               mysql->options.charset_name,
                               cs_dir_name);
    }
    return 1;
  }
  return 0;
}
C_MODE_END

/*********** client side authentication support **************************/

typedef struct st_mysql_client_plugin_AUTHENTICATION auth_plugin_t;
static int client_mpvio_write_packet(struct st_plugin_vio*, const uchar*, int);
static int native_password_auth_client(MYSQL_PLUGIN_VIO *vio, MYSQL *mysql);
static int old_password_auth_client(MYSQL_PLUGIN_VIO *vio, MYSQL *mysql);

static auth_plugin_t native_password_client_plugin=
{
  MYSQL_CLIENT_AUTHENTICATION_PLUGIN,
  MYSQL_CLIENT_AUTHENTICATION_PLUGIN_INTERFACE_VERSION,
  native_password_plugin_name,
  "R.J.Silk, Sergei Golubchik",
  "Native MySQL authentication",
  {1, 0, 0},
  NULL,
  NULL,
  native_password_auth_client
};

static auth_plugin_t old_password_client_plugin=
{
  MYSQL_CLIENT_AUTHENTICATION_PLUGIN,
  MYSQL_CLIENT_AUTHENTICATION_PLUGIN_INTERFACE_VERSION,
  old_password_plugin_name,
  "R.J.Silk, Sergei Golubchik",
  "Old MySQL-3.23 authentication",
  {1, 0, 0},
  NULL,
  NULL,
  old_password_auth_client
};

struct st_mysql_client_plugin *mysql_client_builtins[]=
{
  (struct st_mysql_client_plugin *)&native_password_client_plugin,
  (struct st_mysql_client_plugin *)&old_password_client_plugin,
  0
};



/* this is a "superset" of MYSQL_PLUGIN_VIO, in C++ I use inheritance */
typedef struct {
  int (*read_packet)(struct st_plugin_vio *vio, uchar **buf);
  int (*write_packet)(struct st_plugin_vio *vio, const uchar *pkt, int pkt_len);
  void (*info)(struct st_plugin_vio *vio, struct st_plugin_vio_info *info);
  /* -= end of MYSQL_PLUGIN_VIO =- */
  MYSQL *mysql;
  auth_plugin_t *plugin;             /**< what plugin we're under */
  const char *db;
  struct {
    uchar *pkt;                      /**< pointer into NET::buff */
    uint pkt_len;
  } cached_server_reply;
  uint packets_read, packets_written; /**< counters for send/received packets */
  my_bool mysql_change_user;          /**< if it's mysql_change_user() */
  int last_read_packet_len;           /**< the length of the last *read* packet */
} MCPVIO_EXT;

/**
  sends a COM_CHANGE_USER command with a caller provided payload

  Packet format:
   
    Bytes       Content
    -----       ----
    n           user name - \0-terminated string
    n           password
                  3.23 scramble - \0-terminated string (9 bytes)
                  otherwise - length (1 byte) coded
    n           database name - \0-terminated string
    2           character set number (if the server >= 4.1.x)
    n           client auth plugin name - \0-terminated string,
                  (if the server supports plugin auth)

  @retval 0 ok
  @retval 1 error
*/

static int send_change_user_packet(MCPVIO_EXT *mpvio,
                                   const uchar *data, int data_len)
{
  MYSQL *mysql= mpvio->mysql;
  char *buff, *end;
  int res= 1;

  buff= my_alloca(USERNAME_LENGTH+1 + data_len+1 + NAME_LEN+1 + 2 + NAME_LEN+1);

  end= strmake(buff, mysql->user, USERNAME_LENGTH) + 1;

  if (!data_len)
    *end++= 0;
  else
  {
    if (mysql->client_flag & CLIENT_SECURE_CONNECTION)
    {
      DBUG_ASSERT(data_len <= 255);
      if (data_len > 255)
      {
        set_mysql_error(mysql, CR_MALFORMED_PACKET, unknown_sqlstate);
        goto error;
      }
      *end++= data_len;
    }
    else
    {
      DBUG_ASSERT(data_len == SCRAMBLE_LENGTH_323 + 1);
      DBUG_ASSERT(data[SCRAMBLE_LENGTH_323] == 0);
    }
    memcpy(end, data, data_len);
    end+= data_len;
  }
  end= strmake(end, mpvio->db ? mpvio->db : "", NAME_LEN) + 1;

  if (mysql->server_capabilities & CLIENT_PROTOCOL_41)
  {
    int2store(end, (ushort) mysql->charset->number);
    end+= 2;
  }

  if (mysql->server_capabilities & CLIENT_PLUGIN_AUTH)
    end= strmake(end, mpvio->plugin->name, NAME_LEN) + 1;

  res= simple_command(mysql, COM_CHANGE_USER,
                      (uchar*)buff, (ulong)(end-buff), 1);

error:
  my_afree(buff);
  return res;
}


/**
  sends a client authentication packet (second packet in the 3-way handshake)

  Packet format (when the server is 4.0 or earlier):
   
    Bytes       Content
    -----       ----
    2           client capabilities
    3           max packet size
    n           user name, \0-terminated
    9           scramble_323, \0-terminated

  Packet format (when the server is 4.1 or newer):
   
    Bytes       Content
    -----       ----
    4           client capabilities
    4           max packet size
    1           charset number
    23          reserved (always 0)
    n           user name, \0-terminated
    n           plugin auth data (e.g. scramble), length (1 byte) coded
    n           database name, \0-terminated
                (if CLIENT_CONNECT_WITH_DB is set in the capabilities)
    n           client auth plugin name - \0-terminated string,
                (if CLIENT_PLUGIN_AUTH is set in the capabilities)

  @retval 0 ok
  @retval 1 error
*/

static int send_client_reply_packet(MCPVIO_EXT *mpvio,
                                    const uchar *data, int data_len)
{
  MYSQL *mysql= mpvio->mysql;
  NET *net= &mysql->net;
  char *buff, *end;

  /* see end= buff+32 below, fixed size of the packet is 32 bytes */
  buff= my_alloca(33 + USERNAME_LENGTH + data_len + NAME_LEN + NAME_LEN);
  
  mysql->client_flag|= mysql->options.client_flag;
  mysql->client_flag|= CLIENT_CAPABILITIES;

  if (mysql->client_flag & CLIENT_MULTI_STATEMENTS)
    mysql->client_flag|= CLIENT_MULTI_RESULTS;

#if defined(HAVE_OPENSSL) && !defined(EMBEDDED_LIBRARY)
  if (mysql->options.ssl_key || mysql->options.ssl_cert ||
      mysql->options.ssl_ca || mysql->options.ssl_capath ||
      mysql->options.ssl_cipher)
    mysql->options.use_ssl= 1;
  if (mysql->options.use_ssl)
    mysql->client_flag|= CLIENT_SSL;
#endif /* HAVE_OPENSSL && !EMBEDDED_LIBRARY*/
  if (mpvio->db)
    mysql->client_flag|= CLIENT_CONNECT_WITH_DB;

  /* Remove options that server doesn't support */
  mysql->client_flag= mysql->client_flag &
                       (~(CLIENT_COMPRESS | CLIENT_SSL | CLIENT_PROTOCOL_41) 
                       | mysql->server_capabilities);

#ifndef HAVE_COMPRESS
  mysql->client_flag&= ~CLIENT_COMPRESS;
#endif

  if (mysql->client_flag & CLIENT_PROTOCOL_41)
  {
    /* 4.1 server and 4.1 client has a 32 byte option flag */
    int4store(buff,mysql->client_flag);
    int4store(buff+4, net->max_packet_size);
    buff[8]= (char) mysql->charset->number;
    bzero(buff+9, 32-9);
    end= buff+32;
  }
  else
  {
    int2store(buff, mysql->client_flag);
    int3store(buff+2, net->max_packet_size);
    end= buff+5;
  }
#ifdef HAVE_OPENSSL
  if (mysql->client_flag & CLIENT_SSL)
  {
    /* Do the SSL layering. */
    struct st_mysql_options *options= &mysql->options;
    struct st_VioSSLFd *ssl_fd;
    char error_string[1024];

    /*
      Send mysql->client_flag, max_packet_size - unencrypted otherwise
      the server does not know we want to do SSL
    */
    if (my_net_write(net, (uchar*)buff, (size_t) (end-buff)) || net_flush(net))
    {
      set_mysql_extended_error(mysql, CR_SERVER_LOST, unknown_sqlstate,
                               ER(CR_SERVER_LOST_EXTENDED),
                               "sending connection information to server",
                               errno);
      goto error;
    }

    /* Create the VioSSLConnectorFd - init SSL and load certs */
    if (!(ssl_fd= new_VioSSLConnectorFd(options->ssl_key,
                                        options->ssl_cert,
                                        options->ssl_ca,
                                        options->ssl_capath,
                                        options->ssl_cipher)))
    {
      set_mysql_error(mysql, CR_SSL_CONNECTION_ERROR, unknown_sqlstate);
      goto error;
    }
    mysql->connector_fd= (void*)ssl_fd;

    /* Connect to the server */
    DBUG_PRINT("info", ("IO layer change in progress..."));
    if (sslconnect(ssl_fd, net->vio,
                   (long) (mysql->options.connect_timeout),
                   error_string))
    {
      set_mysql_extended_error(mysql, CR_SSL_CONNECTION_ERROR,
                               unknown_sqlstate, "SSL error: %s",
                               error_string[0] ? error_string :
                               ER(CR_SSL_CONNECTION_ERROR));
      goto error;
    }
    DBUG_PRINT("info", ("IO layer change done!"));

    /* Verify server cert */
    if ((mysql->client_flag & CLIENT_SSL_VERIFY_SERVER_CERT) &&
        ssl_verify_server_cert(net->vio, mysql->host))
    {
      set_mysql_error(mysql, CR_SSL_CONNECTION_ERROR, unknown_sqlstate);
      goto error;
    }
  }
#endif /* HAVE_OPENSSL */

  DBUG_PRINT("info",("Server version = '%s'  capabilites: %lu  status: %u  client_flag: %lu",
		     mysql->server_version, mysql->server_capabilities,
		     mysql->server_status, mysql->client_flag));

  compile_time_assert(MYSQL_USERNAME_LENGTH == USERNAME_LENGTH);

  /* This needs to be changed as it's not useful with big packets */
  if (mysql->user[0])
    strmake(end, mysql->user, USERNAME_LENGTH);
  else
    read_user_name(end);

  /* We have to handle different version of handshake here */
  DBUG_PRINT("info",("user: %s",end));
  end= strend(end) + 1;
  if (data_len)
  {
    if (mysql->server_capabilities & CLIENT_SECURE_CONNECTION)
    {
      *end++= data_len;
      memcpy(end, data, data_len);
      end+= data_len;
    }
    else
    {
      DBUG_ASSERT(data_len == SCRAMBLE_LENGTH_323 + 1); /* incl. \0 at the end */
      memcpy(end, data, data_len);
      end+= data_len;
    }
  }
  else
    *end++= 0;

  /* Add database if needed */
  if (mpvio->db && (mysql->server_capabilities & CLIENT_CONNECT_WITH_DB))
  {
    end= strmake(end, mpvio->db, NAME_LEN) + 1;
    mysql->db= my_strdup(mpvio->db, MYF(MY_WME));
  }

  if (mysql->server_capabilities & CLIENT_PLUGIN_AUTH)
    end= strmake(end, mpvio->plugin->name, NAME_LEN) + 1;

  /* Write authentication package */
  if (my_net_write(net, (uchar*) buff, (size_t) (end-buff)) || net_flush(net))
  {
    set_mysql_extended_error(mysql, CR_SERVER_LOST, unknown_sqlstate,
                             ER(CR_SERVER_LOST_EXTENDED),
                             "sending authentication information",
                             errno);
    goto error;
  }
  my_afree(buff);
  return 0;
  
error:
  my_afree(buff);
  return 1;
}


/**
  vio->read_packet() callback method for client authentication plugins

  This function is called by a client authentication plugin, when it wants
  to read data from the server.
*/

static int client_mpvio_read_packet(struct st_plugin_vio *mpv, uchar **buf)
{
  MCPVIO_EXT *mpvio= (MCPVIO_EXT*)mpv;
  MYSQL *mysql= mpvio->mysql;
  ulong  pkt_len;

  /* there are cached data left, feed it to a plugin */
  if (mpvio->cached_server_reply.pkt)
  {
    *buf= mpvio->cached_server_reply.pkt;
    mpvio->cached_server_reply.pkt= 0;
    mpvio->packets_read++;
    return mpvio->cached_server_reply.pkt_len;
  }

  if (mpvio->packets_read == 0)
  {
    /*
      the server handshake packet came from the wrong plugin,
      or it's mysql_change_user(). Either way, there is no data
      for a plugin to read. send a dummy packet to the server
      to initiate a dialog.
    */
    if (client_mpvio_write_packet(mpv, 0, 0))
      return (int)packet_error;
  }

  /* otherwise read the data */
  pkt_len= (*mysql->methods->read_change_user_result)(mysql);
  mpvio->last_read_packet_len= pkt_len;
  *buf= mysql->net.read_pos;

  /* was it a request to change plugins ? */
  if (**buf == 254)
    return (int)packet_error; /* if yes, this plugin shan't continue */

  /*
    the server sends \1\255 or \1\254 instead of just \255 or \254 -
    for us to not confuse it with an error or "change plugin" packets.
    We remove this escaping \1 here.

    See also server_mpvio_write_packet() where the escaping is done.
  */
  if (pkt_len && **buf == 1)
  {
    (*buf)++;
    pkt_len--;
  }
  mpvio->packets_read++;
  return pkt_len;
}


/**
  vio->write_packet() callback method for client authentication plugins

  This function is called by a client authentication plugin, when it wants
  to send data to the server.

  It transparently wraps the data into a change user or authentication
  handshake packet, if neccessary.
*/

static int client_mpvio_write_packet(struct st_plugin_vio *mpv,
                                     const uchar *pkt, int pkt_len)
{
  int res;
  MCPVIO_EXT *mpvio= (MCPVIO_EXT*)mpv;

  if (mpvio->packets_written == 0)
  {
    if (mpvio->mysql_change_user)
      res= send_change_user_packet(mpvio, pkt, pkt_len);
    else
      res= send_client_reply_packet(mpvio, pkt, pkt_len);
  }
  else
  {
    NET *net= &mpvio->mysql->net;
    if (mpvio->mysql->thd)
      res= 1; /* no chit-chat in embedded */
    else
      res= my_net_write(net, pkt, pkt_len) || net_flush(net);
    if (res)
      set_mysql_extended_error(mpvio->mysql, CR_SERVER_LOST, unknown_sqlstate,
                               ER(CR_SERVER_LOST_EXTENDED),
                               "sending authentication information",
                               errno);
  }
  mpvio->packets_written++;
  return res;
}


/**
  fills MYSQL_PLUGIN_VIO_INFO structure with the information about the
  connection
*/

void mpvio_info(Vio *vio, MYSQL_PLUGIN_VIO_INFO *info)
{
  bzero(info, sizeof(*info));
  switch (vio->type) {
  case VIO_TYPE_TCPIP:
    info->protocol= MYSQL_VIO_TCP;
    info->socket= vio->sd;
    return;
  case VIO_TYPE_SOCKET:
    info->protocol= MYSQL_VIO_SOCKET;
    info->socket= vio->sd;
    return;
  case VIO_TYPE_SSL:
    {
      struct sockaddr addr;
      SOCKET_SIZE_TYPE addrlen= sizeof(addr);
      if (getsockname(vio->sd, &addr, &addrlen))
        return;
      info->protocol= addr.sa_family == AF_UNIX ?
        MYSQL_VIO_SOCKET : MYSQL_VIO_TCP;
      info->socket= vio->sd;
      return;
    }
#ifdef _WIN32
  case VIO_TYPE_NAMEDPIPE:
    info->protocol= MYSQL_VIO_PIPE;
    info->handle= vio->hPipe;
    return;
  case VIO_TYPE_SHARED_MEMORY:
    info->protocol= MYSQL_VIO_MEMORY;
    info->handle= vio->handle_file_map; /* or what ? */
    return;
#endif
  default: DBUG_ASSERT(0);
  }
}


static void client_mpvio_info(MYSQL_PLUGIN_VIO *vio,
                              MYSQL_PLUGIN_VIO_INFO *info)
{
  MCPVIO_EXT *mpvio= (MCPVIO_EXT*)vio;
  mpvio_info(mpvio->mysql->net.vio, info);
}


/**
  Client side of the plugin driver authentication.

  @note this is used by both the mysql_real_connect and mysql_change_user

  @param mysql       mysql
  @param data        pointer to the plugin auth data (scramble) in the
                     handshake packet
  @param data_len    the length of the data
  @param data_plugin a plugin that data were prepared for
                     or 0 if it's mysql_change_user()
  @param db          initial db to use, can be 0

  @retval 0 ok
  @retval 1 error
*/

int run_plugin_auth(MYSQL *mysql, char *data, uint data_len,
                    const char *data_plugin, const char *db)
{
  const char    *auth_plugin_name;
  auth_plugin_t *auth_plugin;
  MCPVIO_EXT    mpvio;
  ulong		pkt_length;
  int           res;

  /* determine the default/initial plugin to use */
  if (mysql->options.extension && mysql->options.extension->default_auth &&
      mysql->server_capabilities & CLIENT_PLUGIN_AUTH)
  {
    auth_plugin_name= mysql->options.extension->default_auth;
    if (!(auth_plugin= (auth_plugin_t*) mysql_client_find_plugin(mysql,
                       auth_plugin_name, MYSQL_CLIENT_AUTHENTICATION_PLUGIN)))
      return 1; /* oops, not found */
  }
  else
  {
    auth_plugin= mysql->server_capabilities & CLIENT_PROTOCOL_41 ?
      &native_password_client_plugin : &old_password_client_plugin;
    auth_plugin_name= auth_plugin->name;
  }

  mysql->net.last_errno= 0; /* just in case */

  if (data_plugin && strcmp(data_plugin, auth_plugin_name))
  {
    /* data was prepared for a different plugin, don't show it to this one */
    data= 0;
    data_len= 0;
  }

  mpvio.mysql_change_user= data_plugin == 0;
  mpvio.cached_server_reply.pkt= (uchar*)data;
  mpvio.cached_server_reply.pkt_len= data_len;
  mpvio.read_packet= client_mpvio_read_packet;
  mpvio.write_packet= client_mpvio_write_packet;
  mpvio.info= client_mpvio_info;
  mpvio.mysql= mysql;
  mpvio.packets_read= mpvio.packets_written= 0;
  mpvio.db= db;
  mpvio.plugin= auth_plugin;

  res= auth_plugin->authenticate_user((struct st_plugin_vio *)&mpvio, mysql);

  compile_time_assert(CR_OK == -1);
  compile_time_assert(CR_ERROR == 0);
  if (res > CR_OK && mysql->net.read_pos[0] != 254)
  {
    /*
      the plugin returned an error. write it down in mysql,
      unless the error code is CR_ERROR and mysql->net.last_errno
      is already set (the plugin has done it)
    */
    if (res > CR_ERROR)
      set_mysql_error(mysql, res, unknown_sqlstate);
    else
      if (!mysql->net.last_errno)
        set_mysql_error(mysql, CR_UNKNOWN_ERROR, unknown_sqlstate);
    return 1;
  }

  /* read the OK packet (or use the cached value in mysql->net.read_pos */
  if (res == CR_OK)
    pkt_length= (*mysql->methods->read_change_user_result)(mysql);
  else /* res == CR_OK_HANDSHAKE_COMPLETE */
    pkt_length= mpvio.last_read_packet_len;

  if (pkt_length == packet_error)
  {
    if (mysql->net.last_errno == CR_SERVER_LOST)
      set_mysql_extended_error(mysql, CR_SERVER_LOST, unknown_sqlstate,
                               ER(CR_SERVER_LOST_EXTENDED),
                               "reading authorization packet",
                               errno);
    return 1;
  }

  if (mysql->net.read_pos[0] == 254)
  {
    /* The server asked to use a different authentication plugin */
    if (pkt_length == 1)
    {
      /* old "use short scramble" packet */
      auth_plugin_name= old_password_plugin_name;
      mpvio.cached_server_reply.pkt= (uchar*)mysql->scramble;
      mpvio.cached_server_reply.pkt_len= SCRAMBLE_LENGTH + 1;
    }
    else
    {
      /* new "use different plugin" packet */
      uint len;
      auth_plugin_name= (char*)mysql->net.read_pos + 1;
      len= strlen(auth_plugin_name); /* safe as my_net_read always appends \0 */
      mpvio.cached_server_reply.pkt_len= pkt_length - len - 2;
      mpvio.cached_server_reply.pkt= mysql->net.read_pos + len + 2;
    }

    if (!(auth_plugin= (auth_plugin_t *) mysql_client_find_plugin(mysql,
                         auth_plugin_name, MYSQL_CLIENT_AUTHENTICATION_PLUGIN)))
      return 1;

    mpvio.plugin= auth_plugin;
    res= auth_plugin->authenticate_user((struct st_plugin_vio *)&mpvio, mysql);

    if (res > CR_OK)
    {
      if (res > CR_ERROR)
        set_mysql_error(mysql, res, unknown_sqlstate);
      else
        if (!mysql->net.last_errno)
          set_mysql_error(mysql, CR_UNKNOWN_ERROR, unknown_sqlstate);
      return 1;
    }

    if (res != CR_OK_HANDSHAKE_COMPLETE)
    {
      /* Read what server thinks about out new auth message report */
      if (cli_safe_read(mysql) == packet_error)
      {
        if (mysql->net.last_errno == CR_SERVER_LOST)
          set_mysql_extended_error(mysql, CR_SERVER_LOST, unknown_sqlstate,
                                   ER(CR_SERVER_LOST_EXTENDED),
                                   "reading final connect information",
                                   errno);
        return 1;
      }
    }
  }
  /*
    net->read_pos[0] should always be 0 here if the server implements
    the protocol correctly
  */
  return mysql->net.read_pos[0] != 0;
}


MYSQL * STDCALL 
CLI_MYSQL_REAL_CONNECT(MYSQL *mysql,const char *host, const char *user,
		       const char *passwd, const char *db,
		       uint port, const char *unix_socket,ulong client_flag)
{
  char		buff[NAME_LEN+USERNAME_LENGTH+100];
  int           scramble_data_len, pkt_scramble_len;
  char          *end, *host_info=0, *server_version_end, *pkt_end;
  char          *scramble_data;
  const char    *scramble_plugin;
  my_socket	sock;
  in_addr_t	ip_addr;
  struct	sockaddr_in sock_addr;
  ulong		pkt_length;
  NET		*net= &mysql->net;
#ifdef MYSQL_SERVER
  thr_alarm_t   alarmed;
  ALARM		alarm_buff;
#endif
#ifdef __WIN__
  HANDLE	hPipe=INVALID_HANDLE_VALUE;
#endif
#ifdef HAVE_SYS_UN_H
  struct	sockaddr_un UNIXaddr;
#endif
  init_sigpipe_variables
  DBUG_ENTER("mysql_real_connect");
  LINT_INIT(pkt_scramble_len);

  DBUG_PRINT("enter",("host: %s  db: %s  user: %s",
		      host ? host : "(Null)",
		      db ? db : "(Null)",
		      user ? user : "(Null)"));

  /* Don't give sigpipe errors if the client doesn't want them */
  set_sigpipe(mysql);
  mysql->methods= &client_methods;
  net->vio = 0;				/* If something goes wrong */
  mysql->client_flag=0;			/* For handshake */

  /* use default options */
  if (mysql->options.my_cnf_file || mysql->options.my_cnf_group)
  {
    mysql_read_default_options(&mysql->options,
			       (mysql->options.my_cnf_file ?
				mysql->options.my_cnf_file : "my"),
			       mysql->options.my_cnf_group);
    my_free(mysql->options.my_cnf_file,MYF(MY_ALLOW_ZERO_PTR));
    my_free(mysql->options.my_cnf_group,MYF(MY_ALLOW_ZERO_PTR));
    mysql->options.my_cnf_file=mysql->options.my_cnf_group=0;
  }

  /* Some empty-string-tests are done because of ODBC */
  if (!host || !host[0])
    host=mysql->options.host;
  if (!user || !user[0])
  {
    user=mysql->options.user;
    if (!user)
      user= "";
  }
  if (!passwd)
  {
    passwd=mysql->options.password;
#if !defined(DONT_USE_MYSQL_PWD) && !defined(MYSQL_SERVER)
    if (!passwd)
      passwd=getenv("MYSQL_PWD");		/* get it from environment */
#endif
    if (!passwd)
      passwd= "";
  }
  if (!db || !db[0])
    db=mysql->options.db;
  if (!port)
    port=mysql->options.port;
  if (!unix_socket)
    unix_socket=mysql->options.unix_socket;

  mysql->server_status=SERVER_STATUS_AUTOCOMMIT;

  /*
    Part 0: Grab a socket and connect it to the server
  */
#if defined(HAVE_SMEM)
  if ((!mysql->options.protocol ||
       mysql->options.protocol == MYSQL_PROTOCOL_MEMORY) &&
      (!host || !strcmp(host,LOCAL_HOST)) &&
      mysql->options.shared_memory_base_name)
  {
    if ((create_shared_memory(mysql,net, mysql->options.connect_timeout)) ==
	INVALID_HANDLE_VALUE)
    {
      DBUG_PRINT("error",
		 ("host: '%s'  socket: '%s'  shared memory: %s  have_tcpip: %d",
		  host ? host : "<null>",
		  unix_socket ? unix_socket : "<null>",
		  mysql->options.shared_memory_base_name,
		  (int) have_tcpip));
      if (mysql->options.protocol == MYSQL_PROTOCOL_MEMORY)
	goto error;

      /*
        Try also with PIPE or TCP/IP. Clear the error from
        create_shared_memory().
      */

      net_clear_error(net);
    }
    else
    {
      mysql->options.protocol=MYSQL_PROTOCOL_MEMORY;
      sock=0;
      unix_socket = 0;
      host=mysql->options.shared_memory_base_name;
      my_snprintf(host_info=buff, sizeof(buff)-1,
                  ER(CR_SHARED_MEMORY_CONNECTION), host);
    }
  }
#endif /* HAVE_SMEM */
#if defined(HAVE_SYS_UN_H)
  if (!net->vio &&
      (!mysql->options.protocol ||
       mysql->options.protocol == MYSQL_PROTOCOL_SOCKET) &&
      (unix_socket || mysql_unix_port) &&
      (!host || !strcmp(host,LOCAL_HOST)))
  {
    host=LOCAL_HOST;
    if (!unix_socket)
      unix_socket=mysql_unix_port;
    host_info=(char*) ER(CR_LOCALHOST_CONNECTION);
    DBUG_PRINT("info",("Using UNIX sock '%s'",unix_socket));
    if ((sock = socket(AF_UNIX,SOCK_STREAM,0)) == SOCKET_ERROR)
    {
      set_mysql_extended_error(mysql, CR_SOCKET_CREATE_ERROR,
                               unknown_sqlstate,
                               ER(CR_SOCKET_CREATE_ERROR),
                               socket_errno);
      goto error;
    }
    net->vio= vio_new(sock, VIO_TYPE_SOCKET,
                      VIO_LOCALHOST | VIO_BUFFERED_READ);
    bzero((char*) &UNIXaddr,sizeof(UNIXaddr));
    UNIXaddr.sun_family = AF_UNIX;
    strmake(UNIXaddr.sun_path, unix_socket, sizeof(UNIXaddr.sun_path)-1);
    if (my_connect(sock,(struct sockaddr *) &UNIXaddr, sizeof(UNIXaddr),
		   mysql->options.connect_timeout))
    {
      DBUG_PRINT("error",("Got error %d on connect to local server",
			  socket_errno));
      set_mysql_extended_error(mysql, CR_CONNECTION_ERROR,
                               unknown_sqlstate,
                               ER(CR_CONNECTION_ERROR),
                               unix_socket, socket_errno);
      goto error;
    }
    mysql->options.protocol=MYSQL_PROTOCOL_SOCKET;
  }
#elif defined(__WIN__)
  if (!net->vio &&
      (mysql->options.protocol == MYSQL_PROTOCOL_PIPE ||
       (host && !strcmp(host,LOCAL_HOST_NAMEDPIPE)) ||
       (! have_tcpip && (unix_socket || !host && is_NT()))))
  {
    sock=0;
    if ((hPipe= create_named_pipe(mysql, mysql->options.connect_timeout,
                                  (char**) &host, (char**) &unix_socket)) ==
	INVALID_HANDLE_VALUE)
    {
      DBUG_PRINT("error",
		 ("host: '%s'  socket: '%s'  have_tcpip: %d",
		  host ? host : "<null>",
		  unix_socket ? unix_socket : "<null>",
		  (int) have_tcpip));
      if (mysql->options.protocol == MYSQL_PROTOCOL_PIPE ||
	  (host && !strcmp(host,LOCAL_HOST_NAMEDPIPE)) ||
	  (unix_socket && !strcmp(unix_socket,MYSQL_NAMEDPIPE)))
	goto error;
      /* Try also with TCP/IP */
    }
    else
    {
      net->vio= vio_new_win32pipe(hPipe);
      my_snprintf(host_info=buff, sizeof(buff)-1,
                  ER(CR_NAMEDPIPE_CONNECTION), unix_socket);
    }
  }
#endif
  if (!net->vio &&
      (!mysql->options.protocol ||
       mysql->options.protocol == MYSQL_PROTOCOL_TCP))
  {
    int status= -1;
    unix_socket=0;				/* This is not used */
    if (!port)
      port=mysql_port;
    if (!host)
      host=LOCAL_HOST;
    my_snprintf(host_info=buff,sizeof(buff)-1,ER(CR_TCP_CONNECTION),host);
    DBUG_PRINT("info",("Server name: '%s'.  TCP sock: %d", host,port));
#ifdef MYSQL_SERVER
    thr_alarm_init(&alarmed);
    thr_alarm(&alarmed, mysql->options.connect_timeout, &alarm_buff);
#endif
    /* _WIN64 ;  Assume that the (int) range is enough for socket() */
    sock = (my_socket) socket(AF_INET,SOCK_STREAM,0);
#ifdef MYSQL_SERVER
    thr_end_alarm(&alarmed);
#endif
    if (sock == SOCKET_ERROR)
    {
      set_mysql_extended_error(mysql, CR_IPSOCK_ERROR, unknown_sqlstate,
                               ER(CR_IPSOCK_ERROR), socket_errno);
      goto error;
    }
    net->vio= vio_new(sock, VIO_TYPE_TCPIP, VIO_BUFFERED_READ);
    bzero((char*) &sock_addr,sizeof(sock_addr));
    sock_addr.sin_family = AF_INET;
    sock_addr.sin_port = (ushort) htons((ushort) port);

    /*
      The server name may be a host name or IP address
    */

    if ((int) (ip_addr = inet_addr(host)) != (int) INADDR_NONE)
    {
      memcpy_fixed(&sock_addr.sin_addr,&ip_addr,sizeof(ip_addr));
      status= my_connect(sock, (struct sockaddr *) &sock_addr,
                         sizeof(sock_addr), mysql->options.connect_timeout);
    }
    else
    {
      int i, tmp_errno;
      struct hostent tmp_hostent,*hp;
      char buff2[GETHOSTBYNAME_BUFF_SIZE];
      hp = my_gethostbyname_r(host,&tmp_hostent,buff2,sizeof(buff2),
			      &tmp_errno);

      /*
        Don't attempt to connect to non IPv4 addresses as the client could
        end up sending information to a unknown server. For example, a IPv6
        address might be returned from gethostbyname depending on options
        set via the RES_OPTIONS environment variable.
      */
      if (!hp || (hp->h_addrtype != AF_INET))
      {
	my_gethostbyname_r_free();
        set_mysql_extended_error(mysql, CR_UNKNOWN_HOST, unknown_sqlstate,
                                 ER(CR_UNKNOWN_HOST), host, tmp_errno);
	goto error;
      }

      for (i= 0; status && hp->h_addr_list[i]; i++)
      {
        IF_DBUG(char ipaddr[18];)
        memcpy(&sock_addr.sin_addr, hp->h_addr_list[i],
               min(sizeof(sock_addr.sin_addr), (size_t) hp->h_length));
        DBUG_PRINT("info",("Trying %s...",
                          (my_inet_ntoa(sock_addr.sin_addr, ipaddr), ipaddr)));
        status= my_connect(sock, (struct sockaddr *) &sock_addr,
                           sizeof(sock_addr), mysql->options.connect_timeout);
      }

      my_gethostbyname_r_free();
    }

    if (status)
    {
      DBUG_PRINT("error",("Got error %d on connect to '%s'",socket_errno,
			  host));
      set_mysql_extended_error(mysql, CR_CONN_HOST_ERROR, unknown_sqlstate,
                               ER(CR_CONN_HOST_ERROR), host, socket_errno);
      goto error;
    }
  }
  if (!net->vio)
  {
    DBUG_PRINT("error",("Unknow protocol %d ",mysql->options.protocol));
    set_mysql_error(mysql, CR_CONN_UNKNOW_PROTOCOL, unknown_sqlstate);
    goto error;
  }

  if (my_net_init(net, net->vio))
  {
    vio_delete(net->vio);
    net->vio = 0;
    set_mysql_error(mysql, CR_OUT_OF_MEMORY, unknown_sqlstate);
    goto error;
  }
  vio_keepalive(net->vio,TRUE);

  /* If user set read_timeout, let it override the default */
  if (mysql->options.read_timeout)
    my_net_set_read_timeout(net, mysql->options.read_timeout);

  /* If user set write_timeout, let it override the default */
  if (mysql->options.write_timeout)
    my_net_set_write_timeout(net, mysql->options.write_timeout);

  if (mysql->options.max_allowed_packet)
    net->max_packet_size= mysql->options.max_allowed_packet;

  /* Get version info */
  mysql->protocol_version= PROTOCOL_VERSION;	/* Assume this */
  if (mysql->options.connect_timeout &&
      vio_poll_read(net->vio, mysql->options.connect_timeout))
  {
    set_mysql_extended_error(mysql, CR_SERVER_LOST, unknown_sqlstate,
                             ER(CR_SERVER_LOST_EXTENDED),
                             "waiting for initial communication packet",
                             errno);
    goto error;
  }

  /*
    Part 1: Connection established, read and parse first packet
  */

  if ((pkt_length=cli_safe_read(mysql)) == packet_error)
  {
    if (mysql->net.last_errno == CR_SERVER_LOST)
      set_mysql_extended_error(mysql, CR_SERVER_LOST, unknown_sqlstate,
                               ER(CR_SERVER_LOST_EXTENDED),
                               "reading initial communication packet",
                               errno);
    goto error;
  }
  pkt_end= (char*)net->read_pos + pkt_length;
  /* Check if version of protocol matches current one */
  mysql->protocol_version= net->read_pos[0];
  DBUG_DUMP("packet",(uchar*) net->read_pos,10);
  DBUG_PRINT("info",("mysql protocol version %d, server=%d",
		     PROTOCOL_VERSION, mysql->protocol_version));
  if (mysql->protocol_version != PROTOCOL_VERSION)
  {
    set_mysql_extended_error(mysql, CR_VERSION_ERROR, unknown_sqlstate,
                             ER(CR_VERSION_ERROR), mysql->protocol_version,
                             PROTOCOL_VERSION);
    goto error;
  }
  server_version_end= end= strend((char*) net->read_pos+1);
  mysql->thread_id=uint4korr(end+1);
  end+=5;
  /* 
    Scramble is split into two parts because old clients do not understand
    long scrambles; here goes the first part.
  */
  scramble_data= end;
  scramble_data_len= SCRAMBLE_LENGTH_323 + 1;
  scramble_plugin= old_password_plugin_name;
  end+= scramble_data_len;

  if (pkt_end >= end + 1)
    mysql->server_capabilities=uint2korr(end);
  if (pkt_end >= end + 18)
  {
    /* New protocol with 16 bytes to describe server characteristics */
    mysql->server_language=end[2];
    mysql->server_status=uint2korr(end+3);
    mysql->server_capabilities|= uint2korr(end+5) << 16;
    pkt_scramble_len= end[7];
  }
  end+= 18;

  if (mysql->options.secure_auth && passwd[0] &&
      !(mysql->server_capabilities & CLIENT_SECURE_CONNECTION))
  {
    set_mysql_error(mysql, CR_SECURE_AUTH, unknown_sqlstate);
    goto error;
  }

  if (mysql_init_character_set(mysql))
    goto error;

  /* Save connection information */
  if (!my_multi_malloc(MYF(0),
		       &mysql->host_info, (uint) strlen(host_info)+1,
		       &mysql->host,      (uint) strlen(host)+1,
		       &mysql->unix_socket,unix_socket ?
		       (uint) strlen(unix_socket)+1 : (uint) 1,
		       &mysql->server_version,
		       (uint) (server_version_end - (char*) net->read_pos + 1),
		       NullS) ||
      !(mysql->user=my_strdup(user,MYF(0))) ||
      !(mysql->passwd=my_strdup(passwd,MYF(0))))
  {
    set_mysql_error(mysql, CR_OUT_OF_MEMORY, unknown_sqlstate);
    goto error;
  }
  strmov(mysql->host_info,host_info);
  strmov(mysql->host,host);
  if (unix_socket)
    strmov(mysql->unix_socket,unix_socket);
  else
    mysql->unix_socket=0;
  strmov(mysql->server_version,(char*) net->read_pos+1);
  mysql->port=port;

<<<<<<< HEAD
  if (pkt_end >= end + SCRAMBLE_LENGTH - SCRAMBLE_LENGTH_323 + 1)
=======
  /* remove the rpl hack from the version string, see RPL_VERSION_HACK comment */
  if (mysql->server_capabilities & CLIENT_PLUGIN_AUTH &&
      strncmp(mysql->server_version, RPL_VERSION_HACK,
              sizeof(RPL_VERSION_HACK) - 1) == 0)
    mysql->server_version+= sizeof(RPL_VERSION_HACK) - 1;

  /*
    Part 2: format and send client info to the server for access check
  */
  
  client_flag|=mysql->options.client_flag;
  client_flag|=CLIENT_CAPABILITIES;
  if (client_flag & CLIENT_MULTI_STATEMENTS)
    client_flag|= CLIENT_MULTI_RESULTS;

#ifdef HAVE_OPENSSL
  if (mysql->options.ssl_key || mysql->options.ssl_cert ||
      mysql->options.ssl_ca || mysql->options.ssl_capath ||
      mysql->options.ssl_cipher)
    mysql->options.use_ssl= 1;
  if (mysql->options.use_ssl)
    client_flag|=CLIENT_SSL;
#endif /* HAVE_OPENSSL */
  if (db)
    client_flag|=CLIENT_CONNECT_WITH_DB;

  /* Remove options that server doesn't support */
  client_flag= ((client_flag &
		 ~(CLIENT_COMPRESS | CLIENT_SSL | CLIENT_PROTOCOL_41)) |
		(client_flag & mysql->server_capabilities));
#ifndef HAVE_COMPRESS
  client_flag&= ~CLIENT_COMPRESS;
#endif

  if (client_flag & CLIENT_PROTOCOL_41)
>>>>>>> 9cd28c8c
  {
    /*
     move the first scramble part - directly in the NET buffer -
     to get a full continuous scramble. We've read all the header,
     and can overwrite it now.
    */
    memmove(end - SCRAMBLE_LENGTH_323, scramble_data,
            SCRAMBLE_LENGTH_323);
    scramble_data= end - SCRAMBLE_LENGTH_323;
    if (mysql->server_capabilities & CLIENT_PLUGIN_AUTH)
    {
      scramble_data_len= pkt_scramble_len;
      scramble_plugin= scramble_data + scramble_data_len;
      if (scramble_data + scramble_data_len > pkt_end)
        scramble_data_len= pkt_end - scramble_data;
    }
    else
    {
      scramble_data_len= pkt_end - scramble_data;
      scramble_plugin= native_password_plugin_name;
    }
  }
  else
    mysql->server_capabilities&= ~CLIENT_SECURE_CONNECTION;

  mysql->client_flag= client_flag;

  /*
    Part 2: invoke the plugin to send the authentication data to the server
  */

  if (run_plugin_auth(mysql, scramble_data, scramble_data_len,
                      scramble_plugin, db))
    goto error;

  /*
    Part 3: authenticated, finish the initialization of the connection
  */

  if (mysql->client_flag & CLIENT_COMPRESS)      /* We will use compression */
    net->compress=1;

#ifdef CHECK_LICENSE 
  if (check_license(mysql))
    goto error;
#endif

  if (db && !mysql->db && mysql_select_db(mysql, db))
  {
    if (mysql->net.last_errno == CR_SERVER_LOST)
        set_mysql_extended_error(mysql, CR_SERVER_LOST, unknown_sqlstate,
                                 ER(CR_SERVER_LOST_EXTENDED),
                                 "Setting intital database",
                                 errno);
    goto error;
  }

  /*
     Using init_commands is not supported when connecting from within the
     server.
  */
#ifndef MYSQL_SERVER
  if (mysql->options.init_commands)
  {
    DYNAMIC_ARRAY *init_commands= mysql->options.init_commands;
    char **ptr= (char**)init_commands->buffer;
    char **end_command= ptr + init_commands->elements;

    my_bool reconnect=mysql->reconnect;
    mysql->reconnect=0;

    for (; ptr < end_command; ptr++)
    {
      int status;

      if (mysql_real_query(mysql,*ptr, (ulong) strlen(*ptr)))
	goto error;

      do {
        if (mysql->fields)
        {
          MYSQL_RES *res;
          if (!(res= cli_use_result(mysql)))
            goto error;
          mysql_free_result(res);
        }
        if ((status= mysql_next_result(mysql)) > 0)
          goto error;
      } while (status == 0);
    }
    mysql->reconnect=reconnect;
  }
#endif

#ifndef TO_BE_DELETED
  if (mysql->options.rpl_probe && mysql_rpl_probe(mysql))
    goto error;
#endif

  DBUG_PRINT("exit", ("Mysql handler: 0x%lx", (long) mysql));
  reset_sigpipe(mysql);
  DBUG_RETURN(mysql);

error:
  reset_sigpipe(mysql);
  DBUG_PRINT("error",("message: %u/%s (%s)",
                      net->last_errno,
                      net->sqlstate,
                      net->last_error));
  {
    /* Free alloced memory */
    end_server(mysql);
    mysql_close_free(mysql);
    if (!(client_flag & CLIENT_REMEMBER_OPTIONS))
      mysql_close_free_options(mysql);
  }
  DBUG_RETURN(0);
}


/* needed when we move MYSQL structure to a different address */

#ifndef TO_BE_DELETED
static void mysql_fix_pointers(MYSQL* mysql, MYSQL* old_mysql)
{
  MYSQL *tmp, *tmp_prev;
  if (mysql->master == old_mysql)
    mysql->master= mysql;
  if (mysql->last_used_con == old_mysql)
    mysql->last_used_con= mysql;
  if (mysql->last_used_slave == old_mysql)
    mysql->last_used_slave= mysql;
  for (tmp_prev = mysql, tmp = mysql->next_slave;
       tmp != old_mysql;tmp = tmp->next_slave)
  {
    tmp_prev= tmp;
  }
  tmp_prev->next_slave= mysql;
}
#endif


my_bool mysql_reconnect(MYSQL *mysql)
{
  MYSQL tmp_mysql;
  DBUG_ENTER("mysql_reconnect");
  DBUG_ASSERT(mysql);
  DBUG_PRINT("enter", ("mysql->reconnect: %d", mysql->reconnect));

  if (!mysql->reconnect ||
      (mysql->server_status & SERVER_STATUS_IN_TRANS) || !mysql->host_info)
  {
    /* Allow reconnect next time */
    mysql->server_status&= ~SERVER_STATUS_IN_TRANS;
    set_mysql_error(mysql, CR_SERVER_GONE_ERROR, unknown_sqlstate);
    DBUG_RETURN(1);
  }
  mysql_init(&tmp_mysql);
  tmp_mysql.options= mysql->options;
  tmp_mysql.options.my_cnf_file= tmp_mysql.options.my_cnf_group= 0;
  tmp_mysql.rpl_pivot= mysql->rpl_pivot;
  
  if (!mysql_real_connect(&tmp_mysql,mysql->host,mysql->user,mysql->passwd,
			  mysql->db, mysql->port, mysql->unix_socket,
			  mysql->client_flag | CLIENT_REMEMBER_OPTIONS))
  {
    mysql->net.last_errno= tmp_mysql.net.last_errno;
    strmov(mysql->net.last_error, tmp_mysql.net.last_error);
    strmov(mysql->net.sqlstate, tmp_mysql.net.sqlstate);
    DBUG_RETURN(1);
  }
  if (mysql_set_character_set(&tmp_mysql, mysql->charset->csname))
  {
    DBUG_PRINT("error", ("mysql_set_character_set() failed"));
    bzero((char*) &tmp_mysql.options,sizeof(tmp_mysql.options));
    mysql_close(&tmp_mysql);
    mysql->net.last_errno= tmp_mysql.net.last_errno;
    strmov(mysql->net.last_error, tmp_mysql.net.last_error);
    strmov(mysql->net.sqlstate, tmp_mysql.net.sqlstate);
    DBUG_RETURN(1);
  }

  DBUG_PRINT("info", ("reconnect succeded"));
  tmp_mysql.reconnect= 1;
  tmp_mysql.free_me= mysql->free_me;

  /* Move prepared statements (if any) over to the new mysql object */
  tmp_mysql.stmts= mysql->stmts;
  mysql->stmts= 0;

  /* Don't free options as these are now used in tmp_mysql */
  bzero((char*) &mysql->options,sizeof(mysql->options));
  mysql->free_me=0;
  mysql_close(mysql);
  *mysql=tmp_mysql;
  mysql_fix_pointers(mysql, &tmp_mysql); /* adjust connection pointers */
  net_clear(&mysql->net, 1);
  mysql->affected_rows= ~(my_ulonglong) 0;
  DBUG_RETURN(0);
}


/**************************************************************************
  Set current database
**************************************************************************/

int STDCALL
mysql_select_db(MYSQL *mysql, const char *db)
{
  int error;
  DBUG_ENTER("mysql_select_db");
  DBUG_PRINT("enter",("db: '%s'",db));

  if ((error=simple_command(mysql,COM_INIT_DB, (const uchar*) db,
                            (ulong) strlen(db),0)))
    DBUG_RETURN(error);
  my_free(mysql->db,MYF(MY_ALLOW_ZERO_PTR));
  mysql->db=my_strdup(db,MYF(MY_WME));
  DBUG_RETURN(0);
}


/*************************************************************************
  Send a QUIT to the server and close the connection
  If handle is alloced by mysql connect free it.
*************************************************************************/

static void mysql_close_free_options(MYSQL *mysql)
{
  DBUG_ENTER("mysql_close_free_options");

  my_free(mysql->options.user,MYF(MY_ALLOW_ZERO_PTR));
  my_free(mysql->options.host,MYF(MY_ALLOW_ZERO_PTR));
  my_free(mysql->options.password,MYF(MY_ALLOW_ZERO_PTR));
  my_free(mysql->options.unix_socket,MYF(MY_ALLOW_ZERO_PTR));
  my_free(mysql->options.db,MYF(MY_ALLOW_ZERO_PTR));
  my_free(mysql->options.my_cnf_file,MYF(MY_ALLOW_ZERO_PTR));
  my_free(mysql->options.my_cnf_group,MYF(MY_ALLOW_ZERO_PTR));
  my_free(mysql->options.charset_dir,MYF(MY_ALLOW_ZERO_PTR));
  my_free(mysql->options.charset_name,MYF(MY_ALLOW_ZERO_PTR));
  my_free(mysql->options.client_ip,MYF(MY_ALLOW_ZERO_PTR));
  if (mysql->options.init_commands)
  {
    DYNAMIC_ARRAY *init_commands= mysql->options.init_commands;
    char **ptr= (char**)init_commands->buffer;
    char **end= ptr + init_commands->elements;
    for (; ptr<end; ptr++)
      my_free(*ptr,MYF(MY_WME));
    delete_dynamic(init_commands);
    my_free((char*)init_commands,MYF(MY_WME));
  }
#ifdef HAVE_OPENSSL
  mysql_ssl_free(mysql);
#endif /* HAVE_OPENSSL */
#ifdef HAVE_SMEM
  if (mysql->options.shared_memory_base_name != def_shared_memory_base_name)
    my_free(mysql->options.shared_memory_base_name,MYF(MY_ALLOW_ZERO_PTR));
#endif /* HAVE_SMEM */
  if (mysql->options.extension)
  {
    my_free(mysql->options.extension->plugin_dir,MYF(MY_ALLOW_ZERO_PTR));
    my_free(mysql->options.extension->default_auth,MYF(MY_ALLOW_ZERO_PTR));
    my_free(mysql->options.extension,MYF(0));
  }
  bzero((char*) &mysql->options,sizeof(mysql->options));
  DBUG_VOID_RETURN;
}


static void mysql_close_free(MYSQL *mysql)
{
  my_free((uchar*) mysql->host_info,MYF(MY_ALLOW_ZERO_PTR));
  my_free(mysql->user,MYF(MY_ALLOW_ZERO_PTR));
  my_free(mysql->passwd,MYF(MY_ALLOW_ZERO_PTR));
  my_free(mysql->db,MYF(MY_ALLOW_ZERO_PTR));
#if defined(EMBEDDED_LIBRARY) || MYSQL_VERSION_ID >= 50100
  my_free(mysql->info_buffer,MYF(MY_ALLOW_ZERO_PTR));
  mysql->info_buffer= 0;
#endif
  /* Clear pointers for better safety */
  mysql->host_info= mysql->user= mysql->passwd= mysql->db= 0;
}


/**
  For use when the connection to the server has been lost (in which case 
  the server has discarded all information about prepared statements
  associated with the connection).

  Mark all statements in mysql->stmts by setting stmt->mysql= 0 if the
  statement has transitioned beyond the MYSQL_STMT_INIT_DONE state, and
  unlink the statement from the mysql->stmts list.

  The remaining pruned list of statements (if any) is kept in mysql->stmts.

  @param mysql       pointer to the MYSQL object

  @return none
*/
static void mysql_prune_stmt_list(MYSQL *mysql)
{
  LIST *element= mysql->stmts;
  LIST *pruned_list= 0;

  for (; element; element= element->next)
  {
    MYSQL_STMT *stmt= (MYSQL_STMT *) element->data;
    if (stmt->state != MYSQL_STMT_INIT_DONE)
    {
      stmt->mysql= 0;
      stmt->last_errno= CR_SERVER_LOST;
      strmov(stmt->last_error, ER(CR_SERVER_LOST));
      strmov(stmt->sqlstate, unknown_sqlstate);
    }
    else
    {
      pruned_list= list_add(pruned_list, element);
    }
  }

  mysql->stmts= pruned_list;
}


/*
  Clear connection pointer of every statement: this is necessary
  to give error on attempt to use a prepared statement of closed
  connection.

  SYNOPSYS
    mysql_detach_stmt_list()
      stmt_list  pointer to mysql->stmts
      func_name  name of calling function

  NOTE
    There is similar code in mysql_reconnect(), so changes here
    should also be reflected there.
*/

void mysql_detach_stmt_list(LIST **stmt_list __attribute__((unused)),
                            const char *func_name __attribute__((unused)))
{
#ifdef MYSQL_CLIENT
  /* Reset connection handle in all prepared statements. */
  LIST *element= *stmt_list;
  char buff[MYSQL_ERRMSG_SIZE];
  DBUG_ENTER("mysql_detach_stmt_list");

  my_snprintf(buff, sizeof(buff)-1, ER(CR_STMT_CLOSED), func_name);
  for (; element; element= element->next)
  {
    MYSQL_STMT *stmt= (MYSQL_STMT *) element->data;
    set_stmt_error(stmt, CR_STMT_CLOSED, unknown_sqlstate, buff);
    stmt->mysql= 0;
    /* No need to call list_delete for statement here */
  }
  *stmt_list= 0;
  DBUG_VOID_RETURN;
#endif /* MYSQL_CLIENT */
}


/*
  Close a MySQL connection and free all resources attached to it.

  This function is coded in such that it can be called multiple times
  (As some clients call this after mysql_real_connect() fails)
*/

void STDCALL mysql_close(MYSQL *mysql)
{
  DBUG_ENTER("mysql_close");
  DBUG_PRINT("enter", ("mysql: 0x%lx", (long) mysql));

  if (mysql)					/* Some simple safety */
  {
    /* If connection is still up, send a QUIT message */
    if (mysql->net.vio != 0)
    {
      free_old_query(mysql);
      mysql->status=MYSQL_STATUS_READY; /* Force command */
      mysql->reconnect=0;
      simple_command(mysql,COM_QUIT,(uchar*) 0,0,1);
      end_server(mysql);			/* Sets mysql->net.vio= 0 */
    }
    mysql_close_free_options(mysql);
    mysql_close_free(mysql);
    mysql_detach_stmt_list(&mysql->stmts, "mysql_close");
#ifndef TO_BE_DELETED
    /* free/close slave list */
    if (mysql->rpl_pivot)
    {
      MYSQL* tmp;
      for (tmp = mysql->next_slave; tmp != mysql; )
      {
	/* trick to avoid following freed pointer */
	MYSQL* tmp1 = tmp->next_slave;
	mysql_close(tmp);
	tmp = tmp1;
      }
      mysql->rpl_pivot=0;
    }
#endif
    if (mysql != mysql->master)
    {
      mysql_close(mysql->master);
      mysql->master= 0;
    }
#ifndef MYSQL_SERVER
    if (mysql->thd)
    {
      (*mysql->methods->free_embedded_thd)(mysql);
      mysql->thd= 0;
    }
#endif
    if (mysql->free_me)
      my_free((uchar*) mysql,MYF(0));
  }
  DBUG_VOID_RETURN;
}


static my_bool cli_read_query_result(MYSQL *mysql)
{
  uchar *pos;
  ulong field_count;
  MYSQL_DATA *fields;
  ulong length;
  DBUG_ENTER("cli_read_query_result");

  /*
    Read from the connection which we actually used, which
    could differ from the original connection if we have slaves
  */
  mysql = mysql->last_used_con;

  if ((length = cli_safe_read(mysql)) == packet_error)
    DBUG_RETURN(1);
  free_old_query(mysql);		/* Free old result */
#ifdef MYSQL_CLIENT			/* Avoid warn of unused labels*/
get_info:
#endif
  pos=(uchar*) mysql->net.read_pos;
  if ((field_count= net_field_length(&pos)) == 0)
  {
    mysql->affected_rows= net_field_length_ll(&pos);
    mysql->insert_id=	  net_field_length_ll(&pos);
    DBUG_PRINT("info",("affected_rows: %lu  insert_id: %lu",
		       (ulong) mysql->affected_rows,
		       (ulong) mysql->insert_id));
    if (protocol_41(mysql))
    {
      mysql->server_status=uint2korr(pos); pos+=2;
      mysql->warning_count=uint2korr(pos); pos+=2;
    }
    else if (mysql->server_capabilities & CLIENT_TRANSACTIONS)
    {
      /* MySQL 4.0 protocol */
      mysql->server_status=uint2korr(pos); pos+=2;
      mysql->warning_count= 0;
    }
    DBUG_PRINT("info",("status: %u  warning_count: %u",
		       mysql->server_status, mysql->warning_count));
    if (pos < mysql->net.read_pos+length && net_field_length(&pos))
      mysql->info=(char*) pos;
    DBUG_RETURN(0);
  }
#ifdef MYSQL_CLIENT
  if (field_count == NULL_LENGTH)		/* LOAD DATA LOCAL INFILE */
  {
    int error;

    if (!(mysql->options.client_flag & CLIENT_LOCAL_FILES))
    {
      set_mysql_error(mysql, CR_MALFORMED_PACKET, unknown_sqlstate);
      DBUG_RETURN(1);
    }   

    error= handle_local_infile(mysql,(char*) pos);
    if ((length= cli_safe_read(mysql)) == packet_error || error)
      DBUG_RETURN(1);
    goto get_info;				/* Get info packet */
  }
#endif
  if (!(mysql->server_status & SERVER_STATUS_AUTOCOMMIT))
    mysql->server_status|= SERVER_STATUS_IN_TRANS;

  if (!(fields=cli_read_rows(mysql,(MYSQL_FIELD*)0, protocol_41(mysql) ? 7:5)))
    DBUG_RETURN(1);
  if (!(mysql->fields=unpack_fields(mysql, fields,&mysql->field_alloc,
				    (uint) field_count,0,
				    mysql->server_capabilities)))
    DBUG_RETURN(1);
  mysql->status= MYSQL_STATUS_GET_RESULT;
  mysql->field_count= (uint) field_count;
  DBUG_PRINT("exit",("ok"));
  DBUG_RETURN(0);
}


/*
  Send the query and return so we can do something else.
  Needs to be followed by mysql_read_query_result() when we want to
  finish processing it.
*/

int STDCALL
mysql_send_query(MYSQL* mysql, const char* query, ulong length)
{
  DBUG_ENTER("mysql_send_query");
  DBUG_PRINT("enter",("rpl_parse: %d  rpl_pivot: %d",
		      mysql->options.rpl_parse, mysql->rpl_pivot));
#ifndef TO_BE_DELETED
  if (mysql->options.rpl_parse && mysql->rpl_pivot)
  {
    switch (mysql_rpl_query_type(query, length)) {
    case MYSQL_RPL_MASTER:
      DBUG_RETURN(mysql_master_send_query(mysql, query, length));
    case MYSQL_RPL_SLAVE:
      DBUG_RETURN(mysql_slave_send_query(mysql, query, length));
    case MYSQL_RPL_ADMIN:
      break;					/* fall through */
    }
  }
  mysql->last_used_con = mysql;
#endif

  DBUG_RETURN(simple_command(mysql, COM_QUERY, (uchar*) query, length, 1));
}


int STDCALL
mysql_real_query(MYSQL *mysql, const char *query, ulong length)
{
  DBUG_ENTER("mysql_real_query");
  DBUG_PRINT("enter",("handle: 0x%lx", (long) mysql));
  DBUG_PRINT("query",("Query = '%-.4096s'",query));

  if (mysql_send_query(mysql,query,length))
    DBUG_RETURN(1);
  DBUG_RETURN((int) (*mysql->methods->read_query_result)(mysql));
}


/**************************************************************************
  Alloc result struct for buffered results. All rows are read to buffer.
  mysql_data_seek may be used.
**************************************************************************/

MYSQL_RES * STDCALL mysql_store_result(MYSQL *mysql)
{
  MYSQL_RES *result;
  DBUG_ENTER("mysql_store_result");
  /* read from the actually used connection */
  mysql = mysql->last_used_con;
  if (!mysql->fields)
    DBUG_RETURN(0);
  if (mysql->status != MYSQL_STATUS_GET_RESULT)
  {
    set_mysql_error(mysql, CR_COMMANDS_OUT_OF_SYNC, unknown_sqlstate);
    DBUG_RETURN(0);
  }
  mysql->status=MYSQL_STATUS_READY;		/* server is ready */
  if (!(result=(MYSQL_RES*) my_malloc((uint) (sizeof(MYSQL_RES)+
					      sizeof(ulong) *
					      mysql->field_count),
				      MYF(MY_WME | MY_ZEROFILL))))
  {
    set_mysql_error(mysql, CR_OUT_OF_MEMORY, unknown_sqlstate);
    DBUG_RETURN(0);
  }
  result->methods= mysql->methods;
  result->eof=1;				/* Marker for buffered */
  result->lengths=(ulong*) (result+1);
  if (!(result->data=
	(*mysql->methods->read_rows)(mysql,mysql->fields,mysql->field_count)))
  {
    my_free((uchar*) result,MYF(0));
    DBUG_RETURN(0);
  }
  mysql->affected_rows= result->row_count= result->data->rows;
  result->data_cursor=	result->data->data;
  result->fields=	mysql->fields;
  result->field_alloc=	mysql->field_alloc;
  result->field_count=	mysql->field_count;
  /* The rest of result members is bzeroed in malloc */
  mysql->fields=0;				/* fields is now in result */
  clear_alloc_root(&mysql->field_alloc);
  /* just in case this was mistakenly called after mysql_stmt_execute() */
  mysql->unbuffered_fetch_owner= 0;
  DBUG_RETURN(result);				/* Data fetched */
}


/**************************************************************************
  Alloc struct for use with unbuffered reads. Data is fetched by domand
  when calling to mysql_fetch_row.
  mysql_data_seek is a noop.

  No other queries may be specified with the same MYSQL handle.
  There shouldn't be much processing per row because mysql server shouldn't
  have to wait for the client (and will not wait more than 30 sec/packet).
**************************************************************************/

static MYSQL_RES * cli_use_result(MYSQL *mysql)
{
  MYSQL_RES *result;
  DBUG_ENTER("cli_use_result");

  mysql = mysql->last_used_con;

  if (!mysql->fields)
    DBUG_RETURN(0);
  if (mysql->status != MYSQL_STATUS_GET_RESULT)
  {
    set_mysql_error(mysql, CR_COMMANDS_OUT_OF_SYNC, unknown_sqlstate);
    DBUG_RETURN(0);
  }
  if (!(result=(MYSQL_RES*) my_malloc(sizeof(*result)+
				      sizeof(ulong)*mysql->field_count,
				      MYF(MY_WME | MY_ZEROFILL))))
    DBUG_RETURN(0);
  result->lengths=(ulong*) (result+1);
  result->methods= mysql->methods;
  if (!(result->row=(MYSQL_ROW)
	my_malloc(sizeof(result->row[0])*(mysql->field_count+1), MYF(MY_WME))))
  {					/* Ptrs: to one row */
    my_free((uchar*) result,MYF(0));
    DBUG_RETURN(0);
  }
  result->fields=	mysql->fields;
  result->field_alloc=	mysql->field_alloc;
  result->field_count=	mysql->field_count;
  result->current_field=0;
  result->handle=	mysql;
  result->current_row=	0;
  mysql->fields=0;			/* fields is now in result */
  clear_alloc_root(&mysql->field_alloc);
  mysql->status=MYSQL_STATUS_USE_RESULT;
  mysql->unbuffered_fetch_owner= &result->unbuffered_fetch_cancelled;
  DBUG_RETURN(result);			/* Data is read to be fetched */
}


/**************************************************************************
  Return next row of the query results
**************************************************************************/

MYSQL_ROW STDCALL
mysql_fetch_row(MYSQL_RES *res)
{
  DBUG_ENTER("mysql_fetch_row");
  if (!res->data)
  {						/* Unbufferred fetch */
    if (!res->eof)
    {
      MYSQL *mysql= res->handle;
      if (mysql->status != MYSQL_STATUS_USE_RESULT)
      {
        set_mysql_error(mysql,
                        res->unbuffered_fetch_cancelled ? 
                        CR_FETCH_CANCELED : CR_COMMANDS_OUT_OF_SYNC,
                        unknown_sqlstate);
      }
      else if (!(read_one_row(mysql, res->field_count, res->row, res->lengths)))
      {
	res->row_count++;
	DBUG_RETURN(res->current_row=res->row);
      }
      DBUG_PRINT("info",("end of data"));
      res->eof=1;
      mysql->status=MYSQL_STATUS_READY;
      /*
        Reset only if owner points to us: there is a chance that somebody
        started new query after mysql_stmt_close():
      */
      if (mysql->unbuffered_fetch_owner == &res->unbuffered_fetch_cancelled)
        mysql->unbuffered_fetch_owner= 0;
      /* Don't clear handle in mysql_free_result */
      res->handle=0;
    }
    DBUG_RETURN((MYSQL_ROW) NULL);
  }
  {
    MYSQL_ROW tmp;
    if (!res->data_cursor)
    {
      DBUG_PRINT("info",("end of data"));
      DBUG_RETURN(res->current_row=(MYSQL_ROW) NULL);
    }
    tmp = res->data_cursor->data;
    res->data_cursor = res->data_cursor->next;
    DBUG_RETURN(res->current_row=tmp);
  }
}


/**************************************************************************
  Get column lengths of the current row
  If one uses mysql_use_result, res->lengths contains the length information,
  else the lengths are calculated from the offset between pointers.
**************************************************************************/

ulong * STDCALL
mysql_fetch_lengths(MYSQL_RES *res)
{
  MYSQL_ROW column;

  if (!(column=res->current_row))
    return 0;					/* Something is wrong */
  if (res->data)
    (*res->methods->fetch_lengths)(res->lengths, column, res->field_count);
  return res->lengths;
}


int STDCALL
mysql_options(MYSQL *mysql,enum mysql_option option, const void *arg)
{
  DBUG_ENTER("mysql_option");
  DBUG_PRINT("enter",("option: %d",(int) option));
  switch (option) {
  case MYSQL_OPT_CONNECT_TIMEOUT:
    mysql->options.connect_timeout= *(uint*) arg;
    break;
  case MYSQL_OPT_READ_TIMEOUT:
    mysql->options.read_timeout= *(uint*) arg;
    break;
  case MYSQL_OPT_WRITE_TIMEOUT:
    mysql->options.write_timeout= *(uint*) arg;
    break;
  case MYSQL_OPT_COMPRESS:
    mysql->options.compress= 1;			/* Remember for connect */
    mysql->options.client_flag|= CLIENT_COMPRESS;
    break;
  case MYSQL_OPT_NAMED_PIPE:			/* This option is depricated */
    mysql->options.protocol=MYSQL_PROTOCOL_PIPE; /* Force named pipe */
    break;
  case MYSQL_OPT_LOCAL_INFILE:			/* Allow LOAD DATA LOCAL ?*/
    if (!arg || test(*(uint*) arg))
      mysql->options.client_flag|= CLIENT_LOCAL_FILES;
    else
      mysql->options.client_flag&= ~CLIENT_LOCAL_FILES;
    break;
  case MYSQL_INIT_COMMAND:
    add_init_command(&mysql->options,arg);
    break;
  case MYSQL_READ_DEFAULT_FILE:
    my_free(mysql->options.my_cnf_file,MYF(MY_ALLOW_ZERO_PTR));
    mysql->options.my_cnf_file=my_strdup(arg,MYF(MY_WME));
    break;
  case MYSQL_READ_DEFAULT_GROUP:
    my_free(mysql->options.my_cnf_group,MYF(MY_ALLOW_ZERO_PTR));
    mysql->options.my_cnf_group=my_strdup(arg,MYF(MY_WME));
    break;
  case MYSQL_SET_CHARSET_DIR:
    my_free(mysql->options.charset_dir,MYF(MY_ALLOW_ZERO_PTR));
    mysql->options.charset_dir=my_strdup(arg,MYF(MY_WME));
    break;
  case MYSQL_SET_CHARSET_NAME:
    my_free(mysql->options.charset_name,MYF(MY_ALLOW_ZERO_PTR));
    mysql->options.charset_name=my_strdup(arg,MYF(MY_WME));
    break;
  case MYSQL_OPT_PROTOCOL:
    mysql->options.protocol= *(uint*) arg;
    break;
  case MYSQL_SHARED_MEMORY_BASE_NAME:
#ifdef HAVE_SMEM
    if (mysql->options.shared_memory_base_name != def_shared_memory_base_name)
      my_free(mysql->options.shared_memory_base_name,MYF(MY_ALLOW_ZERO_PTR));
    mysql->options.shared_memory_base_name=my_strdup(arg,MYF(MY_WME));
#endif
    break;
  case MYSQL_OPT_USE_REMOTE_CONNECTION:
  case MYSQL_OPT_USE_EMBEDDED_CONNECTION:
  case MYSQL_OPT_GUESS_CONNECTION:
    mysql->options.methods_to_use= option;
    break;
  case MYSQL_SET_CLIENT_IP:
    mysql->options.client_ip= my_strdup(arg, MYF(MY_WME));
    break;
  case MYSQL_SECURE_AUTH:
    mysql->options.secure_auth= *(my_bool *) arg;
    break;
  case MYSQL_REPORT_DATA_TRUNCATION:
    mysql->options.report_data_truncation= test(*(my_bool *) arg);
    break;
  case MYSQL_OPT_RECONNECT:
    mysql->reconnect= *(my_bool *) arg;
    break;
  case MYSQL_OPT_SSL_VERIFY_SERVER_CERT:
    if (*(my_bool*) arg)
      mysql->options.client_flag|= CLIENT_SSL_VERIFY_SERVER_CERT;
    else
      mysql->options.client_flag&= ~CLIENT_SSL_VERIFY_SERVER_CERT;
    break;
  case MYSQL_PLUGIN_DIR:
    extension_set_string(&mysql->options, plugin_dir, arg);
    break;
  case MYSQL_DEFAULT_AUTH:
    extension_set_string(&mysql->options, default_auth, arg);
    break;
  default:
    DBUG_RETURN(1);
  }
  DBUG_RETURN(0);
}


/****************************************************************************
  Functions to get information from the MySQL structure
  These are functions to make shared libraries more usable.
****************************************************************************/

/* MYSQL_RES */
my_ulonglong STDCALL mysql_num_rows(MYSQL_RES *res)
{
  return res->row_count;
}

unsigned int STDCALL mysql_num_fields(MYSQL_RES *res)
{
  return res->field_count;
}

uint STDCALL mysql_errno(MYSQL *mysql)
{
  return mysql ? mysql->net.last_errno : mysql_server_last_errno;
}


const char * STDCALL mysql_error(MYSQL *mysql)
{
  return mysql ? mysql->net.last_error : mysql_server_last_error;
}


/*
  Get version number for server in a form easy to test on

  SYNOPSIS
    mysql_get_server_version()
    mysql		Connection

  EXAMPLE
    MariaDB-4.1.0-alfa ->  40100
  
  NOTES
    We will ensure that a newer server always has a bigger number.

  RETURN
   Signed number > 323000
*/

ulong STDCALL
mysql_get_server_version(MYSQL *mysql)
{
  uint major, minor, version;
  const char *pos= mysql->server_version;
  char *end_pos;
  /* Skip possible prefix */
  while (*pos && !my_isdigit(&my_charset_latin1, *pos))
    pos++;
  major=   (uint) strtoul(pos, &end_pos, 10);	pos=end_pos+1;
  minor=   (uint) strtoul(pos, &end_pos, 10);	pos=end_pos+1;
  version= (uint) strtoul(pos, &end_pos, 10);
  return (ulong) major*10000L+(ulong) (minor*100+version);
}


/* 
   mysql_set_character_set function sends SET NAMES cs_name to
   the server (which changes character_set_client, character_set_result
   and character_set_connection) and updates mysql->charset so other
   functions like mysql_real_escape will work correctly.
*/
int STDCALL mysql_set_character_set(MYSQL *mysql, const char *cs_name)
{
  CHARSET_INFO *cs;
  const char *save_csdir= charsets_dir;

  if (mysql->options.charset_dir)
    charsets_dir= mysql->options.charset_dir;

  if (strlen(cs_name) < MY_CS_NAME_SIZE &&
     (cs= get_charset_by_csname(cs_name, MY_CS_PRIMARY, MYF(0))))
  {
    char buff[MY_CS_NAME_SIZE + 10];
    charsets_dir= save_csdir;
    /* Skip execution of "SET NAMES" for pre-4.1 servers */
    if (mysql_get_server_version(mysql) < 40100)
      return 0;
    sprintf(buff, "SET NAMES %s", cs_name);
    if (!mysql_real_query(mysql, buff, (uint) strlen(buff)))
    {
      mysql->charset= cs;
    }
  }
  else
  {
    char cs_dir_name[FN_REFLEN];
    get_charsets_dir(cs_dir_name);
    set_mysql_extended_error(mysql, CR_CANT_READ_CHARSET, unknown_sqlstate,
                             ER(CR_CANT_READ_CHARSET), cs_name, cs_dir_name);
  }
  charsets_dir= save_csdir;
  return mysql->net.last_errno;
}


/**
  client authentication plugin that does native MySQL authentication
  using a 20-byte (4.1+) scramble
*/

static int native_password_auth_client(MYSQL_PLUGIN_VIO *vio, MYSQL *mysql)
{
  int pkt_len;
  uchar *pkt;

  if (((MCPVIO_EXT *)vio)->mysql_change_user)
  {
    /*
      in mysql_change_user() the client sends the first packet.
      we use the old scramble.
    */
    pkt= (uchar*)mysql->scramble;
    pkt_len= SCRAMBLE_LENGTH + 1;
  }
  else
  {
    /* read the scramble */
    if ((pkt_len= vio->read_packet(vio, &pkt)) < 0)
      return CR_ERROR;

    if (pkt_len != SCRAMBLE_LENGTH + 1)
      return CR_SERVER_HANDSHAKE_ERR;

    /* save it in MYSQL */
    memcpy(mysql->scramble, pkt, SCRAMBLE_LENGTH);
    mysql->scramble[SCRAMBLE_LENGTH] = 0;
  }

  if (mysql->passwd[0])
  {
    char scrambled[SCRAMBLE_LENGTH + 1];
    scramble(scrambled, (char*)pkt, mysql->passwd);
    if (vio->write_packet(vio, (uchar*)scrambled, SCRAMBLE_LENGTH))
      return CR_ERROR;
  }
  else
    if (vio->write_packet(vio, 0, 0)) /* no password */
      return CR_ERROR;

  return CR_OK;
}


/**
  client authentication plugin that does old MySQL authentication
  using an 8-byte (4.0-) scramble
*/

static int old_password_auth_client(MYSQL_PLUGIN_VIO *vio, MYSQL *mysql)
{
  uchar *pkt;
  int pkt_len;

  if (((MCPVIO_EXT *)vio)->mysql_change_user)
  {
    /*
      in mysql_change_user() the client sends the first packet.
      we use the old scramble.
    */
    pkt= (uchar*)mysql->scramble;
    pkt_len= SCRAMBLE_LENGTH_323 + 1;
  }
  else
  {
    /* read the scramble */
    if ((pkt_len= vio->read_packet(vio, &pkt)) < 0)
      return CR_ERROR;

    if (pkt_len != SCRAMBLE_LENGTH_323 + 1 &&
        pkt_len != SCRAMBLE_LENGTH + 1)
        return CR_SERVER_HANDSHAKE_ERR;

    /* save it in MYSQL */
    memcpy(mysql->scramble, pkt, pkt_len - 1);
    mysql->scramble[pkt_len - 1] = 0;
  }

  if (mysql->passwd[0])
  {
    char scrambled[SCRAMBLE_LENGTH_323 + 1];
    scramble_323(scrambled, (char*)pkt, mysql->passwd);
    if (vio->write_packet(vio, (uchar*)scrambled, SCRAMBLE_LENGTH_323 + 1))
      return CR_ERROR;
  }
  else
    if (vio->write_packet(vio, 0, 0)) /* no password */
      return CR_ERROR;

  return CR_OK;
}
<|MERGE_RESOLUTION|>--- conflicted
+++ resolved
@@ -2945,45 +2945,13 @@
   strmov(mysql->server_version,(char*) net->read_pos+1);
   mysql->port=port;
 
-<<<<<<< HEAD
-  if (pkt_end >= end + SCRAMBLE_LENGTH - SCRAMBLE_LENGTH_323 + 1)
-=======
   /* remove the rpl hack from the version string, see RPL_VERSION_HACK comment */
   if (mysql->server_capabilities & CLIENT_PLUGIN_AUTH &&
       strncmp(mysql->server_version, RPL_VERSION_HACK,
               sizeof(RPL_VERSION_HACK) - 1) == 0)
     mysql->server_version+= sizeof(RPL_VERSION_HACK) - 1;
 
-  /*
-    Part 2: format and send client info to the server for access check
-  */
-  
-  client_flag|=mysql->options.client_flag;
-  client_flag|=CLIENT_CAPABILITIES;
-  if (client_flag & CLIENT_MULTI_STATEMENTS)
-    client_flag|= CLIENT_MULTI_RESULTS;
-
-#ifdef HAVE_OPENSSL
-  if (mysql->options.ssl_key || mysql->options.ssl_cert ||
-      mysql->options.ssl_ca || mysql->options.ssl_capath ||
-      mysql->options.ssl_cipher)
-    mysql->options.use_ssl= 1;
-  if (mysql->options.use_ssl)
-    client_flag|=CLIENT_SSL;
-#endif /* HAVE_OPENSSL */
-  if (db)
-    client_flag|=CLIENT_CONNECT_WITH_DB;
-
-  /* Remove options that server doesn't support */
-  client_flag= ((client_flag &
-		 ~(CLIENT_COMPRESS | CLIENT_SSL | CLIENT_PROTOCOL_41)) |
-		(client_flag & mysql->server_capabilities));
-#ifndef HAVE_COMPRESS
-  client_flag&= ~CLIENT_COMPRESS;
-#endif
-
-  if (client_flag & CLIENT_PROTOCOL_41)
->>>>>>> 9cd28c8c
+  if (pkt_end >= end + SCRAMBLE_LENGTH - SCRAMBLE_LENGTH_323 + 1)
   {
     /*
      move the first scramble part - directly in the NET buffer -
