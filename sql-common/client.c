/* Copyright (c) 2003, 2016, Oracle and/or its affiliates.
   Copyright (c) 2009, 2017, MariaDB

   This program is free software; you can redistribute it and/or modify
   it under the terms of the GNU General Public License as published by
   the Free Software Foundation; version 2 of the License.

   This program is distributed in the hope that it will be useful,
   but WITHOUT ANY WARRANTY; without even the implied warranty of
   MERCHANTABILITY or FITNESS FOR A PARTICULAR PURPOSE.  See the
   GNU General Public License for more details.

   You should have received a copy of the GNU General Public License
   along with this program; if not, write to the Free Software
   Foundation, Inc., 51 Franklin Street, Fifth Floor, Boston, MA  02110-1301, USA */

/*
  This file is included by both libmysql.c (the MySQL client C API)
  and the mysqld server to connect to another MYSQL server.

  The differences for the two cases are:

  - Things that only works for the client:
  - Trying to automaticly determinate user name if not supplied to
    mysql_real_connect()
  - Support for reading local file with LOAD DATA LOCAL
  - SHARED memory handling
  - Prepared statements
  
  - Things that only works for the server
  - Alarm handling on connect
  
  In all other cases, the code should be idential for the client and
  server.
*/ 

#include <my_global.h>
#include <my_default.h>
#include "mysql.h"
#include "hash.h"

/* Remove client convenience wrappers */
#undef max_allowed_packet
#undef net_buffer_length

#ifdef EMBEDDED_LIBRARY

#undef MYSQL_SERVER

#ifndef MYSQL_CLIENT
#define MYSQL_CLIENT
#endif

#define CLI_MYSQL_REAL_CONNECT STDCALL cli_mysql_real_connect

#undef net_flush
my_bool	net_flush(NET *net);

#else  /*EMBEDDED_LIBRARY*/
#define CLI_MYSQL_REAL_CONNECT STDCALL mysql_real_connect
#endif /*EMBEDDED_LIBRARY*/

#include <my_sys.h>
#include <mysys_err.h>
#include <m_string.h>
#include <m_ctype.h>
#include "mysql_version.h"
#include "mysqld_error.h"
#include "errmsg.h"
#include <violite.h>

#if !defined(__WIN__)
#include <my_pthread.h>				/* because of signal()	*/
#endif /* !defined(__WIN__) */

#include <sys/stat.h>
#include <signal.h>
#include <time.h>

#ifdef	 HAVE_PWD_H
#include <pwd.h>
#endif

#if !defined(__WIN__)
#ifdef HAVE_SELECT_H
#  include <select.h>
#endif
#ifdef HAVE_SYS_SELECT_H
#include <sys/select.h>
#endif
#endif /* !defined(__WIN__) */
#ifdef HAVE_SYS_UN_H
#  include <sys/un.h>
#endif

#ifndef _WIN32
#include <errno.h>
#define SOCKET_ERROR -1
#endif

#ifdef __WIN__
#define CONNECT_TIMEOUT 20
#else
#define CONNECT_TIMEOUT 0
#endif

#include "client_settings.h"
#include <sql_common.h>
#include <mysql/client_plugin.h>
#include <my_context.h>
#include <mysql_async.h>

typedef enum {
  ALWAYS_ACCEPT,       /* heuristics is disabled, use CLIENT_LOCAL_FILES */
  WAIT_FOR_QUERY,      /* heuristics is enabled, not sending files */
  ACCEPT_FILE_REQUEST  /* heuristics is enabled, ready to send a file */
} auto_local_infile_state;

#define native_password_plugin_name "mysql_native_password"
#define old_password_plugin_name    "mysql_old_password"

uint            mariadb_deinitialize_ssl= 1;
uint		mysql_port=0;
char		*mysql_unix_port= 0;
const char	*unknown_sqlstate= "HY000";
const char	*not_error_sqlstate= "00000";
const char	*cant_connect_sqlstate= "08001";
#ifdef HAVE_SMEM
char		 *shared_memory_base_name= 0;
const char 	*def_shared_memory_base_name= default_shared_memory_base_name;
#endif

static void mysql_close_free_options(MYSQL *mysql);
static void mysql_close_free(MYSQL *mysql);
static void mysql_prune_stmt_list(MYSQL *mysql);
static int cli_report_progress(MYSQL *mysql, char *packet, uint length);

CHARSET_INFO *default_client_charset_info = &my_charset_latin1;

/* Server error code and message */
unsigned int mysql_server_last_errno;
char mysql_server_last_error[MYSQL_ERRMSG_SIZE];

/**
  Convert the connect timeout option to a timeout value for VIO
  functions (vio_socket_connect() and vio_io_wait()).

  @param mysql  Connection handle (client side).

  @return The timeout value in milliseconds, or -1 if no timeout.
*/

static int get_vio_connect_timeout(MYSQL *mysql)
{
  int timeout_ms;
  uint timeout_sec;

  /*
    A timeout of 0 means no timeout. Also, the connect_timeout
    option value is in seconds, while VIO timeouts are measured
    in milliseconds. Hence, check for a possible overflow. In
    case of overflow, set to no timeout.
  */
  timeout_sec= mysql->options.connect_timeout;

  if (!timeout_sec || (timeout_sec > INT_MAX/1000))
    timeout_ms= -1;
  else
    timeout_ms= (int) (timeout_sec * 1000);

  return timeout_ms;
}


/**
  Set the internal error message to mysql handler

  @param mysql    connection handle (client side)
  @param errcode  CR_ error code, passed to ER macro to get
                  error text
  @parma sqlstate SQL standard sqlstate
*/

void set_mysql_error(MYSQL *mysql, int errcode, const char *sqlstate)
{
  NET *net;
  DBUG_ENTER("set_mysql_error");
  DBUG_PRINT("enter", ("error :%d '%s'", errcode, ER(errcode)));
  DBUG_ASSERT(mysql != 0);

  if (mysql)
  {
    net= &mysql->net;
    net->last_errno= errcode;
    strmov(net->last_error, ER(errcode));
    strmov(net->sqlstate, sqlstate);
  }
  else
  {
    mysql_server_last_errno= errcode;
    strmov(mysql_server_last_error, ER(errcode));
  }
  DBUG_VOID_RETURN;
}

/**
  Clear possible error state of struct NET

  @param net  clear the state of the argument
*/

void net_clear_error(NET *net)
{
  net->last_errno= 0;
  net->last_error[0]= '\0';
  strmov(net->sqlstate, not_error_sqlstate);
}

/**
  Set an error message on the client.

  @param mysql     connection handle
  @param errcode   CR_* errcode, for client errors
  @param sqlstate  SQL standard sql state, unknown_sqlstate for the
                   majority of client errors.
  @param format    error message template, in sprintf format
  @param ...       variable number of arguments
*/

void set_mysql_extended_error(MYSQL *mysql, int errcode,
                                     const char *sqlstate,
                                     const char *format, ...)
{
  NET *net;
  va_list args;
  DBUG_ENTER("set_mysql_extended_error");
  DBUG_PRINT("enter", ("error :%d '%s'", errcode, format));
  DBUG_ASSERT(mysql != 0);

  net= &mysql->net;
  net->last_errno= errcode;
  va_start(args, format);
  my_vsnprintf(net->last_error, sizeof(net->last_error)-1,
               format, args);
  va_end(args);
  strmov(net->sqlstate, sqlstate);

  DBUG_VOID_RETURN;
}



/*
  Create a named pipe connection
*/

#ifdef __WIN__

HANDLE create_named_pipe(MYSQL *mysql, uint connect_timeout, char **arg_host,
			 char **arg_unix_socket)
{
  HANDLE hPipe=INVALID_HANDLE_VALUE;
  char pipe_name[1024];
  DWORD dwMode;
  int i;
  my_bool testing_named_pipes=0;
  char *host= *arg_host, *unix_socket= *arg_unix_socket;

  if ( ! unix_socket || (unix_socket)[0] == 0x00)
    unix_socket = mysql_unix_port;
  if (!host || !strcmp(host,LOCAL_HOST))
    host=LOCAL_HOST_NAMEDPIPE;

  
  pipe_name[sizeof(pipe_name)-1]= 0;		/* Safety if too long string */
  strxnmov(pipe_name, sizeof(pipe_name)-1, "\\\\", host, "\\pipe\\",
	   unix_socket, NullS);
  DBUG_PRINT("info",("Server name: '%s'.  Named Pipe: %s", host, unix_socket));

  for (i=0 ; i < 100 ; i++)			/* Don't retry forever */
  {
    if ((hPipe = CreateFile(pipe_name,
			    GENERIC_READ | GENERIC_WRITE,
			    0,
			    NULL,
			    OPEN_EXISTING,
			    FILE_FLAG_OVERLAPPED,
			    NULL )) != INVALID_HANDLE_VALUE)
      break;
    if (GetLastError() != ERROR_PIPE_BUSY)
    {
      set_mysql_extended_error(mysql, CR_NAMEDPIPEOPEN_ERROR,
                               unknown_sqlstate, ER(CR_NAMEDPIPEOPEN_ERROR),
                               host, unix_socket, (ulong) GetLastError());
      return INVALID_HANDLE_VALUE;
    }
    /* wait for for an other instance */
    if (! WaitNamedPipe(pipe_name, connect_timeout*1000) )
    {
      set_mysql_extended_error(mysql, CR_NAMEDPIPEWAIT_ERROR, unknown_sqlstate,
                               ER(CR_NAMEDPIPEWAIT_ERROR),
                               host, unix_socket, (ulong) GetLastError());
      return INVALID_HANDLE_VALUE;
    }
  }
  if (hPipe == INVALID_HANDLE_VALUE)
  {
    set_mysql_extended_error(mysql, CR_NAMEDPIPEOPEN_ERROR, unknown_sqlstate,
                             ER(CR_NAMEDPIPEOPEN_ERROR), host, unix_socket,
                             (ulong) GetLastError());
    return INVALID_HANDLE_VALUE;
  }
  dwMode = PIPE_READMODE_BYTE | PIPE_WAIT;
  if ( !SetNamedPipeHandleState(hPipe, &dwMode, NULL, NULL) )
  {
    CloseHandle( hPipe );
    set_mysql_extended_error(mysql, CR_NAMEDPIPESETSTATE_ERROR,
                             unknown_sqlstate, ER(CR_NAMEDPIPESETSTATE_ERROR),
                             host, unix_socket, (ulong) GetLastError());
    return INVALID_HANDLE_VALUE;
  }
  *arg_host=host ; *arg_unix_socket=unix_socket;	/* connect arg */
  return (hPipe);
}
#endif


/*
  Create new shared memory connection, return handler of connection

  SYNOPSIS
    create_shared_memory()
    mysql		Pointer of mysql structure
    net			Pointer of net structure
    connect_timeout	Timeout of connection
*/

#ifdef HAVE_SMEM
HANDLE create_shared_memory(MYSQL *mysql,NET *net, uint connect_timeout)
{
  ulong smem_buffer_length = shared_memory_buffer_length + 4;
  /*
    event_connect_request is event object for start connection actions
    event_connect_answer is event object for confirm, that server put data
    handle_connect_file_map is file-mapping object, use for create shared
    memory
    handle_connect_map is pointer on shared memory
    handle_map is pointer on shared memory for client
    event_server_wrote,
    event_server_read,
    event_client_wrote,
    event_client_read are events for transfer data between server and client
    handle_file_map is file-mapping object, use for create shared memory
  */
  HANDLE event_connect_request = NULL;
  HANDLE event_connect_answer = NULL;
  HANDLE handle_connect_file_map = NULL;
  char *handle_connect_map = NULL;

  char *handle_map = NULL;
  HANDLE event_server_wrote = NULL;
  HANDLE event_server_read = NULL;
  HANDLE event_client_wrote = NULL;
  HANDLE event_client_read = NULL;
  HANDLE event_conn_closed = NULL;
  HANDLE handle_file_map = NULL;
  ulong connect_number;
  char connect_number_char[22], *p;
  char *tmp= NULL;
  char *suffix_pos;
  DWORD error_allow = 0;
  DWORD error_code = 0;
  DWORD event_access_rights= SYNCHRONIZE | EVENT_MODIFY_STATE;
  char *shared_memory_base_name = mysql->options.shared_memory_base_name;
  static const char *name_prefixes[] = {"","Global\\"};
  const char *prefix;
  int i;

  /*
    If this is NULL, somebody freed the MYSQL* options.  mysql_close()
    is a good candidate.  We don't just silently (re)set it to
    def_shared_memory_base_name as that would create really confusing/buggy
    behavior if the user passed in a different name on the command-line or
    in a my.cnf.
  */
  DBUG_ASSERT(shared_memory_base_name != NULL);

  /*
     get enough space base-name + '_' + longest suffix we might ever send
   */
  if (!(tmp= (char *)my_malloc(strlen(shared_memory_base_name) + 32L, MYF(MY_FAE))))
    goto err;

  /*
    The name of event and file-mapping events create agree next rule:
    shared_memory_base_name+unique_part
    Where:
    shared_memory_base_name is unique value for each server
    unique_part is uniquel value for each object (events and file-mapping)
  */
  for (i = 0; i< array_elements(name_prefixes); i++)
  {
    prefix= name_prefixes[i];
    suffix_pos = strxmov(tmp, prefix , shared_memory_base_name, "_", NullS);
    strmov(suffix_pos, "CONNECT_REQUEST");
    event_connect_request= OpenEvent(event_access_rights, FALSE, tmp);
    if (event_connect_request)
    {
      break;
    }
  }
  if (!event_connect_request)
  {
    error_allow = CR_SHARED_MEMORY_CONNECT_REQUEST_ERROR;
    goto err;
  }
  strmov(suffix_pos, "CONNECT_ANSWER");
  if (!(event_connect_answer= OpenEvent(event_access_rights,FALSE,tmp)))
  {
    error_allow = CR_SHARED_MEMORY_CONNECT_ANSWER_ERROR;
    goto err;
  }
  strmov(suffix_pos, "CONNECT_DATA");
  if (!(handle_connect_file_map= OpenFileMapping(FILE_MAP_WRITE,FALSE,tmp)))
  {
    error_allow = CR_SHARED_MEMORY_CONNECT_FILE_MAP_ERROR;
    goto err;
  }
  if (!(handle_connect_map= MapViewOfFile(handle_connect_file_map,
					  FILE_MAP_WRITE,0,0,sizeof(DWORD))))
  {
    error_allow = CR_SHARED_MEMORY_CONNECT_MAP_ERROR;
    goto err;
  }

  /* Send to server request of connection */
  if (!SetEvent(event_connect_request))
  {
    error_allow = CR_SHARED_MEMORY_CONNECT_SET_ERROR;
    goto err;
  }

  /* Wait of answer from server */
  if (WaitForSingleObject(event_connect_answer,connect_timeout*1000) !=
      WAIT_OBJECT_0)
  {
    error_allow = CR_SHARED_MEMORY_CONNECT_ABANDONED_ERROR;
    goto err;
  }

  /* Get number of connection */
  connect_number = uint4korr(handle_connect_map);/*WAX2*/
  p= int10_to_str(connect_number, connect_number_char, 10);

  /*
    The name of event and file-mapping events create agree next rule:
    shared_memory_base_name+unique_part+number_of_connection

    Where:
    shared_memory_base_name is uniquel value for each server
    unique_part is uniquel value for each object (events and file-mapping)
    number_of_connection is number of connection between server and client
  */
  suffix_pos = strxmov(tmp, prefix , shared_memory_base_name, "_", connect_number_char,
		       "_", NullS);
  strmov(suffix_pos, "DATA");
  if ((handle_file_map = OpenFileMapping(FILE_MAP_WRITE,FALSE,tmp)) == NULL)
  {
    error_allow = CR_SHARED_MEMORY_FILE_MAP_ERROR;
    goto err2;
  }
  if ((handle_map = MapViewOfFile(handle_file_map,FILE_MAP_WRITE,0,0,
				  smem_buffer_length)) == NULL)
  {
    error_allow = CR_SHARED_MEMORY_MAP_ERROR;
    goto err2;
  }

  strmov(suffix_pos, "SERVER_WROTE");
  if ((event_server_wrote = OpenEvent(event_access_rights,FALSE,tmp)) == NULL)
  {
    error_allow = CR_SHARED_MEMORY_EVENT_ERROR;
    goto err2;
  }

  strmov(suffix_pos, "SERVER_READ");
  if ((event_server_read = OpenEvent(event_access_rights,FALSE,tmp)) == NULL)
  {
    error_allow = CR_SHARED_MEMORY_EVENT_ERROR;
    goto err2;
  }

  strmov(suffix_pos, "CLIENT_WROTE");
  if ((event_client_wrote = OpenEvent(event_access_rights,FALSE,tmp)) == NULL)
  {
    error_allow = CR_SHARED_MEMORY_EVENT_ERROR;
    goto err2;
  }

  strmov(suffix_pos, "CLIENT_READ");
  if ((event_client_read = OpenEvent(event_access_rights,FALSE,tmp)) == NULL)
  {
    error_allow = CR_SHARED_MEMORY_EVENT_ERROR;
    goto err2;
  }

  strmov(suffix_pos, "CONNECTION_CLOSED");
  if ((event_conn_closed = OpenEvent(event_access_rights,FALSE,tmp)) == NULL)
  {
    error_allow = CR_SHARED_MEMORY_EVENT_ERROR;
    goto err2;
  }
  /*
    Set event that server should send data
  */
  SetEvent(event_server_read);

err2:
  if (error_allow == 0)
  {
    net->vio= vio_new_win32shared_memory(handle_file_map,handle_map,
                                         event_server_wrote,
                                         event_server_read,event_client_wrote,
                                         event_client_read,event_conn_closed);
  }
  else
  {
    error_code = GetLastError();
    if (event_server_read)
      CloseHandle(event_server_read);
    if (event_server_wrote)
      CloseHandle(event_server_wrote);
    if (event_client_read)
      CloseHandle(event_client_read);
    if (event_client_wrote)
      CloseHandle(event_client_wrote);
    if (event_conn_closed)
      CloseHandle(event_conn_closed);
    if (handle_map)
      UnmapViewOfFile(handle_map);
    if (handle_file_map)
      CloseHandle(handle_file_map);
  }
err:
  my_free(tmp);
  if (error_allow)
    error_code = GetLastError();
  if (event_connect_request)
    CloseHandle(event_connect_request);
  if (event_connect_answer)
    CloseHandle(event_connect_answer);
  if (handle_connect_map)
    UnmapViewOfFile(handle_connect_map);
  if (handle_connect_file_map)
    CloseHandle(handle_connect_file_map);
  if (error_allow)
  {
    if (error_allow == CR_SHARED_MEMORY_EVENT_ERROR)
      set_mysql_extended_error(mysql, error_allow, unknown_sqlstate,
                               ER(error_allow), suffix_pos, error_code);
    else
      set_mysql_extended_error(mysql, error_allow, unknown_sqlstate,
                               ER(error_allow), error_code);
    return(INVALID_HANDLE_VALUE);
  }
  return(handle_map);
}
#endif

/**
  Read a packet from server. Give error message if socket was down
  or packet is an error message

  @retval  packet_error    An error occurred during reading.
                           Error message is set.
  @retval  
*/

ulong
cli_safe_read(MYSQL *mysql)
{
  NET *net= &mysql->net;
  ulong len=0;

restart:
  if (net->vio != 0)
    len= my_net_read_packet(net, 0);
  
  if (len == packet_error || len == 0)
  {
    DBUG_PRINT("error",("Wrong connection or packet. fd: %s  len: %lu",
			vio_description(net->vio),len));
#ifdef MYSQL_SERVER
    if (net->vio && (net->last_errno == ER_NET_READ_INTERRUPTED))
      return (packet_error);
#endif /*MYSQL_SERVER*/
    end_server(mysql);
    set_mysql_error(mysql, net->last_errno == ER_NET_PACKET_TOO_LARGE ?
                    CR_NET_PACKET_TOO_LARGE: CR_SERVER_LOST, unknown_sqlstate);
    return (packet_error);
  }
  if (net->read_pos[0] == 255)
  {
    if (len > 3)
    {
      char *pos= (char*) net->read_pos+1;
      uint last_errno=uint2korr(pos);

      if (last_errno == 65535 &&
          (mysql->server_capabilities & CLIENT_PROGRESS))
      {
        if (cli_report_progress(mysql, pos+2, (uint) (len-3)))
        {
          /* Wrong packet */
          set_mysql_error(mysql,  CR_MALFORMED_PACKET, unknown_sqlstate);
          return (packet_error);
        }
        goto restart;
      }
      net->last_errno= last_errno;
      
      pos+=2;
      len-=2;
      if (protocol_41(mysql) && pos[0] == '#')
      {
	strmake_buf(net->sqlstate, pos+1);
	pos+= SQLSTATE_LENGTH+1;
      }
      else
      {
        /*
          The SQL state hasn't been received -- it should be reset to HY000
          (unknown error sql state).
        */

        strmov(net->sqlstate, unknown_sqlstate);
      }

      (void) strmake(net->last_error,(char*) pos,
		     MY_MIN((uint) len,(uint) sizeof(net->last_error)-1));
    }
    else
      set_mysql_error(mysql, CR_UNKNOWN_ERROR, unknown_sqlstate);
    /*
      Cover a protocol design error: error packet does not
      contain the server status. Therefore, the client has no way
      to find out whether there are more result sets of
      a multiple-result-set statement pending. Luckily, in 5.0 an
      error always aborts execution of a statement, wherever it is
      a multi-statement or a stored procedure, so it should be
      safe to unconditionally turn off the flag here.
    */
    mysql->server_status&= ~SERVER_MORE_RESULTS_EXISTS;

    DBUG_PRINT("error",("Got error: %d/%s (%s)",
                        net->last_errno,
                        net->sqlstate,
                        net->last_error));
    return(packet_error);
  }
  return len;
}

void free_rows(MYSQL_DATA *cur)
{
  if (cur)
  {
    free_root(&cur->alloc,MYF(0));
    my_free(cur);
  }
}

my_bool
cli_advanced_command(MYSQL *mysql, enum enum_server_command command,
		     const uchar *header, ulong header_length,
		     const uchar *arg, ulong arg_length, my_bool skip_check,
                     MYSQL_STMT *stmt)
{
  NET *net= &mysql->net;
  my_bool result= 1;
  my_bool stmt_skip= stmt ? stmt->state != MYSQL_STMT_INIT_DONE : FALSE;
  DBUG_ENTER("cli_advanced_command");

  if (mysql->net.vio == 0)
  {						/* Do reconnect if possible */
    if (mysql_reconnect(mysql) || stmt_skip)
      DBUG_RETURN(1);
  }
  if (mysql->status != MYSQL_STATUS_READY ||
      mysql->server_status & SERVER_MORE_RESULTS_EXISTS)
  {
    DBUG_PRINT("error",("state: %d", mysql->status));
    set_mysql_error(mysql, CR_COMMANDS_OUT_OF_SYNC, unknown_sqlstate);
    DBUG_RETURN(1);
  }

  net_clear_error(net);
  mysql->info=0;
  mysql->affected_rows= ~(my_ulonglong) 0;
  /*
    We don't want to clear the protocol buffer on COM_QUIT, because if
    the previous command was a shutdown command, we may have the
    response for the COM_QUIT already in the communication buffer
  */
  net_clear(&mysql->net, (command != COM_QUIT));

  if (net_write_command(net,(uchar) command, header, header_length,
			arg, arg_length))
  {
    DBUG_PRINT("error",("Can't send command to server. Error: %d",
			socket_errno));
    if (net->last_errno == ER_NET_PACKET_TOO_LARGE)
    {
      set_mysql_error(mysql, CR_NET_PACKET_TOO_LARGE, unknown_sqlstate);
      goto end;
    }
    end_server(mysql);
    if (mysql_reconnect(mysql) || stmt_skip)
      goto end;
    if (net_write_command(net,(uchar) command, header, header_length,
			  arg, arg_length))
    {
      set_mysql_error(mysql, CR_SERVER_GONE_ERROR, unknown_sqlstate);
      goto end;
    }
  }
  result=0;
  if (!skip_check)
    result= ((mysql->packet_length=cli_safe_read(mysql)) == packet_error ?
	     1 : 0);
end:
  DBUG_PRINT("exit",("result: %d", result));
  DBUG_RETURN(result);
}

void free_old_query(MYSQL *mysql)
{
  DBUG_ENTER("free_old_query");
  if (mysql->fields)
    free_root(&mysql->field_alloc,MYF(0));
 /* Assume rowlength < 8192 */
  init_alloc_root(&mysql->field_alloc, 8192, 0,
                  MYF(mysql->options.use_thread_specific_memory ?
                      MY_THREAD_SPECIFIC : 0));
  mysql->fields= 0;
  mysql->field_count= 0;			/* For API */
  mysql->warning_count= 0;
  mysql->info= 0;
  DBUG_VOID_RETURN;
}


/**
  Finish reading of a partial result set from the server.
  Get the EOF packet, and update mysql->status
  and mysql->warning_count.

  @return  TRUE if a communication or protocol error, an error
           is set in this case, FALSE otherwise.
*/

my_bool flush_one_result(MYSQL *mysql)
{
  ulong packet_length;

  DBUG_ASSERT(mysql->status != MYSQL_STATUS_READY);

  do
  {
    packet_length= cli_safe_read(mysql);
    /*
      There is an error reading from the connection,
      or (sic!) there were no error and no
      data in the stream, i.e. no more data from the server.
      Since we know our position in the stream (somewhere in
      the middle of a result set), this latter case is an error too
      -- each result set must end with a EOF packet.
      cli_safe_read() has set an error for us, just return.
    */
    if (packet_length == packet_error)
      return TRUE;
  }
  while (packet_length > 8 || mysql->net.read_pos[0] != 254);

  /* Analyze EOF packet of the result set. */

  if (protocol_41(mysql))
  {
    char *pos= (char*) mysql->net.read_pos + 1;
    mysql->warning_count=uint2korr(pos);
    pos+=2;
    mysql->server_status=uint2korr(pos);
    pos+=2;
  }
  return FALSE;
}


/**
  Read a packet from network. If it's an OK packet, flush it.

  @return  TRUE if error, FALSE otherwise. In case of 
           success, is_ok_packet is set to TRUE or FALSE,
           based on what we got from network.
*/

my_bool opt_flush_ok_packet(MYSQL *mysql, my_bool *is_ok_packet)
{
  ulong packet_length= cli_safe_read(mysql);

  if (packet_length == packet_error)
    return TRUE;

  /* cli_safe_read always reads a non-empty packet. */
  DBUG_ASSERT(packet_length);

  *is_ok_packet= mysql->net.read_pos[0] == 0;
  if (*is_ok_packet)
  {
    uchar *pos= mysql->net.read_pos + 1;

    net_field_length_ll(&pos); /* affected rows */
    net_field_length_ll(&pos); /* insert id */

    mysql->server_status=uint2korr(pos);
    pos+=2;

    if (protocol_41(mysql))
    {
      mysql->warning_count=uint2korr(pos);
      pos+=2;
    }
  }
  return FALSE;
}


/*
  Flush result set sent from server
*/

static void cli_flush_use_result(MYSQL *mysql, my_bool flush_all_results)
{
  /* Clear the current execution status */
  DBUG_ENTER("cli_flush_use_result");
  DBUG_PRINT("warning",("Not all packets read, clearing them"));

  if (flush_one_result(mysql))
    DBUG_VOID_RETURN;                           /* An error occurred */

  if (! flush_all_results)
    DBUG_VOID_RETURN;

  while (mysql->server_status & SERVER_MORE_RESULTS_EXISTS)
  {
    my_bool is_ok_packet;
    if (opt_flush_ok_packet(mysql, &is_ok_packet))
      DBUG_VOID_RETURN;                         /* An error occurred. */
    if (is_ok_packet)
    {
      /*
        Indeed what we got from network was an OK packet, and we
        know that OK is the last one in a multi-result-set, so
        just return.
      */
      DBUG_VOID_RETURN;
    }
    /*
      It's a result set, not an OK packet. A result set contains
      of two result set subsequences: field metadata, terminated
      with EOF packet, and result set data, again terminated with
      EOF packet. Read and flush them.
    */
    if (flush_one_result(mysql) || flush_one_result(mysql))
      DBUG_VOID_RETURN;                         /* An error occurred. */
  }

  DBUG_VOID_RETURN;
}


/*
  Report progress to the client

  RETURN VALUES
    0  ok
    1  error
*/

static int cli_report_progress(MYSQL *mysql, char *pkt, uint length)
{
  uint stage, max_stage, proc_length;
  double progress;
  uchar *packet= (uchar*)pkt;
  uchar *start= packet;

  if (length < 5)
    return 1;                         /* Wrong packet */

  if (!(mysql->options.extension && mysql->options.extension->report_progress))
    return 0;                         /* No callback, ignore packet */

  packet++;                           /* Ignore number of strings */
  stage= (uint) *packet++;
  max_stage= (uint) *packet++;
  progress= uint3korr(packet)/1000.0;
  packet+= 3;
  proc_length= net_field_length(&packet);
  if (packet + proc_length > start + length)
    return 1;                         /* Wrong packet */
  (*mysql->options.extension->report_progress)(mysql, stage, max_stage,
                                               progress, (char*) packet,
                                               proc_length);
  return 0;
}

#ifdef __WIN__
static my_bool is_NT(void)
{
  char *os=getenv("OS");
  return (os && !strcmp(os, "Windows_NT")) ? 1 : 0;
}
#endif

/**************************************************************************
  Shut down connection
**************************************************************************/

void end_server(MYSQL *mysql)
{
  int save_errno= errno;
  DBUG_ENTER("end_server");
  if (mysql->net.vio != 0)
  {
    DBUG_PRINT("info",("Net: %s", vio_description(mysql->net.vio)));
#ifdef MYSQL_SERVER
    slave_io_thread_detach_vio();
#endif
    vio_delete(mysql->net.vio);
    mysql->net.vio= 0;          /* Marker */
    mysql_prune_stmt_list(mysql);
  }
  net_end(&mysql->net);
  free_old_query(mysql);
  errno= save_errno;
  DBUG_VOID_RETURN;
}


void STDCALL
mysql_free_result(MYSQL_RES *result)
{
  DBUG_ENTER("mysql_free_result");
  DBUG_PRINT("enter",("mysql_res: 0x%lx", (long) result));
  if (result)
  {
    MYSQL *mysql= result->handle;
    if (mysql)
    {
      if (mysql->unbuffered_fetch_owner == &result->unbuffered_fetch_cancelled)
        mysql->unbuffered_fetch_owner= 0;
      if (mysql->status == MYSQL_STATUS_USE_RESULT)
      {
        (*mysql->methods->flush_use_result)(mysql, FALSE);
        mysql->status=MYSQL_STATUS_READY;
        if (mysql->unbuffered_fetch_owner)
          *mysql->unbuffered_fetch_owner= TRUE;
      }
    }
    free_rows(result->data);
    if (result->fields)
      free_root(&result->field_alloc,MYF(0));
    my_free(result->row);
    my_free(result);
  }
  DBUG_VOID_RETURN;
}

/****************************************************************************
  Get options from my.cnf
****************************************************************************/

static const char *default_options[]=
{
  "port","socket","compress","password","pipe", "timeout", "user",
  "init-command", "host", "database", "debug", "return-found-rows",
  "ssl-key" ,"ssl-cert" ,"ssl-ca" ,"ssl-capath",
  "character-sets-dir", "default-character-set", "interactive-timeout",
  "connect-timeout", "local-infile", "disable-local-infile",
  "ssl-cipher", "max-allowed-packet", "protocol", "shared-memory-base-name",
  "multi-results", "multi-statements", "multi-queries", "secure-auth",
  "report-data-truncation", "plugin-dir", "default-auth",
  "bind-address", "ssl-crl", "ssl-crlpath",
  "enable-cleartext-plugin",
  NullS
};
enum option_id {
  OPT_port=1, OPT_socket, OPT_compress, OPT_password, OPT_pipe, OPT_timeout, OPT_user, 
  OPT_init_command, OPT_host, OPT_database, OPT_debug, OPT_return_found_rows, 
  OPT_ssl_key, OPT_ssl_cert, OPT_ssl_ca, OPT_ssl_capath, 
  OPT_character_sets_dir, OPT_default_character_set, OPT_interactive_timeout, 
  OPT_connect_timeout, OPT_local_infile, OPT_disable_local_infile, 
  OPT_ssl_cipher, OPT_max_allowed_packet, OPT_protocol, OPT_shared_memory_base_name, 
  OPT_multi_results, OPT_multi_statements, OPT_multi_queries, OPT_secure_auth, 
  OPT_report_data_truncation, OPT_plugin_dir, OPT_default_auth, 
  OPT_bind_address, OPT_ssl_crl, OPT_ssl_crlpath,
  OPT_enable_cleartext_plugin,
  OPT_keep_this_one_last
};

static TYPELIB option_types={array_elements(default_options)-1,
			     "options",default_options, NULL};

const char *sql_protocol_names_lib[] =
{ "TCP", "SOCKET", "PIPE", "MEMORY", NullS };
TYPELIB sql_protocol_typelib = {array_elements(sql_protocol_names_lib)-1,"",
				sql_protocol_names_lib, NULL};

static int add_init_command(struct st_mysql_options *options, const char *cmd)
{
  char *tmp;

  if (!options->init_commands)
  {
    options->init_commands= (DYNAMIC_ARRAY*)my_malloc(sizeof(DYNAMIC_ARRAY),
						      MYF(MY_WME));
    my_init_dynamic_array(options->init_commands,sizeof(char*),5, 5, MYF(0));
  }

  if (!(tmp= my_strdup(cmd,MYF(MY_WME))) ||
      insert_dynamic(options->init_commands, &tmp))
  {
    my_free(tmp);
    return 1;
  }

  return 0;
}


#define ALLOCATE_EXTENSIONS(OPTS)                                \
      (OPTS)->extension= (struct st_mysql_options_extention *)   \
        my_malloc(sizeof(struct st_mysql_options_extention),     \
                  MYF(MY_WME | MY_ZEROFILL))                     \


#define ENSURE_EXTENSIONS_PRESENT(OPTS)                          \
    do {                                                         \
      if (!(OPTS)->extension)                                    \
        ALLOCATE_EXTENSIONS(OPTS);                               \
    } while (0)


#define EXTENSION_SET_STRING_X(OPTS, X, STR, dup)                \
    do {                                                         \
      if ((OPTS)->extension)                                     \
        my_free((OPTS)->extension->X);                           \
      else                                                       \
        ALLOCATE_EXTENSIONS(OPTS);                               \
      (OPTS)->extension->X= ((STR) != NULL) ?                    \
        dup((STR), MYF(MY_WME)) : NULL;                          \
    } while (0)

#define EXTENSION_SET_STRING(OPTS, X, STR)      \
  EXTENSION_SET_STRING_X(OPTS, X, STR, my_strdup)


#if defined(HAVE_OPENSSL) && !defined(EMBEDDED_LIBRARY)
#define SET_SSL_OPTION_X(OPTS, opt_var, arg, dup)                \
  my_free((OPTS)->opt_var);                                      \
  (OPTS)->opt_var= arg ? dup(arg, MYF(MY_WME)) : NULL;
#define EXTENSION_SET_SSL_STRING_X(OPTS, X, STR, dup)            \
  EXTENSION_SET_STRING_X((OPTS), X, (STR), dup);

static char *set_ssl_option_unpack_path(const char *arg, myf flags)
{
  char buff[FN_REFLEN + 1];
  unpack_filename(buff, (char *)arg);
  return my_strdup(buff, flags);
}

#else
#define SET_SSL_OPTION_X(OPTS, opt_var,arg, dup) do { } while(0)
#define EXTENSION_SET_SSL_STRING_X(OPTS, X, STR, dup) do { } while(0)
#endif /* defined(HAVE_OPENSSL) && !defined(EMBEDDED_LIBRARY) */

#define SET_SSL_OPTION(OPTS, opt_var,arg) SET_SSL_OPTION_X(OPTS, opt_var, arg, my_strdup)
#define EXTENSION_SET_SSL_STRING(OPTS, X, STR) EXTENSION_SET_SSL_STRING_X(OPTS, X, STR, my_strdup)
#define SET_SSL_PATH_OPTION(OPTS, opt_var,arg) SET_SSL_OPTION_X(OPTS, opt_var, arg, set_ssl_option_unpack_path)
#define EXTENSION_SET_SSL_PATH_STRING(OPTS, X, STR) EXTENSION_SET_SSL_STRING_X(OPTS, X, STR, set_ssl_option_unpack_path)

void mysql_read_default_options(struct st_mysql_options *options,
				const char *filename,const char *group)
{
  int argc;
  char *argv_buff[1],**argv;
  const char *groups[5];
  DBUG_ENTER("mysql_read_default_options");
  DBUG_PRINT("enter",("file: %s  group: %s",filename,group ? group :"NULL"));

  compile_time_assert(OPT_keep_this_one_last ==
                      array_elements(default_options));

  argc=1; argv=argv_buff; argv_buff[0]= (char*) "client";
  groups[0]= (char*) "client";
  groups[1]= (char*) "client-server";
  groups[2]= (char*) "client-mariadb";
  groups[3]= (char*) group;
  groups[4]=0;

  my_load_defaults(filename, groups, &argc, &argv, NULL);
  if (argc != 1)				/* If some default option */
  {
    char **option=argv;
    while (*++option)
    {
      if (my_getopt_is_args_separator(option[0]))          /* skip arguments separator */
        continue;
      /* DBUG_PRINT("info",("option: %s",option[0])); */
      if (option[0][0] == '-' && option[0][1] == '-')
      {
	char *end=strcend(*option,'=');
	char *opt_arg=0;
	if (*end)
	{
	  opt_arg=end+1;
	  *end=0;				/* Remove '=' */
	}
	/* Change all '_' in variable name to '-' */
	for (end= *option ; *(end= strcend(end,'_')) ; )
	  *end= '-';
	switch (find_type(*option + 2, &option_types, FIND_TYPE_BASIC)) {
	case OPT_port:
	  if (opt_arg)
	    options->port=atoi(opt_arg);
	  break;
	case OPT_socket:
	  if (opt_arg)
	  {
	    my_free(options->unix_socket);
	    options->unix_socket=my_strdup(opt_arg,MYF(MY_WME));
	  }
	  break;
	case OPT_compress:
	  options->compress=1;
	  options->client_flag|= CLIENT_COMPRESS;
	  break;
        case OPT_password:
	  if (opt_arg)
	  {
	    my_free(options->password);
	    options->password=my_strdup(opt_arg,MYF(MY_WME));
	  }
	  break;
        case OPT_pipe:
          options->protocol = MYSQL_PROTOCOL_PIPE;
          break;
        case OPT_connect_timeout: 
	case OPT_timeout:
	  if (opt_arg)
	    options->connect_timeout=atoi(opt_arg);
	  break;
	case OPT_user:
	  if (opt_arg)
	  {
	    my_free(options->user);
	    options->user=my_strdup(opt_arg,MYF(MY_WME));
	  }
	  break;
	case OPT_init_command:
	  add_init_command(options,opt_arg);
	  break;
	case OPT_host:
	  if (opt_arg)
	  {
	    my_free(options->host);
	    options->host=my_strdup(opt_arg,MYF(MY_WME));
	  }
	  break;
        case OPT_database:
	  if (opt_arg)
	  {
	    my_free(options->db);
	    options->db=my_strdup(opt_arg,MYF(MY_WME));
	  }
	  break;
	case OPT_debug:
#ifdef MYSQL_CLIENT
	  mysql_debug(opt_arg ? opt_arg : "d:t:o,/tmp/client.trace");
	  break;
#endif
	case OPT_return_found_rows:
	  options->client_flag|=CLIENT_FOUND_ROWS;
	  break;
	case OPT_ssl_key:
          SET_SSL_OPTION(options, ssl_key, opt_arg);
          break;
	case OPT_ssl_cert:
          SET_SSL_OPTION(options, ssl_cert, opt_arg);
          break;
	case OPT_ssl_ca:
          SET_SSL_OPTION(options, ssl_ca, opt_arg);
          break;
	case OPT_ssl_capath:
          SET_SSL_OPTION(options, ssl_capath, opt_arg);
          break;
        case OPT_ssl_cipher:
          SET_SSL_OPTION(options, ssl_cipher, opt_arg);
          break;
	case OPT_ssl_crl:
          EXTENSION_SET_SSL_STRING(options, ssl_crl, opt_arg);
          break;
	case OPT_ssl_crlpath:
          EXTENSION_SET_SSL_STRING(options, ssl_crlpath, opt_arg);
          break;
	case OPT_character_sets_dir:
	  my_free(options->charset_dir);
          options->charset_dir = my_strdup(opt_arg, MYF(MY_WME));
	  break;
	case OPT_default_character_set:
	  my_free(options->charset_name);
          options->charset_name = my_strdup(opt_arg, MYF(MY_WME));
	  break;
        case OPT_interactive_timeout:
	  options->client_flag|= CLIENT_INTERACTIVE;
	  break;
        case OPT_local_infile:
	  if (!opt_arg || atoi(opt_arg) != 0)
	    options->client_flag|= CLIENT_LOCAL_FILES;
	  else
	    options->client_flag&= ~CLIENT_LOCAL_FILES;
	  break;
        case OPT_disable_local_infile:
	  options->client_flag&= ~CLIENT_LOCAL_FILES;
          break;
	case OPT_max_allowed_packet:
          if (opt_arg)
	    options->max_allowed_packet= atoi(opt_arg);
	  break;
        case OPT_protocol:
          if ((options->protocol= find_type(opt_arg, &sql_protocol_typelib,
                                            FIND_TYPE_BASIC)) <= 0)
          {
            fprintf(stderr, "Unknown option to protocol: %s\n", opt_arg);
            exit(1);
          }
          break;
        case OPT_shared_memory_base_name:
#ifdef HAVE_SMEM
          if (options->shared_memory_base_name != def_shared_memory_base_name)
            my_free(options->shared_memory_base_name);
          options->shared_memory_base_name=my_strdup(opt_arg,MYF(MY_WME));
#endif
          break;
        case OPT_multi_results:
	  options->client_flag|= CLIENT_MULTI_RESULTS;
	  break;
        case OPT_multi_statements:
        case OPT_multi_queries:
	  options->client_flag|= CLIENT_MULTI_STATEMENTS | CLIENT_MULTI_RESULTS;
	  break;
        case OPT_secure_auth:
          options->secure_auth= TRUE;
          break;
        case OPT_report_data_truncation:
          options->report_data_truncation= opt_arg ? MY_TEST(atoi(opt_arg)) : 1;
          break;
        case OPT_plugin_dir:
          {
            char buff[FN_REFLEN], buff2[FN_REFLEN], *buff2_ptr= buff2;
            if (strlen(opt_arg) >= FN_REFLEN)
              opt_arg[FN_REFLEN]= '\0';
            if (my_realpath(buff, opt_arg, 0))
            {
              DBUG_PRINT("warning",("failed to normalize the plugin path: %s",
                                    opt_arg));
              break;
            }
            convert_dirname(buff2, buff, NULL);
            EXTENSION_SET_STRING(options, plugin_dir, buff2_ptr);
          }
          break;
        case OPT_default_auth:
          EXTENSION_SET_STRING(options, default_auth, opt_arg);
          break;
        case OPT_enable_cleartext_plugin:
          break;
	default:
	  DBUG_PRINT("warning",("unknown option: %s",option[0]));
	}
      }
    }
  }
  free_defaults(argv);
  DBUG_VOID_RETURN;
}


/**************************************************************************
  Get column lengths of the current row
  If one uses mysql_use_result, res->lengths contains the length information,
  else the lengths are calculated from the offset between pointers.
**************************************************************************/

static void cli_fetch_lengths(ulong *to, MYSQL_ROW column,
			      unsigned int field_count)
{ 
  ulong *prev_length;
  char *start=0;
  MYSQL_ROW end;

  prev_length=0;				/* Keep gcc happy */
  for (end=column + field_count + 1 ; column != end ; column++, to++)
  {
    if (!*column)
    {
      *to= 0;					/* Null */
      continue;
    }
    if (start)					/* Found end of prev string */
      *prev_length= (ulong) (*column-start-1);
    start= *column;
    prev_length= to;
  }
}

/***************************************************************************
  Change field rows to field structs
***************************************************************************/

MYSQL_FIELD *
unpack_fields(MYSQL *mysql, MYSQL_DATA *data,MEM_ROOT *alloc,uint fields,
	      my_bool default_value, uint server_capabilities)
{
  MYSQL_ROWS	*row;
  MYSQL_FIELD	*field,*result;
  ulong lengths[9];				/* Max of fields */
  DBUG_ENTER("unpack_fields");

  field= result= (MYSQL_FIELD*) alloc_root(alloc,
					   (uint) sizeof(*field)*fields);
  if (!result)
  {
    free_rows(data);				/* Free old data */
    set_mysql_error(mysql, CR_OUT_OF_MEMORY, unknown_sqlstate);
    DBUG_RETURN(0);
  }
  bzero((char*) field, (uint) sizeof(MYSQL_FIELD)*fields);
  if (server_capabilities & CLIENT_PROTOCOL_41)
  {
    /* server is 4.1, and returns the new field result format */
    for (row=data->data; row ; row = row->next,field++)
    {
      uchar *pos;
      /* fields count may be wrong */
      if (field - result >= fields)
        goto err;

      cli_fetch_lengths(&lengths[0], row->data, default_value ? 8 : 7);
      field->catalog=   strmake_root(alloc,(char*) row->data[0], lengths[0]);
      field->db=        strmake_root(alloc,(char*) row->data[1], lengths[1]);
      field->table=     strmake_root(alloc,(char*) row->data[2], lengths[2]);
      field->org_table= strmake_root(alloc,(char*) row->data[3], lengths[3]);
      field->name=      strmake_root(alloc,(char*) row->data[4], lengths[4]);
      field->org_name=  strmake_root(alloc,(char*) row->data[5], lengths[5]);

      field->catalog_length=	lengths[0];
      field->db_length=		lengths[1];
      field->table_length=	lengths[2];
      field->org_table_length=	lengths[3];
      field->name_length=	lengths[4];
      field->org_name_length=	lengths[5];

      /* Unpack fixed length parts */
      if (lengths[6] != 12)
        goto err;

      pos= (uchar*) row->data[6];
      field->charsetnr= uint2korr(pos);
      field->length=	(uint) uint4korr(pos+2);
      field->type=	(enum enum_field_types) pos[6];
      field->flags=	uint2korr(pos+7);
      field->decimals=  (uint) pos[9];

      if (IS_NUM(field->type))
        field->flags|= NUM_FLAG;
      if (default_value && row->data[7])
      {
        field->def=strmake_root(alloc,(char*) row->data[7], lengths[7]);
	field->def_length= lengths[7];
      }
      else
        field->def=0;
      field->max_length= 0;
    }
  }
#ifndef DELETE_SUPPORT_OF_4_0_PROTOCOL
  else
  {
    /* old protocol, for backward compatibility */
    for (row=data->data; row ; row = row->next,field++)
    {
      if (field - result >= fields)
        goto err;
      cli_fetch_lengths(&lengths[0], row->data, default_value ? 6 : 5);
      field->org_table= field->table=  strdup_root(alloc,(char*) row->data[0]);
      field->name=   strdup_root(alloc,(char*) row->data[1]);
      field->length= (uint) uint3korr(row->data[2]);
      field->type=   (enum enum_field_types) (uchar) row->data[3][0];

      field->catalog=(char*)  "";
      field->db=     (char*)  "";
      field->catalog_length= 0;
      field->db_length= 0;
      field->org_table_length=	field->table_length=	lengths[0];
      field->name_length=	lengths[1];

      if (server_capabilities & CLIENT_LONG_FLAG)
      {
        field->flags=   uint2korr(row->data[4]);
        field->decimals=(uint) (uchar) row->data[4][2];
      }
      else
      {
        field->flags=   (uint) (uchar) row->data[4][0];
        field->decimals=(uint) (uchar) row->data[4][1];
      }
      if (IS_NUM(field->type))
        field->flags|= NUM_FLAG;
      if (default_value && row->data[5])
      {
        field->def=strdup_root(alloc,(char*) row->data[5]);
	field->def_length= lengths[5];
      }
      else
        field->def=0;
      field->max_length= 0;
    }
  }
#endif /* DELETE_SUPPORT_OF_4_0_PROTOCOL */
  if (field - result < fields)
    goto err;
  free_rows(data);				/* Free old data */
  DBUG_RETURN(result);

err:
  /* malformed packet. signal an error. */
  free_rows(data);
  free_root(alloc, MYF(0));
  set_mysql_error(mysql, CR_MALFORMED_PACKET, unknown_sqlstate);
  DBUG_RETURN(0);
}

/* Read all rows (fields or data) from server */

MYSQL_DATA *cli_read_rows(MYSQL *mysql,MYSQL_FIELD *mysql_fields,
			  unsigned int fields)
{
  uint	field;
  ulong pkt_len;
  ulong len;
  uchar *cp;
  char	*to, *end_to;
  MYSQL_DATA *result;
  MYSQL_ROWS **prev_ptr,*cur;
  NET *net = &mysql->net;
  DBUG_ENTER("cli_read_rows");

  if ((pkt_len= cli_safe_read(mysql)) == packet_error)
    DBUG_RETURN(0);
  if (pkt_len == 0) DBUG_RETURN(0);
  if (!(result=(MYSQL_DATA*) my_malloc(sizeof(MYSQL_DATA),
				       MYF(MY_WME | MY_ZEROFILL))))
  {
    set_mysql_error(mysql, CR_OUT_OF_MEMORY, unknown_sqlstate);
    DBUG_RETURN(0);
  }
  /* Assume rowlength < 8192 */
  init_alloc_root(&result->alloc, 8192, 0,
                  MYF(mysql->options.use_thread_specific_memory ?
                      MY_THREAD_SPECIFIC : 0));
  result->alloc.min_malloc=sizeof(MYSQL_ROWS);
  prev_ptr= &result->data;
  result->rows=0;
  result->fields=fields;

  /*
    The last EOF packet is either a single 254 character or (in MySQL 4.1)
    254 followed by 1-7 status bytes.

    This doesn't conflict with normal usage of 254 which stands for a
    string where the length of the string is 8 bytes. (see net_field_length())
  */

  while (*(cp=net->read_pos) != 254 || pkt_len >= 8)
  {
    result->rows++;
    if (!(cur= (MYSQL_ROWS*) alloc_root(&result->alloc,
					sizeof(MYSQL_ROWS))) ||
	!(cur->data= ((MYSQL_ROW)
		      alloc_root(&result->alloc,
				 (fields+1)*sizeof(char *)+pkt_len))))
    {
      free_rows(result);
      set_mysql_error(mysql, CR_OUT_OF_MEMORY, unknown_sqlstate);
      DBUG_RETURN(0);
    }
    *prev_ptr=cur;
    prev_ptr= &cur->next;
    to= (char*) (cur->data+fields+1);
    end_to=to+pkt_len-1;
    for (field=0 ; field < fields ; field++)
    {
      if ((len=(ulong) net_field_length(&cp)) == NULL_LENGTH)
      {						/* null field */
	cur->data[field] = 0;
      }
      else
      {
	cur->data[field] = to;
        if (unlikely(len > (ulong)(end_to-to) || to > end_to))
        {
          free_rows(result);
          set_mysql_error(mysql, CR_MALFORMED_PACKET, unknown_sqlstate);
          DBUG_RETURN(0);
        }
	memcpy(to,(char*) cp,len); to[len]=0;
	to+=len+1;
	cp+=len;
	if (mysql_fields)
	{
	  if (mysql_fields[field].max_length < len)
	    mysql_fields[field].max_length=len;
	}
      }
    }
    cur->data[field]=to;			/* End of last field */
    if ((pkt_len=cli_safe_read(mysql)) == packet_error)
    {
      free_rows(result);
      DBUG_RETURN(0);
    }
  }
  *prev_ptr=0;					/* last pointer is null */
  if (pkt_len > 1)				/* MySQL 4.1 protocol */
  {
    mysql->warning_count= uint2korr(cp+1);
    mysql->server_status= uint2korr(cp+3);
    DBUG_PRINT("info",("status: %u  warning_count:  %u",
		       mysql->server_status, mysql->warning_count));
  }
  DBUG_PRINT("exit", ("Got %lu rows", (ulong) result->rows));
  DBUG_RETURN(result);
}

/*
  Read one row. Uses packet buffer as storage for fields.
  When next packet is read, the previous field values are destroyed
*/


static int
read_one_row(MYSQL *mysql,uint fields,MYSQL_ROW row, ulong *lengths)
{
  uint field;
  ulong pkt_len,len;
  uchar *pos, *prev_pos, *end_pos;
  NET *net= &mysql->net;

  if ((pkt_len=cli_safe_read(mysql)) == packet_error)
    return -1;
  if (pkt_len <= 8 && net->read_pos[0] == 254)
  {
    if (pkt_len > 1)				/* MySQL 4.1 protocol */
    {
      mysql->warning_count= uint2korr(net->read_pos+1);
      mysql->server_status= uint2korr(net->read_pos+3);
    }
    return 1;				/* End of data */
  }
  prev_pos= 0;				/* allowed to write at packet[-1] */
  pos=net->read_pos;
  end_pos=pos+pkt_len;
  for (field=0 ; field < fields ; field++)
  {
    if ((len=(ulong) net_field_length(&pos)) == NULL_LENGTH)
    {						/* null field */
      row[field] = 0;
      *lengths++=0;
    }
    else
    {
      if (unlikely(len > (ulong)(end_pos - pos) || pos > end_pos))
      {
        set_mysql_error(mysql, CR_UNKNOWN_ERROR, unknown_sqlstate);
        return -1;
      }
      row[field] = (char*) pos;
      pos+=len;
      *lengths++=len;
    }
    if (prev_pos)
      *prev_pos=0;				/* Terminate prev field */
    prev_pos=pos;
  }
  row[field]=(char*) prev_pos+1;		/* End of last field */
  *prev_pos=0;					/* Terminate last field */
  return 0;
}


/****************************************************************************
  Init MySQL structure or allocate one
****************************************************************************/

MYSQL * STDCALL
mysql_init(MYSQL *mysql)
{
  if (mysql_server_init(0, NULL, NULL))
    return 0;
  if (!mysql)
  {
    if (!(mysql=(MYSQL*) my_malloc(sizeof(*mysql),MYF(MY_WME | MY_ZEROFILL))))
    {
      set_mysql_error(NULL, CR_OUT_OF_MEMORY, unknown_sqlstate);
      return 0;
    }
    mysql->free_me=1;
  }
  else
    bzero((char*) (mysql), sizeof(*(mysql)));
  mysql->options.connect_timeout= CONNECT_TIMEOUT;
  mysql->charset=default_client_charset_info;
  strmov(mysql->net.sqlstate, not_error_sqlstate);

  /*
    Only enable LOAD DATA INFILE by default if configured with
    --enable-local-infile
  */

#if ENABLED_LOCAL_INFILE && !defined(MYSQL_SERVER)
  mysql->options.client_flag|= CLIENT_LOCAL_FILES;
  mysql->auto_local_infile= ENABLED_LOCAL_INFILE == LOCAL_INFILE_MODE_AUTO
                            ? WAIT_FOR_QUERY : ALWAYS_ACCEPT;
#endif

#ifdef HAVE_SMEM
  mysql->options.shared_memory_base_name= (char*) def_shared_memory_base_name;
#endif

  mysql->options.methods_to_use= MYSQL_OPT_GUESS_CONNECTION;
  mysql->options.report_data_truncation= TRUE;  /* default */

  /*
    By default we don't reconnect because it could silently corrupt data (after
    reconnection you potentially lose table locks, user variables, session
    variables (transactions but they are specifically dealt with in
    mysql_reconnect()).
    This is a change: < 5.0.3 mysql->reconnect was set to 1 by default.
    How this change impacts existing apps:
    - existing apps which relyed on the default will see a behaviour change;
    they will have to set reconnect=1 after mysql_real_connect().
    - existing apps which explicitely asked for reconnection (the only way they
    could do it was by setting mysql.reconnect to 1 after mysql_real_connect())
    will not see a behaviour change.
    - existing apps which explicitely asked for no reconnection
    (mysql.reconnect=0) will not see a behaviour change.
  */
  mysql->reconnect= 0;

  DBUG_PRINT("mysql",("mysql: 0x%lx", (long) mysql));
  return mysql;
}


/*
  Fill in SSL part of MYSQL structure.
  NB! Errors are not reported until you do mysql_real_connect.
  use_ssl is set in send_client_reply_packet if any ssl option is set.
*/

my_bool STDCALL
mysql_ssl_set(MYSQL *mysql __attribute__((unused)) ,
	      const char *key __attribute__((unused)),
	      const char *cert __attribute__((unused)),
	      const char *ca __attribute__((unused)),
	      const char *capath __attribute__((unused)),
	      const char *cipher __attribute__((unused)))
{
  my_bool result= 0;
  DBUG_ENTER("mysql_ssl_set");
#if defined(HAVE_OPENSSL) && !defined(EMBEDDED_LIBRARY)
  result= (mysql_options(mysql, MYSQL_OPT_SSL_KEY, key) |
           mysql_options(mysql, MYSQL_OPT_SSL_CERT,   cert) |
           mysql_options(mysql, MYSQL_OPT_SSL_CA,     ca) |
           mysql_options(mysql, MYSQL_OPT_SSL_CAPATH, capath) |
           mysql_options(mysql, MYSQL_OPT_SSL_CIPHER, cipher) ?
           1 : 0);
#endif /* HAVE_OPENSSL && !EMBEDDED_LIBRARY */
  mysql->options.use_ssl= TRUE;
  DBUG_RETURN(result);
}


/*
  Free strings in the SSL structure and clear 'use_ssl' flag.
  NB! Errors are not reported until you do mysql_real_connect.
*/

#if defined(HAVE_OPENSSL) && !defined(EMBEDDED_LIBRARY)

static void
mysql_ssl_free(MYSQL *mysql __attribute__((unused)))
{
  struct st_VioSSLFd *ssl_fd= (struct st_VioSSLFd*) mysql->connector_fd;
  DBUG_ENTER("mysql_ssl_free");

  my_free(mysql->options.ssl_key);
  my_free(mysql->options.ssl_cert);
  my_free(mysql->options.ssl_ca);
  my_free(mysql->options.ssl_capath);
  my_free(mysql->options.ssl_cipher);
  if (mysql->options.extension)
  {
    my_free(mysql->options.extension->ssl_crl);
    my_free(mysql->options.extension->ssl_crlpath);
  }
  if (ssl_fd)
    SSL_CTX_free(ssl_fd->ssl_context);
  my_free(mysql->connector_fd);
  mysql->options.ssl_key = 0;
  mysql->options.ssl_cert = 0;
  mysql->options.ssl_ca = 0;
  mysql->options.ssl_capath = 0;
  mysql->options.ssl_cipher= 0;
  if (mysql->options.extension)
  {
    mysql->options.extension->ssl_crl = 0;
    mysql->options.extension->ssl_crlpath = 0;
  }
  mysql->options.use_ssl = FALSE;
  mysql->connector_fd = 0;
  DBUG_VOID_RETURN;
}

#endif /* HAVE_OPENSSL && !EMBEDDED_LIBRARY */

/*
  Return the SSL cipher (if any) used for current
  connection to the server.

  SYNOPSYS
    mysql_get_ssl_cipher()
      mysql pointer to the mysql connection

*/

const char * STDCALL
mysql_get_ssl_cipher(MYSQL *mysql __attribute__((unused)))
{
  DBUG_ENTER("mysql_get_ssl_cipher");
#if defined(HAVE_OPENSSL) && !defined(EMBEDDED_LIBRARY)
  if (mysql->net.vio && mysql->net.vio->ssl_arg)
    DBUG_RETURN(SSL_get_cipher_name((SSL*)mysql->net.vio->ssl_arg));
#endif /* HAVE_OPENSSL && !EMBEDDED_LIBRARY */
  DBUG_RETURN(NULL);
}


/*
  Check the server's (subject) Common Name against the
  hostname we connected to

  SYNOPSIS
  ssl_verify_server_cert()
    vio              pointer to a SSL connected vio
    server_hostname  name of the server that we connected to
    errptr           if we fail, we'll return (a pointer to a string
                     describing) the reason here

  RETURN VALUES
   0 Success
   1 Failed to validate server

 */

#if defined(HAVE_OPENSSL)

static int ssl_verify_server_cert(Vio *vio, const char* server_hostname, const char **errptr)
{
  SSL *ssl;
  X509 *server_cert= NULL;
  char *cn= NULL;
  int cn_loc= -1;
  ASN1_STRING *cn_asn1= NULL;
  X509_NAME_ENTRY *cn_entry= NULL;
  X509_NAME *subject= NULL;
  int ret_validation= 1;

  DBUG_ENTER("ssl_verify_server_cert");
  DBUG_PRINT("enter", ("server_hostname: %s", server_hostname));

  if (!(ssl= (SSL*)vio->ssl_arg))
  {
    *errptr= "No SSL pointer found";
    goto error;
  }

  if (!server_hostname)
  {
    *errptr= "No server hostname supplied";
    goto error;
  }

  if (!(server_cert= SSL_get_peer_certificate(ssl)))
  {
    *errptr= "Could not get server certificate";
    goto error;
  }

  if (X509_V_OK != SSL_get_verify_result(ssl))
  {
    *errptr= "Failed to verify the server certificate";
    goto error;
  }
  /*
    We already know that the certificate exchanged was valid; the SSL library
    handled that. Now we need to verify that the contents of the certificate
    are what we expect.
  */

  /*
   Some notes for future development
   We should check host name in alternative name first and then if needed check in common name.
   Currently yssl doesn't support alternative name.
   openssl 1.0.2 support X509_check_host method for host name validation, we may need to start using
   X509_check_host in the future.
  */

  subject= X509_get_subject_name(server_cert);
  cn_loc= X509_NAME_get_index_by_NID(subject, NID_commonName, -1);
  if (cn_loc < 0)
  {
    *errptr= "Failed to get CN location in the certificate subject";
    goto error;
  }

  cn_entry= X509_NAME_get_entry(subject, cn_loc);
  if (cn_entry == NULL)
  {
    *errptr= "Failed to get CN entry using CN location";
    goto error;
  }

  cn_asn1 = X509_NAME_ENTRY_get_data(cn_entry);
  if (cn_asn1 == NULL)
  {
    *errptr= "Failed to get CN from CN entry";
    goto error;
  }

  cn= (char *) ASN1_STRING_data(cn_asn1);

  if ((size_t)ASN1_STRING_length(cn_asn1) != strlen(cn))
  {
    *errptr= "NULL embedded in the certificate CN";
    goto error;
  }

  DBUG_PRINT("info", ("Server hostname in cert: %s", cn));
  if (!strcmp(cn, server_hostname))
  {
    /* Success */
    ret_validation= 0;
  }

  *errptr= "SSL certificate validation failure";

error:
  if (server_cert != NULL)
    X509_free (server_cert);
  DBUG_RETURN(ret_validation);
}

#endif /* HAVE_OPENSSL */


/*
  Note that the mysql argument must be initialized with mysql_init()
  before calling mysql_real_connect !
*/

static my_bool cli_read_query_result(MYSQL *mysql);
static MYSQL_RES *cli_use_result(MYSQL *mysql);

int cli_read_change_user_result(MYSQL *mysql)
{
  return cli_safe_read(mysql);
}

static MYSQL_METHODS client_methods=
{
  cli_read_query_result,                       /* read_query_result */
  cli_advanced_command,                        /* advanced_command */
  cli_read_rows,                               /* read_rows */
  cli_use_result,                              /* use_result */
  cli_fetch_lengths,                           /* fetch_lengths */
  cli_flush_use_result,                        /* flush_use_result */
  cli_read_change_user_result                  /* read_change_user_result */
#ifndef MYSQL_SERVER
  ,cli_list_fields,                            /* list_fields */
  cli_read_prepare_result,                     /* read_prepare_result */
  cli_stmt_execute,                            /* stmt_execute */
  cli_read_binary_rows,                        /* read_binary_rows */
  cli_unbuffered_fetch,                        /* unbuffered_fetch */
  NULL,                                        /* free_embedded_thd */
  cli_read_statistics,                         /* read_statistics */
  cli_read_query_result,                       /* next_result */
  cli_read_binary_rows                         /* read_rows_from_cursor */
#endif
};



typedef enum my_cs_match_type_enum
{
  /* MySQL and OS charsets are fully compatible */
  my_cs_exact,
  /* MySQL charset is very close to OS charset  */
  my_cs_approx,
  /*
    MySQL knows this charset, but it is not supported as client character set.
  */
  my_cs_unsupp
} my_cs_match_type;


typedef struct str2str_st
{
  const char *os_name;
  const char *my_name;
  my_cs_match_type param;
} MY_CSET_OS_NAME;

const MY_CSET_OS_NAME charsets[]=
{
#ifdef __WIN__
  {"cp437",          "cp850",    my_cs_approx},
  {"cp850",          "cp850",    my_cs_exact},
  {"cp852",          "cp852",    my_cs_exact},
  {"cp858",          "cp850",    my_cs_approx},
  {"cp866",          "cp866",    my_cs_exact},
  {"cp874",          "tis620",   my_cs_approx},
  {"cp932",          "cp932",    my_cs_exact},
  {"cp936",          "gbk",      my_cs_approx},
  {"cp949",          "euckr",    my_cs_approx},
  {"cp950",          "big5",     my_cs_exact},
  {"cp1200",         "utf16le",  my_cs_unsupp},
  {"cp1201",         "utf16",    my_cs_unsupp},
  {"cp1250",         "cp1250",   my_cs_exact},
  {"cp1251",         "cp1251",   my_cs_exact},
  {"cp1252",         "latin1",   my_cs_exact},
  {"cp1253",         "greek",    my_cs_exact},
  {"cp1254",         "latin5",   my_cs_exact},
  {"cp1255",         "hebrew",   my_cs_approx},
  {"cp1256",         "cp1256",   my_cs_exact},
  {"cp1257",         "cp1257",   my_cs_exact},
  {"cp10000",        "macroman", my_cs_exact},
  {"cp10001",        "sjis",     my_cs_approx},
  {"cp10002",        "big5",     my_cs_approx},
  {"cp10008",        "gb2312",   my_cs_approx},
  {"cp10021",        "tis620",   my_cs_approx},
  {"cp10029",        "macce",    my_cs_exact},
  {"cp12001",        "utf32",    my_cs_unsupp},
  {"cp20107",        "swe7",     my_cs_exact},
  {"cp20127",        "latin1",   my_cs_approx},
  {"cp20866",        "koi8r",    my_cs_exact},
  {"cp20932",        "ujis",     my_cs_exact},
  {"cp20936",        "gb2312",   my_cs_approx},
  {"cp20949",        "euckr",    my_cs_approx},
  {"cp21866",        "koi8u",    my_cs_exact},
  {"cp28591",        "latin1",   my_cs_approx},
  {"cp28592",        "latin2",   my_cs_exact},
  {"cp28597",        "greek",    my_cs_exact},
  {"cp28598",        "hebrew",   my_cs_exact},
  {"cp28599",        "latin5",   my_cs_exact},
  {"cp28603",        "latin7",   my_cs_exact},
#ifdef UNCOMMENT_THIS_WHEN_WL_4579_IS_DONE
  {"cp28605",        "latin9",   my_cs_exact},
#endif
  {"cp38598",        "hebrew",   my_cs_exact},
  {"cp51932",        "ujis",     my_cs_exact},
  {"cp51936",        "gb2312",   my_cs_exact},
  {"cp51949",        "euckr",    my_cs_exact},
  {"cp51950",        "big5",     my_cs_exact},
#ifdef UNCOMMENT_THIS_WHEN_WL_WL_4024_IS_DONE
  {"cp54936",        "gb18030",  my_cs_exact},
#endif
  {"cp65001",        "utf8",     my_cs_exact},

#else /* not Windows */

  {"646",            "latin1",   my_cs_approx}, /* Default on Solaris */
  {"ANSI_X3.4-1968", "latin1",   my_cs_approx},
  {"ansi1251",       "cp1251",   my_cs_exact},
  {"armscii8",       "armscii8", my_cs_exact},
  {"armscii-8",      "armscii8", my_cs_exact},
  {"ASCII",          "latin1",   my_cs_approx},
  {"Big5",           "big5",     my_cs_exact},
  {"cp1251",         "cp1251",   my_cs_exact},
  {"cp1255",         "hebrew",   my_cs_approx},
  {"CP866",          "cp866",    my_cs_exact},
  {"eucCN",          "gb2312",   my_cs_exact},
  {"euc-CN",         "gb2312",   my_cs_exact},
  {"eucJP",          "ujis",     my_cs_exact},
  {"euc-JP",         "ujis",     my_cs_exact},
  {"eucKR",          "euckr",    my_cs_exact},
  {"euc-KR",         "euckr",    my_cs_exact},
#ifdef UNCOMMENT_THIS_WHEN_WL_WL_4024_IS_DONE
  {"gb18030",        "gb18030",  my_cs_exact},
#endif
  {"gb2312",         "gb2312",   my_cs_exact},
  {"gbk",            "gbk",      my_cs_exact},
  {"georgianps",     "geostd8",  my_cs_exact},
  {"georgian-ps",    "geostd8",  my_cs_exact},
  {"IBM-1252",       "cp1252",   my_cs_exact},

  {"iso88591",       "latin1",   my_cs_approx},
  {"ISO_8859-1",     "latin1",   my_cs_approx},
  {"ISO8859-1",      "latin1",   my_cs_approx},
  {"ISO-8859-1",     "latin1",   my_cs_approx},

  {"iso885913",      "latin7",   my_cs_exact},
  {"ISO_8859-13",    "latin7",   my_cs_exact},
  {"ISO8859-13",     "latin7",   my_cs_exact},
  {"ISO-8859-13",    "latin7",   my_cs_exact},

#ifdef UNCOMMENT_THIS_WHEN_WL_4579_IS_DONE
  {"iso885915",      "latin9",   my_cs_exact},
  {"ISO_8859-15",    "latin9",   my_cs_exact},
  {"ISO8859-15",     "latin9",   my_cs_exact},
  {"ISO-8859-15",    "latin9",   my_cs_exact},
#endif

  {"iso88592",       "latin2",   my_cs_exact},
  {"ISO_8859-2",     "latin2",   my_cs_exact},
  {"ISO8859-2",      "latin2",   my_cs_exact},
  {"ISO-8859-2",     "latin2",   my_cs_exact},

  {"iso88597",       "greek",    my_cs_exact},
  {"ISO_8859-7",     "greek",    my_cs_exact},
  {"ISO8859-7",      "greek",    my_cs_exact},
  {"ISO-8859-7",     "greek",    my_cs_exact},

  {"iso88598",       "hebrew",   my_cs_exact},
  {"ISO_8859-8",     "hebrew",   my_cs_exact},
  {"ISO8859-8",      "hebrew",   my_cs_exact},
  {"ISO-8859-8",     "hebrew",   my_cs_exact},

  {"iso88599",       "latin5",   my_cs_exact},
  {"ISO_8859-9",     "latin5",   my_cs_exact},
  {"ISO8859-9",      "latin5",   my_cs_exact},
  {"ISO-8859-9",     "latin5",   my_cs_exact},

  {"koi8r",          "koi8r",    my_cs_exact},
  {"KOI8-R",         "koi8r",    my_cs_exact},
  {"koi8u",          "koi8u",    my_cs_exact},
  {"KOI8-U",         "koi8u",    my_cs_exact},

  {"roman8",         "hp8",      my_cs_exact}, /* Default on HP UX */

  {"Shift_JIS",      "sjis",     my_cs_exact},
  {"SJIS",           "sjis",     my_cs_exact},
  {"shiftjisx0213",  "sjis",     my_cs_exact},
  
  {"tis620",         "tis620",   my_cs_exact},
  {"tis-620",        "tis620",   my_cs_exact},

  {"ujis",           "ujis",     my_cs_exact},

  {"US-ASCII",       "latin1",   my_cs_approx},

  {"utf8",           "utf8",     my_cs_exact},
  {"utf-8",          "utf8",     my_cs_exact},
#endif
  {NULL,             NULL,       0}
};


static const char *
my_os_charset_to_mysql_charset(const char *csname)
{
  const MY_CSET_OS_NAME *csp;
  for (csp= charsets; csp->os_name; csp++)
  {
    if (!my_strcasecmp(&my_charset_latin1, csp->os_name, csname))
    {
      switch (csp->param)
      {
      case my_cs_exact:
        return csp->my_name;

      case my_cs_approx:
        /*
          Maybe we should print a warning eventually:
          character set correspondence is not exact.
        */
        return csp->my_name;

      default:
        my_printf_error(ER_UNKNOWN_ERROR,
                        "OS character set '%s'"
                        " is not supported by MySQL client",
                         MYF(0), csp->my_name);
        goto def;
      }
    }
  }

  my_printf_error(ER_UNKNOWN_ERROR,
                  "Unknown OS character set '%s'.",
                  MYF(0), csname);

def:
  csname= MYSQL_DEFAULT_CHARSET_NAME;
  my_printf_error(ER_UNKNOWN_ERROR,
                  "Switching to the default character set '%s'.",
                  MYF(0), csname);
  return csname;
}


#ifndef __WIN__
#include <stdlib.h> /* for getenv() */
#ifdef HAVE_LANGINFO_H
#include <langinfo.h>
#endif
#ifdef HAVE_LOCALE_H
#include <locale.h>
#endif
#endif /* __WIN__ */


static int
mysql_autodetect_character_set(MYSQL *mysql)
{
  const char *csname= MYSQL_DEFAULT_CHARSET_NAME;

#ifdef __WIN__
  char cpbuf[64];
  {
    UINT cp= GetConsoleCP();
    if (cp == 0)
      cp= GetACP();
    my_snprintf(cpbuf, sizeof(cpbuf), "cp%d", (int)cp);
    csname= my_os_charset_to_mysql_charset(cpbuf);
  }
#elif defined(HAVE_SETLOCALE) && defined(HAVE_NL_LANGINFO)
  {
    if (setlocale(LC_CTYPE, "") && (csname= nl_langinfo(CODESET)))
      csname= my_os_charset_to_mysql_charset(csname);
  }
#endif

  if (mysql->options.charset_name)
    my_free(mysql->options.charset_name);
  if (!(mysql->options.charset_name= my_strdup(csname, MYF(MY_WME))))
    return 1;
  return 0;
}


static void
mysql_set_character_set_with_default_collation(MYSQL *mysql)
{
  const char *save= charsets_dir;
  if (mysql->options.charset_dir)
    charsets_dir=mysql->options.charset_dir;

  if ((mysql->charset= get_charset_by_csname(mysql->options.charset_name,
                                             MY_CS_PRIMARY, MYF(MY_WME))))
  {
    /* Try to set compiled default collation when it's possible. */
    CHARSET_INFO *collation;
    if ((collation= 
         get_charset_by_name(MYSQL_DEFAULT_COLLATION_NAME, MYF(MY_WME))) &&
                             my_charset_same(mysql->charset, collation))
    {
      mysql->charset= collation;
    }
    else
    {
      /*
        Default compiled collation not found, or is not applicable
        to the requested character set.
        Continue with the default collation of the character set.
      */
    }
  }
  charsets_dir= save;
}


C_MODE_START
int mysql_init_character_set(MYSQL *mysql)
{
  /* Set character set */
  if (!mysql->options.charset_name)
  {
    if (!(mysql->options.charset_name= 
       my_strdup(MYSQL_DEFAULT_CHARSET_NAME,MYF(MY_WME))))
      return 1;
  }
  else if (!strcmp(mysql->options.charset_name,
                   MYSQL_AUTODETECT_CHARSET_NAME) &&
            mysql_autodetect_character_set(mysql))
    return 1;

  mysql_set_character_set_with_default_collation(mysql);

  if (!mysql->charset)
  {
    if (mysql->options.charset_dir)
      set_mysql_extended_error(mysql, CR_CANT_READ_CHARSET, unknown_sqlstate,
                               ER(CR_CANT_READ_CHARSET),
                               mysql->options.charset_name,
                               mysql->options.charset_dir);
    else
    {
      char cs_dir_name[FN_REFLEN];
      get_charsets_dir(cs_dir_name);
      set_mysql_extended_error(mysql, CR_CANT_READ_CHARSET, unknown_sqlstate,
                               ER(CR_CANT_READ_CHARSET),
                               mysql->options.charset_name,
                               cs_dir_name);
    }
    return 1;
  }
  return 0;
}
C_MODE_END

/*********** client side authentication support **************************/

typedef struct st_mysql_client_plugin_AUTHENTICATION auth_plugin_t;
static int client_mpvio_write_packet(struct st_plugin_vio*, const uchar*, int);
static int native_password_auth_client(MYSQL_PLUGIN_VIO *vio, MYSQL *mysql);
static int old_password_auth_client(MYSQL_PLUGIN_VIO *vio, MYSQL *mysql);

static auth_plugin_t native_password_client_plugin=
{
  MYSQL_CLIENT_AUTHENTICATION_PLUGIN,
  MYSQL_CLIENT_AUTHENTICATION_PLUGIN_INTERFACE_VERSION,
  native_password_plugin_name,
  "R.J.Silk, Sergei Golubchik",
  "Native MySQL authentication",
  {1, 0, 0},
  "GPL",
  NULL,
  NULL,
  NULL,
  NULL,
  native_password_auth_client
};

static auth_plugin_t old_password_client_plugin=
{
  MYSQL_CLIENT_AUTHENTICATION_PLUGIN,
  MYSQL_CLIENT_AUTHENTICATION_PLUGIN_INTERFACE_VERSION,
  old_password_plugin_name,
  "R.J.Silk, Sergei Golubchik",
  "Old MySQL-3.23 authentication",
  {1, 0, 0},
  "GPL",
  NULL,
  NULL,
  NULL,
  NULL,
  old_password_auth_client
};


struct st_mysql_client_plugin *mysql_client_builtins[]=
{
  (struct st_mysql_client_plugin *)&native_password_client_plugin,
  (struct st_mysql_client_plugin *)&old_password_client_plugin,
  0
};


static uchar *
write_length_encoded_string3(uchar *buf, char *string, size_t length)
{
  buf= net_store_length(buf, length);
  memcpy(buf, string, length);
  buf+= length;
  return buf;
}


uchar *
send_client_connect_attrs(MYSQL *mysql, uchar *buf)
{
  /* check if the server supports connection attributes */
  if (mysql->server_capabilities & CLIENT_CONNECT_ATTRS)
  {

    /* Always store the length if the client supports it */
    buf= net_store_length(buf,
                          mysql->options.extension ?
                          mysql->options.extension->connection_attributes_length :
                          0);

    /* check if we have connection attributes */
    if (mysql->options.extension &&
        my_hash_inited(&mysql->options.extension->connection_attributes))
    {
      HASH *attrs= &mysql->options.extension->connection_attributes;
      ulong idx;

      /* loop over and dump the connection attributes */
      for (idx= 0; idx < attrs->records; idx++)
      {
        LEX_STRING *attr= (LEX_STRING *) my_hash_element(attrs, idx);
        LEX_STRING *key= attr, *value= attr + 1;

        /* we can't have zero length keys */
        DBUG_ASSERT(key->length);

        buf= write_length_encoded_string3(buf, key->str, key->length);
        buf= write_length_encoded_string3(buf, value->str, value->length);
      }
    }
  }
  return buf;
}


static size_t get_length_store_length(size_t length)
{
  /* as defined in net_store_length */
  #define MAX_VARIABLE_STRING_LENGTH 9
  uchar length_buffer[MAX_VARIABLE_STRING_LENGTH], *ptr;

  ptr= net_store_length(length_buffer, length);

  return ptr - &length_buffer[0];
}


/* this is a "superset" of MYSQL_PLUGIN_VIO, in C++ I use inheritance */
typedef struct {
  int (*read_packet)(struct st_plugin_vio *vio, uchar **buf);
  int (*write_packet)(struct st_plugin_vio *vio, const uchar *pkt, int pkt_len);
  void (*info)(struct st_plugin_vio *vio, struct st_plugin_vio_info *info);
  /* -= end of MYSQL_PLUGIN_VIO =- */
  MYSQL *mysql;
  auth_plugin_t *plugin;            /**< what plugin we're under */
  const char *db;
  struct {
    uchar *pkt;                     /**< pointer into NET::buff */
    uint pkt_len;
  } cached_server_reply;
  int packets_read, packets_written; /**< counters for send/received packets */
  int mysql_change_user;            /**< if it's mysql_change_user() */
  int last_read_packet_len;         /**< the length of the last *read* packet */
} MCPVIO_EXT;


/*
  Write 1-8 bytes of string length header infromation to dest depending on
  value of src_len, then copy src_len bytes from src to dest.
 
 @param dest Destination buffer of size src_len+8
 @param dest_end One byte past the end of the dest buffer
 @param src Source buff of size src_len
 @param src_end One byte past the end of the src buffer
 
 @return pointer dest+src_len+header size or NULL if 
*/

static uchar *write_length_encoded_string4(uchar *dst, size_t dst_len,
                                           const uchar *src, size_t src_len)
{
  uchar *to= safe_net_store_length(dst, dst_len, src_len);
  if (to == NULL)
    return NULL;
  memcpy(to, src, src_len);
  return to + src_len;
}

/**
  sends a COM_CHANGE_USER command with a caller provided payload

  Packet format:
   
    Bytes       Content
    -----       ----
    n           user name - \0-terminated string
    n           password
                  3.23 scramble - \0-terminated string (9 bytes)
                  otherwise - length (1 byte) coded
    n           database name - \0-terminated string
    2           character set number (if the server >= 4.1.x)
    n           client auth plugin name - \0-terminated string,
                  (if the server supports plugin auth)

  @retval 0 ok
  @retval 1 error
*/
static int send_change_user_packet(MCPVIO_EXT *mpvio,
                                   const uchar *data, int data_len)
{
  MYSQL *mysql= mpvio->mysql;
  char *buff, *end;
  int res= 1;
  size_t connect_attrs_len=
    (mysql->server_capabilities & CLIENT_CONNECT_ATTRS &&
     mysql->options.extension) ?
    mysql->options.extension->connection_attributes_length : 0;

  buff= my_alloca(USERNAME_LENGTH + data_len + 1 + NAME_LEN + 2 + NAME_LEN +
                  connect_attrs_len + 9 /* for the length of the attrs */);

  end= strmake(buff, mysql->user, USERNAME_LENGTH) + 1;

  if (!data_len)
    *end++= 0;
  else
  {
    if (mysql->client_flag & CLIENT_SECURE_CONNECTION)
    {
      DBUG_ASSERT(data_len <= 255);
      if (data_len > 255)
      {
        set_mysql_error(mysql, CR_MALFORMED_PACKET, unknown_sqlstate);
        goto error;
      }
      *end++= data_len;
    }
    else
    {
      DBUG_ASSERT(data_len == SCRAMBLE_LENGTH_323 + 1);
      DBUG_ASSERT(data[SCRAMBLE_LENGTH_323] == 0);
    }
    memcpy(end, data, data_len);
    end+= data_len;
  }
  end= strmake(end, mpvio->db ? mpvio->db : "", NAME_LEN) + 1;

  if (mysql->server_capabilities & CLIENT_PROTOCOL_41)
  {
    int2store(end, (ushort) mysql->charset->number);
    end+= 2;
  }

  if (mysql->server_capabilities & CLIENT_PLUGIN_AUTH)
    end= strmake(end, mpvio->plugin->name, NAME_LEN) + 1;

  end= (char *) send_client_connect_attrs(mysql, (uchar *) end);

  res= simple_command(mysql, COM_CHANGE_USER,
                      (uchar*)buff, (ulong)(end-buff), 1);

error:
  my_afree(buff);
  return res;
}

#define MAX_CONNECTION_ATTR_STORAGE_LENGTH 65536

/**
  sends a client authentication packet (second packet in the 3-way handshake)

  Packet format (when the server is 4.0 or earlier):
   
    Bytes       Content
    -----       ----
    2           client capabilities
    3           max packet size
    n           user name, \0-terminated
    9           scramble_323, \0-terminated

  Packet format (when the server is 4.1 or newer):
   
    Bytes       Content
    -----       ----
    4           client capabilities
    4           max packet size
    1           charset number
    23          reserved (always 0)
    n           user name, \0-terminated
    n           plugin auth data (e.g. scramble), length encoded
    n           database name, \0-terminated
                (if CLIENT_CONNECT_WITH_DB is set in the capabilities)
    n           client auth plugin name - \0-terminated string,
                (if CLIENT_PLUGIN_AUTH is set in the capabilities)

  @retval 0 ok
  @retval 1 error
*/
static int send_client_reply_packet(MCPVIO_EXT *mpvio,
                                    const uchar *data, int data_len)
{
  MYSQL *mysql= mpvio->mysql;
  NET *net= &mysql->net;
  char *buff, *end;
  size_t buff_size;
  size_t connect_attrs_len=
    (mysql->server_capabilities & CLIENT_CONNECT_ATTRS &&
     mysql->options.extension) ?
    mysql->options.extension->connection_attributes_length : 0;

  DBUG_ASSERT(connect_attrs_len < MAX_CONNECTION_ATTR_STORAGE_LENGTH);

  /*
    see end= buff+32 below, fixed size of the packet is 32 bytes.
     +9 because data is a length encoded binary where meta data size is max 9.
  */
  buff_size= 33 + USERNAME_LENGTH + data_len + 9 + NAME_LEN + NAME_LEN + connect_attrs_len + 9;
  buff= my_alloca(buff_size);

  mysql->client_flag|= mysql->options.client_flag;
  mysql->client_flag|= CLIENT_CAPABILITIES;

  if (mysql->client_flag & CLIENT_MULTI_STATEMENTS)
    mysql->client_flag|= CLIENT_MULTI_RESULTS;

#ifdef HAVE_OPENSSL
  if (mysql->options.ssl_key || mysql->options.ssl_cert ||
      mysql->options.ssl_ca || mysql->options.ssl_capath ||
      mysql->options.ssl_cipher)
    mysql->options.use_ssl = 1;
  if (mysql->options.use_ssl)
    mysql->client_flag|= CLIENT_SSL;
#endif /* HAVE_OPENSSL */

  if (mpvio->db)
    mysql->client_flag|= CLIENT_CONNECT_WITH_DB;

  /* Remove options that server doesn't support */
  mysql->client_flag= mysql->client_flag &
                       (~(CLIENT_COMPRESS | CLIENT_SSL | CLIENT_PROTOCOL_41) 
                       | mysql->server_capabilities);

#ifndef HAVE_COMPRESS
  mysql->client_flag&= ~CLIENT_COMPRESS;
#endif

  if (mysql->client_flag & CLIENT_PROTOCOL_41)
  {
    /* 4.1 server and 4.1 client has a 32 byte option flag */
    int4store(buff,mysql->client_flag);
    int4store(buff+4, net->max_packet_size);
    buff[8]= (char) mysql->charset->number;
    bzero(buff+9, 32-9);
    end= buff+32;
  }
  else
  {
    int2store(buff, mysql->client_flag);
    int3store(buff+2, net->max_packet_size);
    end= buff+5;
  }

  /*
     If client uses ssl and client also has to verify the server
     certificate, a ssl connection is required.
     If the server does not support ssl, we abort the connection.
  */
  if (mysql->options.use_ssl &&
      (mysql->client_flag & CLIENT_SSL_VERIFY_SERVER_CERT) &&
      !(mysql->server_capabilities & CLIENT_SSL))
  {
    set_mysql_extended_error(mysql, CR_SSL_CONNECTION_ERROR, unknown_sqlstate,
                             ER(CR_SSL_CONNECTION_ERROR),
                             "SSL is required, but the server does not "
                             "support it");
    goto error;
  }

#ifdef HAVE_OPENSSL
  if (mysql->client_flag & CLIENT_SSL)
  {
    /* Do the SSL layering. */
    struct st_mysql_options *options= &mysql->options;
    struct st_VioSSLFd *ssl_fd;
    enum enum_ssl_init_error ssl_init_error;
    const char *cert_error;
    unsigned long ssl_error;
#ifdef EMBEDDED_LIBRARY
    DBUG_ASSERT(0); // embedded should not do SSL connect
#endif

    /*
      Send mysql->client_flag, max_packet_size - unencrypted otherwise
      the server does not know we want to do SSL
    */
    if (my_net_write(net, (uchar*)buff, (size_t) (end-buff)) || net_flush(net))
    {
      set_mysql_extended_error(mysql, CR_SERVER_LOST, unknown_sqlstate,
                               ER(CR_SERVER_LOST_EXTENDED),
                               "sending connection information to server",
                               errno);
      goto error;
    }

    /* Create the VioSSLConnectorFd - init SSL and load certs */
    if (!(ssl_fd= new_VioSSLConnectorFd(options->ssl_key,
                                        options->ssl_cert,
                                        options->ssl_ca,
                                        options->ssl_capath,
                                        options->ssl_cipher,
                                        &ssl_init_error,
                                        options->extension ? 
                                        options->extension->ssl_crl : NULL,
                                        options->extension ? 
                                        options->extension->ssl_crlpath : NULL)))
    {
      set_mysql_extended_error(mysql, CR_SSL_CONNECTION_ERROR, unknown_sqlstate,
                               ER(CR_SSL_CONNECTION_ERROR), sslGetErrString(ssl_init_error));
      goto error;
    }
    mysql->connector_fd= (unsigned char *) ssl_fd;

    /* Connect to the server */
    DBUG_PRINT("info", ("IO layer change in progress..."));
    if (sslconnect(ssl_fd, net->vio,
                   (long) (mysql->options.connect_timeout), &ssl_error))
    {    
      char buf[512];
      ERR_error_string_n(ssl_error, buf, 512);
      buf[511]= 0;
      set_mysql_extended_error(mysql, CR_SSL_CONNECTION_ERROR, unknown_sqlstate,
                               ER(CR_SSL_CONNECTION_ERROR),
                               buf);
      goto error;
    }
    DBUG_PRINT("info", ("IO layer change done!"));

    /* Verify server cert */
    if ((mysql->client_flag & CLIENT_SSL_VERIFY_SERVER_CERT) &&
        ssl_verify_server_cert(net->vio, mysql->host, &cert_error))
    {
      set_mysql_extended_error(mysql, CR_SSL_CONNECTION_ERROR, unknown_sqlstate,
                               ER(CR_SSL_CONNECTION_ERROR), cert_error);
      goto error;
    }
  }
#endif /* HAVE_OPENSSL */

  DBUG_PRINT("info",("Server version = '%s'  capabilites: %lu  status: %u  client_flag: %lu",
		     mysql->server_version, mysql->server_capabilities,
		     mysql->server_status, mysql->client_flag));

  /* This needs to be changed as it's not useful with big packets */
  if (mysql->user[0])
    strmake(end, mysql->user, USERNAME_LENGTH);
  else
    read_user_name(end);

  /* We have to handle different version of handshake here */
  DBUG_PRINT("info",("user: %s",end));
  end= strend(end) + 1;
  if (data_len)
  {
    if (mysql->server_capabilities & CLIENT_SECURE_CONNECTION)
    {
      if (mysql->server_capabilities & CLIENT_PLUGIN_AUTH_LENENC_CLIENT_DATA)
        end= (char*)write_length_encoded_string4((uchar*)end,
                                                 buff_size, data, data_len);
      else
      {
        if (data_len > 255)
          goto error;
        *end++= data_len;
        memcpy(end, data, data_len);
        end+= data_len;
      }
      if (end == NULL)
        goto error;
    }
    else
    {
      DBUG_ASSERT(data_len == SCRAMBLE_LENGTH_323 + 1); /* incl. \0 at the end */
      memcpy(end, data, data_len);
      end+= data_len;
    }
  }
  else
    *end++= 0;

  /* Add database if needed */
  if (mpvio->db && (mysql->server_capabilities & CLIENT_CONNECT_WITH_DB))
  {
    end= strmake(end, mpvio->db, NAME_LEN) + 1;
    mysql->db= my_strdup(mpvio->db, MYF(MY_WME));
  }

  if (mysql->server_capabilities & CLIENT_PLUGIN_AUTH)
    end= strmake(end, mpvio->plugin->name, NAME_LEN) + 1;

  end= (char *) send_client_connect_attrs(mysql, (uchar *) end);

  /* Write authentication package */
  if (my_net_write(net, (uchar*) buff, (size_t) (end-buff)) || net_flush(net))
  {
    set_mysql_extended_error(mysql, CR_SERVER_LOST, unknown_sqlstate,
                             ER(CR_SERVER_LOST_EXTENDED),
                             "sending authentication information",
                             errno);
    goto error;
  }
  my_afree(buff);
  return 0;
  
error:
  my_afree(buff);
  return 1;
}


/**
  vio->read_packet() callback method for client authentication plugins

  This function is called by a client authentication plugin, when it wants
  to read data from the server.
*/
static int client_mpvio_read_packet(struct st_plugin_vio *mpv, uchar **buf)
{
  MCPVIO_EXT *mpvio= (MCPVIO_EXT*)mpv;
  MYSQL *mysql= mpvio->mysql;
  ulong  pkt_len;

  /* there are cached data left, feed it to a plugin */
  if (mpvio->cached_server_reply.pkt)
  {
    *buf= mpvio->cached_server_reply.pkt;
    mpvio->cached_server_reply.pkt= 0;
    mpvio->packets_read++;
    return mpvio->cached_server_reply.pkt_len;
  }

  if (mpvio->packets_read == 0)
  {
    /*
      the server handshake packet came from the wrong plugin,
      or it's mysql_change_user(). Either way, there is no data
      for a plugin to read. send a dummy packet to the server
      to initiate a dialog.
    */
    if (client_mpvio_write_packet(mpv, 0, 0))
      return (int)packet_error;
  }

  /* otherwise read the data */
  pkt_len= (*mysql->methods->read_change_user_result)(mysql);
  mpvio->last_read_packet_len= pkt_len;
  *buf= mysql->net.read_pos;

  /* was it a request to change plugins ? */
  if (pkt_len == packet_error || **buf == 254)
    return (int)packet_error; /* if yes, this plugin shan't continue */

  /*
    the server sends \1\255 or \1\254 instead of just \255 or \254 -
    for us to not confuse it with an error or "change plugin" packets.
    We remove this escaping \1 here.

    See also server_mpvio_write_packet() where the escaping is done.
  */
  if (pkt_len && **buf == 1)
  {
    (*buf)++;
    pkt_len--;
  }
  mpvio->packets_read++;
  return pkt_len;
}


/**
  vio->write_packet() callback method for client authentication plugins

  This function is called by a client authentication plugin, when it wants
  to send data to the server.

  It transparently wraps the data into a change user or authentication
  handshake packet, if neccessary.
*/
static int client_mpvio_write_packet(struct st_plugin_vio *mpv,
                                     const uchar *pkt, int pkt_len)
{
  int res;
  MCPVIO_EXT *mpvio= (MCPVIO_EXT*)mpv;

  if (mpvio->packets_written == 0)
  {
    if (mpvio->mysql_change_user)
      res= send_change_user_packet(mpvio, pkt, pkt_len);
    else
      res= send_client_reply_packet(mpvio, pkt, pkt_len);
  }
  else
  {
    NET *net= &mpvio->mysql->net;
    if (mpvio->mysql->thd)
      res= 1; /* no chit-chat in embedded */
    else
      res= my_net_write(net, pkt, pkt_len) || net_flush(net);
    if (res)
      set_mysql_extended_error(mpvio->mysql, CR_SERVER_LOST, unknown_sqlstate,
                               ER(CR_SERVER_LOST_EXTENDED),
                               "sending authentication information",
                               errno);
  }
  mpvio->packets_written++;
  return res;
}


/**
  fills MYSQL_PLUGIN_VIO_INFO structure with the information about the
  connection
*/
void mpvio_info(Vio *vio, MYSQL_PLUGIN_VIO_INFO *info)
{
  bzero(info, sizeof(*info));
  switch (vio->type) {
  case VIO_TYPE_TCPIP:
    info->protocol= MYSQL_VIO_TCP;
    info->socket= vio_fd(vio);
    return;
  case VIO_TYPE_SOCKET:
    info->protocol= MYSQL_VIO_SOCKET;
    info->socket= vio_fd(vio);
    return;
  case VIO_TYPE_SSL:
    {
      struct sockaddr addr;
      SOCKET_SIZE_TYPE addrlen= sizeof(addr);
      if (getsockname(vio_fd(vio), &addr, &addrlen))
        return;
      info->protocol= addr.sa_family == AF_UNIX ?
        MYSQL_VIO_SOCKET : MYSQL_VIO_TCP;
      info->socket= vio_fd(vio);
      return;
    }
#ifdef _WIN32
  case VIO_TYPE_NAMEDPIPE:
    info->protocol= MYSQL_VIO_PIPE;
    info->handle= vio->hPipe;
    return;
  case VIO_TYPE_SHARED_MEMORY:
    info->protocol= MYSQL_VIO_MEMORY;
#ifdef HAVE_SMEM
    info->handle= vio->handle_file_map; /* or what ? */
#endif
    return;
#endif
  default: DBUG_ASSERT(0);
  }
}


static void client_mpvio_info(MYSQL_PLUGIN_VIO *vio,
                              MYSQL_PLUGIN_VIO_INFO *info)
{
  MCPVIO_EXT *mpvio= (MCPVIO_EXT*)vio;
  mpvio_info(mpvio->mysql->net.vio, info);
}


/**
  Client side of the plugin driver authentication.

  @note this is used by both the mysql_real_connect and mysql_change_user

  @param mysql       mysql
  @param data        pointer to the plugin auth data (scramble) in the
                     handshake packet
  @param data_len    the length of the data
  @param data_plugin a plugin that data were prepared for
                     or 0 if it's mysql_change_user()
  @param db          initial db to use, can be 0

  @retval 0 ok
  @retval 1 error
*/
int run_plugin_auth(MYSQL *mysql, char *data, uint data_len,
                    const char *data_plugin, const char *db)
{
  const char    *auth_plugin_name;
  auth_plugin_t *auth_plugin;
  MCPVIO_EXT    mpvio;
  ulong		pkt_length;
  int           res;

  DBUG_ENTER ("run_plugin_auth");
  /* determine the default/initial plugin to use */
  if (mysql->options.extension && mysql->options.extension->default_auth &&
      mysql->server_capabilities & CLIENT_PLUGIN_AUTH)
  {
    auth_plugin_name= mysql->options.extension->default_auth;
    if (!(auth_plugin= (auth_plugin_t*) mysql_client_find_plugin(mysql,
                       auth_plugin_name, MYSQL_CLIENT_AUTHENTICATION_PLUGIN)))
      DBUG_RETURN (1); /* oops, not found */
  }
  else
  {
    auth_plugin= mysql->server_capabilities & CLIENT_PROTOCOL_41 ?
      &native_password_client_plugin : &old_password_client_plugin;
    auth_plugin_name= auth_plugin->name;
  }

  DBUG_PRINT ("info", ("using plugin %s", auth_plugin_name));

  mysql->net.last_errno= 0; /* just in case */

  if (data_plugin && strcmp(data_plugin, auth_plugin_name))
  {
    /* data was prepared for a different plugin, don't show it to this one */
    data= 0;
    data_len= 0;
  }

  mpvio.mysql_change_user= data_plugin == 0;
  mpvio.cached_server_reply.pkt= (uchar*)data;
  mpvio.cached_server_reply.pkt_len= data_len;
  mpvio.read_packet= client_mpvio_read_packet;
  mpvio.write_packet= client_mpvio_write_packet;
  mpvio.info= client_mpvio_info;
  mpvio.mysql= mysql;
  mpvio.packets_read= mpvio.packets_written= 0;
  mpvio.db= db;
  mpvio.plugin= auth_plugin;

  res= auth_plugin->authenticate_user((struct st_plugin_vio *)&mpvio, mysql);
  DBUG_PRINT ("info", ("authenticate_user returned %s", 
                       res == CR_OK ? "CR_OK" : 
                       res == CR_ERROR ? "CR_ERROR" :
                       res == CR_OK_HANDSHAKE_COMPLETE ? 
                         "CR_OK_HANDSHAKE_COMPLETE" : "error"));

  compile_time_assert(CR_OK == -1);
  compile_time_assert(CR_ERROR == 0);
  if (res > CR_OK && (mysql->net.last_errno || mysql->net.read_pos[0] != 254))
  {
    /*
      the plugin returned an error. write it down in mysql,
      unless the error code is CR_ERROR and mysql->net.last_errno
      is already set (the plugin has done it)
    */
    DBUG_PRINT ("info", ("res=%d", res));
    if (res > CR_ERROR)
      set_mysql_error(mysql, res, unknown_sqlstate);
    else
      if (!mysql->net.last_errno)
        set_mysql_error(mysql, CR_UNKNOWN_ERROR, unknown_sqlstate);
    DBUG_RETURN (1);
  }

  /* read the OK packet (or use the cached value in mysql->net.read_pos */
  if (res == CR_OK)
    pkt_length= (*mysql->methods->read_change_user_result)(mysql);
  else /* res == CR_OK_HANDSHAKE_COMPLETE */
    pkt_length= mpvio.last_read_packet_len;

  DBUG_PRINT ("info", ("OK packet length=%lu", pkt_length));
  if (pkt_length == packet_error)
  {
    if (mysql->net.last_errno == CR_SERVER_LOST)
      set_mysql_extended_error(mysql, CR_SERVER_LOST, unknown_sqlstate,
                               ER(CR_SERVER_LOST_EXTENDED),
                               "reading authorization packet",
                               errno);
    DBUG_RETURN (1);
  }

  if (mysql->net.read_pos[0] == 254)
  {
    /* The server asked to use a different authentication plugin */
    if (pkt_length == 1)
    {
      /* old "use short scramble" packet */
      DBUG_PRINT ("info", ("old use short scramble packet from server"));
      auth_plugin_name= old_password_plugin_name;
      mpvio.cached_server_reply.pkt= (uchar*)mysql->scramble;
      mpvio.cached_server_reply.pkt_len= SCRAMBLE_LENGTH + 1;
    }
    else
    {
      /* new "use different plugin" packet */
      uint len;
      auth_plugin_name= (char*)mysql->net.read_pos + 1;
      len= strlen(auth_plugin_name); /* safe as my_net_read always appends \0 */
      mpvio.cached_server_reply.pkt_len= pkt_length - len - 2;
      mpvio.cached_server_reply.pkt= mysql->net.read_pos + len + 2;
      DBUG_PRINT ("info", ("change plugin packet from server for plugin %s",
                           auth_plugin_name));
    }

    if (!(auth_plugin= (auth_plugin_t *) mysql_client_find_plugin(mysql,
                         auth_plugin_name, MYSQL_CLIENT_AUTHENTICATION_PLUGIN)))
      DBUG_RETURN (1);

    mpvio.plugin= auth_plugin;
    res= auth_plugin->authenticate_user((struct st_plugin_vio *)&mpvio, mysql);

    DBUG_PRINT ("info", ("second authenticate_user returned %s", 
                         res == CR_OK ? "CR_OK" : 
                         res == CR_ERROR ? "CR_ERROR" :
                         res == CR_OK_HANDSHAKE_COMPLETE ? 
                         "CR_OK_HANDSHAKE_COMPLETE" : "error"));
    if (res > CR_OK)
    {
      if (res > CR_ERROR)
        set_mysql_error(mysql, res, unknown_sqlstate);
      else
        if (!mysql->net.last_errno)
          set_mysql_error(mysql, CR_UNKNOWN_ERROR, unknown_sqlstate);
      DBUG_RETURN (1);
    }

    if (res != CR_OK_HANDSHAKE_COMPLETE)
    {
      /* Read what server thinks about out new auth message report */
      if (cli_safe_read(mysql) == packet_error)
      {
        if (mysql->net.last_errno == CR_SERVER_LOST)
          set_mysql_extended_error(mysql, CR_SERVER_LOST, unknown_sqlstate,
                                   ER(CR_SERVER_LOST_EXTENDED),
                                   "reading final connect information",
                                   errno);
        DBUG_RETURN (1);
      }
    }
  }
  /*
    net->read_pos[0] should always be 0 here if the server implements
    the protocol correctly
  */
  DBUG_RETURN (mysql->net.read_pos[0] != 0);
}


static int
connect_sync_or_async(MYSQL *mysql, NET *net, my_socket fd,
                      struct sockaddr *name, uint namelen)
{
  int vio_timeout = get_vio_connect_timeout(mysql);

  if (mysql->options.extension && mysql->options.extension->async_context &&
      mysql->options.extension->async_context->active)
  {
    my_bool old_mode;
    vio_blocking(net->vio, FALSE, &old_mode);
    return my_connect_async(mysql->options.extension->async_context, fd,
                            name, namelen, vio_timeout);
  }

  return vio_socket_connect(net->vio, name, namelen, vio_timeout);
}


/** set some default attributes */
static int
set_connect_attributes(MYSQL *mysql, char *buff, size_t buf_len)
{
  int rc= 0;

  /*
    Clean up any values set by the client code. We want these options as
    consistent as possible
  */
  rc+= mysql_options(mysql, MYSQL_OPT_CONNECT_ATTR_DELETE, "_client_name");
  rc+= mysql_options(mysql, MYSQL_OPT_CONNECT_ATTR_DELETE, "_os");
  rc+= mysql_options(mysql, MYSQL_OPT_CONNECT_ATTR_DELETE, "_platform");
  rc+= mysql_options(mysql, MYSQL_OPT_CONNECT_ATTR_DELETE, "_pid");
  rc+= mysql_options(mysql, MYSQL_OPT_CONNECT_ATTR_DELETE, "_thread");
  rc+= mysql_options(mysql, MYSQL_OPT_CONNECT_ATTR_DELETE, "_client_version");

  /*
   Now let's set up some values
  */
  rc+= mysql_options4(mysql, MYSQL_OPT_CONNECT_ATTR_ADD,
                     "_client_name", "libmysql");
  rc+= mysql_options4(mysql, MYSQL_OPT_CONNECT_ATTR_ADD,
                      "_client_version", PACKAGE_VERSION);
  rc+= mysql_options4(mysql, MYSQL_OPT_CONNECT_ATTR_ADD,
                      "_os", SYSTEM_TYPE);
  rc+= mysql_options4(mysql, MYSQL_OPT_CONNECT_ATTR_ADD,
                      "_platform", MACHINE_TYPE);
#ifdef __WIN__
  snprintf(buff, buf_len, "%lu", (ulong) GetCurrentProcessId());
#else
  snprintf(buff, buf_len, "%lu", (ulong) getpid());
#endif
  rc+= mysql_options4(mysql, MYSQL_OPT_CONNECT_ATTR_ADD, "_pid", buff);

#ifdef __WIN__
  snprintf(buff, buf_len, "%lu", (ulong) GetCurrentThreadId());
  rc+= mysql_options4(mysql, MYSQL_OPT_CONNECT_ATTR_ADD, "_thread", buff);
#endif

  return rc > 0 ? 1 : 0;
}


MYSQL * STDCALL 
CLI_MYSQL_REAL_CONNECT(MYSQL *mysql,const char *host, const char *user,
		       const char *passwd, const char *db,
		       uint port, const char *unix_socket,ulong client_flag)
{
  char		buff[NAME_LEN+USERNAME_LENGTH+100];
  int           scramble_data_len, pkt_scramble_len= 0;
  char          *end,*host_info= 0, *server_version_end, *pkt_end;
  char          *scramble_data;
  const char    *scramble_plugin;
  ulong		pkt_length;
  NET		*net= &mysql->net;
#ifdef __WIN__
  HANDLE	hPipe=INVALID_HANDLE_VALUE;
#endif
#ifdef HAVE_SYS_UN_H
  struct	sockaddr_un UNIXaddr;
#endif
  DBUG_ENTER("mysql_real_connect");
  LINT_INIT(pkt_scramble_len);

  DBUG_PRINT("enter",("host: %s  db: %s  user: %s (client)",
		      host ? host : "(Null)",
		      db ? db : "(Null)",
		      user ? user : "(Null)"));

  /* Test whether we're already connected */
  if (net->vio)
  {
    set_mysql_error(mysql, CR_ALREADY_CONNECTED, unknown_sqlstate);
    DBUG_RETURN(0);
  }

  if (set_connect_attributes(mysql, buff, sizeof(buff)))
    DBUG_RETURN(0);

  mysql->methods= &client_methods;
  net->vio = 0;				/* If something goes wrong */
  mysql->client_flag=0;			/* For handshake */

  /* use default options */
  if (mysql->options.my_cnf_file || mysql->options.my_cnf_group)
  {
    mysql_read_default_options(&mysql->options,
			       (mysql->options.my_cnf_file ?
				mysql->options.my_cnf_file : "my"),
			       mysql->options.my_cnf_group);
    my_free(mysql->options.my_cnf_file);
    my_free(mysql->options.my_cnf_group);
    mysql->options.my_cnf_file=mysql->options.my_cnf_group=0;
  }

  /* Some empty-string-tests are done because of ODBC */
  if (!host || !host[0])
    host=mysql->options.host;
  if (!user || !user[0])
  {
    user=mysql->options.user;
    if (!user)
      user= "";
  }
  if (!passwd)
  {
    passwd=mysql->options.password;
#if !defined(DONT_USE_MYSQL_PWD) && !defined(MYSQL_SERVER)
    if (!passwd)
      passwd=getenv("MYSQL_PWD");		/* get it from environment */
#endif
    if (!passwd)
      passwd= "";
  }
  if (!db || !db[0])
    db=mysql->options.db;
  if (!port)
    port=mysql->options.port;
  if (!unix_socket)
    unix_socket=mysql->options.unix_socket;

  mysql->server_status=SERVER_STATUS_AUTOCOMMIT;
  DBUG_PRINT("info", ("Connecting"));

  /*
    Part 0: Grab a socket and connect it to the server
  */
#if defined(HAVE_SMEM)
  if ((!mysql->options.protocol ||
       mysql->options.protocol == MYSQL_PROTOCOL_MEMORY) &&
      (!host || !strcmp(host,LOCAL_HOST)) &&
      mysql->options.shared_memory_base_name)
  {
    DBUG_PRINT("info", ("Using shared memory"));
    if ((create_shared_memory(mysql,net, mysql->options.connect_timeout)) ==
	INVALID_HANDLE_VALUE)
    {
      DBUG_PRINT("error",
		 ("host: '%s'  socket: '%s'  shared memory: %s  have_tcpip: %d",
		  host ? host : "<null>",
		  unix_socket ? unix_socket : "<null>",
		  mysql->options.shared_memory_base_name,
		  (int) have_tcpip));
      if (mysql->options.protocol == MYSQL_PROTOCOL_MEMORY)
	goto error;

      /*
        Try also with PIPE or TCP/IP. Clear the error from
        create_shared_memory().
      */

      net_clear_error(net);
    }
    else
    {
      mysql->options.protocol=MYSQL_PROTOCOL_MEMORY;
      unix_socket = 0;
      host=mysql->options.shared_memory_base_name;
      my_snprintf(host_info=buff, sizeof(buff)-1,
                  ER(CR_SHARED_MEMORY_CONNECTION), host);
    }
  }
#endif /* HAVE_SMEM */
#if defined(HAVE_SYS_UN_H)
  if (!net->vio &&
      (!mysql->options.protocol ||
       mysql->options.protocol == MYSQL_PROTOCOL_SOCKET) &&
      (unix_socket || mysql_unix_port) &&
      (!host || !strcmp(host,LOCAL_HOST)))
  {
    my_socket sock= socket(AF_UNIX, SOCK_STREAM, 0);
    DBUG_PRINT("info", ("Using socket"));
    if (sock == SOCKET_ERROR)
    {
      set_mysql_extended_error(mysql, CR_SOCKET_CREATE_ERROR,
                               unknown_sqlstate,
                               ER(CR_SOCKET_CREATE_ERROR),
                               socket_errno);
      goto error;
    }

    net->vio= vio_new(sock, VIO_TYPE_SOCKET,
                      VIO_LOCALHOST | VIO_BUFFERED_READ);
    if (!net->vio)
    {
      DBUG_PRINT("error",("Unknow protocol %d ", mysql->options.protocol));
      set_mysql_error(mysql, CR_CONN_UNKNOW_PROTOCOL, unknown_sqlstate);
      closesocket(sock);
      goto error;
    }

    host= LOCAL_HOST;
    if (!unix_socket)
      unix_socket= mysql_unix_port;
    host_info= (char*) ER(CR_LOCALHOST_CONNECTION);
    DBUG_PRINT("info", ("Using UNIX sock '%s'", unix_socket));

    bzero((char*) &UNIXaddr, sizeof(UNIXaddr));
    UNIXaddr.sun_family= AF_UNIX;
    strmake_buf(UNIXaddr.sun_path, unix_socket);
    if (connect_sync_or_async(mysql, net, sock,
                              (struct sockaddr *) &UNIXaddr, sizeof(UNIXaddr)))
    {
      DBUG_PRINT("error",("Got error %d on connect to local server",
			  socket_errno));
      set_mysql_extended_error(mysql, CR_CONNECTION_ERROR,
                               unknown_sqlstate,
                               ER(CR_CONNECTION_ERROR),
                               unix_socket, socket_errno);
      vio_delete(net->vio);
      net->vio= 0;
      goto error;
    }
    mysql->options.protocol=MYSQL_PROTOCOL_SOCKET;
  }
#elif defined(__WIN__)
  if (!net->vio &&
      (mysql->options.protocol == MYSQL_PROTOCOL_PIPE ||
       (host && !strcmp(host,LOCAL_HOST_NAMEDPIPE)) ||
       (! have_tcpip && (unix_socket || !host && is_NT()))))
  {
    if ((hPipe= create_named_pipe(mysql, mysql->options.connect_timeout,
                                  (char**) &host, (char**) &unix_socket)) ==
	INVALID_HANDLE_VALUE)
    {
      DBUG_PRINT("error",
		 ("host: '%s'  socket: '%s'  have_tcpip: %d",
		  host ? host : "<null>",
		  unix_socket ? unix_socket : "<null>",
		  (int) have_tcpip));
      if (mysql->options.protocol == MYSQL_PROTOCOL_PIPE ||
	  (host && !strcmp(host,LOCAL_HOST_NAMEDPIPE)) ||
	  (unix_socket && !strcmp(unix_socket,MYSQL_NAMEDPIPE)))
	goto error;
      /* Try also with TCP/IP */
    }
    else
    {
      net->vio= vio_new_win32pipe(hPipe);
      my_snprintf(host_info=buff, sizeof(buff)-1,
                  ER(CR_NAMEDPIPE_CONNECTION), unix_socket);
    }
  }
#endif
  DBUG_PRINT("info", ("net->vio: %p  protocol: %d",
                      net->vio, mysql->options.protocol));
  if (!net->vio &&
      (!mysql->options.protocol ||
       mysql->options.protocol == MYSQL_PROTOCOL_TCP))
  {
    struct addrinfo *res_lst, hints, *t_res;
    int gai_errno;
    char port_buf[NI_MAXSERV];
    my_socket sock= SOCKET_ERROR;
    int saved_error= 0, status= -1;

    unix_socket=0;				/* This is not used */

    if (!port)
      port= mysql_port;

    if (!host)
      host= LOCAL_HOST;

    my_snprintf(host_info=buff, sizeof(buff)-1, ER(CR_TCP_CONNECTION), host);
    DBUG_PRINT("info",("Server name: '%s'.  TCP sock: %d", host, port));
    DBUG_PRINT("info",("IP '%s'", "client"));

    memset(&hints, 0, sizeof(hints));
    hints.ai_socktype= SOCK_STREAM;
    hints.ai_protocol= IPPROTO_TCP;
    hints.ai_family= AF_UNSPEC;

    DBUG_PRINT("info",("IPV6 getaddrinfo %s", host));
    my_snprintf(port_buf, NI_MAXSERV, "%d", port);
    gai_errno= getaddrinfo(host, port_buf, &hints, &res_lst);

    if (gai_errno != 0) 
    { 
      /* 
        For DBUG we are keeping the right message but for client we default to
        historical error message.
      */
      DBUG_PRINT("info",("IPV6 getaddrinfo error %d", gai_errno));
      set_mysql_extended_error(mysql, CR_UNKNOWN_HOST, unknown_sqlstate,
                               ER(CR_UNKNOWN_HOST), host, gai_errno);

      goto error;
    }

    /*
      A hostname might map to multiple IP addresses (IPv4/IPv6). Go over the
      list of IP addresses until a successful connection can be established.
    */
    DBUG_PRINT("info", ("Try connect on all addresses for host."));
    for (t_res= res_lst; t_res; t_res= t_res->ai_next)
    {
      DBUG_PRINT("info", ("Create socket, family: %d  type: %d  proto: %d",
                          t_res->ai_family, t_res->ai_socktype,
                          t_res->ai_protocol));
      sock= socket(t_res->ai_family, t_res->ai_socktype, t_res->ai_protocol);
      if (sock == SOCKET_ERROR)
      {
        saved_error= socket_errno;
        continue;
      }

      net->vio= vio_new(sock, VIO_TYPE_TCPIP, VIO_BUFFERED_READ);
      if (!net->vio)
      {
        set_mysql_error(mysql, CR_OUT_OF_MEMORY, unknown_sqlstate);
        closesocket(sock);
        freeaddrinfo(res_lst);
        goto error;
      }

      DBUG_PRINT("info", ("Connect socket"));
      status= connect_sync_or_async(mysql, net, sock,
                                    t_res->ai_addr, t_res->ai_addrlen);
      /*
        Here we rely on my_connect() to return success only if the
        connect attempt was really successful. Otherwise we would stop
        trying another address, believing we were successful.
      */
      if (!status)
        break;

      /*
        Save value as socket errno might be overwritten due to
        calling a socket function below.
      */
      saved_error= socket_errno;

      DBUG_PRINT("info", ("No success, close socket, try next address."));
      vio_delete(mysql->net.vio);
      mysql->net.vio= 0;
    }
    DBUG_PRINT("info",
               ("End of connect attempts, sock: %d  status: %d  error: %d",
                sock, status, saved_error));

    freeaddrinfo(res_lst);

    if (sock == SOCKET_ERROR)
    {
      set_mysql_extended_error(mysql, CR_IPSOCK_ERROR, unknown_sqlstate,
                                ER(CR_IPSOCK_ERROR), saved_error);
      goto error;
    }

    if (status)
    {
      DBUG_PRINT("error",("Got error %d on connect to '%s'", saved_error, host));
      set_mysql_extended_error(mysql, CR_CONN_HOST_ERROR, unknown_sqlstate,
                                ER(CR_CONN_HOST_ERROR), host, saved_error);
      goto error;
    }
  }

  DBUG_PRINT("info", ("net->vio: %p", net->vio));
  if (!net->vio)
  {
    DBUG_PRINT("error",("Unknow protocol %d ",mysql->options.protocol));
    set_mysql_error(mysql, CR_CONN_UNKNOW_PROTOCOL, unknown_sqlstate);
    goto error;
  }

  if (mysql->options.extension && mysql->options.extension->async_context)
    net->vio->async_context= mysql->options.extension->async_context;

  if (my_net_init(net, net->vio, MYF(0)))
  {
    vio_delete(net->vio);
    net->vio = 0;
    set_mysql_error(mysql, CR_OUT_OF_MEMORY, unknown_sqlstate);
    goto error;
  }
  vio_keepalive(net->vio,TRUE);

  /* If user set read_timeout, let it override the default */
  if (mysql->options.read_timeout)
    my_net_set_read_timeout(net, mysql->options.read_timeout);

  /* If user set write_timeout, let it override the default */
  if (mysql->options.write_timeout)
    my_net_set_write_timeout(net, mysql->options.write_timeout);

  if (mysql->options.max_allowed_packet)
    net->max_packet_size= mysql->options.max_allowed_packet;

  /* Get version info */
  mysql->protocol_version= PROTOCOL_VERSION;	/* Assume this */
  if (mysql->options.connect_timeout &&
      (vio_io_wait(net->vio, VIO_IO_EVENT_READ,
                   get_vio_connect_timeout(mysql)) < 1))
  {
    set_mysql_extended_error(mysql, CR_SERVER_LOST, unknown_sqlstate,
                             ER(CR_SERVER_LOST_EXTENDED),
                             "waiting for initial communication packet",
                             errno);
    goto error;
  }

  /*
    Part 1: Connection established, read and parse first packet
  */
  DBUG_PRINT("info", ("Read first packet."));

  if ((pkt_length=cli_safe_read(mysql)) == packet_error)
  {
    if (mysql->net.last_errno == CR_SERVER_LOST)
      set_mysql_extended_error(mysql, CR_SERVER_LOST, unknown_sqlstate,
                               ER(CR_SERVER_LOST_EXTENDED),
                               "reading initial communication packet",
                               errno);
    goto error;
  }
  pkt_end= (char*)net->read_pos + pkt_length;
  /* Check if version of protocol matches current one */
  mysql->protocol_version= net->read_pos[0];
  DBUG_DUMP("packet",(uchar*) net->read_pos,10);
  DBUG_PRINT("info",("mysql protocol version %d, server=%d",
		     PROTOCOL_VERSION, mysql->protocol_version));
  if (mysql->protocol_version != PROTOCOL_VERSION)
  {
    set_mysql_extended_error(mysql, CR_VERSION_ERROR, unknown_sqlstate,
                             ER(CR_VERSION_ERROR), mysql->protocol_version,
                             PROTOCOL_VERSION);
    goto error;
  }
  server_version_end= end= strend((char*) net->read_pos+1);
  mysql->thread_id=uint4korr(end+1);
  end+=5;
  /* 
    Scramble is split into two parts because old clients do not understand
    long scrambles; here goes the first part.
  */
  scramble_data= end;
  scramble_data_len= SCRAMBLE_LENGTH_323 + 1;
  scramble_plugin= old_password_plugin_name;
  end+= scramble_data_len;

  if (pkt_end >= end + 1)
    mysql->server_capabilities=uint2korr(end);
  if (pkt_end >= end + 18)
  {
    /* New protocol with 16 bytes to describe server characteristics */
    mysql->server_language=end[2];
    mysql->server_status=uint2korr(end+3);
    mysql->server_capabilities|= uint2korr(end+5) << 16;
    pkt_scramble_len= end[7];
    if (pkt_scramble_len < 0)
    {
      set_mysql_error(mysql, CR_MALFORMED_PACKET,
                      unknown_sqlstate);        /* purecov: inspected */
      goto error;
    }
  }
  end+= 18;

  if (mysql->options.secure_auth && passwd[0] &&
      !(mysql->server_capabilities & CLIENT_SECURE_CONNECTION))
  {
    set_mysql_error(mysql, CR_SECURE_AUTH, unknown_sqlstate);
    goto error;
  }

  if (mysql_init_character_set(mysql))
    goto error;

  /* Save connection information */
  if (!my_multi_malloc(MYF(0),
		       &mysql->host_info, (uint) strlen(host_info)+1,
		       &mysql->host,      (uint) strlen(host)+1,
		       &mysql->unix_socket,unix_socket ?
		       (uint) strlen(unix_socket)+1 : (uint) 1,
		       &mysql->server_version,
		       (uint) (server_version_end - (char*) net->read_pos + 1),
		       NullS) ||
      !(mysql->user=my_strdup(user,MYF(0))) ||
      !(mysql->passwd=my_strdup(passwd,MYF(0))))
  {
    set_mysql_error(mysql, CR_OUT_OF_MEMORY, unknown_sqlstate);
    goto error;
  }
  strmov(mysql->host_info,host_info);
  strmov(mysql->host,host);
  if (unix_socket)
    strmov(mysql->unix_socket,unix_socket);
  else
    mysql->unix_socket=0;
  strmov(mysql->server_version,(char*) net->read_pos+1);
  mysql->port=port;

  /*
    remove the rpl hack from the version string,
    see RPL_VERSION_HACK comment
  */
  if ((mysql->server_capabilities & CLIENT_PLUGIN_AUTH) &&
      strncmp(mysql->server_version, RPL_VERSION_HACK,
              sizeof(RPL_VERSION_HACK) - 1) == 0)
    mysql->server_version+= sizeof(RPL_VERSION_HACK) - 1;

  if (pkt_end >= end + SCRAMBLE_LENGTH - SCRAMBLE_LENGTH_323 + 1)
  {
    /*
     move the first scramble part - directly in the NET buffer -
     to get a full continuous scramble. We've read all the header,
     and can overwrite it now.
    */
    memmove(end - SCRAMBLE_LENGTH_323, scramble_data,
            SCRAMBLE_LENGTH_323);
    scramble_data= end - SCRAMBLE_LENGTH_323;
    if (mysql->server_capabilities & CLIENT_PLUGIN_AUTH)
    {
      scramble_data_len= pkt_scramble_len;
      scramble_plugin= scramble_data + scramble_data_len;
      if (scramble_data + scramble_data_len > pkt_end)
        scramble_data_len= pkt_end - scramble_data;
    }
    else
    {
      scramble_data_len= pkt_end - scramble_data;
      scramble_plugin= native_password_plugin_name;
    }
  }
  else
    mysql->server_capabilities&= ~CLIENT_SECURE_CONNECTION;

  mysql->client_flag= client_flag;

  /*
    Part 2: invoke the plugin to send the authentication data to the server
  */

  if (run_plugin_auth(mysql, scramble_data, scramble_data_len,
                      scramble_plugin, db))
    goto error;

  /*
    Part 3: authenticated, finish the initialization of the connection
  */

  if (mysql->client_flag & CLIENT_COMPRESS)      /* We will use compression */
    net->compress=1;

  if (db && !mysql->db && mysql_select_db(mysql, db))
  {
    if (mysql->net.last_errno == CR_SERVER_LOST)
        set_mysql_extended_error(mysql, CR_SERVER_LOST, unknown_sqlstate,
                                 ER(CR_SERVER_LOST_EXTENDED),
                                 "Setting intital database",
                                 errno);
    goto error;
  }

  /*
     Using init_commands is not supported when connecting from within the
     server.
  */
#ifndef MYSQL_SERVER
  if (mysql->options.init_commands)
  {
    DYNAMIC_ARRAY *init_commands= mysql->options.init_commands;
    char **ptr= (char**)init_commands->buffer;
    char **end_command= ptr + init_commands->elements;

    my_bool reconnect=mysql->reconnect;
    mysql->reconnect=0;

    for (; ptr < end_command; ptr++)
    {
      int status;

      if (mysql_real_query(mysql,*ptr, (ulong) strlen(*ptr)))
	goto error;

      do {
        if (mysql->fields)
        {
          MYSQL_RES *res;
          if (!(res= cli_use_result(mysql)))
            goto error;
          mysql_free_result(res);
        }
        if ((status= mysql_next_result(mysql)) > 0)
          goto error;
      } while (status == 0);
    }
    mysql->reconnect=reconnect;
  }
#endif

  DBUG_PRINT("exit", ("Mysql handler: 0x%lx", (long) mysql));
  DBUG_RETURN(mysql);

error:
  DBUG_PRINT("error",("message: %u/%s (%s)",
                      net->last_errno,
                      net->sqlstate,
                      net->last_error));
  {
    /* Free alloced memory */
    end_server(mysql);
    mysql_close_free(mysql);
    if (!(client_flag & CLIENT_REMEMBER_OPTIONS) &&
        !mysql->options.extension->async_context)
      mysql_close_free_options(mysql);
  }
  DBUG_RETURN(0);
}


struct my_hook_data {
  MYSQL *orig_mysql;
  MYSQL *new_mysql;
  /* This is always NULL currently, but restoring does not hurt just in case. */
  Vio *orig_vio;
};
/*
  Callback hook to make the new VIO accessible via the old MYSQL to calling
  application when suspending a non-blocking call during automatic reconnect.
*/
static void
my_suspend_hook(my_bool suspend, void *data)
{
  struct my_hook_data *hook_data= (struct my_hook_data *)data;
  if (suspend)
  {
    hook_data->orig_vio= hook_data->orig_mysql->net.vio;
    hook_data->orig_mysql->net.vio= hook_data->new_mysql->net.vio;
  }
  else
    hook_data->orig_mysql->net.vio= hook_data->orig_vio;
}

my_bool mysql_reconnect(MYSQL *mysql)
{
  MYSQL tmp_mysql;
  struct my_hook_data hook_data;
  struct mysql_async_context *ctxt= NULL;
  DBUG_ENTER("mysql_reconnect");
  DBUG_ASSERT(mysql);
  DBUG_PRINT("enter", ("mysql->reconnect: %d", mysql->reconnect));

  if (!mysql->reconnect ||
      (mysql->server_status & SERVER_STATUS_IN_TRANS) || !mysql->host_info)
  {
    /* Allow reconnect next time */
    mysql->server_status&= ~SERVER_STATUS_IN_TRANS;
    set_mysql_error(mysql, CR_SERVER_GONE_ERROR, unknown_sqlstate);
    DBUG_RETURN(1);
  }
  mysql_init(&tmp_mysql);
  tmp_mysql.options= mysql->options;
  tmp_mysql.options.my_cnf_file= tmp_mysql.options.my_cnf_group= 0;

  /*
    If we are automatically re-connecting inside a non-blocking API call, we
    may need to suspend and yield to the user application during the reconnect.
    If so, the user application will need access to the new VIO already then
    so that it can correctly wait for I/O to become ready.
    To achieve this, we temporarily install a hook that will temporarily put in
    the VIO while we are suspended.
    (The vio will be put in the original MYSQL permanently once we successfully
    reconnect, or be discarded if we fail to reconnect.)
  */
  if (mysql->options.extension &&
      (ctxt= mysql->options.extension->async_context) &&
      mysql->options.extension->async_context->active)
  {
    hook_data.orig_mysql= mysql;
    hook_data.new_mysql= &tmp_mysql;
    hook_data.orig_vio= mysql->net.vio;
    my_context_install_suspend_resume_hook(ctxt, my_suspend_hook, &hook_data);
  }
  if (!mysql_real_connect(&tmp_mysql,mysql->host,mysql->user,mysql->passwd,
			  mysql->db, mysql->port, mysql->unix_socket,
			  mysql->client_flag | CLIENT_REMEMBER_OPTIONS))
  {
    if (ctxt)
      my_context_install_suspend_resume_hook(ctxt, NULL, NULL);
    mysql->net.last_errno= tmp_mysql.net.last_errno;
    strmov(mysql->net.last_error, tmp_mysql.net.last_error);
    strmov(mysql->net.sqlstate, tmp_mysql.net.sqlstate);
    DBUG_RETURN(1);
  }
  if (mysql_set_character_set(&tmp_mysql, mysql->charset->csname))
  {
    DBUG_PRINT("error", ("mysql_set_character_set() failed"));
    bzero((char*) &tmp_mysql.options,sizeof(tmp_mysql.options));
    mysql_close(&tmp_mysql);
    if (ctxt)
      my_context_install_suspend_resume_hook(ctxt, NULL, NULL);
    mysql->net.last_errno= tmp_mysql.net.last_errno;
    strmov(mysql->net.last_error, tmp_mysql.net.last_error);
    strmov(mysql->net.sqlstate, tmp_mysql.net.sqlstate);
    DBUG_RETURN(1);
  }
  if (ctxt)
    my_context_install_suspend_resume_hook(ctxt, NULL, NULL);

  DBUG_PRINT("info", ("reconnect succeded"));
  tmp_mysql.reconnect= 1;
  tmp_mysql.free_me= mysql->free_me;

  /* Move prepared statements (if any) over to the new mysql object */
  tmp_mysql.stmts= mysql->stmts;
  mysql->stmts= 0;

  /* Don't free options as these are now used in tmp_mysql */
  bzero((char*) &mysql->options,sizeof(mysql->options));
  mysql->free_me=0;
  mysql_close(mysql);
  *mysql=tmp_mysql;
  net_clear(&mysql->net, 1);
  mysql->affected_rows= ~(my_ulonglong) 0;
  DBUG_RETURN(0);
}


/**************************************************************************
  Set current database
**************************************************************************/

int STDCALL
mysql_select_db(MYSQL *mysql, const char *db)
{
  int error;
  DBUG_ENTER("mysql_select_db");
  DBUG_PRINT("enter",("db: '%s'",db));

  if ((error=simple_command(mysql,COM_INIT_DB, (const uchar*) db,
                            (ulong) strlen(db),0)))
    DBUG_RETURN(error);
  my_free(mysql->db);
  mysql->db=my_strdup(db,MYF(MY_WME));
  DBUG_RETURN(0);
}


/*************************************************************************
  Send a QUIT to the server and close the connection
  If handle is alloced by mysql connect free it.
*************************************************************************/

static void mysql_close_free_options(MYSQL *mysql)
{
  DBUG_ENTER("mysql_close_free_options");

  my_free(mysql->options.user);
  my_free(mysql->options.host);
  my_free(mysql->options.password);
  my_free(mysql->options.unix_socket);
  my_free(mysql->options.db);
  my_free(mysql->options.my_cnf_file);
  my_free(mysql->options.my_cnf_group);
  my_free(mysql->options.charset_dir);
  my_free(mysql->options.charset_name);
  my_free(mysql->options.client_ip);
  if (mysql->options.init_commands)
  {
    DYNAMIC_ARRAY *init_commands= mysql->options.init_commands;
    char **ptr= (char**)init_commands->buffer;
    char **end= ptr + init_commands->elements;
    for (; ptr<end; ptr++)
      my_free(*ptr);
    delete_dynamic(init_commands);
    my_free(init_commands);
  }
#if defined(HAVE_OPENSSL) && !defined(EMBEDDED_LIBRARY)
  mysql_ssl_free(mysql);
#endif /* HAVE_OPENSSL && !EMBEDDED_LIBRARY */
#ifdef HAVE_SMEM
  if (mysql->options.shared_memory_base_name != def_shared_memory_base_name)
    my_free(mysql->options.shared_memory_base_name);
#endif /* HAVE_SMEM */
  if (mysql->options.extension)
  {
    struct mysql_async_context *ctxt= mysql->options.extension->async_context;
    my_free(mysql->options.extension->plugin_dir);
    my_free(mysql->options.extension->default_auth);
    my_hash_free(&mysql->options.extension->connection_attributes);
    if (ctxt)
    {
      my_context_destroy(&ctxt->async_context);
      my_free(ctxt);
    }
    my_free(mysql->options.extension);
  }
  bzero((char*) &mysql->options,sizeof(mysql->options));
  DBUG_VOID_RETURN;
}


static void mysql_close_free(MYSQL *mysql)
{
  my_free(mysql->host_info);
  my_free(mysql->user);
  my_free(mysql->passwd);
  my_free(mysql->db);
#if defined(EMBEDDED_LIBRARY) || MYSQL_VERSION_ID >= 50100
  my_free(mysql->info_buffer);
  mysql->info_buffer= 0;
#endif
  /* Clear pointers for better safety */
  mysql->host_info= mysql->user= mysql->passwd= mysql->db= 0;
}


/**
  For use when the connection to the server has been lost (in which case 
  the server has discarded all information about prepared statements
  associated with the connection).

  Mark all statements in mysql->stmts by setting stmt->mysql= 0 if the
  statement has transitioned beyond the MYSQL_STMT_INIT_DONE state, and
  unlink the statement from the mysql->stmts list.

  The remaining pruned list of statements (if any) is kept in mysql->stmts.

  @param mysql       pointer to the MYSQL object

  @return none
*/
static void mysql_prune_stmt_list(MYSQL *mysql)
{
  LIST *element= mysql->stmts;
  for (; element; element= element->next)
  {
    MYSQL_STMT *stmt= (MYSQL_STMT *) element->data;
    if (stmt->state != MYSQL_STMT_INIT_DONE)
    {
      stmt->mysql= 0;
      stmt->last_errno= CR_SERVER_LOST;
      strmov(stmt->last_error, ER(CR_SERVER_LOST));
      strmov(stmt->sqlstate, unknown_sqlstate);
      mysql->stmts= list_delete(mysql->stmts, element);
    }
  }
}


/*
  Clear connection pointer of every statement: this is necessary
  to give error on attempt to use a prepared statement of closed
  connection.

  SYNOPSYS
    mysql_detach_stmt_list()
      stmt_list  pointer to mysql->stmts
      func_name  name of calling function

  NOTE
    There is similar code in mysql_reconnect(), so changes here
    should also be reflected there.
*/

void mysql_detach_stmt_list(LIST **stmt_list __attribute__((unused)),
                            const char *func_name __attribute__((unused)))
{
#ifdef MYSQL_CLIENT
  /* Reset connection handle in all prepared statements. */
  LIST *element= *stmt_list;
  char buff[MYSQL_ERRMSG_SIZE];
  DBUG_ENTER("mysql_detach_stmt_list");

  my_snprintf(buff, sizeof(buff)-1, ER(CR_STMT_CLOSED), func_name);
  for (; element; element= element->next)
  {
    MYSQL_STMT *stmt= (MYSQL_STMT *) element->data;
    set_stmt_error(stmt, CR_STMT_CLOSED, unknown_sqlstate, buff);
    stmt->mysql= 0;
    /* No need to call list_delete for statement here */
  }
  *stmt_list= 0;
  DBUG_VOID_RETURN;
#endif /* MYSQL_CLIENT */
}


/*
  Close a MySQL connection and free all resources attached to it.

  This function is coded in such that it can be called multiple times
  (As some clients call this after mysql_real_connect() fails)
*/

/*
  mysql_close() can actually block, at least in theory, if the socket buffer
  is full when sending the COM_QUIT command.

  On the other hand, the latter part of mysql_close() needs to free the stack
  used for non-blocking operation of blocking stuff, so that later part can
  _not_ be done non-blocking.

  Therefore, mysql_close_slow_part() is used to run the parts of mysql_close()
  that may block. It can be called before mysql_close(), and in that case
  mysql_close() is guaranteed not to need to block.  */
void STDCALL mysql_close_slow_part(MYSQL *mysql)
{
  /* If connection is still up, send a QUIT message */
  if (mysql->net.vio != 0)
  {
    free_old_query(mysql);
    mysql->status=MYSQL_STATUS_READY; /* Force command */
    mysql->reconnect=0;
    simple_command(mysql,COM_QUIT,(uchar*) 0,0,1);
    end_server(mysql);			/* Sets mysql->net.vio= 0 */
  }
}

void STDCALL mysql_close(MYSQL *mysql)
{
  DBUG_ENTER("mysql_close");
  DBUG_PRINT("enter", ("mysql: 0x%lx", (long) mysql));

  if (mysql)					/* Some simple safety */
  {
    mysql_close_slow_part(mysql);
    mysql_close_free_options(mysql);
    mysql_close_free(mysql);
    mysql_detach_stmt_list(&mysql->stmts, "mysql_close");
#ifndef MYSQL_SERVER
    if (mysql->thd)
    {
      (*mysql->methods->free_embedded_thd)(mysql);
      mysql->thd= 0;
    }
#endif
    if (mysql->free_me)
      my_free(mysql);
  }
  DBUG_VOID_RETURN;
}


static my_bool cli_read_query_result(MYSQL *mysql)
{
  uchar *pos;
  ulong field_count;
  MYSQL_DATA *fields;
  ulong length;
#ifdef MYSQL_CLIENT
  my_bool can_local_infile= mysql->auto_local_infile != WAIT_FOR_QUERY;
#endif
  DBUG_ENTER("cli_read_query_result");

  if (mysql->auto_local_infile == ACCEPT_FILE_REQUEST)
    mysql->auto_local_infile= WAIT_FOR_QUERY;

  if ((length = cli_safe_read(mysql)) == packet_error)
    DBUG_RETURN(1);
  free_old_query(mysql);		/* Free old result */
#ifdef MYSQL_CLIENT			/* Avoid warn of unused labels*/
get_info:
#endif
  pos=(uchar*) mysql->net.read_pos;
  if ((field_count= net_field_length(&pos)) == 0)
  {
    mysql->affected_rows= net_field_length_ll(&pos);
    mysql->insert_id=	  net_field_length_ll(&pos);
    DBUG_PRINT("info",("affected_rows: %lu  insert_id: %lu",
		       (ulong) mysql->affected_rows,
		       (ulong) mysql->insert_id));
    if (protocol_41(mysql))
    {
      mysql->server_status=uint2korr(pos); pos+=2;
      mysql->warning_count=uint2korr(pos); pos+=2;
    }
    else if (mysql->server_capabilities & CLIENT_TRANSACTIONS)
    {
      /* MySQL 4.0 protocol */
      mysql->server_status=uint2korr(pos); pos+=2;
      mysql->warning_count= 0;
    }
    DBUG_PRINT("info",("status: %u  warning_count: %u",
		       mysql->server_status, mysql->warning_count));
    if (pos < mysql->net.read_pos+length && net_field_length(&pos))
      mysql->info=(char*) pos;
    DBUG_RETURN(0);
  }
#ifdef MYSQL_CLIENT
  if (field_count == NULL_LENGTH)		/* LOAD DATA LOCAL INFILE */
  {
    int error;

    if (!(mysql->options.client_flag & CLIENT_LOCAL_FILES) ||
        !can_local_infile)
    {
      set_mysql_error(mysql, CR_MALFORMED_PACKET, unknown_sqlstate);
      DBUG_RETURN(1);
    }   

    error= handle_local_infile(mysql,(char*) pos);
    if ((length= cli_safe_read(mysql)) == packet_error || error)
      DBUG_RETURN(1);
    goto get_info;				/* Get info packet */
  }
#endif
  if (!(mysql->server_status & SERVER_STATUS_AUTOCOMMIT))
    mysql->server_status|= SERVER_STATUS_IN_TRANS;

  if (!(fields=cli_read_rows(mysql,(MYSQL_FIELD*)0, protocol_41(mysql) ? 7:5)))
    DBUG_RETURN(1);
  if (!(mysql->fields=unpack_fields(mysql, fields,&mysql->field_alloc,
				    (uint) field_count,0,
				    mysql->server_capabilities)))
    DBUG_RETURN(1);
  mysql->status= MYSQL_STATUS_GET_RESULT;
  mysql->field_count= (uint) field_count;
  DBUG_PRINT("exit",("ok"));
  DBUG_RETURN(0);
}


/*
  Send the query and return so we can do something else.
  Needs to be followed by mysql_read_query_result() when we want to
  finish processing it.
*/

int STDCALL
mysql_send_query(MYSQL* mysql, const char* query, ulong length)
{
  DBUG_ENTER("mysql_send_query");
  if (mysql->options.client_flag & CLIENT_LOCAL_FILES &&
      mysql->auto_local_infile == WAIT_FOR_QUERY &&
      (*query == 'l' || *query == 'L'))
  {
    if (strncasecmp(query, STRING_WITH_LEN("load")) == 0)
      mysql->auto_local_infile= ACCEPT_FILE_REQUEST;
  }
  DBUG_RETURN(simple_command(mysql, COM_QUERY, (uchar*) query, length, 1));
}

int STDCALL
mysql_real_query(MYSQL *mysql, const char *query, ulong length)
{
  DBUG_ENTER("mysql_real_query");
  DBUG_PRINT("enter",("handle: 0x%lx", (long) mysql));
  DBUG_PRINT("query",("Query = '%-.4096s'",query));

  if (mysql_send_query(mysql,query,length))
    DBUG_RETURN(1);
  DBUG_RETURN((int) (*mysql->methods->read_query_result)(mysql));
}


/**************************************************************************
  Alloc result struct for buffered results. All rows are read to buffer.
  mysql_data_seek may be used.
**************************************************************************/

MYSQL_RES * STDCALL mysql_store_result(MYSQL *mysql)
{
  MYSQL_RES *result;
  DBUG_ENTER("mysql_store_result");

  if (!mysql->fields)
    DBUG_RETURN(0);
  if (mysql->status != MYSQL_STATUS_GET_RESULT)
  {
    set_mysql_error(mysql, CR_COMMANDS_OUT_OF_SYNC, unknown_sqlstate);
    DBUG_RETURN(0);
  }
  mysql->status=MYSQL_STATUS_READY;		/* server is ready */
  if (!(result=(MYSQL_RES*) my_malloc((uint) (sizeof(MYSQL_RES)+
					      sizeof(ulong) *
					      mysql->field_count),
				      MYF(MY_WME | MY_ZEROFILL))))
  {
    set_mysql_error(mysql, CR_OUT_OF_MEMORY, unknown_sqlstate);
    DBUG_RETURN(0);
  }
  result->methods= mysql->methods;
  result->eof=1;				/* Marker for buffered */
  result->lengths=(ulong*) (result+1);
  if (!(result->data=
	(*mysql->methods->read_rows)(mysql,mysql->fields,mysql->field_count)))
  {
    my_free(result);
    DBUG_RETURN(0);
  }
  mysql->affected_rows= result->row_count= result->data->rows;
  result->data_cursor=	result->data->data;
  result->fields=	mysql->fields;
  result->field_alloc=	mysql->field_alloc;
  result->field_count=	mysql->field_count;
  /* The rest of result members is bzeroed in malloc */
  mysql->fields=0;				/* fields is now in result */
  clear_alloc_root(&mysql->field_alloc);
  /* just in case this was mistakenly called after mysql_stmt_execute() */
  mysql->unbuffered_fetch_owner= 0;
  DBUG_RETURN(result);				/* Data fetched */
}


/**************************************************************************
  Alloc struct for use with unbuffered reads. Data is fetched by domand
  when calling to mysql_fetch_row.
  mysql_data_seek is a noop.

  No other queries may be specified with the same MYSQL handle.
  There shouldn't be much processing per row because mysql server shouldn't
  have to wait for the client (and will not wait more than 30 sec/packet).
**************************************************************************/

static MYSQL_RES * cli_use_result(MYSQL *mysql)
{
  MYSQL_RES *result;
  DBUG_ENTER("cli_use_result");

  if (!mysql->fields)
    DBUG_RETURN(0);
  if (mysql->status != MYSQL_STATUS_GET_RESULT)
  {
    set_mysql_error(mysql, CR_COMMANDS_OUT_OF_SYNC, unknown_sqlstate);
    DBUG_RETURN(0);
  }
  if (!(result=(MYSQL_RES*) my_malloc(sizeof(*result)+
				      sizeof(ulong)*mysql->field_count,
				      MYF(MY_WME | MY_ZEROFILL))))
    DBUG_RETURN(0);
  result->lengths=(ulong*) (result+1);
  result->methods= mysql->methods;
  if (!(result->row=(MYSQL_ROW)
	my_malloc(sizeof(result->row[0])*(mysql->field_count+1), MYF(MY_WME))))
  {					/* Ptrs: to one row */
    my_free(result);
    DBUG_RETURN(0);
  }
  result->fields=	mysql->fields;
  result->field_alloc=	mysql->field_alloc;
  result->field_count=	mysql->field_count;
  result->current_field=0;
  result->handle=	mysql;
  result->current_row=	0;
  mysql->fields=0;			/* fields is now in result */
  clear_alloc_root(&mysql->field_alloc);
  mysql->status=MYSQL_STATUS_USE_RESULT;
  mysql->unbuffered_fetch_owner= &result->unbuffered_fetch_cancelled;
  DBUG_RETURN(result);			/* Data is read to be fetched */
}


/**************************************************************************
  Return next row of the query results
**************************************************************************/

MYSQL_ROW STDCALL
mysql_fetch_row(MYSQL_RES *res)
{
  DBUG_ENTER("mysql_fetch_row");
  if (!res->data)
  {						/* Unbufferred fetch */
    if (!res->eof)
    {
      MYSQL *mysql= res->handle;
      if (mysql->status != MYSQL_STATUS_USE_RESULT)
      {
        set_mysql_error(mysql,
                        res->unbuffered_fetch_cancelled ? 
                        CR_FETCH_CANCELED : CR_COMMANDS_OUT_OF_SYNC,
                        unknown_sqlstate);
      }
      else if (!(read_one_row(mysql, res->field_count, res->row, res->lengths)))
      {
	res->row_count++;
	DBUG_RETURN(res->current_row=res->row);
      }
      DBUG_PRINT("info",("end of data"));
      res->eof=1;
      mysql->status=MYSQL_STATUS_READY;
      /*
        Reset only if owner points to us: there is a chance that somebody
        started new query after mysql_stmt_close():
      */
      if (mysql->unbuffered_fetch_owner == &res->unbuffered_fetch_cancelled)
        mysql->unbuffered_fetch_owner= 0;
      /* Don't clear handle in mysql_free_result */
      res->handle=0;
    }
    DBUG_RETURN((MYSQL_ROW) NULL);
  }
  {
    MYSQL_ROW tmp;
    if (!res->data_cursor)
    {
      DBUG_PRINT("info",("end of data"));
      DBUG_RETURN(res->current_row=(MYSQL_ROW) NULL);
    }
    tmp = res->data_cursor->data;
    res->data_cursor = res->data_cursor->next;
    DBUG_RETURN(res->current_row=tmp);
  }
}


/**************************************************************************
  Get column lengths of the current row
  If one uses mysql_use_result, res->lengths contains the length information,
  else the lengths are calculated from the offset between pointers.
**************************************************************************/

ulong * STDCALL
mysql_fetch_lengths(MYSQL_RES *res)
{
  MYSQL_ROW column;

  if (!(column=res->current_row))
    return 0;					/* Something is wrong */
  if (res->data)
    (*res->methods->fetch_lengths)(res->lengths, column, res->field_count);
  return res->lengths;
}


#define ASYNC_CONTEXT_DEFAULT_STACK_SIZE (4096*15)

int STDCALL
mysql_options(MYSQL *mysql,enum mysql_option option, const void *arg)
{
  struct mysql_async_context *ctxt;
  size_t stacksize;

  DBUG_ENTER("mysql_options");
  DBUG_PRINT("enter",("option: %d",(int) option));
  switch (option) {
  case MYSQL_OPT_CONNECT_TIMEOUT:
    mysql->options.connect_timeout= *(uint*) arg;
    break;
  case MYSQL_OPT_READ_TIMEOUT:
    mysql->options.read_timeout= *(uint*) arg;
    break;
  case MYSQL_OPT_WRITE_TIMEOUT:
    mysql->options.write_timeout= *(uint*) arg;
    break;
  case MYSQL_OPT_COMPRESS:
    mysql->options.compress= 1;			/* Remember for connect */
    mysql->options.client_flag|= CLIENT_COMPRESS;
    break;
  case MYSQL_OPT_NAMED_PIPE:			/* This option is depricated */
    mysql->options.protocol=MYSQL_PROTOCOL_PIPE; /* Force named pipe */
    break;
  case MYSQL_OPT_LOCAL_INFILE:			/* Allow LOAD DATA LOCAL ?*/
<<<<<<< HEAD
    if (!arg || MY_TEST(*(uint*) arg))
=======
    if (!arg || *(uint*) arg)
>>>>>>> eff71f39
      mysql->options.client_flag|= CLIENT_LOCAL_FILES;
    else
      mysql->options.client_flag&= ~CLIENT_LOCAL_FILES;
    mysql->auto_local_infile= arg && *(uint*)arg == LOCAL_INFILE_MODE_AUTO
                              ? WAIT_FOR_QUERY : ALWAYS_ACCEPT;
    break;
  case MYSQL_INIT_COMMAND:
    add_init_command(&mysql->options,arg);
    break;
  case MYSQL_READ_DEFAULT_FILE:
    my_free(mysql->options.my_cnf_file);
    mysql->options.my_cnf_file=my_strdup(arg,MYF(MY_WME));
    break;
  case MYSQL_READ_DEFAULT_GROUP:
    my_free(mysql->options.my_cnf_group);
    mysql->options.my_cnf_group=my_strdup(arg,MYF(MY_WME));
    break;
  case MYSQL_SET_CHARSET_DIR:
    my_free(mysql->options.charset_dir);
    mysql->options.charset_dir=my_strdup(arg,MYF(MY_WME));
    break;
  case MYSQL_SET_CHARSET_NAME:
    my_free(mysql->options.charset_name);
    mysql->options.charset_name=my_strdup(arg,MYF(MY_WME));
    break;
  case MYSQL_OPT_PROTOCOL:
    mysql->options.protocol= *(uint*) arg;
    break;
  case MYSQL_SHARED_MEMORY_BASE_NAME:
#ifdef HAVE_SMEM
    if (mysql->options.shared_memory_base_name != def_shared_memory_base_name)
      my_free(mysql->options.shared_memory_base_name);
    mysql->options.shared_memory_base_name=my_strdup(arg,MYF(MY_WME));
#endif
    break;
  case MYSQL_OPT_USE_REMOTE_CONNECTION:
  case MYSQL_OPT_USE_EMBEDDED_CONNECTION:
  case MYSQL_OPT_GUESS_CONNECTION:
    mysql->options.methods_to_use= option;
    break;
  case MYSQL_SET_CLIENT_IP:
    my_free(mysql->options.client_ip);
    mysql->options.client_ip= my_strdup(arg, MYF(MY_WME));
    break;
  case MYSQL_SECURE_AUTH:
    mysql->options.secure_auth= *(my_bool *) arg;
    break;
  case MYSQL_REPORT_DATA_TRUNCATION:
    mysql->options.report_data_truncation= MY_TEST(*(my_bool*) arg);
    break;
  case MYSQL_OPT_RECONNECT:
    mysql->reconnect= *(my_bool *) arg;
    break;
  case MYSQL_OPT_USE_THREAD_SPECIFIC_MEMORY:
    mysql->options.use_thread_specific_memory= *(my_bool *) arg;
    break;
  case MYSQL_OPT_SSL_VERIFY_SERVER_CERT:
    if (*(my_bool*) arg)
      mysql->options.client_flag|= CLIENT_SSL_VERIFY_SERVER_CERT;
    else
      mysql->options.client_flag&= ~CLIENT_SSL_VERIFY_SERVER_CERT;
    break;
  case MYSQL_PLUGIN_DIR:
    EXTENSION_SET_STRING(&mysql->options, plugin_dir, arg);
    break;
  case MYSQL_DEFAULT_AUTH:
    EXTENSION_SET_STRING(&mysql->options, default_auth, arg);
    break;
  case MYSQL_ENABLE_CLEARTEXT_PLUGIN:
    break;
  case MYSQL_PROGRESS_CALLBACK:
    if (!mysql->options.extension)
      mysql->options.extension= (struct st_mysql_options_extention *)
        my_malloc(sizeof(struct st_mysql_options_extention),
                  MYF(MY_WME | MY_ZEROFILL));
    if (mysql->options.extension)
      mysql->options.extension->report_progress= 
        (void (*)(const MYSQL *, uint, uint, double, const char *, uint)) arg;
    break;
  case MYSQL_OPT_NONBLOCK:
    if (mysql->options.extension &&
        (ctxt = mysql->options.extension->async_context) != 0)
    {
      /*
        We must not allow changing the stack size while a non-blocking call is
        suspended (as the stack is then in use).
      */
      if (ctxt->suspended)
        DBUG_RETURN(1);
      my_context_destroy(&ctxt->async_context);
      my_free(ctxt);
    }
    if (!(ctxt= (struct mysql_async_context *)
          my_malloc(sizeof(*ctxt), MYF(MY_ZEROFILL))))
    {
      set_mysql_error(mysql, CR_OUT_OF_MEMORY, unknown_sqlstate);
      DBUG_RETURN(1);
    }
    stacksize= 0;
    if (arg)
      stacksize= *(const size_t *)arg;
    if (!stacksize)
      stacksize= ASYNC_CONTEXT_DEFAULT_STACK_SIZE;
    if (my_context_init(&ctxt->async_context, stacksize))
    {
      set_mysql_error(mysql, CR_OUT_OF_MEMORY, unknown_sqlstate);
      my_free(ctxt);
      DBUG_RETURN(1);
    }
    ENSURE_EXTENSIONS_PRESENT(&(mysql->options));
    mysql->options.extension->async_context= ctxt;
    if (mysql->net.vio)
      mysql->net.vio->async_context= ctxt;
    break;
  case MYSQL_OPT_SSL_KEY:
    SET_SSL_PATH_OPTION(&mysql->options,ssl_key, arg);
    break;
  case MYSQL_OPT_SSL_CERT:
    SET_SSL_PATH_OPTION(&mysql->options, ssl_cert, arg);
    break;
  case MYSQL_OPT_SSL_CA:
    SET_SSL_PATH_OPTION(&mysql->options,ssl_ca, arg);
    break;
  case MYSQL_OPT_SSL_CAPATH:
    SET_SSL_PATH_OPTION(&mysql->options,ssl_capath, arg);
    break;
  case MYSQL_OPT_SSL_CIPHER:
    SET_SSL_OPTION(&mysql->options,ssl_cipher, arg);
    break;
  case MYSQL_OPT_SSL_CRL:
    EXTENSION_SET_SSL_PATH_STRING(&mysql->options, ssl_crl, arg);
    break;
  case MYSQL_OPT_SSL_CRLPATH:
    EXTENSION_SET_SSL_PATH_STRING(&mysql->options, ssl_crlpath, arg);
    break;
  case MYSQL_OPT_CONNECT_ATTR_RESET:
    ENSURE_EXTENSIONS_PRESENT(&mysql->options);
    if (my_hash_inited(&mysql->options.extension->connection_attributes))
    {
      my_hash_free(&mysql->options.extension->connection_attributes);
      mysql->options.extension->connection_attributes_length= 0;
    }
    break;
  case MYSQL_OPT_CONNECT_ATTR_DELETE:
    ENSURE_EXTENSIONS_PRESENT(&mysql->options);
    if (my_hash_inited(&mysql->options.extension->connection_attributes))
    {
      size_t len;
      uchar *elt;

      len= arg ? strlen(arg) : 0;

      if (len)
      {
        elt= my_hash_search(&mysql->options.extension->connection_attributes,
                            arg, len);
        if (elt)
        {
          LEX_STRING *attr= (LEX_STRING *) elt;
          LEX_STRING *key= attr, *value= attr + 1;

          mysql->options.extension->connection_attributes_length-=
            get_length_store_length(key->length) + key->length +
            get_length_store_length(value->length) + value->length;

          my_hash_delete(&mysql->options.extension->connection_attributes,
                         elt);

        }
      }
    }
    break;
  default:
    break;
    DBUG_RETURN(1);
  }
  DBUG_RETURN(0);
}
/**
  A function to return the key from a connection attribute
*/
uchar *
get_attr_key(LEX_STRING *part, size_t *length,
             my_bool not_used __attribute__((unused)))
{
  *length= part[0].length;
  return (uchar *) part[0].str;
}

int STDCALL
mysql_options4(MYSQL *mysql,enum mysql_option option,
               const void *arg1, const void *arg2)
{
  DBUG_ENTER("mysql_option");
  DBUG_PRINT("enter",("option: %d",(int) option));

  switch (option)
  {
  case MYSQL_OPT_CONNECT_ATTR_ADD:
    {
      LEX_STRING *elt;
      char *key, *value;
      size_t key_len= arg1 ? strlen(arg1) : 0,
             value_len= arg2 ? strlen(arg2) : 0;
      size_t attr_storage_length= key_len + value_len;

      /* we can't have a zero length key */
      if (!key_len)
      {
        set_mysql_error(mysql, CR_INVALID_PARAMETER_NO, unknown_sqlstate);
        DBUG_RETURN(1);
      }

      /* calculate the total storage length of the attribute */
      attr_storage_length+= get_length_store_length(key_len);
      attr_storage_length+= get_length_store_length(value_len);

      ENSURE_EXTENSIONS_PRESENT(&mysql->options);

      /*
        Throw and error if the maximum combined length of the attribute value
        will be greater than the maximum that we can safely transmit.
      */
      if (attr_storage_length +
          mysql->options.extension->connection_attributes_length >
          MAX_CONNECTION_ATTR_STORAGE_LENGTH)
      {
        set_mysql_error(mysql, CR_INVALID_PARAMETER_NO, unknown_sqlstate);
        DBUG_RETURN(1);
      }

      if (!my_hash_inited(&mysql->options.extension->connection_attributes))
      {
        if (my_hash_init(&mysql->options.extension->connection_attributes,
                     &my_charset_bin, 0, 0, 0, (my_hash_get_key) get_attr_key,
                     my_free, HASH_UNIQUE))
        {
          set_mysql_error(mysql, CR_OUT_OF_MEMORY, unknown_sqlstate);
          DBUG_RETURN(1);
        }
      }
      if (!my_multi_malloc(MY_WME,
                           &elt, 2 * sizeof(LEX_STRING),
                           &key, key_len + 1,
                           &value, value_len + 1,
                           NULL))
      {
        set_mysql_error(mysql, CR_OUT_OF_MEMORY, unknown_sqlstate);
        DBUG_RETURN(1);
      }
      elt[0].str= key; elt[0].length= key_len;
      elt[1].str= value; elt[1].length= value_len;
      if (key_len)
        memcpy(key, arg1, key_len);
      key[key_len]= 0;
      if (value_len)
        memcpy(value, arg2, value_len);
      value[value_len]= 0;
      if (my_hash_insert(&mysql->options.extension->connection_attributes,
                     (uchar *) elt))
      {
        /* can't insert the value */
        my_free(elt);
        set_mysql_error(mysql, CR_DUPLICATE_CONNECTION_ATTR,
                        unknown_sqlstate);
        DBUG_RETURN(1);
      }

      mysql->options.extension->connection_attributes_length+=
        attr_storage_length;

      break;
    }

  default:
    DBUG_RETURN(1);
  }
  DBUG_RETURN(0);
}


/****************************************************************************
  Functions to get information from the MySQL structure
  These are functions to make shared libraries more usable.
****************************************************************************/

/* MYSQL_RES */
my_ulonglong STDCALL mysql_num_rows(MYSQL_RES *res)
{
  return res->row_count;
}

unsigned int STDCALL mysql_num_fields(MYSQL_RES *res)
{
  return res->field_count;
}

uint STDCALL mysql_errno(MYSQL *mysql)
{
  return mysql ? mysql->net.last_errno : mysql_server_last_errno;
}


const char * STDCALL mysql_error(MYSQL *mysql)
{
  return mysql ? mysql->net.last_error : mysql_server_last_error;
}


/*
  Get version number for server in a form easy to test on

  SYNOPSIS
    mysql_get_server_version()
    mysql		Connection

  EXAMPLE
    MariaDB-4.1.0-alfa ->  40100
  
  NOTES
    We will ensure that a newer server always has a bigger number.

  RETURN
   Signed number > 323000
   Zero if there is no connection
*/

ulong STDCALL
mysql_get_server_version(MYSQL *mysql)
{
  ulong major= 0, minor= 0, version= 0;

  if (mysql->server_version)
  {
    const char *pos= mysql->server_version;
    char *end_pos;
    /* Skip possible prefix */
    while (*pos && !my_isdigit(&my_charset_latin1, *pos))
      pos++;
    major=   strtoul(pos, &end_pos, 10);	pos=end_pos+1;
    minor=   strtoul(pos, &end_pos, 10);	pos=end_pos+1;
    version= strtoul(pos, &end_pos, 10);
  }
  else
  {
    set_mysql_error(mysql, CR_COMMANDS_OUT_OF_SYNC, unknown_sqlstate);
  }

  return major*10000 + minor*100 + version;
}


/* 
   mysql_set_character_set function sends SET NAMES cs_name to
   the server (which changes character_set_client, character_set_result
   and character_set_connection) and updates mysql->charset so other
   functions like mysql_real_escape will work correctly.
*/
int STDCALL mysql_set_character_set(MYSQL *mysql, const char *cs_name)
{
  CHARSET_INFO *cs;
  const char *save_csdir= charsets_dir;

  if (mysql->options.charset_dir)
    charsets_dir= mysql->options.charset_dir;

  if (strlen(cs_name) < MY_CS_NAME_SIZE &&
     (cs= get_charset_by_csname(cs_name, MY_CS_PRIMARY, MYF(0))))
  {
    char buff[MY_CS_NAME_SIZE + 10];
    charsets_dir= save_csdir;
    /* Skip execution of "SET NAMES" for pre-4.1 servers */
    if (mysql_get_server_version(mysql) < 40100)
      return 0;
    sprintf(buff, "SET NAMES %s", cs_name);
    if (!mysql_real_query(mysql, buff, (uint) strlen(buff)))
    {
      mysql->charset= cs;
    }
  }
  else
  {
    char cs_dir_name[FN_REFLEN];
    get_charsets_dir(cs_dir_name);
    set_mysql_extended_error(mysql, CR_CANT_READ_CHARSET, unknown_sqlstate,
                             ER(CR_CANT_READ_CHARSET), cs_name, cs_dir_name);
  }
  charsets_dir= save_csdir;
  return mysql->net.last_errno;
}

/**
  client authentication plugin that does native MySQL authentication
  using a 20-byte (4.1+) scramble
*/
static int native_password_auth_client(MYSQL_PLUGIN_VIO *vio, MYSQL *mysql)
{
  int pkt_len;
  uchar *pkt;

  DBUG_ENTER("native_password_auth_client");


  if (((MCPVIO_EXT *)vio)->mysql_change_user)
  {
    /*
      in mysql_change_user() the client sends the first packet.
      we use the old scramble.
    */
    pkt= (uchar*)mysql->scramble;
    pkt_len= SCRAMBLE_LENGTH + 1;
  }
  else
  {
    /* read the scramble */
    if ((pkt_len= vio->read_packet(vio, &pkt)) < 0)
      DBUG_RETURN(CR_ERROR);

    if (pkt_len != SCRAMBLE_LENGTH + 1)
      DBUG_RETURN(CR_SERVER_HANDSHAKE_ERR);

    /* save it in MYSQL */
    memcpy(mysql->scramble, pkt, SCRAMBLE_LENGTH);
    mysql->scramble[SCRAMBLE_LENGTH] = 0;
  }

  if (mysql->passwd[0])
  {
    char scrambled[SCRAMBLE_LENGTH + 1];
    DBUG_PRINT("info", ("sending scramble"));
    scramble(scrambled, (char*)pkt, mysql->passwd);
    if (vio->write_packet(vio, (uchar*)scrambled, SCRAMBLE_LENGTH))
      DBUG_RETURN(CR_ERROR);
  }
  else
  {
    DBUG_PRINT("info", ("no password"));
    if (vio->write_packet(vio, 0, 0)) /* no password */
      DBUG_RETURN(CR_ERROR);
  }

  DBUG_RETURN(CR_OK);
}

/**
  client authentication plugin that does old MySQL authentication
  using an 8-byte (4.0-) scramble
*/
static int old_password_auth_client(MYSQL_PLUGIN_VIO *vio, MYSQL *mysql)
{
  uchar *pkt;
  int pkt_len;

  DBUG_ENTER("old_password_auth_client");

  if (((MCPVIO_EXT *)vio)->mysql_change_user)
  {
    /*
      in mysql_change_user() the client sends the first packet.
      we use the old scramble.
    */
    pkt= (uchar*)mysql->scramble;
    pkt_len= SCRAMBLE_LENGTH_323 + 1;
  }
  else
  {
    /* read the scramble */
    if ((pkt_len= vio->read_packet(vio, &pkt)) < 0)
      DBUG_RETURN(CR_ERROR);

    if (pkt_len != SCRAMBLE_LENGTH_323 + 1 &&
        pkt_len != SCRAMBLE_LENGTH + 1)
        DBUG_RETURN(CR_SERVER_HANDSHAKE_ERR);

    /* save it in MYSQL */
    memmove(mysql->scramble, pkt, pkt_len - 1);
    mysql->scramble[pkt_len - 1] = 0;
  }

  if (mysql->passwd[0])
  {
    char scrambled[SCRAMBLE_LENGTH_323 + 1];
    scramble_323(scrambled, (char*)pkt, mysql->passwd);
    if (vio->write_packet(vio, (uchar*)scrambled, SCRAMBLE_LENGTH_323 + 1))
      DBUG_RETURN(CR_ERROR);
  }
  else
    if (vio->write_packet(vio, 0, 0)) /* no password */
      DBUG_RETURN(CR_ERROR);

  DBUG_RETURN(CR_OK);
}


my_socket STDCALL
mysql_get_socket(const MYSQL *mysql)
{
  if (mysql->net.vio)
    return vio_fd(mysql->net.vio);
  return INVALID_SOCKET;
}<|MERGE_RESOLUTION|>--- conflicted
+++ resolved
@@ -4310,11 +4310,7 @@
     mysql->options.protocol=MYSQL_PROTOCOL_PIPE; /* Force named pipe */
     break;
   case MYSQL_OPT_LOCAL_INFILE:			/* Allow LOAD DATA LOCAL ?*/
-<<<<<<< HEAD
-    if (!arg || MY_TEST(*(uint*) arg))
-=======
     if (!arg || *(uint*) arg)
->>>>>>> eff71f39
       mysql->options.client_flag|= CLIENT_LOCAL_FILES;
     else
       mysql->options.client_flag&= ~CLIENT_LOCAL_FILES;
