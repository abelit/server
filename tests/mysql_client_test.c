--- conflicted
+++ resolved
@@ -16077,10 +16077,6 @@
 
 /*
   Bug#28075 "COM_DEBUG crashes mysqld"
-<<<<<<< HEAD
-  Note: Test disabled because of failure in PushBuild.
-=======
->>>>>>> 9c72c3df
 */
 
 static void test_bug28075()
@@ -16109,11 +16105,7 @@
   int rc;
   MYSQL_RES *result;
 
-<<<<<<< HEAD
-  char utf8_func[] =
-=======
   unsigned char utf8_func[] =
->>>>>>> 9c72c3df
   {
     0xd1, 0x84, 0xd1, 0x83, 0xd0, 0xbd, 0xd0, 0xba,
     0xd1, 0x86, 0xd0, 0xb8, 0xd0, 0xb9, 0xd0, 0xba,
@@ -16121,11 +16113,7 @@
     0x00
   };
 
-<<<<<<< HEAD
-  char utf8_param[] =
-=======
   unsigned char utf8_param[] =
->>>>>>> 9c72c3df
   {
     0xd0, 0xbf, 0xd0, 0xb0, 0xd1, 0x80, 0xd0, 0xb0,
     0xd0, 0xbc, 0xd0, 0xb5, 0xd1, 0x82, 0xd1, 0x8a,
@@ -16282,8 +16270,6 @@
 }
 
 
-<<<<<<< HEAD
-=======
 
 /*
   Bug#29687 mysql_stmt_store_result memory leak in libmysqld
@@ -16395,7 +16381,6 @@
 
   DBUG_VOID_RETURN;
 }
->>>>>>> 9c72c3df
 /*
   Read and parse arguments and MySQL options from my.cnf
 */
@@ -16685,12 +16670,9 @@
   { "test_bug28505", test_bug28505 },
   { "test_bug28934", test_bug28934 },
   { "test_bug27592", test_bug27592 },
-<<<<<<< HEAD
-=======
   { "test_bug29687", test_bug29687 },
   { "test_bug29692", test_bug29692 },
   { "test_bug29306", test_bug29306 },
->>>>>>> 9c72c3df
   { 0, 0 }
 };
 
