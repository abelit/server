--- conflicted
+++ resolved
@@ -56,18 +56,13 @@
 CP="cp -p"
 MV="mv"
 
-<<<<<<< HEAD
-STRIP=1				# Option ignored
-=======
 # There are platforms, notably OS X on Intel (x86 + x86_64),
 # for which "uname" does not provide sufficient information.
 # The value of CFLAGS as used during compilation is the most exact info
 # we can get - after all, we care about _what_ we built, not _where_ we did it.
 cflags="@CFLAGS@"
 
-STRIP=1
-DEBUG=0
->>>>>>> 4bcab578
+STRIP=1				# Option ignored
 SILENT=0
 PLATFORM=""
 TMP=/tmp
@@ -93,7 +88,6 @@
   esac
 done
 
-<<<<<<< HEAD
 # ----------------------------------------------------------------------
 # Adjust "system" output from "uname" to be more human readable
 # ----------------------------------------------------------------------
@@ -116,48 +110,14 @@
   system=`echo $system | sed -e 's/linux-gnu/linux/g'`
   system=`echo $system | sed -e 's/solaris2.\([0-9]*\)/solaris\1/g'`
   system=`echo $system | sed -e 's/sco3.2v\(.*\)/openserver\1/g'`
-
-  PLATFORM="$system-$machine"
-fi
-
-# Print the platform name for build logs
-echo "PLATFORM NAME: $PLATFORM"
-
-case $PLATFORM in
-  *netware*) BASE_SYSTEM="netware" ;;
-esac
-
-# Change the distribution to a long descriptive name
-# For the cluster product, concentrate on the second part
-VERSION_NAME=@VERSION@
-case $VERSION_NAME in
-  *-ndb-* )  VERSION_NAME=`echo $VERSION_NAME | sed -e 's/[.0-9]*-ndb-//'` ;;
-esac
-if [ x"$SHORT_PRODUCT_TAG" != x"" ] ; then
-  NEW_NAME=mysql-$SHORT_PRODUCT_TAG-$VERSION_NAME-$PLATFORM$SUFFIX
-=======
-# Remove vendor from $system
-system=`echo $system | sed -e 's/[a-z]*-\(.*\)/\1/g'`
-
-# Map OS names to "our" OS names (eg. darwin6.8 -> osx10.2)
-system=`echo $system | sed -e 's/darwin6.*/osx10.2/g'`
-system=`echo $system | sed -e 's/darwin7.*/osx10.3/g'`
-system=`echo $system | sed -e 's/darwin8.*/osx10.4/g'`
-system=`echo $system | sed -e 's/darwin9.*/osx10.5/g'`
-system=`echo $system | sed -e 's/\(aix4.3\).*/\1/g'`
-system=`echo $system | sed -e 's/\(aix5.1\).*/\1/g'`
-system=`echo $system | sed -e 's/\(aix5.2\).*/\1/g'`
-system=`echo $system | sed -e 's/\(aix5.3\).*/\1/g'`
-system=`echo $system | sed -e 's/osf5.1b/tru64/g'`
-system=`echo $system | sed -e 's/linux-gnu/linux/g'`
-system=`echo $system | sed -e 's/solaris2.\([0-9]*\)/solaris\1/g'`
-system=`echo $system | sed -e 's/sco3.2v\(.*\)/openserver\1/g'`
+fi
 
 # Get the "machine", which really is the CPU architecture (including the size).
 # The precedence is:
 # 1) use an explicit argument, if given;
 # 2) use platform-specific fixes, if there are any (see bug#37808);
 # 3) stay with the default (determined during "configure", using predefined macros).
+
 if [ x"$MACHINE" != x"" ] ; then
   machine=$MACHINE
 else
@@ -192,8 +152,26 @@
 
 # Combine OS and CPU to the "platform". Again, an explicit argument takes precedence.
 if [ x"$PLATFORM" != x"" ] ; then
-  platform="$PLATFORM"
->>>>>>> 4bcab578
+  :  
+else
+  PLATFORM="$system-$machine"
+fi
+
+# Print the platform name for build logs
+echo "PLATFORM NAME: $PLATFORM"
+
+case $PLATFORM in
+  *netware*) BASE_SYSTEM="netware" ;;
+esac
+
+# Change the distribution to a long descriptive name
+# For the cluster product, concentrate on the second part
+VERSION_NAME=@VERSION@
+case $VERSION_NAME in
+  *-ndb-* )  VERSION_NAME=`echo $VERSION_NAME | sed -e 's/[.0-9]*-ndb-//'` ;;
+esac
+if [ x"$SHORT_PRODUCT_TAG" != x"" ] ; then
+  NEW_NAME=mysql-$SHORT_PRODUCT_TAG-$VERSION_NAME-$PLATFORM$SUFFIX
 else
   NEW_NAME=mysql@MYSQL_SERVER_SUFFIX@-$VERSION_NAME-$PLATFORM$SUFFIX
 fi
@@ -531,12 +509,7 @@
         $BASE/support-files/mysql-log-rotate \
         $BASE/support-files/binary-configure \
         $BASE/support-files/build-tags \
-<<<<<<< HEAD
-	$BASE/support-files/MySQL-shared-compat.spec \
-=======
         $BASE/support-files/MySQL-shared-compat.spec \
-        $BASE/support-files/ndb-config-2-node.ini \
->>>>>>> 4bcab578
         $BASE/INSTALL-BINARY
 
 # Clean up if we did this from a bk tree
