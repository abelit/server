/*****************************************************************************

<<<<<<< HEAD
Copyright (c) 1997, 2016, Oracle and/or its affiliates. All Rights Reserved.
=======
Copyright (c) 1997, 2010, Innobase Oy. All Rights Reserved.
Copyright (c) 2017, MariaDB Corporation.
>>>>>>> 6860a4b5

This program is free software; you can redistribute it and/or modify it under
the terms of the GNU General Public License as published by the Free Software
Foundation; version 2 of the License.

This program is distributed in the hope that it will be useful, but WITHOUT
ANY WARRANTY; without even the implied warranty of MERCHANTABILITY or FITNESS
FOR A PARTICULAR PURPOSE. See the GNU General Public License for more details.

You should have received a copy of the GNU General Public License along with
this program; if not, write to the Free Software Foundation, Inc.,
51 Franklin Street, Suite 500, Boston, MA 02110-1335 USA

*****************************************************************************/

/**************************************************//**
@file include/log0recv.h
Recovery

Created 9/20/1997 Heikki Tuuri
*******************************************************/

#ifndef log0recv_h
#define log0recv_h

#include "univ.i"
#include "ut0byte.h"
#include "buf0types.h"
#include "hash0hash.h"
#include "log0log.h"
#include <list>

/******************************************************//**
Checks the 4-byte checksum to the trailer checksum field of a log
block.  We also accept a log block in the old format before
InnoDB-3.23.52 where the checksum field contains the log block number.
@return TRUE if ok, or if the log block may be in the format of InnoDB
version predating 3.23.52 */
UNIV_INTERN
ibool
log_block_checksum_is_ok_or_old_format(
/*===================================*/
	const byte*	block);	/*!< in: pointer to a log block */

/*******************************************************//**
Calculates the new value for lsn when more data is added to the log. */
UNIV_INTERN
ib_uint64_t
recv_calc_lsn_on_data_add(
/*======================*/
	lsn_t		lsn,	/*!< in: old lsn */
	ib_uint64_t	len);	/*!< in: this many bytes of data is
				added, log block headers not included */

#ifdef UNIV_HOTBACKUP
extern ibool	recv_replay_file_ops;

/*******************************************************************//**
Reads the checkpoint info needed in hot backup.
@return	TRUE if success */
UNIV_INTERN
ibool
recv_read_checkpoint_info_for_backup(
/*=================================*/
	const byte*	hdr,	/*!< in: buffer containing the log group
				header */
	lsn_t*		lsn,	/*!< out: checkpoint lsn */
	lsn_t*		offset,	/*!< out: checkpoint offset in the log group */
	lsn_t*		cp_no,	/*!< out: checkpoint number */
	lsn_t*		first_header_lsn)
				/*!< out: lsn of of the start of the
				first log file */
	MY_ATTRIBUTE((nonnull));
/*******************************************************************//**
Scans the log segment and n_bytes_scanned is set to the length of valid
log scanned. */
UNIV_INTERN
void
recv_scan_log_seg_for_backup(
/*=========================*/
	byte*		buf,		/*!< in: buffer containing log data */
	ulint		buf_len,	/*!< in: data length in that buffer */
	lsn_t*		scanned_lsn,	/*!< in/out: lsn of buffer start,
					we return scanned lsn */
	ulint*		scanned_checkpoint_no,
					/*!< in/out: 4 lowest bytes of the
					highest scanned checkpoint number so
					far */
	ulint*		n_bytes_scanned);/*!< out: how much we were able to
					scan, smaller than buf_len if log
					data ended here */
#endif /* UNIV_HOTBACKUP */
/*******************************************************************//**
Returns TRUE if recovery is currently running.
@return	recv_recovery_on */
UNIV_INLINE
ibool
recv_recovery_is_on(void);
/*=====================*/
/************************************************************************//**
Applies the hashed log records to the page, if the page lsn is less than the
lsn of a log record. This can be called when a buffer page has just been
read in, or also for a page already in the buffer pool. */
UNIV_INTERN
void
recv_recover_page_func(
/*===================*/
#ifndef UNIV_HOTBACKUP
	ibool		just_read_in,
				/*!< in: TRUE if the i/o handler calls
				this for a freshly read page */
#endif /* !UNIV_HOTBACKUP */
	buf_block_t*	block);	/*!< in/out: buffer block */
#ifndef UNIV_HOTBACKUP
/** Wrapper for recv_recover_page_func().
Applies the hashed log records to the page, if the page lsn is less than the
lsn of a log record. This can be called when a buffer page has just been
read in, or also for a page already in the buffer pool.
@param jri	in: TRUE if just read in (the i/o handler calls this for
a freshly read page)
@param block	in/out: the buffer block
*/
# define recv_recover_page(jri, block)	recv_recover_page_func(jri, block)
#else /* !UNIV_HOTBACKUP */
/** Wrapper for recv_recover_page_func().
Applies the hashed log records to the page, if the page lsn is less than the
lsn of a log record. This can be called when a buffer page has just been
read in, or also for a page already in the buffer pool.
@param jri	in: TRUE if just read in (the i/o handler calls this for
a freshly read page)
@param block	in/out: the buffer block
*/
# define recv_recover_page(jri, block)	recv_recover_page_func(block)
#endif /* !UNIV_HOTBACKUP */
/********************************************************//**
Recovers from a checkpoint. When this function returns, the database is able
to start processing of new user transactions, but the function
recv_recovery_from_checkpoint_finish should be called later to complete
the recovery and free the resources used in it.
@return	error code or DB_SUCCESS */
UNIV_INTERN
dberr_t
recv_recovery_from_checkpoint_start_func(
/*=====================================*/
#ifdef UNIV_LOG_ARCHIVE
	ulint		type,		/*!< in: LOG_CHECKPOINT or
					LOG_ARCHIVE */
	lsn_t		limit_lsn,	/*!< in: recover up to this lsn
					if possible */
#endif /* UNIV_LOG_ARCHIVE */
	lsn_t		min_flushed_lsn,/*!< in: min flushed lsn from
					data files */
	lsn_t		max_flushed_lsn);/*!< in: max flushed lsn from
					 data files */
#ifdef UNIV_LOG_ARCHIVE
/** Wrapper for recv_recovery_from_checkpoint_start_func().
Recovers from a checkpoint. When this function returns, the database is able
to start processing of new user transactions, but the function
recv_recovery_from_checkpoint_finish should be called later to complete
the recovery and free the resources used in it.
@param type	in: LOG_CHECKPOINT or LOG_ARCHIVE
@param lim	in: recover up to this log sequence number if possible
@param min	in: minimum flushed log sequence number from data files
@param max	in: maximum flushed log sequence number from data files
@return	error code or DB_SUCCESS */
# define recv_recovery_from_checkpoint_start(type,lim,min,max)		\
	recv_recovery_from_checkpoint_start_func(type,lim,min,max)
#else /* UNIV_LOG_ARCHIVE */
/** Wrapper for recv_recovery_from_checkpoint_start_func().
Recovers from a checkpoint. When this function returns, the database is able
to start processing of new user transactions, but the function
recv_recovery_from_checkpoint_finish should be called later to complete
the recovery and free the resources used in it.
@param type	ignored: LOG_CHECKPOINT or LOG_ARCHIVE
@param lim	ignored: recover up to this log sequence number if possible
@param min	in: minimum flushed log sequence number from data files
@param max	in: maximum flushed log sequence number from data files
@return	error code or DB_SUCCESS */
# define recv_recovery_from_checkpoint_start(type,lim,min,max)		\
	recv_recovery_from_checkpoint_start_func(min,max)
#endif /* UNIV_LOG_ARCHIVE */
/********************************************************//**
Completes recovery from a checkpoint. */
UNIV_INTERN
void
recv_recovery_from_checkpoint_finish(void);
/*======================================*/
/********************************************************//**
Initiates the rollback of active transactions. */
UNIV_INTERN
void
recv_recovery_rollback_active(void);
/*===============================*/

/*******************************************************************//**
Tries to parse a single log record and returns its length.
@return	length of the record, or 0 if the record was not complete */
UNIV_INTERN
ulint
recv_parse_log_rec(
/*===============*/
	byte*	ptr,	/*!< in: pointer to a buffer */
	byte*	end_ptr,/*!< in: pointer to the buffer end */
	byte*	type,	/*!< out: type */
	ulint*	space,	/*!< out: space id */
	ulint*	page_no,/*!< out: page number */
	byte**	body);	/*!< out: log record body start */

/*******************************************************//**
Scans log from a buffer and stores new log data to the parsing buffer.
Parses and hashes the log records if new data found.  Unless
UNIV_HOTBACKUP is defined, this function will apply log records
automatically when the hash table becomes full.
@return TRUE if limit_lsn has been reached, or not able to scan any
more in this log group */
UNIV_INTERN
ibool
recv_scan_log_recs(
/*===============*/
	ulint		available_memory,/*!< in: we let the hash table of recs
					to grow to this size, at the maximum */
	ibool		store_to_hash,	/*!< in: TRUE if the records should be
					stored to the hash table; this is set
					to FALSE if just debug checking is
					needed */
	const byte*	buf,		/*!< in: buffer containing a log
					segment or garbage */
	ulint		len,		/*!< in: buffer length */
	lsn_t		start_lsn,	/*!< in: buffer start lsn */
	lsn_t*		contiguous_lsn,	/*!< in/out: it is known that all log
					groups contain contiguous log data up
					to this lsn */
	lsn_t*		group_scanned_lsn);/*!< out: scanning succeeded up to
					this lsn */
/******************************************************//**
Resets the logs. The contents of log files will be lost! */
UNIV_INTERN
void
recv_reset_logs(
/*============*/
#ifdef UNIV_LOG_ARCHIVE
	ulint		arch_log_no,	/*!< in: next archived log file number */
	ibool		new_logs_created,/*!< in: TRUE if resetting logs
					is done at the log creation;
					FALSE if it is done after
					archive recovery */
#endif /* UNIV_LOG_ARCHIVE */
	lsn_t		lsn);		/*!< in: reset to this lsn
					rounded up to be divisible by
					OS_FILE_LOG_BLOCK_SIZE, after
					which we add
					LOG_BLOCK_HDR_SIZE */
#ifdef UNIV_HOTBACKUP
/******************************************************//**
Creates new log files after a backup has been restored. */
UNIV_INTERN
void
recv_reset_log_files_for_backup(
/*============================*/
	const char*	log_dir,	/*!< in: log file directory path */
	ulint		n_log_files,	/*!< in: number of log files */
	lsn_t		log_file_size,	/*!< in: log file size */
	lsn_t		lsn);		/*!< in: new start lsn, must be
					divisible by OS_FILE_LOG_BLOCK_SIZE */
#endif /* UNIV_HOTBACKUP */
/********************************************************//**
Creates the recovery system. */
UNIV_INTERN
void
recv_sys_create(void);
/*=================*/
/**********************************************************//**
Release recovery system mutexes. */
UNIV_INTERN
void
recv_sys_close(void);
/*================*/
/********************************************************//**
Frees the recovery system memory. */
UNIV_INTERN
void
recv_sys_mem_free(void);
/*===================*/
/********************************************************//**
Inits the recovery system for a recovery operation. */
UNIV_INTERN
void
recv_sys_init(
/*==========*/
	ulint	available_memory);	/*!< in: available memory in bytes */
#ifndef UNIV_HOTBACKUP
/********************************************************//**
Reset the state of the recovery system variables. */
UNIV_INTERN
void
recv_sys_var_init(void);
/*===================*/
#endif /* !UNIV_HOTBACKUP */
/*******************************************************************//**
Empties the hash table of stored log records, applying them to appropriate
pages. */
UNIV_INTERN
void
recv_apply_hashed_log_recs(
/*=======================*/
	ibool	allow_ibuf);	/*!< in: if TRUE, also ibuf operations are
				allowed during the application; if FALSE,
				no ibuf operations are allowed, and after
				the application all file pages are flushed to
				disk and invalidated in buffer pool: this
				alternative means that no new log records
				can be generated during the application */
#ifdef UNIV_HOTBACKUP
/*******************************************************************//**
Applies log records in the hash table to a backup. */
UNIV_INTERN
void
recv_apply_log_recs_for_backup(void);
/*================================*/
#endif

/** Block of log record data */
struct recv_data_t{
	recv_data_t*	next;	/*!< pointer to the next block or NULL */
				/*!< the log record data is stored physically
				immediately after this struct, max amount
				RECV_DATA_BLOCK_SIZE bytes of it */
};

/** Stored log record struct */
struct recv_t{
	byte		type;	/*!< log record type */
	ulint		len;	/*!< log record body length in bytes */
	recv_data_t*	data;	/*!< chain of blocks containing the log record
				body */
	lsn_t		start_lsn;/*!< start lsn of the log segment written by
				the mtr which generated this log record: NOTE
				that this is not necessarily the start lsn of
				this log record */
	lsn_t		end_lsn;/*!< end lsn of the log segment written by
				the mtr which generated this log record: NOTE
				that this is not necessarily the end lsn of
				this log record */
	UT_LIST_NODE_T(recv_t)
			rec_list;/*!< list of log records for this page */
};

/** States of recv_addr_t */
enum recv_addr_state {
	/** not yet processed */
	RECV_NOT_PROCESSED,
	/** page is being read */
	RECV_BEING_READ,
	/** log records are being applied on the page */
	RECV_BEING_PROCESSED,
	/** log records have been applied on the page, or they have
	been discarded because the tablespace does not exist */
	RECV_PROCESSED
};

/** Hashed page file address struct */
struct recv_addr_t{
	enum recv_addr_state state;
				/*!< recovery state of the page */
	unsigned	space:32;/*!< space id */
	unsigned	page_no:32;/*!< page number */
	UT_LIST_BASE_NODE_T(recv_t)
			rec_list;/*!< list of log records for this page */
	hash_node_t	addr_hash;/*!< hash node in the hash bucket chain */
};

struct recv_dblwr_t {
	void add(byte* page);

	byte* find_page(ulint space_id, ulint page_no);

	std::list<byte *> pages; /* Pages from double write buffer */

	void operator() () {
		pages.clear();
	}
};

/** Recovery system data structure */
struct recv_sys_t{
#ifndef UNIV_HOTBACKUP
	ib_mutex_t		mutex;	/*!< mutex protecting the fields apply_log_recs,
				n_addrs, and the state field in each recv_addr
				struct */
	ib_mutex_t		writer_mutex;/*!< mutex coordinating
				flushing between recv_writer_thread and
				the recovery thread. */
#endif /* !UNIV_HOTBACKUP */
	ibool		apply_log_recs;
				/*!< this is TRUE when log rec application to
				pages is allowed; this flag tells the
				i/o-handler if it should do log record
				application */
	ibool		apply_batch_on;
				/*!< this is TRUE when a log rec application
				batch is running */
	lsn_t		lsn;	/*!< log sequence number */
	ulint		last_log_buf_size;
				/*!< size of the log buffer when the database
				last time wrote to the log */
	byte*		last_block;
				/*!< possible incomplete last recovered log
				block */
	byte*		last_block_buf_start;
				/*!< the nonaligned start address of the
				preceding buffer */
	byte*		buf;	/*!< buffer for parsing log records */
	ulint		len;	/*!< amount of data in buf */
	lsn_t		parse_start_lsn;
				/*!< this is the lsn from which we were able to
				start parsing log records and adding them to
				the hash table; zero if a suitable
				start point not found yet */
	lsn_t		scanned_lsn;
				/*!< the log data has been scanned up to this
				lsn */
	ulint		scanned_checkpoint_no;
				/*!< the log data has been scanned up to this
				checkpoint number (lowest 4 bytes) */
	ulint		recovered_offset;
				/*!< start offset of non-parsed log records in
				buf */
	lsn_t		recovered_lsn;
				/*!< the log records have been parsed up to
				this lsn */
	lsn_t		limit_lsn;/*!< recovery should be made at most
				up to this lsn */
	ibool		found_corrupt_log;
				/*!< this is set to TRUE if we during log
				scan find a corrupt log block, or a corrupt
				log record, or there is a log parsing
				buffer overflow */
	/** the time when progress was last reported */
	ib_time_t	progress_time;
#ifdef UNIV_LOG_ARCHIVE
	log_group_t*	archive_group;
				/*!< in archive recovery: the log group whose
				archive is read */
#endif /* !UNIV_LOG_ARCHIVE */
	mem_heap_t*	heap;	/*!< memory heap of log records and file
				addresses*/
	hash_table_t*	addr_hash;/*!< hash table of file addresses of pages */
	ulint		n_addrs;/*!< number of not processed hashed file
				addresses in the hash table */

	recv_dblwr_t	dblwr;
};

/** The recovery system */
extern recv_sys_t*	recv_sys;

/** TRUE when applying redo log records during crash recovery; FALSE
otherwise.  Note that this is FALSE while a background thread is
rolling back incomplete transactions. */
extern ibool		recv_recovery_on;
/** If the following is TRUE, the buffer pool file pages must be invalidated
after recovery and no ibuf operations are allowed; this becomes TRUE if
the log record hash table becomes too full, and log records must be merged
to file pages already before the recovery is finished: in this case no
ibuf operations are allowed, as they could modify the pages read in the
buffer pool before the pages have been recovered to the up-to-date state.

TRUE means that recovery is running and no operations on the log files
are allowed yet: the variable name is misleading. */
extern ibool		recv_no_ibuf_operations;
/** TRUE when recv_init_crash_recovery() has been called. */
extern ibool		recv_needed_recovery;
#ifdef UNIV_DEBUG
/** TRUE if writing to the redo log (mtr_commit) is forbidden.
Protected by log_sys->mutex. */
extern ibool		recv_no_log_write;
#endif /* UNIV_DEBUG */

/** TRUE if buf_page_is_corrupted() should check if the log sequence
number (FIL_PAGE_LSN) is in the future.  Initially FALSE, and set by
recv_recovery_from_checkpoint_start_func(). */
extern ibool		recv_lsn_checks_on;
#ifdef UNIV_HOTBACKUP
/** TRUE when the redo log is being backed up */
extern ibool		recv_is_making_a_backup;
#endif /* UNIV_HOTBACKUP */
/** Maximum page number encountered in the redo log */
extern ulint		recv_max_parsed_page_no;

/** Size of the parsing buffer; it must accommodate RECV_SCAN_SIZE many
times! */
#define RECV_PARSING_BUF_SIZE	(2 * 1024 * 1024)

/** Size of block reads when the log groups are scanned forward to do a
roll-forward */
#define RECV_SCAN_SIZE		(4 * UNIV_PAGE_SIZE)

/** This many frames must be left free in the buffer pool when we scan
the log and store the scanned log records in the buffer pool: we will
use these free frames to read in pages when we start applying the
log records to the database. */
extern ulint	recv_n_pool_free_frames;

#ifndef UNIV_NONINL
#include "log0recv.ic"
#endif

#endif<|MERGE_RESOLUTION|>--- conflicted
+++ resolved
@@ -1,11 +1,7 @@
 /*****************************************************************************
 
-<<<<<<< HEAD
 Copyright (c) 1997, 2016, Oracle and/or its affiliates. All Rights Reserved.
-=======
-Copyright (c) 1997, 2010, Innobase Oy. All Rights Reserved.
 Copyright (c) 2017, MariaDB Corporation.
->>>>>>> 6860a4b5
 
 This program is free software; you can redistribute it and/or modify it under
 the terms of the GNU General Public License as published by the Free Software
@@ -304,20 +300,12 @@
 recv_sys_var_init(void);
 /*===================*/
 #endif /* !UNIV_HOTBACKUP */
-/*******************************************************************//**
-Empties the hash table of stored log records, applying them to appropriate
-pages. */
-UNIV_INTERN
-void
-recv_apply_hashed_log_recs(
-/*=======================*/
-	ibool	allow_ibuf);	/*!< in: if TRUE, also ibuf operations are
-				allowed during the application; if FALSE,
-				no ibuf operations are allowed, and after
-				the application all file pages are flushed to
-				disk and invalidated in buffer pool: this
-				alternative means that no new log records
-				can be generated during the application */
+/** Apply the hash table of stored log records to persistent data pages.
+@param[in]	last_batch	whether the change buffer merge will be
+				performed as part of the operation */
+UNIV_INTERN
+void
+recv_apply_hashed_log_recs(bool last_batch);
 #ifdef UNIV_HOTBACKUP
 /*******************************************************************//**
 Applies log records in the hash table to a backup. */
@@ -457,6 +445,20 @@
 				addresses in the hash table */
 
 	recv_dblwr_t	dblwr;
+
+	/** Determine whether redo log recovery progress should be reported.
+	@param[in]	time	the current time
+	@return	whether progress should be reported
+		(the last report was at least 15 seconds ago) */
+	bool report(ib_time_t time)
+	{
+		if (time - progress_time < 15) {
+			return false;
+		}
+
+		progress_time = time;
+		return true;
+	}
 };
 
 /** The recovery system */
