/*****************************************************************************

Copyright (c) 1995, 2016, Oracle and/or its affiliates. All Rights Reserved.
<<<<<<< HEAD
Copyright (c) 2013, 2017, MariaDB Corporation.
=======
Copyright (c) 2017, MariaDB Corporation.
>>>>>>> 54bb04f7

This program is free software; you can redistribute it and/or modify it under
the terms of the GNU General Public License as published by the Free Software
Foundation; version 2 of the License.

This program is distributed in the hope that it will be useful, but WITHOUT
ANY WARRANTY; without even the implied warranty of MERCHANTABILITY or FITNESS
FOR A PARTICULAR PURPOSE. See the GNU General Public License for more details.

You should have received a copy of the GNU General Public License along with
this program; if not, write to the Free Software Foundation, Inc.,
51 Franklin Street, Suite 500, Boston, MA 02110-1335 USA

*****************************************************************************/

/**************************************************//**
@file include/fil0fil.h
The low-level file system

Created 10/25/1995 Heikki Tuuri
*******************************************************/

#ifndef fil0fil_h
#define fil0fil_h
#include "univ.i"

#ifndef UNIV_INNOCHECKSUM

#include "dict0types.h"
#include "ut0byte.h"
#include "os0file.h"
#include "hash0hash.h"
#ifndef UNIV_HOTBACKUP
#include "sync0rw.h"
#include "ibuf0types.h"
#include "log0log.h"
#endif /* !UNIV_HOTBACKUP */
#include "trx0types.h"

#include <list>

// Forward declaration
struct trx_t;

typedef std::list<const char*> space_name_list_t;

/** When mysqld is run, the default directory "." is the mysqld datadir,
but in the MySQL Embedded Server Library and mysqlbackup it is not the default
directory, and we must set the base file path explicitly */
extern const char*	fil_path_to_mysql_datadir;

/** Initial size of a single-table tablespace in pages */
#define FIL_IBD_FILE_INITIAL_SIZE	4

/** 'null' (undefined) page offset in the context of file spaces */
#define	FIL_NULL	ULINT32_UNDEFINED

/* Space address data type; this is intended to be used when
addresses accurate to a byte are stored in file pages. If the page part
of the address is FIL_NULL, the address is considered undefined. */

typedef	byte	fil_faddr_t;	/*!< 'type' definition in C: an address
				stored in a file page is a string of bytes */
#define FIL_ADDR_PAGE	0	/* first in address is the page offset */
#define	FIL_ADDR_BYTE	4	/* then comes 2-byte byte offset within page*/

#define	FIL_ADDR_SIZE	6	/* address size is 6 bytes */

/** File space address */
struct fil_addr_t{
	ulint	page;		/*!< page number within a space */
	ulint	boffset;	/*!< byte offset within the page */
};

/** The null file address */
extern fil_addr_t	fil_addr_null;

#endif /* !UNIV_INNOCHECKSUM */

/** The byte offsets on a file page for various variables @{ */
#define FIL_PAGE_SPACE_OR_CHKSUM 0	/*!< in < MySQL-4.0.14 space id the
					page belongs to (== 0) but in later
					versions the 'new' checksum of the
					page */
#define FIL_PAGE_OFFSET		4	/*!< page offset inside space */
#define FIL_PAGE_PREV		8	/*!< if there is a 'natural'
					predecessor of the page, its
					offset.  Otherwise FIL_NULL.
					This field is not set on BLOB
					pages, which are stored as a
					singly-linked list.  See also
					FIL_PAGE_NEXT. */
#define FIL_PAGE_NEXT		12	/*!< if there is a 'natural' successor
					of the page, its offset.
					Otherwise FIL_NULL.
					B-tree index pages
					(FIL_PAGE_TYPE contains FIL_PAGE_INDEX)
					on the same PAGE_LEVEL are maintained
					as a doubly linked list via
					FIL_PAGE_PREV and FIL_PAGE_NEXT
					in the collation order of the
					smallest user record on each page. */
#define FIL_PAGE_LSN		16	/*!< lsn of the end of the newest
					modification log record to the page */
#define	FIL_PAGE_TYPE		24	/*!< file page type: FIL_PAGE_INDEX,...,
					2 bytes.

					The contents of this field can only
					be trusted in the following case:
					if the page is an uncompressed
					B-tree index page, then it is
					guaranteed that the value is
					FIL_PAGE_INDEX.
					The opposite does not hold.

					In tablespaces created by
					MySQL/InnoDB 5.1.7 or later, the
					contents of this field is valid
					for all uncompressed pages. */
#define FIL_PAGE_FILE_FLUSH_LSN_OR_KEY_VERSION 26 /*!< for the first page
					in a system tablespace data file
					(ibdata*, not *.ibd): the file has
					been flushed to disk at least up
					to this lsn
					for other pages: a 32-bit key version
					used to encrypt the page + 32-bit checksum
					or 64 bits of zero if no encryption
					*/
#define FIL_PAGE_ARCH_LOG_NO_OR_SPACE_ID  34 /*!< starting from 4.1.x this
					contains the space id of the page */
#define FIL_PAGE_SPACE_ID  FIL_PAGE_ARCH_LOG_NO_OR_SPACE_ID

#define FIL_PAGE_DATA		38	/*!< start of the data on the page */
/* Following are used when page compression is used */

#define FIL_PAGE_COMPRESSED_SIZE 2      /*!< Number of bytes used to store
					actual payload data size on
					compressed pages. */
#define FIL_PAGE_COMPRESSION_METHOD_SIZE 2
					/*!< Number of bytes used to store
					actual compression method. */
/* @} */
/** File page trailer @{ */
#define FIL_PAGE_END_LSN_OLD_CHKSUM 8	/*!< the low 4 bytes of this are used
					to store the page checksum, the
					last 4 bytes should be identical
					to the last 4 bytes of FIL_PAGE_LSN */
#define FIL_PAGE_DATA_END	8	/*!< size of the page trailer */
/* @} */

/** File page types (values of FIL_PAGE_TYPE) @{ */
#define FIL_PAGE_PAGE_COMPRESSED_ENCRYPTED 37401 /*!< Page is compressed and
						 then encrypted */
#define FIL_PAGE_PAGE_COMPRESSED 34354  /*!< Page compressed page */
#define FIL_PAGE_INDEX		17855	/*!< B-tree node */
#define FIL_PAGE_UNDO_LOG	2	/*!< Undo log page */
#define FIL_PAGE_INODE		3	/*!< Index node */
#define FIL_PAGE_IBUF_FREE_LIST	4	/*!< Insert buffer free list */
/* File page types introduced in MySQL/InnoDB 5.1.7 */
#define FIL_PAGE_TYPE_ALLOCATED	0	/*!< Freshly allocated page */
#define FIL_PAGE_IBUF_BITMAP	5	/*!< Insert buffer bitmap */
#define FIL_PAGE_TYPE_SYS	6	/*!< System page */
#define FIL_PAGE_TYPE_TRX_SYS	7	/*!< Transaction system data */
#define FIL_PAGE_TYPE_FSP_HDR	8	/*!< File space header */
#define FIL_PAGE_TYPE_XDES	9	/*!< Extent descriptor page */
#define FIL_PAGE_TYPE_BLOB	10	/*!< Uncompressed BLOB page */
#define FIL_PAGE_TYPE_ZBLOB	11	/*!< First compressed BLOB page */
#define FIL_PAGE_TYPE_ZBLOB2	12	/*!< Subsequent compressed BLOB page */
#define FIL_PAGE_TYPE_COMPRESSED	13	/*!< Compressed page */
#define FIL_PAGE_TYPE_LAST	FIL_PAGE_TYPE_COMPRESSED
					/*!< Last page type */
/* @} */

#ifndef UNIV_INNOCHECKSUM

/** Space types @{ */
#define FIL_TABLESPACE		501	/*!< tablespace */
#define FIL_LOG			502	/*!< redo log */
/* @} */

/** Structure containing encryption specification */
struct fil_space_crypt_t;

/** Enum values for encryption table option */
enum fil_encryption_t {
	/** Encrypted if innodb_encrypt_tables=ON (srv_encrypt_tables) */
	FIL_ENCRYPTION_DEFAULT,
	/** Encrypted */
	FIL_ENCRYPTION_ON,
	/** Not encrypted */
	FIL_ENCRYPTION_OFF
};

/** The number of fsyncs done to the log */
extern ulint	fil_n_log_flushes;

/** Number of pending redo log flushes */
extern ulint	fil_n_pending_log_flushes;
/** Number of pending tablespace flushes */
extern ulint	fil_n_pending_tablespace_flushes;

/** Number of files currently open */
extern ulint	fil_n_file_opened;

struct fsp_open_info {
	ibool		success;	/*!< Has the tablespace been opened? */
	const char*	check_msg;	/*!< fil_check_first_page() message */
	ibool		valid;		/*!< Is the tablespace valid? */
	os_file_t	file;		/*!< File handle */
	char*		filepath;	/*!< File path to open */
	lsn_t		lsn;		/*!< Flushed LSN from header page */
	ulint		id;		/*!< Space ID */
	ulint		flags;		/*!< Tablespace flags */
	ulint		encryption_error; /*!< if an encryption error occurs */
	fil_space_crypt_t* crypt_data;  /*!< crypt data */
	dict_table_t*	table;		/*!< table */
};

struct fil_space_t;

/** File node of a tablespace or the log data space */
struct fil_node_t {
	fil_space_t*	space;	/*!< backpointer to the space where this node
				belongs */
	char*		name;	/*!< path to the file */
	ibool		open;	/*!< TRUE if file open */
	os_file_t	handle;	/*!< OS handle to the file, if file open */
	os_event_t	sync_event;/*!< Condition event to group and
				serialize calls to fsync;
				os_event_set() and os_event_reset()
				are protected by fil_system_t::mutex */
	ibool		is_raw_disk;/*!< TRUE if the 'file' is actually a raw
				device or a raw disk partition */
	ulint		size;	/*!< size of the file in database pages, 0 if
				not known yet; the possible last incomplete
				megabyte may be ignored if space == 0 */
	ulint		n_pending;
				/*!< count of pending i/o's on this file;
				closing of the file is not allowed if
				this is > 0 */
	ulint		n_pending_flushes;
				/*!< count of pending flushes on this file;
				closing of the file is not allowed if
				this is > 0 */
	ibool		being_extended;
				/*!< TRUE if the node is currently
				being extended. */
	ib_int64_t	modification_counter;/*!< when we write to the file we
				increment this by one */
	ib_int64_t	flush_counter;/*!< up to what
				modification_counter value we have
				flushed the modifications to disk */
	ulint		file_block_size;/*!< file system block size */
	UT_LIST_NODE_T(fil_node_t) chain;
				/*!< link field for the file chain */
	UT_LIST_NODE_T(fil_node_t) LRU;
				/*!< link field for the LRU list */
	ulint		magic_n;/*!< FIL_NODE_MAGIC_N */
};

/** Value of fil_node_t::magic_n */
#define	FIL_NODE_MAGIC_N	89389

/** Tablespace or log data space: let us call them by a common name space */
struct fil_space_t {
	char*		name;	/*!< space name = the path to the first file in
				it */
	ulint		id;	/*!< space id */
	ib_int64_t	tablespace_version;
				/*!< in DISCARD/IMPORT this timestamp
				is used to check if we should ignore
				an insert buffer merge request for a
				page because it actually was for the
				previous incarnation of the space */
	ibool		stop_ios;/*!< TRUE if we want to rename the
				.ibd file of tablespace and want to
				stop temporarily posting of new i/o
				requests on the file */
	bool		stop_new_ops;
				/*!< we set this true when we start
				deleting a single-table tablespace.
				When this is set following new ops
				are not allowed:
				* read IO request
				* ibuf merge
				* file flush
				Note that we can still possibly have
				new write operations because we don't
				check this flag when doing flush
				batches. */
	ulint		purpose;/*!< FIL_TABLESPACE, FIL_LOG, or
				FIL_ARCH_LOG */
	UT_LIST_BASE_NODE_T(fil_node_t) chain;
				/*!< base node for the file chain */
	ulint		size;	/*!< space size in pages; 0 if a single-table
				tablespace whose size we do not know yet;
				last incomplete megabytes in data files may be
				ignored if space == 0 */
	ulint		recv_size;
				/*!< recovered tablespace size in pages;
				0 if no size change was read from the redo log,
				or if the size change was implemented */
	ulint		flags;	/*!< FSP_SPACE_FLAGS and FSP_FLAGS_MEM_ flags;
				see fsp0fsp.h,
				fsp_flags_is_valid(),
				fsp_flags_get_zip_size() */
	ulint		n_reserved_extents;
				/*!< number of reserved free extents for
				ongoing operations like B-tree page split */
	ulint		n_pending_flushes; /*!< this is positive when flushing
				the tablespace to disk; dropping of the
				tablespace is forbidden if this is positive */
	/** Number of pending buffer pool operations accessing the tablespace
	without holding a table lock or dict_operation_lock S-latch
	that would prevent the table (and tablespace) from being
	dropped. An example is change buffer merge.
	The tablespace cannot be dropped while this is nonzero,
	or while fil_node_t::n_pending is nonzero.
	Protected by fil_system->mutex. */
	ulint		n_pending_ops;
	/** Number of pending block read or write operations
	(when a write is imminent or a read has recently completed).
	The tablespace object cannot be freed while this is nonzero,
	but it can be detached from fil_system.
	Note that fil_node_t::n_pending tracks actual pending I/O requests.
	Protected by fil_system->mutex. */
	ulint		n_pending_ios;
	hash_node_t	hash;	/*!< hash chain node */
	hash_node_t	name_hash;/*!< hash chain the name_hash table */
#ifndef UNIV_HOTBACKUP
	prio_rw_lock_t	latch;	/*!< latch protecting the file space storage
				allocation */
#endif /* !UNIV_HOTBACKUP */

	UT_LIST_NODE_T(fil_space_t) unflushed_spaces;
				/*!< list of spaces with at least one unflushed
				file we have written to */
	bool		is_in_unflushed_spaces;
				/*!< true if this space is currently in
				unflushed_spaces */
	/** True if srv_pass_corrupt_table=true and tablespace contains
	corrupted page. */
	bool		is_corrupt;
				/*!< true if tablespace corrupted */
	bool		printed_compression_failure;
				/*!< true if we have already printed
				compression failure */
	fil_space_crypt_t* crypt_data;
				/*!< tablespace crypt data or NULL */
	bool		page_0_crypt_read;
				/*!< tablespace crypt data has been
				read */
	ulint		file_block_size;
				/*!< file system block size */

	UT_LIST_NODE_T(fil_space_t) space_list;
				/*!< list of all spaces */

	/*!< Protected by fil_system */
	UT_LIST_NODE_T(fil_space_t) rotation_list;
				/*!< list of spaces needing
				key rotation */

	bool		is_in_rotation_list;
				/*!< true if this space is
				currently in key rotation list */

	ulint		magic_n;/*!< FIL_SPACE_MAGIC_N */

	/** @return whether the tablespace is about to be dropped or truncated */
	bool is_stopping() const
	{
		return stop_new_ops;
	}
};

/** Value of fil_space_t::magic_n */
#define	FIL_SPACE_MAGIC_N	89472

/** The tablespace memory cache; also the totality of logs (the log
data space) is stored here; below we talk about tablespaces, but also
the ib_logfiles form a 'space' and it is handled here */
struct fil_system_t {
#ifndef UNIV_HOTBACKUP
	ib_mutex_t		mutex;		/*!< The mutex protecting the cache */
#endif /* !UNIV_HOTBACKUP */
	hash_table_t*	spaces;		/*!< The hash table of spaces in the
					system; they are hashed on the space
					id */
	hash_table_t*	name_hash;	/*!< hash table based on the space
					name */
	UT_LIST_BASE_NODE_T(fil_node_t) LRU;
					/*!< base node for the LRU list of the
					most recently used open files with no
					pending i/o's; if we start an i/o on
					the file, we first remove it from this
					list, and return it to the start of
					the list when the i/o ends;
					log files and the system tablespace are
					not put to this list: they are opened
					after the startup, and kept open until
					shutdown */
	UT_LIST_BASE_NODE_T(fil_space_t) unflushed_spaces;
					/*!< base node for the list of those
					tablespaces whose files contain
					unflushed writes; those spaces have
					at least one file node where
					modification_counter > flush_counter */
	ulint		n_open;		/*!< number of files currently open */
	ulint		max_n_open;	/*!< n_open is not allowed to exceed
					this */
	ib_int64_t	modification_counter;/*!< when we write to a file we
					increment this by one */
	ulint		max_assigned_id;/*!< maximum space id in the existing
					tables, or assigned during the time
					mysqld has been up; at an InnoDB
					startup we scan the data dictionary
					and set here the maximum of the
					space id's of the tables there */
	ib_int64_t	tablespace_version;
					/*!< a counter which is incremented for
					every space object memory creation;
					every space mem object gets a
					'timestamp' from this; in DISCARD/
					IMPORT this is used to check if we
					should ignore an insert buffer merge
					request */
	UT_LIST_BASE_NODE_T(fil_space_t) space_list;
					/*!< list of all file spaces */

	UT_LIST_BASE_NODE_T(fil_space_t) rotation_list;
					/*!< list of all file spaces needing
					key rotation.*/

	ibool		space_id_reuse_warned;
					/* !< TRUE if fil_space_create()
					has issued a warning about
					potential space_id reuse */
};

/** The tablespace memory cache. This variable is NULL before the module is
initialized. */
extern fil_system_t*	fil_system;

#ifndef UNIV_HOTBACKUP
/*******************************************************************//**
Returns the version number of a tablespace, -1 if not found.
@return version number, -1 if the tablespace does not exist in the
memory cache */
UNIV_INTERN
ib_int64_t
fil_space_get_version(
/*==================*/
	ulint	id);	/*!< in: space id */
/*******************************************************************//**
Returns the latch of a file space.
@return	latch protecting storage allocation */
UNIV_INTERN
prio_rw_lock_t*
fil_space_get_latch(
/*================*/
	ulint	id,	/*!< in: space id */
	ulint*	zip_size);/*!< out: compressed page size, or
			0 for uncompressed tablespaces */
/*******************************************************************//**
Returns the type of a file space.
@return	FIL_TABLESPACE or FIL_LOG */
UNIV_INTERN
ulint
fil_space_get_type(
/*===============*/
	ulint	id);	/*!< in: space id */
#endif /* !UNIV_HOTBACKUP */
/*******************************************************************//**
Appends a new file to the chain of files of a space. File must be closed.
@return pointer to the file name, or NULL on error */
UNIV_INTERN
char*
fil_node_create(
/*============*/
	const char*	name,	/*!< in: file name (file must be closed) */
	ulint		size,	/*!< in: file size in database blocks, rounded
				downwards to an integer */
	ulint		id,	/*!< in: space id where to append */
	ibool		is_raw)	/*!< in: TRUE if a raw device or
				a raw disk partition */
	MY_ATTRIBUTE((nonnull, warn_unused_result));

#ifdef UNIV_LOG_ARCHIVE
/****************************************************************//**
Drops files from the start of a file space, so that its size is cut by
the amount given. */
UNIV_INTERN
void
fil_space_truncate_start(
/*=====================*/
	ulint	id,		/*!< in: space id */
	ulint	trunc_len);	/*!< in: truncate by this much; it is an error
				if this does not equal to the combined size of
				some initial files in the space */
/****************************************************************//**
Check is there node in file space with given name. */
UNIV_INTERN
ibool
fil_space_contains_node(
/*====================*/
	ulint	id,		/*!< in: space id */
	char*	node_name);	/*!< in: node name */
#endif /* UNIV_LOG_ARCHIVE */
/*******************************************************************//**
Creates a space memory object and puts it to the 'fil system' hash table.
If there is an error, prints an error message to the .err log.
@param[in]	name		Space name
@param[in]	id		Space id
@param[in]	flags		Tablespace flags
@param[in]	purpose		FIL_TABLESPACE or FIL_LOG if log
@param[in]	crypt_data	Encryption information
@param[in]	create_table	True if this is create table
@param[in]	mode		Encryption mode
@return	TRUE if success */
UNIV_INTERN
bool
fil_space_create(
	const char*		name,
	ulint			id,
	ulint			flags,
	ulint			purpose,
	fil_space_crypt_t*	crypt_data,
	bool			create_table,
	fil_encryption_t	mode = FIL_ENCRYPTION_DEFAULT);

/*******************************************************************//**
Assigns a new space id for a new single-table tablespace. This works simply by
incrementing the global counter. If 4 billion id's is not enough, we may need
to recycle id's.
@return	TRUE if assigned, FALSE if not */
UNIV_INTERN
ibool
fil_assign_new_space_id(
/*====================*/
	ulint*	space_id);	/*!< in/out: space id */
/*******************************************************************//**
Returns the path from the first fil_node_t found for the space ID sent.
The caller is responsible for freeing the memory allocated here for the
value returned.
@return	a copy of fil_node_t::path, NULL if space is zero or not found. */
UNIV_INTERN
char*
fil_space_get_first_path(
/*=====================*/
	ulint	id);	/*!< in: space id */
/** Set the recovered size of a tablespace in pages.
@param id	tablespace ID
@param size	recovered size in pages */
UNIV_INTERN
void
fil_space_set_recv_size(ulint id, ulint size);
/*******************************************************************//**
Returns the size of the space in pages. The tablespace must be cached in the
memory cache.
@return	space size, 0 if space not found */
UNIV_INTERN
ulint
fil_space_get_size(
/*===============*/
	ulint	id);	/*!< in: space id */
/*******************************************************************//**
Returns the flags of the space. The tablespace must be cached
in the memory cache.
@return	flags, ULINT_UNDEFINED if space not found */
UNIV_INTERN
ulint
fil_space_get_flags(
/*================*/
	ulint	id);	/*!< in: space id */
/*******************************************************************//**
Returns the compressed page size of the space, or 0 if the space
is not compressed. The tablespace must be cached in the memory cache.
@return	compressed page size, ULINT_UNDEFINED if space not found */
UNIV_INTERN
ulint
fil_space_get_zip_size(
/*===================*/
	ulint	id);	/*!< in: space id */
/*******************************************************************//**
Checks if the pair space, page_no refers to an existing page in a tablespace
file space. The tablespace must be cached in the memory cache.
@return	TRUE if the address is meaningful */
UNIV_INTERN
ibool
fil_check_adress_in_tablespace(
/*===========================*/
	ulint	id,	/*!< in: space id */
	ulint	page_no);/*!< in: page number */
/****************************************************************//**
Initializes the tablespace memory cache. */
UNIV_INTERN
void
fil_init(
/*=====*/
	ulint	hash_size,	/*!< in: hash table size */
	ulint	max_n_open);	/*!< in: max number of open files */
/*******************************************************************//**
Initializes the tablespace memory cache. */
UNIV_INTERN
void
fil_close(void);
/*===========*/
/*******************************************************************//**
Opens all log files and system tablespace data files. They stay open until the
database server shutdown. This should be called at a server startup after the
space objects for the log and the system tablespace have been created. The
purpose of this operation is to make sure we never run out of file descriptors
if we need to read from the insert buffer or to write to the log. */
UNIV_INTERN
void
fil_open_log_and_system_tablespace_files(void);
/*==========================================*/
/*******************************************************************//**
Closes all open files. There must not be any pending i/o's or not flushed
modifications in the files. */
UNIV_INTERN
void
fil_close_all_files(void);
/*=====================*/
/*******************************************************************//**
Closes the redo log files. There must not be any pending i/o's or not
flushed modifications in the files. */
UNIV_INTERN
void
fil_close_log_files(
/*================*/
	bool	free);	/*!< in: whether to free the memory object */
/*******************************************************************//**
Sets the max tablespace id counter if the given number is bigger than the
previous value. */
UNIV_INTERN
void
fil_set_max_space_id_if_bigger(
/*===========================*/
	ulint	max_id);/*!< in: maximum known id */
#ifndef UNIV_HOTBACKUP
/****************************************************************//**
Writes the flushed lsn and the latest archived log number to the page
header of the first page of each data file in the system tablespace.
@return	DB_SUCCESS or error number */
UNIV_INTERN
dberr_t
fil_write_flushed_lsn_to_data_files(
/*================================*/
	lsn_t	lsn,		/*!< in: lsn to write */
	ulint	arch_log_no);	/*!< in: latest archived log file number */

/** Acquire a tablespace when it could be dropped concurrently.
Used by background threads that do not necessarily hold proper locks
for concurrency control.
@param[in]	id	tablespace ID
@param[in]	silent	whether to silently ignore missing tablespaces
@return	the tablespace
@retval	NULL if missing or being deleted or truncated */
UNIV_INTERN
fil_space_t*
fil_space_acquire_low(ulint id, bool silent)
	MY_ATTRIBUTE((warn_unused_result));

/** Acquire a tablespace when it could be dropped concurrently.
Used by background threads that do not necessarily hold proper locks
for concurrency control.
@param[in]	id	tablespace ID
@param[in]	for_io	whether to look up the tablespace while performing I/O
			(possibly executing TRUNCATE)
@return	the tablespace
@retval	NULL if missing or being deleted or truncated */
inline
fil_space_t*
fil_space_acquire(ulint id)
{
	return(fil_space_acquire_low(id, false));
}

/** Acquire a tablespace that may not exist.
Used by background threads that do not necessarily hold proper locks
for concurrency control.
@param[in]	id	tablespace ID
@return	the tablespace
@retval	NULL if missing or being deleted */
inline
fil_space_t*
fil_space_acquire_silent(ulint id)
{
	return(fil_space_acquire_low(id, true));
}

/** Release a tablespace acquired with fil_space_acquire().
@param[in,out]	space	tablespace to release  */
UNIV_INTERN
void
fil_space_release(fil_space_t* space);

/** Acquire a tablespace for reading or writing a block,
when it could be dropped concurrently.
@param[in]	id	tablespace ID
@return	the tablespace
@retval	NULL if missing */
UNIV_INTERN
fil_space_t*
fil_space_acquire_for_io(ulint id);

/** Release a tablespace acquired with fil_space_acquire_for_io().
@param[in,out]	space	tablespace to release  */
UNIV_INTERN
void
fil_space_release_for_io(fil_space_t* space);

/** Return the next fil_space_t.
Once started, the caller must keep calling this until it returns NULL.
fil_space_acquire() and fil_space_release() are invoked here which
blocks a concurrent operation from dropping the tablespace.
@param[in,out]	prev_space	Pointer to the previous fil_space_t.
If NULL, use the first fil_space_t on fil_system->space_list.
@return pointer to the next fil_space_t.
@retval NULL if this was the last  */
UNIV_INTERN
fil_space_t*
fil_space_next(
	fil_space_t*	prev_space)
	MY_ATTRIBUTE((warn_unused_result));

/** Return the next fil_space_t from key rotation list.
Once started, the caller must keep calling this until it returns NULL.
fil_space_acquire() and fil_space_release() are invoked here which
blocks a concurrent operation from dropping the tablespace.
@param[in,out]	prev_space	Pointer to the previous fil_space_t.
If NULL, use the first fil_space_t on fil_system->space_list.
@return pointer to the next fil_space_t.
@retval NULL if this was the last*/
UNIV_INTERN
fil_space_t*
fil_space_keyrotate_next(
	fil_space_t*	prev_space)
	MY_ATTRIBUTE((warn_unused_result));

/** Wrapper with reference-counting for a fil_space_t. */
class FilSpace
{
public:
	/** Default constructor: Use this when reference counting
	is done outside this wrapper. */
	FilSpace() : m_space(NULL) {}

	/** Constructor: Look up the tablespace and increment the
	reference count if found.
	@param[in]	space_id	tablespace ID
	@param[in]	silent		whether not to print any errors */
	explicit FilSpace(ulint space_id, bool silent = false)
		: m_space(fil_space_acquire_low(space_id, silent)) {}

	/** Assignment operator: This assumes that fil_space_acquire()
	has already been done for the fil_space_t. The caller must
	assign NULL if it calls fil_space_release().
	@param[in]	space	tablespace to assign */
	class FilSpace& operator=(fil_space_t* space)
	{
		/* fil_space_acquire() must have been invoked. */
		ut_ad(space == NULL || space->n_pending_ops > 0);
		m_space = space;
		return(*this);
	}

	/** Destructor - Decrement the reference count if a fil_space_t
	is still assigned. */
	~FilSpace()
	{
		if (m_space != NULL) {
			fil_space_release(m_space);
		}
	}

	/** Implicit type conversion
	@return the wrapped object */
	operator const fil_space_t*() const
	{
		return(m_space);
	}

	/** Explicit type conversion
	@return the wrapped object */
	const fil_space_t* operator()() const
	{
		return(m_space);
	}

private:
	/** The wrapped pointer */
	fil_space_t*	m_space;
};

/*******************************************************************//**
Reads the flushed lsn, arch no, and tablespace flag fields from a data
file at database startup.
@retval NULL on success, or if innodb_force_recovery is set
@return pointer to an error message string */
UNIV_INTERN
const char*
fil_read_first_page(
/*================*/
	os_file_t	data_file,		/*!< in: open data file */
	ibool		one_read_already,	/*!< in: TRUE if min and max
						parameters below already
						contain sensible data */
	ulint*		flags,			/*!< out: FSP_SPACE_FLAGS */
	ulint*		space_id,		/*!< out: tablespace ID */
	lsn_t*		min_flushed_lsn,	/*!< out: min of flushed
						lsn values in data files */
	lsn_t*		max_flushed_lsn,	/*!< out: max of flushed
						lsn values in data files */
	fil_space_crypt_t** crypt_data)		/*!< out: crypt data */

	__attribute__((warn_unused_result));
#endif /* !UNIV_HOTBACKUP */
/*******************************************************************//**
Parses the body of a log record written about an .ibd file operation. That is,
the log record part after the standard (type, space id, page no) header of the
log record.

If desired, also replays the delete or rename operation if the .ibd file
exists and the space id in it matches. Replays the create operation if a file
at that path does not exist yet. If the database directory for the file to be
created does not exist, then we create the directory, too.

Note that mysqlbackup --apply-log sets fil_path_to_mysql_datadir to point to
the datadir that we should use in replaying the file operations.
@return end of log record, or NULL if the record was not completely
contained between ptr and end_ptr */
UNIV_INTERN
byte*
fil_op_log_parse_or_replay(
/*=======================*/
	byte*	ptr,		/*!< in: buffer containing the log record body,
				or an initial segment of it, if the record does
				not fir completely between ptr and end_ptr */
	byte*	end_ptr,	/*!< in: buffer end */
	ulint	type,		/*!< in: the type of this log record */
	ulint	space_id,	/*!< in: the space id of the tablespace in
				question, or 0 if the log record should
				only be parsed but not replayed */
	ulint	log_flags);	/*!< in: redo log flags
				(stored in the page number parameter) */
/*******************************************************************//**
Deletes a single-table tablespace. The tablespace must be cached in the
memory cache.
@return	TRUE if success */
UNIV_INTERN
dberr_t
fil_delete_tablespace(
/*==================*/
	ulint		id,		/*!< in: space id */
	buf_remove_t	buf_remove);	/*!< in: specify the action to take
					on the tables pages in the buffer
					pool */
/*******************************************************************//**
Closes a single-table tablespace. The tablespace must be cached in the
memory cache. Free all pages used by the tablespace.
@return	DB_SUCCESS or error */
UNIV_INTERN
dberr_t
fil_close_tablespace(
/*=================*/
	trx_t*	trx,	/*!< in/out: Transaction covering the close */
	ulint	id);	/*!< in: space id */
#ifndef UNIV_HOTBACKUP
/*******************************************************************//**
Discards a single-table tablespace. The tablespace must be cached in the
memory cache. Discarding is like deleting a tablespace, but

 1. We do not drop the table from the data dictionary;

 2. We remove all insert buffer entries for the tablespace immediately;
    in DROP TABLE they are only removed gradually in the background;

 3. When the user does IMPORT TABLESPACE, the tablespace will have the
    same id as it originally had.

 4. Free all the pages in use by the tablespace if rename=TRUE.
@return	DB_SUCCESS or error */
UNIV_INTERN
dberr_t
fil_discard_tablespace(
/*===================*/
	ulint	id)	/*!< in: space id */
	MY_ATTRIBUTE((warn_unused_result));
#endif /* !UNIV_HOTBACKUP */

/** Test if a tablespace file can be renamed to a new filepath by checking
if that the old filepath exists and the new filepath does not exist.
@param[in]	space_id	tablespace id
@param[in]	old_path	old filepath
@param[in]	new_path	new filepath
@param[in]	is_discarded	whether the tablespace is discarded
@return innodb error code */
dberr_t
fil_rename_tablespace_check(
	ulint		space_id,
	const char*	old_path,
	const char*	new_path,
	bool		is_discarded);

/*******************************************************************//**
Renames a single-table tablespace. The tablespace must be cached in the
tablespace memory cache.
@return	TRUE if success */
UNIV_INTERN
ibool
fil_rename_tablespace(
/*==================*/
	const char*	old_name_in,	/*!< in: old table name in the
					standard databasename/tablename
					format of InnoDB, or NULL if we
					do the rename based on the space
					id only */
	ulint		id,		/*!< in: space id */
	const char*	new_name,	/*!< in: new table name in the
					standard databasename/tablename
					format of InnoDB */
	const char*	new_path);	/*!< in: new full datafile path
					if the tablespace is remotely
					located, or NULL if it is located
					in the normal data directory. */

/*******************************************************************//**
Allocates a file name for a single-table tablespace. The string must be freed
by caller with mem_free().
@return	own: file name */
UNIV_INTERN
char*
fil_make_ibd_name(
/*==============*/
	const char*	name,		/*!< in: table name or a dir path */
	bool		is_full_path);	/*!< in: TRUE if it is a dir path */
/*******************************************************************//**
Allocates a file name for a tablespace ISL file (InnoDB Symbolic Link).
The string must be freed by caller with mem_free().
@return	own: file name */
UNIV_INTERN
char*
fil_make_isl_name(
/*==============*/
	const char*	name);	/*!< in: table name */
/*******************************************************************//**
Creates a new InnoDB Symbolic Link (ISL) file.  It is always created
under the 'datadir' of MySQL. The datadir is the directory of a
running mysqld program. We can refer to it by simply using the path '.'.
@return	DB_SUCCESS or error code */
UNIV_INTERN
dberr_t
fil_create_link_file(
/*=================*/
	const char*	tablename,	/*!< in: tablename */
	const char*	filepath);	/*!< in: pathname of tablespace */
/*******************************************************************//**
Deletes an InnoDB Symbolic Link (ISL) file. */
UNIV_INTERN
void
fil_delete_link_file(
/*==================*/
	const char*	tablename);	/*!< in: name of table */
/*******************************************************************//**
Reads an InnoDB Symbolic Link (ISL) file.
It is always created under the 'datadir' of MySQL.  The name is of the
form {databasename}/{tablename}. and the isl file is expected to be in a
'{databasename}' directory called '{tablename}.isl'. The caller must free
the memory of the null-terminated path returned if it is not null.
@return	own: filepath found in link file, NULL if not found. */
UNIV_INTERN
char*
fil_read_link_file(
/*===============*/
	const char*	name);		/*!< in: tablespace name */

#include "fil0crypt.h"

/*******************************************************************//**
Creates a new single-table tablespace to a database directory of MySQL.
Database directories are under the 'datadir' of MySQL. The datadir is the
directory of a running mysqld program. We can refer to it by simply the
path '.'. Tables created with CREATE TEMPORARY TABLE we place in the temp
dir of the mysqld server.
@return	DB_SUCCESS or error code */
UNIV_INTERN
dberr_t
fil_create_new_single_table_tablespace(
/*===================================*/
	ulint		space_id,	/*!< in: space id */
	const char*	tablename,	/*!< in: the table name in the usual
					databasename/tablename format
					of InnoDB */
	const char*	dir_path,	/*!< in: NULL or a dir path */
	ulint		flags,		/*!< in: tablespace flags */
	ulint		flags2,		/*!< in: table flags2 */
	ulint		size,		/*!< in: the initial size of the
					tablespace file in pages,
					must be >= FIL_IBD_FILE_INITIAL_SIZE */
<<<<<<< HEAD
	fil_encryption_t mode,	/*!< in: encryption mode */
	ulint		key_id)	/*!< in: encryption key_id */
	__attribute__((nonnull, warn_unused_result));
=======
	MY_ATTRIBUTE((nonnull(2), warn_unused_result));
>>>>>>> 54bb04f7
#ifndef UNIV_HOTBACKUP
/** Try to adjust FSP_SPACE_FLAGS if they differ from the expectations.
(Typically when upgrading from MariaDB 10.1.0..10.1.20.)
@param[in]	space_id	tablespace ID
@param[in]	flags		desired tablespace flags */
UNIV_INTERN
void
fsp_flags_try_adjust(ulint space_id, ulint flags);

/********************************************************************//**
Tries to open a single-table tablespace and optionally checks the space id is
right in it. If does not succeed, prints an error message to the .err log. This
function is used to open a tablespace when we start up mysqld, and also in
IMPORT TABLESPACE.
NOTE that we assume this operation is used either at the database startup
or under the protection of the dictionary mutex, so that two users cannot
race here. This operation does not leave the file associated with the
tablespace open, but closes it after we have looked at the space id in it.

If the validate boolean is set, we read the first page of the file and
check that the space id in the file is what we expect. We assume that
this function runs much faster if no check is made, since accessing the
file inode probably is much faster (the OS caches them) than accessing
the first page of the file.  This boolean may be initially FALSE, but if
a remote tablespace is found it will be changed to true.

If the fix_dict boolean is set, then it is safe to use an internal SQL
statement to update the dictionary tables if they are incorrect.

@return	DB_SUCCESS or error code */
UNIV_INTERN
dberr_t
fil_open_single_table_tablespace(
/*=============================*/
	bool		validate,	/*!< in: Do we validate tablespace? */
	bool		fix_dict,	/*!< in: Can we fix the dictionary? */
	ulint		id,		/*!< in: space id */
	ulint		flags,		/*!< in: expected FSP_SPACE_FLAGS */
	const char*	tablename,	/*!< in: table name in the
					databasename/tablename format */
	const char*	filepath,	/*!< in: tablespace filepath */
	dict_table_t*	table)		/*!< in: table */
	__attribute__((nonnull(5), warn_unused_result));

#endif /* !UNIV_HOTBACKUP */
/********************************************************************//**
At the server startup, if we need crash recovery, scans the database
directories under the MySQL datadir, looking for .ibd files. Those files are
single-table tablespaces. We need to know the space id in each of them so that
we know into which file we should look to check the contents of a page stored
in the doublewrite buffer, also to know where to apply log records where the
space id is != 0.
@return	DB_SUCCESS or error number */
UNIV_INTERN
dberr_t
fil_load_single_table_tablespaces(ibool (*pred)(const char*, const char*)=0);
/*===================================*/
/*******************************************************************//**
Returns TRUE if a single-table tablespace does not exist in the memory cache,
or is being deleted there.
@return	TRUE if does not exist or is being deleted */
UNIV_INTERN
ibool
fil_tablespace_deleted_or_being_deleted_in_mem(
/*===========================================*/
	ulint		id,	/*!< in: space id */
	ib_int64_t	version);/*!< in: tablespace_version should be this; if
				you pass -1 as the value of this, then this
				parameter is ignored */
/*******************************************************************//**
Returns TRUE if a single-table tablespace exists in the memory cache.
@return	TRUE if exists */
UNIV_INTERN
ibool
fil_tablespace_exists_in_mem(
/*=========================*/
	ulint	id);	/*!< in: space id */
#ifndef UNIV_HOTBACKUP
/** Check if a matching tablespace exists in the InnoDB tablespace memory
cache. Note that if we have not done a crash recovery at the database startup,
there may be many tablespaces which are not yet in the memory cache.
@return whether a matching tablespace exists in the memory cache */
UNIV_INTERN
bool
fil_space_for_table_exists_in_mem(
/*==============================*/
	ulint		id,		/*!< in: space id */
	const char*	name,		/*!< in: table name in the standard
					'databasename/tablename' format */
	bool		print_error_if_does_not_exist,
					/*!< in: print detailed error
					information to the .err log if a
					matching tablespace is not found from
					memory */
	bool		remove_from_data_dict_if_does_not_exist,
					/*!< in: remove from the data dictionary
					if tablespace does not exist */
	bool		adjust_space,	/*!< in: whether to adjust space id
					when find table space mismatch */
	mem_heap_t*	heap,		/*!< in: heap memory */
	table_id_t	table_id,	/*!< in: table id */
	ulint		table_flags);	/*!< in: table flags */
#else /* !UNIV_HOTBACKUP */
/********************************************************************//**
Extends all tablespaces to the size stored in the space header. During the
mysqlbackup --apply-log phase we extended the spaces on-demand so that log
records could be appllied, but that may have left spaces still too small
compared to the size stored in the space header. */
UNIV_INTERN
void
fil_extend_tablespaces_to_stored_len(void);
/*======================================*/
#endif /* !UNIV_HOTBACKUP */
/**********************************************************************//**
Tries to extend a data file so that it would accommodate the number of pages
given. The tablespace must be cached in the memory cache. If the space is big
enough already, does nothing.
@return	TRUE if success */
UNIV_INTERN
ibool
fil_extend_space_to_desired_size(
/*=============================*/
	ulint*	actual_size,	/*!< out: size of the space after extension;
				if we ran out of disk space this may be lower
				than the desired size */
	ulint	space_id,	/*!< in: space id */
	ulint	size_after_extend);/*!< in: desired size in pages after the
				extension; if the current space size is bigger
				than this already, the function does nothing */
/*******************************************************************//**
Tries to reserve free extents in a file space.
@return	TRUE if succeed */
UNIV_INTERN
ibool
fil_space_reserve_free_extents(
/*===========================*/
	ulint	id,		/*!< in: space id */
	ulint	n_free_now,	/*!< in: number of free extents now */
	ulint	n_to_reserve);	/*!< in: how many one wants to reserve */
/*******************************************************************//**
Releases free extents in a file space. */
UNIV_INTERN
void
fil_space_release_free_extents(
/*===========================*/
	ulint	id,		/*!< in: space id */
	ulint	n_reserved);	/*!< in: how many one reserved */
/*******************************************************************//**
Gets the number of reserved extents. If the database is silent, this number
should be zero. */
UNIV_INTERN
ulint
fil_space_get_n_reserved_extents(
/*=============================*/
	ulint	id);		/*!< in: space id */
/********************************************************************//**
Reads or writes data. This operation is asynchronous (aio).
@return DB_SUCCESS, or DB_TABLESPACE_DELETED if we are trying to do
i/o on a tablespace which does not exist */
UNIV_INTERN
dberr_t
_fil_io(
/*===*/
	ulint	type,		/*!< in: OS_FILE_READ or OS_FILE_WRITE,
				ORed to OS_FILE_LOG, if a log i/o
				and ORed to OS_AIO_SIMULATED_WAKE_LATER
				if simulated aio and we want to post a
				batch of i/os; NOTE that a simulated batch
				may introduce hidden chances of deadlocks,
				because i/os are not actually handled until
				all have been posted: use with great
				caution! */
	bool	sync,		/*!< in: true if synchronous aio is desired */
	ulint	space_id,	/*!< in: space id */
	ulint	zip_size,	/*!< in: compressed page size in bytes;
				0 for uncompressed pages */
	ulint	block_offset,	/*!< in: offset in number of blocks */
	ulint	byte_offset,	/*!< in: remainder of offset in bytes; in
				aio this must be divisible by the OS block
				size */
	ulint	len,		/*!< in: how many bytes to read or write; this
				must not cross a file boundary; in aio this
				must be a block size multiple */
	void*	buf,		/*!< in/out: buffer where to store read data
				or from where to write; in aio this must be
				appropriately aligned */
	void*	message,	/*!< in: message for aio handler if non-sync
 				aio used, else ignored */
	ulint*	write_size,	/*!< in/out: Actual write size initialized
			       after fist successfull trim
			       operation for this page and if
			       initialized we do not trim again if
			       actual page size does not decrease. */
	trx_t*	trx)  		/*!< in: trx */

	__attribute__((nonnull(8)));

#define fil_io(type, sync, space_id, zip_size, block_offset, byte_offset, len, buf, message, write_size) \
	_fil_io(type, sync, space_id, zip_size, block_offset, byte_offset, len, buf, message, write_size, NULL)

/** Determine the block size of the data file.
@param[in]	space		tablespace
@param[in]	offset		page number
@return	block size */
UNIV_INTERN
ulint
fil_space_get_block_size(const fil_space_t* space, unsigned offset);

/**********************************************************************//**
Waits for an aio operation to complete. This function is used to write the
handler for completed requests. The aio array of pending requests is divided
into segments (see os0file.cc for more info). The thread specifies which
segment it wants to wait for. */
UNIV_INTERN
void
fil_aio_wait(
/*=========*/
	ulint	segment);	/*!< in: the number of the segment in the aio
				array to wait for */
/**********************************************************************//**
Flushes to disk possible writes cached by the OS. If the space does not exist
or is being dropped, does not do anything. */
UNIV_INTERN
void
fil_flush(
/*======*/
	ulint	space_id);	/*!< in: file space id (this can be a group of
				log files or a tablespace of the database) */
/** Flush a tablespace.
@param[in,out]	space	tablespace to flush */
UNIV_INTERN
void
fil_flush(fil_space_t* space);

/** Flush to disk the writes in file spaces of the given type
possibly cached by the OS.
@param[in]	purpose	FIL_TYPE_TABLESPACE or FIL_TYPE_LOG */
UNIV_INTERN
void
fil_flush_file_spaces(ulint purpose);
/******************************************************************//**
Checks the consistency of the tablespace cache.
@return	TRUE if ok */
UNIV_INTERN
ibool
fil_validate(void);
/*==============*/
/********************************************************************//**
Returns TRUE if file address is undefined.
@return	TRUE if undefined */
UNIV_INTERN
ibool
fil_addr_is_null(
/*=============*/
	fil_addr_t	addr);	/*!< in: address */
/********************************************************************//**
Get the predecessor of a file page.
@return	FIL_PAGE_PREV */
UNIV_INTERN
ulint
fil_page_get_prev(
/*==============*/
	const byte*	page);	/*!< in: file page */
/********************************************************************//**
Get the successor of a file page.
@return	FIL_PAGE_NEXT */
UNIV_INTERN
ulint
fil_page_get_next(
/*==============*/
	const byte*	page);	/*!< in: file page */
/*********************************************************************//**
Sets the file page type. */
UNIV_INTERN
void
fil_page_set_type(
/*==============*/
	byte*	page,	/*!< in/out: file page */
	ulint	type);	/*!< in: type */
/*********************************************************************//**
Gets the file page type.
@return type; NOTE that if the type has not been written to page, the
return value not defined */
UNIV_INTERN
ulint
fil_page_get_type(
/*==============*/
	const byte*	page);	/*!< in: file page */

/*******************************************************************//**
Returns TRUE if a single-table tablespace is being deleted.
@return TRUE if being deleted */
UNIV_INTERN
ibool
fil_tablespace_is_being_deleted(
/*============================*/
	ulint		id);	/*!< in: space id */

/********************************************************************//**
Delete the tablespace file and any related files like .cfg.
This should not be called for temporary tables. */
UNIV_INTERN
void
fil_delete_file(
/*============*/
	const char*	path);	/*!< in: filepath of the ibd tablespace */

/** Callback functor. */
struct PageCallback {

	/**
	Default constructor */
	PageCallback()
		:
		m_zip_size(),
		m_page_size(),
		m_filepath() UNIV_NOTHROW {}

	virtual ~PageCallback() UNIV_NOTHROW {}

	/**
	Called for page 0 in the tablespace file at the start.
	@param file_size - size of the file in bytes
	@param block - contents of the first page in the tablespace file
	@retval DB_SUCCESS or error code.*/
	virtual dberr_t init(
		os_offset_t		file_size,
		const buf_block_t*	block) UNIV_NOTHROW = 0;

	/**
	Called for every page in the tablespace. If the page was not
	updated then its state must be set to BUF_PAGE_NOT_USED. For
	compressed tables the page descriptor memory will be at offset:
       		block->frame + UNIV_PAGE_SIZE;
	@param offset - physical offset within the file
	@param block - block read from file, note it is not from the buffer pool
	@retval DB_SUCCESS or error code. */
	virtual dberr_t operator()(
		os_offset_t 	offset,
		buf_block_t*	block) UNIV_NOTHROW = 0;

	/**
	Set the name of the physical file and the file handle that is used
	to open it for the file that is being iterated over.
	@param filename - then physical name of the tablespace file.
	@param file - OS file handle */
	void set_file(const char* filename, os_file_t file) UNIV_NOTHROW
	{
		m_file = file;
		m_filepath = filename;
	}

	/**
	@return the space id of the tablespace */
	virtual ulint get_space_id() const UNIV_NOTHROW = 0;

	/** The compressed page size
	@return the compressed page size */
	ulint get_zip_size() const
	{
		return(m_zip_size);
	}

	/**
	Set the tablespace compressed table size.
	@return DB_SUCCESS if it is valie or DB_CORRUPTION if not */
	dberr_t set_zip_size(const buf_frame_t* page) UNIV_NOTHROW;

	/** The compressed page size
	@return the compressed page size */
	ulint get_page_size() const
	{
		return(m_page_size);
	}

	/** Compressed table page size */
	ulint			m_zip_size;

	/** The tablespace page size. */
	ulint			m_page_size;

	/** File handle to the tablespace */
	os_file_t		m_file;

	/** Physical file path. */
	const char*		m_filepath;

protected:
	// Disable copying
	PageCallback(const PageCallback&);
	PageCallback& operator=(const PageCallback&);
};

/********************************************************************//**
Iterate over all the pages in the tablespace.
@param table - the table definiton in the server
@param n_io_buffers - number of blocks to read and write together
@param callback - functor that will do the page updates
@return	DB_SUCCESS or error code */
UNIV_INTERN
dberr_t
fil_tablespace_iterate(
/*===================*/
	dict_table_t*		table,
	ulint			n_io_buffers,
	PageCallback&		callback)
	MY_ATTRIBUTE((nonnull, warn_unused_result));

/*******************************************************************//**
Checks if a single-table tablespace for a given table name exists in the
tablespace memory cache.
@return	space id, ULINT_UNDEFINED if not found */
UNIV_INTERN
ulint
fil_get_space_id_for_table(
/*=======================*/
	const char*	name);	/*!< in: table name in the standard
				'databasename/tablename' format */

/**
Iterate over all the spaces in the space list and fetch the
tablespace names. It will return a copy of the name that must be
freed by the caller using: delete[].
@return DB_SUCCESS if all OK. */
UNIV_INTERN
dberr_t
fil_get_space_names(
/*================*/
	space_name_list_t&	space_name_list)
				/*!< in/out: Vector for collecting the names. */
	MY_ATTRIBUTE((warn_unused_result));

/** Generate redo log for swapping two .ibd files
@param[in]	old_table	old table
@param[in]	new_table	new table
@param[in]	tmp_name	temporary table name
@param[in,out]	mtr		mini-transaction
@return innodb error code */
UNIV_INTERN
dberr_t
fil_mtr_rename_log(
	const dict_table_t*	old_table,
	const dict_table_t*	new_table,
	const char*		tmp_name,
	mtr_t*			mtr)
	MY_ATTRIBUTE((nonnull));

/*******************************************************************//**
Finds the given page_no of the given space id from the double write buffer,
and copies it to the corresponding .ibd file.
@return true if copy was successful, or false. */
bool
fil_user_tablespace_restore_page(
/*==============================*/
	fsp_open_info*	fsp,		/* in: contains space id and .ibd
					file information */
	ulint		page_no);	/* in: page_no to obtain from double
					write buffer */

/*******************************************************************//**
Returns a pointer to the file_space_t that is in the memory cache
associated with a space id.
@return	file_space_t pointer, NULL if space not found */
fil_space_t*
fil_space_get(
/*==========*/
	ulint	id);	/*!< in: space id */
#endif /* !UNIV_INNOCHECKSUM */

/*************************************************************************
Return local hash table informations. */

ulint
fil_system_hash_cells(void);
/*========================*/

ulint
fil_system_hash_nodes(void);
/*========================*/

/*************************************************************************
functions to access is_corrupt flag of fil_space_t*/

void
fil_space_set_corrupt(
/*==================*/
	ulint	space_id);

/** Acquire the fil_system mutex. */
#define fil_system_enter()	mutex_enter(&fil_system->mutex)
/** Release the fil_system mutex. */
#define fil_system_exit()	mutex_exit(&fil_system->mutex)

#ifndef UNIV_INNOCHECKSUM
/*******************************************************************//**
Returns the table space by a given id, NULL if not found. */
fil_space_t*
fil_space_found_by_id(
/*==================*/
	ulint	id);	/*!< in: space id */

/*******************************************************************//**
Returns the table space by a given id, NULL if not found. */
fil_space_t*
fil_space_get_by_id(
/*================*/
	ulint	id);	/*!< in: space id */

#endif /*  UNIV_INNOCHECKSUM */

/****************************************************************//**
Does error handling when a file operation fails.
@return	TRUE if we should retry the operation */
ibool
os_file_handle_error_no_exit(
/*=========================*/
	const char*	name,		/*!< in: name of a file or NULL */
	const char*	operation,	/*!< in: operation */
	ibool		on_error_silent,/*!< in: if TRUE then don't print
					any message to the log. */
	const char*	file,		/*!< in: file name */
	const ulint	line);		/*!< in: line */

/*******************************************************************//**
Return page type name */
UNIV_INLINE
const char*
fil_get_page_type_name(
/*===================*/
	ulint	page_type);	/*!< in: FIL_PAGE_TYPE */

#ifndef UNIV_NONINL
#include "fil0fil.ic"
#endif

#endif /* fil0fil_h */<|MERGE_RESOLUTION|>--- conflicted
+++ resolved
@@ -1,11 +1,7 @@
 /*****************************************************************************
 
 Copyright (c) 1995, 2016, Oracle and/or its affiliates. All Rights Reserved.
-<<<<<<< HEAD
 Copyright (c) 2013, 2017, MariaDB Corporation.
-=======
-Copyright (c) 2017, MariaDB Corporation.
->>>>>>> 54bb04f7
 
 This program is free software; you can redistribute it and/or modify it under
 the terms of the GNU General Public License as published by the Free Software
@@ -1008,13 +1004,9 @@
 	ulint		size,		/*!< in: the initial size of the
 					tablespace file in pages,
 					must be >= FIL_IBD_FILE_INITIAL_SIZE */
-<<<<<<< HEAD
 	fil_encryption_t mode,	/*!< in: encryption mode */
 	ulint		key_id)	/*!< in: encryption key_id */
-	__attribute__((nonnull, warn_unused_result));
-=======
 	MY_ATTRIBUTE((nonnull(2), warn_unused_result));
->>>>>>> 54bb04f7
 #ifndef UNIV_HOTBACKUP
 /** Try to adjust FSP_SPACE_FLAGS if they differ from the expectations.
 (Typically when upgrading from MariaDB 10.1.0..10.1.20.)
