/*****************************************************************************

Copyright (c) 2000, 2011, Oracle and/or its affiliates. All Rights Reserved.
Copyright (c) 2008, 2009 Google Inc.
Copyright (c) 2009, Percona Inc.

Portions of this file contain modifications contributed and copyrighted by
Google, Inc. Those modifications are gratefully acknowledged and are described
briefly in the InnoDB documentation. The contributions by Google are
incorporated with their permission, and subject to the conditions contained in
the file COPYING.Google.

Portions of this file contain modifications contributed and copyrighted
by Percona Inc.. Those modifications are
gratefully acknowledged and are described briefly in the InnoDB
documentation. The contributions by Percona Inc. are incorporated with
their permission, and subject to the conditions contained in the file
COPYING.Percona.

This program is free software; you can redistribute it and/or modify it under
the terms of the GNU General Public License as published by the Free Software
Foundation; version 2 of the License.

This program is distributed in the hope that it will be useful, but WITHOUT
ANY WARRANTY; without even the implied warranty of MERCHANTABILITY or FITNESS
FOR A PARTICULAR PURPOSE. See the GNU General Public License for more details.

You should have received a copy of the GNU General Public License along with
this program; if not, write to the Free Software Foundation, Inc., 59 Temple
Place, Suite 330, Boston, MA 02111-1307 USA

*****************************************************************************/

/* TODO list for the InnoDB handler in 5.0:
  - Remove the flag trx->active_trans and look at trx->conc_state
  - fix savepoint functions to use savepoint storage area
  - Find out what kind of problems the OS X case-insensitivity causes to
    table and database names; should we 'normalize' the names like we do
    in Windows?
*/

#ifdef USE_PRAGMA_IMPLEMENTATION
#pragma implementation				// gcc: Class implementation
#endif

#ifndef MYSQL_SERVER
#define MYSQL_SERVER
#endif

#include <mysql_priv.h>
#ifdef MYSQL_SERVER
#include <log_event.h>
#endif /* MYSQL_SERVER */

#include <m_ctype.h>
#include <mysys_err.h>
#include <mysql/plugin.h>

/** @file ha_innodb.cc */

/* Include necessary InnoDB headers */
extern "C" {
#include "univ.i"
#include "buf0lru.h"
#include "btr0sea.h"
#include "os0file.h"
#include "os0thread.h"
#include "srv0start.h"
#include "srv0srv.h"
#include "trx0roll.h"
#include "trx0trx.h"
#include "trx0sys.h"
#include "mtr0mtr.h"
#include "row0ins.h"
#include "row0mysql.h"
#include "row0sel.h"
#include "row0upd.h"
#include "log0log.h"
#include "lock0lock.h"
#include "dict0crea.h"
#include "btr0cur.h"
#include "btr0btr.h"
#include "fsp0fsp.h"
#include "sync0sync.h"
#include "fil0fil.h"
#include "trx0xa.h"
#include "row0merge.h"
#include "thr0loc.h"
#include "dict0boot.h"
#include "ha_prototypes.h"
#include "ut0mem.h"
#include "ibuf0ibuf.h"
}

#include "ha_innodb.h"
#include "i_s.h"

#ifdef MYSQL_SERVER
// Defined in trx0sys.c
extern char		trx_sys_mysql_master_log_name[];
extern ib_int64_t	trx_sys_mysql_master_log_pos;
extern char		trx_sys_mysql_relay_log_name[];
extern ib_int64_t	trx_sys_mysql_relay_log_pos;
#endif /* MYSQL_SERVER */

#ifndef MYSQL_SERVER
# ifndef MYSQL_PLUGIN_IMPORT
#  define MYSQL_PLUGIN_IMPORT /* nothing */
# endif /* MYSQL_PLUGIN_IMPORT */

#if MYSQL_VERSION_ID < 50124
/* this is defined in mysql_priv.h inside #ifdef MYSQL_SERVER
but we need it here */
bool check_global_access(THD *thd, ulong want_access);
#endif /* MYSQL_VERSION_ID < 50124 */
#endif /* MYSQL_SERVER */

/** to protect innobase_open_files */
static pthread_mutex_t innobase_share_mutex;
/** to force correct commit order in binlog */
static pthread_mutex_t prepare_commit_mutex;
static ulong commit_threads = 0;
static pthread_mutex_t commit_threads_m;
static pthread_cond_t commit_cond;
static pthread_mutex_t commit_cond_m;
static bool innodb_inited = 0;

#define INSIDE_HA_INNOBASE_CC

/* In the Windows plugin, the return value of current_thd is
undefined.  Map it to NULL. */

#define EQ_CURRENT_THD(thd) ((thd) == current_thd)


static struct handlerton* innodb_hton_ptr;

static const long AUTOINC_OLD_STYLE_LOCKING = 0;
static const long AUTOINC_NEW_STYLE_LOCKING = 1;
static const long AUTOINC_NO_LOCKING = 2;

static long innobase_mirrored_log_groups, innobase_log_files_in_group,
	innobase_log_buffer_size,
	innobase_additional_mem_pool_size, innobase_file_io_threads,
	innobase_force_recovery, innobase_open_files,
	innobase_autoinc_lock_mode;
static ulong innobase_commit_concurrency = 0;
static ulong innobase_read_io_threads;
static ulong innobase_write_io_threads;

static ulong innobase_page_size;
static ulong innobase_log_block_size;

static my_bool innobase_thread_concurrency_timer_based;
static long long innobase_buffer_pool_size, innobase_log_file_size;

/** Percentage of the buffer pool to reserve for 'old' blocks.
Connected to buf_LRU_old_ratio. */
static uint innobase_old_blocks_pct;

/* The default values for the following char* start-up parameters
are determined in innobase_init below: */

static char*	innobase_data_home_dir			= NULL;
static char*	innobase_data_file_path			= NULL;
static char*	innobase_log_group_home_dir		= NULL;
static char*	innobase_file_format_name		= NULL;
static char*	innobase_change_buffering		= NULL;
static char*	innobase_doublewrite_file		= NULL;

/* Note: This variable can be set to on/off and any of the supported
file formats in the configuration file, but can only be set to any
of the supported file formats during runtime. */
static char*	innobase_file_format_check		= NULL;

static char*	innobase_file_flush_method		= NULL;

/* Below we have boolean-valued start-up parameters, and their default
values */

static ulong	innobase_fast_shutdown			= 1;
#ifdef UNIV_LOG_ARCHIVE
static my_bool	innobase_log_archive			= FALSE;
static char*	innobase_log_arch_dir			= NULL;
#endif /* UNIV_LOG_ARCHIVE */
static my_bool	innobase_use_doublewrite		= TRUE;
static my_bool	innobase_use_checksums			= TRUE;
static my_bool	innobase_fast_checksum			= FALSE;
static my_bool	innobase_extra_undoslots		= FALSE;
static my_bool	innobase_fast_recovery			= FALSE;
static my_bool	innobase_recovery_stats			= TRUE;
static my_bool	innobase_locks_unsafe_for_binlog	= FALSE;
static my_bool	innobase_overwrite_relay_log_info	= FALSE;
static my_bool	innobase_rollback_on_timeout		= FALSE;
static my_bool	innobase_create_status_file		= FALSE;
static my_bool	innobase_stats_on_metadata		= TRUE;
static my_bool	innobase_use_sys_stats_table		= FALSE;
static my_bool	innobase_buffer_pool_shm_checksum	= TRUE;
static uint	innobase_buffer_pool_shm_key		= 0;

static char*	internal_innobase_data_file_path	= NULL;

static char*	innodb_version_str = (char*) INNODB_VERSION_STR;

static my_bool	innobase_blocking_lru_restore		= FALSE;

/** Possible values for system variable "innodb_stats_method". The values
are defined the same as its corresponding MyISAM system variable
"myisam_stats_method"(see "myisam_stats_method_names"), for better usability */
static const char* innodb_stats_method_names[] = {
	"nulls_equal",
	"nulls_unequal",
	"nulls_ignored",
	NullS
};

/** Used to define an enumerate type of the system variable innodb_stats_method.
This is the same as "myisam_stats_method_typelib" */
static TYPELIB innodb_stats_method_typelib = {
	array_elements(innodb_stats_method_names) - 1,
	"innodb_stats_method_typelib",
	innodb_stats_method_names,
	NULL
};

/* The following counter is used to convey information to InnoDB
about server activity: in selects it is not sensible to call
srv_active_wake_master_thread after each fetch or search, we only do
it every INNOBASE_WAKE_INTERVAL'th step. */

#define INNOBASE_WAKE_INTERVAL	32
static ulong	innobase_active_counter	= 0;

static hash_table_t*	innobase_open_tables;

#ifdef __NETWARE__	/* some special cleanup for NetWare */
bool nw_panic = FALSE;
#endif

/** Allowed values of innodb_change_buffering */
static const char* innobase_change_buffering_values[IBUF_USE_COUNT] = {
	"none",		/* IBUF_USE_NONE */
	"inserts"	/* IBUF_USE_INSERT */
};

static INNOBASE_SHARE *get_share(const char *table_name);
static void free_share(INNOBASE_SHARE *share);
static int innobase_close_connection(handlerton *hton, THD* thd);
static int innobase_commit(handlerton *hton, THD* thd, bool all);
static int innobase_rollback(handlerton *hton, THD* thd, bool all);
static int innobase_rollback_to_savepoint(handlerton *hton, THD* thd,
           void *savepoint);
static int innobase_savepoint(handlerton *hton, THD* thd, void *savepoint);
static int innobase_release_savepoint(handlerton *hton, THD* thd,
           void *savepoint);
static handler *innobase_create_handler(handlerton *hton,
                                        TABLE_SHARE *table,
                                        MEM_ROOT *mem_root);
/* "GEN_CLUST_INDEX" is the name reserved for Innodb default
system primary index. */
static const char innobase_index_reserve_name[]= "GEN_CLUST_INDEX";

/** @brief Initialize the default value of innodb_commit_concurrency.

Once InnoDB is running, the innodb_commit_concurrency must not change
from zero to nonzero. (Bug #42101)

The initial default value is 0, and without this extra initialization,
SET GLOBAL innodb_commit_concurrency=DEFAULT would set the parameter
to 0, even if it was initially set to nonzero at the command line
or configuration file. */
static
void
innobase_commit_concurrency_init_default(void);
/*==========================================*/

/************************************************************//**
Validate the file format name and return its corresponding id.
@return	valid file format id */
static
uint
innobase_file_format_name_lookup(
/*=============================*/
	const char*	format_name);		/*!< in: pointer to file format
						name */
/************************************************************//**
Validate the file format check config parameters, as a side effect it
sets the srv_check_file_format_at_startup variable.
@return	true if one of  "on" or "off" */
static
bool
innobase_file_format_check_on_off(
/*==============================*/
	const char*	format_check);		/*!< in: parameter value */
/************************************************************//**
Validate the file format check config parameters, as a side effect it
sets the srv_check_file_format_at_startup variable.
@return	the format_id if valid config value, otherwise, return -1 */
static
int
innobase_file_format_validate_and_set(
/*================================*/
	const char*	format_check);		/*!< in: parameter value */
/****************************************************************//**
Return alter table flags supported in an InnoDB database. */
static
uint
innobase_alter_table_flags(
/*=======================*/
	uint	flags);

static const char innobase_hton_name[]= "InnoDB";

/*************************************************************//**
Check for a valid value of innobase_commit_concurrency.
@return	0 for valid innodb_commit_concurrency */
static
int
innobase_commit_concurrency_validate(
/*=================================*/
	THD*				thd,	/*!< in: thread handle */
	struct st_mysql_sys_var*	var,	/*!< in: pointer to system
						variable */
	void*				save,	/*!< out: immediate result
						for update function */
	struct st_mysql_value*		value)	/*!< in: incoming string */
{
	long long	intbuf;
	ulong		commit_concurrency;

	DBUG_ENTER("innobase_commit_concurrency_validate");

	if (value->val_int(value, &intbuf)) {
		/* The value is NULL. That is invalid. */
		DBUG_RETURN(1);
	}

	*reinterpret_cast<ulong*>(save) = commit_concurrency
		= static_cast<ulong>(intbuf);

	/* Allow the value to be updated, as long as it remains zero
	or nonzero. */
	DBUG_RETURN(!(!commit_concurrency == !innobase_commit_concurrency));
}

static MYSQL_THDVAR_BOOL(support_xa, PLUGIN_VAR_OPCMDARG,
  "Enable InnoDB support for the XA two-phase commit",
  /* check_func */ NULL, /* update_func */ NULL,
  /* default */ TRUE);

static MYSQL_THDVAR_BOOL(table_locks, PLUGIN_VAR_OPCMDARG,
  "Enable InnoDB locking in LOCK TABLES",
  /* check_func */ NULL, /* update_func */ NULL,
  /* default */ TRUE);

static MYSQL_THDVAR_BOOL(strict_mode, PLUGIN_VAR_OPCMDARG,
  "Use strict mode when evaluating create options.",
  NULL, NULL, FALSE);

static MYSQL_THDVAR_ULONG(lock_wait_timeout, PLUGIN_VAR_RQCMDARG,
  "Timeout in seconds an InnoDB transaction may wait for a lock before being rolled back. Values above 100000000 disable the timeout.",
  NULL, NULL, 50, 1, 1024 * 1024 * 1024, 0);

static MYSQL_THDVAR_ULONG(flush_log_at_trx_commit_session, PLUGIN_VAR_RQCMDARG,
  "Control innodb_flush_log_at_trx_commit for each sessions. "
  "The value 0~2 are same meanings to innodb_flush_log_at_trx_commit. "
  "The value 3 regards innodb_flush_log_at_trx_commit (default).",
  NULL, NULL, 3, 0, 3, 0);

static MYSQL_THDVAR_BOOL(fake_changes, PLUGIN_VAR_OPCMDARG,
  "In the transaction after enabled, UPDATE, INSERT and DELETE only move the cursor to the records "
  "and do nothing other operations (no changes, no ibuf, no undo, no transaction log) in the transaction. "
  "This is to cause replication prefetch IO. ATTENTION: the transaction started after enabled is affected.",
  NULL, NULL, FALSE);


static handler *innobase_create_handler(handlerton *hton,
                                        TABLE_SHARE *table,
                                        MEM_ROOT *mem_root)
{
  return new (mem_root) ha_innobase(hton, table);
}

/*******************************************************************//**
This function is used to prepare an X/Open XA distributed transaction.
@return	0 or error number */
static
int
innobase_xa_prepare(
/*================*/
        handlerton*	hton,	/*!< in: InnoDB handlerton */
	THD*		thd,	/*!< in: handle to the MySQL thread of
				the user whose XA transaction should
				be prepared */
	bool		all);	/*!< in: TRUE - commit transaction
				FALSE - the current SQL statement
				ended */
/*******************************************************************//**
This function is used to recover X/Open XA distributed transactions.
@return	number of prepared transactions stored in xid_list */
static
int
innobase_xa_recover(
/*================*/
	handlerton*	hton,	/*!< in: InnoDB handlerton */
	XID*		xid_list,/*!< in/out: prepared transactions */
	uint		len);	/*!< in: number of slots in xid_list */
/*******************************************************************//**
This function is used to commit one X/Open XA distributed transaction
which is in the prepared state
@return	0 or error number */
static
int
innobase_commit_by_xid(
/*===================*/
	handlerton* hton,
	XID*	xid);	/*!< in: X/Open XA transaction identification */
/*******************************************************************//**
This function is used to rollback one X/Open XA distributed transaction
which is in the prepared state
@return	0 or error number */
static
int
innobase_rollback_by_xid(
/*=====================*/
	handlerton*	hton,	/*!< in: InnoDB handlerton */
	XID*		xid);	/*!< in: X/Open XA transaction
				identification */
/*******************************************************************//**
Create a consistent view for a cursor based on current transaction
which is created if the corresponding MySQL thread still lacks one.
This consistent view is then used inside of MySQL when accessing records
using a cursor.
@return	pointer to cursor view or NULL */
static
void*
innobase_create_cursor_view(
/*========================*/
	handlerton*	hton,	/*!< in: innobase hton */
	THD*		thd);	/*!< in: user thread handle */
/*******************************************************************//**
Set the given consistent cursor view to a transaction which is created
if the corresponding MySQL thread still lacks one. If the given
consistent cursor view is NULL global read view of a transaction is
restored to a transaction read view. */
static
void
innobase_set_cursor_view(
/*=====================*/
	handlerton* hton,
	THD*	thd,	/*!< in: user thread handle */
	void*	curview);/*!< in: Consistent cursor view to be set */
/*******************************************************************//**
Close the given consistent cursor view of a transaction and restore
global read view to a transaction read view. Transaction is created if the
corresponding MySQL thread still lacks one. */
static
void
innobase_close_cursor_view(
/*=======================*/
	handlerton* hton,
	THD*	thd,	/*!< in: user thread handle */
	void*	curview);/*!< in: Consistent read view to be closed */
/*****************************************************************//**
Removes all tables in the named database inside InnoDB. */
static
void
innobase_drop_database(
/*===================*/
	handlerton* hton, /*!< in: handlerton of Innodb */
	char*	path);	/*!< in: database path; inside InnoDB the name
			of the last directory in the path is used as
			the database name: for example, in 'mysql/data/test'
			the database name is 'test' */
/*******************************************************************//**
Closes an InnoDB database. */
static
int
innobase_end(handlerton *hton, ha_panic_function type);

/*****************************************************************//**
Creates an InnoDB transaction struct for the thd if it does not yet have one.
Starts a new InnoDB transaction if a transaction is not yet started. And
assigns a new snapshot for a consistent read if the transaction does not yet
have one.
@return	0 */
static
int
innobase_start_trx_and_assign_read_view(
/*====================================*/
			/* out: 0 */
	handlerton* hton, /* in: Innodb handlerton */
	THD*	thd);	/* in: MySQL thread handle of the user for whom
			the transaction should be committed */
/****************************************************************//**
Flushes InnoDB logs to disk and makes a checkpoint. Really, a commit flushes
the logs, and the name of this function should be innobase_checkpoint.
@return	TRUE if error */
static
bool
innobase_flush_logs(
/*================*/
	handlerton*	hton);	/*!< in: InnoDB handlerton */

/************************************************************************//**
Implements the SHOW INNODB STATUS command. Sends the output of the InnoDB
Monitor to the client. */
static
bool
innodb_show_status(
/*===============*/
	handlerton*	hton,	/*!< in: the innodb handlerton */
	THD*	thd,	/*!< in: the MySQL query thread of the caller */
	stat_print_fn *stat_print);
static
bool innobase_show_status(handlerton *hton, THD* thd, 
                          stat_print_fn* stat_print,
                          enum ha_stat_type stat_type);

/*****************************************************************//**
Commits a transaction in an InnoDB database. */
static
void
innobase_commit_low(
/*================*/
	trx_t*	trx);	/*!< in: transaction handle */

static SHOW_VAR innodb_status_variables[]= {
  {"buffer_pool_pages_data",
  (char*) &export_vars.innodb_buffer_pool_pages_data,	  SHOW_LONG},
  {"buffer_pool_pages_dirty",
  (char*) &export_vars.innodb_buffer_pool_pages_dirty,	  SHOW_LONG},
  {"buffer_pool_pages_flushed",
  (char*) &export_vars.innodb_buffer_pool_pages_flushed,  SHOW_LONG},
  {"buffer_pool_pages_free",
  (char*) &export_vars.innodb_buffer_pool_pages_free,	  SHOW_LONG},
#ifdef UNIV_DEBUG
  {"buffer_pool_pages_latched",
  (char*) &export_vars.innodb_buffer_pool_pages_latched,  SHOW_LONG},
#endif /* UNIV_DEBUG */
  {"buffer_pool_pages_misc",
  (char*) &export_vars.innodb_buffer_pool_pages_misc,	  SHOW_LONG},
  {"buffer_pool_pages_total",
  (char*) &export_vars.innodb_buffer_pool_pages_total,	  SHOW_LONG},
  {"buffer_pool_read_ahead_rnd",
  (char*) &export_vars.innodb_buffer_pool_read_ahead_rnd, SHOW_LONG},
  {"buffer_pool_read_ahead",
  (char*) &export_vars.innodb_buffer_pool_read_ahead,	  SHOW_LONG},
  {"buffer_pool_read_ahead_evicted",
  (char*) &export_vars.innodb_buffer_pool_read_ahead_evicted, SHOW_LONG},
  {"buffer_pool_read_requests",
  (char*) &export_vars.innodb_buffer_pool_read_requests,  SHOW_LONG},
  {"buffer_pool_reads",
  (char*) &export_vars.innodb_buffer_pool_reads,	  SHOW_LONG},
  {"buffer_pool_wait_free",
  (char*) &export_vars.innodb_buffer_pool_wait_free,	  SHOW_LONG},
  {"buffer_pool_write_requests",
  (char*) &export_vars.innodb_buffer_pool_write_requests, SHOW_LONG},
  {"data_fsyncs",
  (char*) &export_vars.innodb_data_fsyncs,		  SHOW_LONG},
  {"data_pending_fsyncs",
  (char*) &export_vars.innodb_data_pending_fsyncs,	  SHOW_LONG},
  {"data_pending_reads",
  (char*) &export_vars.innodb_data_pending_reads,	  SHOW_LONG},
  {"data_pending_writes",
  (char*) &export_vars.innodb_data_pending_writes,	  SHOW_LONG},
  {"data_read",
  (char*) &export_vars.innodb_data_read,		  SHOW_LONG},
  {"data_reads",
  (char*) &export_vars.innodb_data_reads,		  SHOW_LONG},
  {"data_writes",
  (char*) &export_vars.innodb_data_writes,		  SHOW_LONG},
  {"data_written",
  (char*) &export_vars.innodb_data_written,		  SHOW_LONG},
  {"dblwr_pages_written",
  (char*) &export_vars.innodb_dblwr_pages_written,	  SHOW_LONG},
  {"deadlocks",
  (char*) &export_vars.innodb_deadlocks,                  SHOW_LONG}, 
  {"dblwr_writes",
  (char*) &export_vars.innodb_dblwr_writes,		  SHOW_LONG},
  {"dict_tables",
  (char*) &export_vars.innodb_dict_tables,		  SHOW_LONG},
  {"have_atomic_builtins",
  (char*) &export_vars.innodb_have_atomic_builtins,	  SHOW_BOOL},
  {"log_waits",
  (char*) &export_vars.innodb_log_waits,		  SHOW_LONG},
  {"log_write_requests",
  (char*) &export_vars.innodb_log_write_requests,	  SHOW_LONG},
  {"log_writes",
  (char*) &export_vars.innodb_log_writes,		  SHOW_LONG},
  {"os_log_fsyncs",
  (char*) &export_vars.innodb_os_log_fsyncs,		  SHOW_LONG},
  {"os_log_pending_fsyncs",
  (char*) &export_vars.innodb_os_log_pending_fsyncs,	  SHOW_LONG},
  {"os_log_pending_writes",
  (char*) &export_vars.innodb_os_log_pending_writes,	  SHOW_LONG},
  {"os_log_written",
  (char*) &export_vars.innodb_os_log_written,		  SHOW_LONG},
  {"page_size",
  (char*) &export_vars.innodb_page_size,		  SHOW_LONG},
  {"pages_created",
  (char*) &export_vars.innodb_pages_created,		  SHOW_LONG},
  {"pages_read",
  (char*) &export_vars.innodb_pages_read,		  SHOW_LONG},
  {"pages_written",
  (char*) &export_vars.innodb_pages_written,		  SHOW_LONG},
  {"row_lock_current_waits",
  (char*) &export_vars.innodb_row_lock_current_waits,	  SHOW_LONG},
  {"row_lock_time",
  (char*) &export_vars.innodb_row_lock_time,		  SHOW_LONGLONG},
  {"row_lock_time_avg",
  (char*) &export_vars.innodb_row_lock_time_avg,	  SHOW_LONG},
  {"row_lock_time_max",
  (char*) &export_vars.innodb_row_lock_time_max,	  SHOW_LONG},
  {"row_lock_waits",
  (char*) &export_vars.innodb_row_lock_waits,		  SHOW_LONG},
  {"rows_deleted",
  (char*) &export_vars.innodb_rows_deleted,		  SHOW_LONG},
  {"rows_inserted",
  (char*) &export_vars.innodb_rows_inserted,		  SHOW_LONG},
  {"rows_read",
  (char*) &export_vars.innodb_rows_read,		  SHOW_LONG},
  {"rows_updated",
  (char*) &export_vars.innodb_rows_updated,		  SHOW_LONG},
  {NullS, NullS, SHOW_LONG}
};

/* General functions */

/******************************************************************//**
Returns true if the thread is the replication thread on the slave
server. Used in srv_conc_enter_innodb() to determine if the thread
should be allowed to enter InnoDB - the replication thread is treated
differently than other threads. Also used in
srv_conc_force_exit_innodb().
@return	true if thd is the replication thread */
extern "C" UNIV_INTERN
ibool
thd_is_replication_slave_thread(
/*============================*/
	void*	thd)	/*!< in: thread handle (THD*) */
{
	return((ibool) thd_slave_thread((THD*) thd));
}

/******************************************************************//**
Save some CPU by testing the value of srv_thread_concurrency in inline
functions. */
static inline
void
innodb_srv_conc_enter_innodb(
/*=========================*/
	trx_t*	trx)	/*!< in: transaction handle */
{
	if (UNIV_LIKELY(!srv_thread_concurrency)) {

		return;
	}

	srv_conc_enter_innodb(trx);
}

/******************************************************************//**
Save some CPU by testing the value of srv_thread_concurrency in inline
functions. */
static inline
void
innodb_srv_conc_exit_innodb(
/*========================*/
	trx_t*	trx)	/*!< in: transaction handle */
{
	if (UNIV_LIKELY(!trx->declared_to_be_inside_innodb)) {

		return;
	}

	srv_conc_exit_innodb(trx);
}

/******************************************************************//**
Releases possible search latch and InnoDB thread FIFO ticket. These should
be released at each SQL statement end, and also when mysqld passes the
control to the client. It does no harm to release these also in the middle
of an SQL statement. */
static inline
void
innobase_release_stat_resources(
/*============================*/
	trx_t*	trx)	/*!< in: transaction object */
{
	if (trx->has_search_latch) {
		trx_search_latch_release_if_reserved(trx);
	}

	if (trx->declared_to_be_inside_innodb) {
		/* Release our possible ticket in the FIFO */

		srv_conc_force_exit_innodb(trx);
	}
}

/******************************************************************//**
Returns true if the transaction this thread is processing has edited
non-transactional tables. Used by the deadlock detector when deciding
which transaction to rollback in case of a deadlock - we try to avoid
rolling back transactions that have edited non-transactional tables.
@return	true if non-transactional tables have been edited */
extern "C" UNIV_INTERN
ibool
thd_has_edited_nontrans_tables(
/*===========================*/
	void*	thd)	/*!< in: thread handle (THD*) */
{
	return((ibool) thd_non_transactional_update((THD*) thd));
}

/******************************************************************//**
Returns true if the thread is executing a SELECT statement.
@return	true if thd is executing SELECT */
extern "C" UNIV_INTERN
ibool
thd_is_select(
/*==========*/
	const void*	thd)	/*!< in: thread handle (THD*) */
{
	return(thd_sql_command((const THD*) thd) == SQLCOM_SELECT);
}

/******************************************************************//**
Returns true if the thread supports XA,
global value of innodb_supports_xa if thd is NULL.
@return	true if thd has XA support */
extern "C" UNIV_INTERN
ibool
thd_supports_xa(
/*============*/
	void*	thd)	/*!< in: thread handle (THD*), or NULL to query
			the global innodb_supports_xa */
{
	return(THDVAR((THD*) thd, support_xa));
}

/******************************************************************//**
Returns the lock wait timeout for the current connection.
@return	the lock wait timeout, in seconds */
extern "C" UNIV_INTERN
ulong
thd_lock_wait_timeout(
/*==================*/
	void*	thd)	/*!< in: thread handle (THD*), or NULL to query
			the global innodb_lock_wait_timeout */
{
	/* According to <mysql/plugin.h>, passing thd == NULL
	returns the global value of the session variable. */
	return(THDVAR((THD*) thd, lock_wait_timeout));
}

/******************************************************************//**
*/
extern "C" UNIV_INTERN
ulong
thd_flush_log_at_trx_commit_session(
/*================================*/
	void*	thd)
{
	return(THDVAR((THD*) thd, flush_log_at_trx_commit_session));
}

/********************************************************************//**
Obtain the InnoDB transaction of a MySQL thread.
@return	reference to transaction pointer */
static inline
trx_t*&
thd_to_trx(
/*=======*/
	THD*	thd)	/*!< in: MySQL thread */
{
	return(*(trx_t**) thd_ha_data(thd, innodb_hton_ptr));
}

/********************************************************************//**
Call this function when mysqld passes control to the client. That is to
avoid deadlocks on the adaptive hash S-latch possibly held by thd. For more
documentation, see handler.cc.
@return	0 */
static
int
innobase_release_temporary_latches(
/*===============================*/
	handlerton*	hton,	/*!< in: handlerton */
	THD*		thd)	/*!< in: MySQL thread */
{
	trx_t*	trx;

	DBUG_ASSERT(hton == innodb_hton_ptr);

	if (!innodb_inited) {

		return(0);
	}

	trx = thd_to_trx(thd);

	if (trx) {
		innobase_release_stat_resources(trx);
	}
	return(0);
}

/********************************************************************//**
Increments innobase_active_counter and every INNOBASE_WAKE_INTERVALth
time calls srv_active_wake_master_thread. This function should be used
when a single database operation may introduce a small need for
server utility activity, like checkpointing. */
static inline
void
innobase_active_small(void)
/*=======================*/
{
	innobase_active_counter++;

	if ((innobase_active_counter % INNOBASE_WAKE_INTERVAL) == 0) {
		srv_active_wake_master_thread();
	}
}

/********************************************************************//**
Converts an InnoDB error code to a MySQL error code and also tells to MySQL
about a possible transaction rollback inside InnoDB caused by a lock wait
timeout or a deadlock.
@return	MySQL error code */
extern "C" UNIV_INTERN
int
convert_error_code_to_mysql(
/*========================*/
	int	error,	/*!< in: InnoDB error code */
	ulint	flags,	/*!< in: InnoDB table flags, or 0 */
	THD*	thd)	/*!< in: user thread handle or NULL */
{
	switch (error) {
	case DB_SUCCESS:
		return(0);

	case DB_INTERRUPTED:
		my_error(ER_QUERY_INTERRUPTED, MYF(0));
		/* fall through */

	case DB_FOREIGN_EXCEED_MAX_CASCADE:
		push_warning_printf(thd, MYSQL_ERROR::WARN_LEVEL_WARN,
				    HA_ERR_ROW_IS_REFERENCED,
				    "InnoDB: Cannot delete/update "
				    "rows with cascading foreign key "
				    "constraints that exceed max "
				    "depth of %d. Please "
				    "drop extra constraints and try "
				    "again", DICT_FK_MAX_RECURSIVE_LOAD);

		/* fall through */

	case DB_ERROR:
	default:
		return(-1); /* unspecified error */

	case DB_DUPLICATE_KEY:
		/* Be cautious with returning this error, since
		mysql could re-enter the storage layer to get
		duplicated key info, the operation requires a
		valid table handle and/or transaction information,
		which might not always be available in the error
		handling stage. */
		return(HA_ERR_FOUND_DUPP_KEY);

	case DB_FOREIGN_DUPLICATE_KEY:
		return(HA_ERR_FOREIGN_DUPLICATE_KEY);

	case DB_MISSING_HISTORY:
		return(HA_ERR_TABLE_DEF_CHANGED);

	case DB_RECORD_NOT_FOUND:
		return(HA_ERR_NO_ACTIVE_RECORD);

	case DB_DEADLOCK:
		/* Since we rolled back the whole transaction, we must
		tell it also to MySQL so that MySQL knows to empty the
		cached binlog for this transaction */

		if (thd) {
			thd_mark_transaction_to_rollback(thd, TRUE);
		}

		return(HA_ERR_LOCK_DEADLOCK);

	case DB_LOCK_WAIT_TIMEOUT:
		/* Starting from 5.0.13, we let MySQL just roll back the
		latest SQL statement in a lock wait timeout. Previously, we
		rolled back the whole transaction. */

		if (thd) {
			thd_mark_transaction_to_rollback(
				thd, (bool)row_rollback_on_timeout);
		}

		return(HA_ERR_LOCK_WAIT_TIMEOUT);

	case DB_NO_REFERENCED_ROW:
		return(HA_ERR_NO_REFERENCED_ROW);

	case DB_ROW_IS_REFERENCED:
		return(HA_ERR_ROW_IS_REFERENCED);

	case DB_CANNOT_ADD_CONSTRAINT:
		return(HA_ERR_CANNOT_ADD_FOREIGN);

	case DB_CANNOT_DROP_CONSTRAINT:

		return(HA_ERR_ROW_IS_REFERENCED); /* TODO: This is a bit
						misleading, a new MySQL error
						code should be introduced */

	case DB_COL_APPEARS_TWICE_IN_INDEX:
	case DB_CORRUPTION:
		return(HA_ERR_CRASHED);

	case DB_OUT_OF_FILE_SPACE:
		return(HA_ERR_RECORD_FILE_FULL);

	case DB_TABLE_IS_BEING_USED:
		return(HA_ERR_WRONG_COMMAND);

	case DB_TABLE_NOT_FOUND:
		return(HA_ERR_NO_SUCH_TABLE);

	case DB_TOO_BIG_RECORD:
		my_error(ER_TOO_BIG_ROWSIZE, MYF(0),
			 page_get_free_space_of_empty(flags
						      & DICT_TF_COMPACT) / 2);
		return(HA_ERR_TO_BIG_ROW);

	case DB_NO_SAVEPOINT:
		return(HA_ERR_NO_SAVEPOINT);

	case DB_LOCK_TABLE_FULL:
		/* Since we rolled back the whole transaction, we must
		tell it also to MySQL so that MySQL knows to empty the
		cached binlog for this transaction */

		if (thd) {
			thd_mark_transaction_to_rollback(thd, TRUE);
		}

		return(HA_ERR_LOCK_TABLE_FULL);

	case DB_PRIMARY_KEY_IS_NULL:
		return(ER_PRIMARY_CANT_HAVE_NULL);

	case DB_TOO_MANY_CONCURRENT_TRXS:
		/* New error code HA_ERR_TOO_MANY_CONCURRENT_TRXS is only
		available in 5.1.38 and later, but the plugin should still
		work with previous versions of MySQL. */
#ifdef HA_ERR_TOO_MANY_CONCURRENT_TRXS
		return(HA_ERR_TOO_MANY_CONCURRENT_TRXS);
#else /* HA_ERR_TOO_MANY_CONCURRENT_TRXS */
		return(HA_ERR_RECORD_FILE_FULL);
#endif /* HA_ERR_TOO_MANY_CONCURRENT_TRXS */
	case DB_UNSUPPORTED:
		return(HA_ERR_UNSUPPORTED);
	}
}

/*************************************************************//**
Prints info of a THD object (== user session thread) to the given file. */
extern "C" UNIV_INTERN
void
innobase_mysql_print_thd(
/*=====================*/
	FILE*	f,		/*!< in: output stream */
	void*	thd,		/*!< in: pointer to a MySQL THD object */
	uint	max_query_len)	/*!< in: max query length to print, or 0 to
				   use the default max length */
{
	char	buffer[1024];

	fputs(thd_security_context((THD*) thd, buffer, sizeof buffer,
				   max_query_len), f);
	putc('\n', f);
}

/******************************************************************//**
Get the variable length bounds of the given character set. */
extern "C" UNIV_INTERN
void
innobase_get_cset_width(
/*====================*/
	ulint	cset,		/*!< in: MySQL charset-collation code */
	ulint*	mbminlen,	/*!< out: minimum length of a char (in bytes) */
	ulint*	mbmaxlen)	/*!< out: maximum length of a char (in bytes) */
{
	CHARSET_INFO*	cs;
	ut_ad(cset < 256);
	ut_ad(mbminlen);
	ut_ad(mbmaxlen);

	cs = all_charsets[cset];
	if (cs) {
		*mbminlen = cs->mbminlen;
		*mbmaxlen = cs->mbmaxlen;
	} else {
		THD*	thd = current_thd;

		if (thd && thd_sql_command(thd) == SQLCOM_DROP_TABLE) {

			/* Fix bug#46256: allow tables to be dropped if the
			collation is not found, but issue a warning. */
			if ((global_system_variables.log_warnings)
			    && (cset != 0)){

				sql_print_warning(
					"Unknown collation #%lu.", cset);
			}
		} else {

			ut_a(cset == 0);
		}

		*mbminlen = *mbmaxlen = 0;
	}
}

/******************************************************************//**
Converts an identifier to a table name. */
extern "C" UNIV_INTERN
void
innobase_convert_from_table_id(
/*===========================*/
	struct charset_info_st*	cs,	/*!< in: the 'from' character set */
	char*			to,	/*!< out: converted identifier */
	const char*		from,	/*!< in: identifier to convert */
	ulint			len)	/*!< in: length of 'to', in bytes */
{
	uint	errors;

	strconvert(cs, from, &my_charset_filename, to, (uint) len, &errors);
}

/******************************************************************//**
Converts an identifier to UTF-8. */
extern "C" UNIV_INTERN
void
innobase_convert_from_id(
/*=====================*/
	struct charset_info_st*	cs,	/*!< in: the 'from' character set */
	char*			to,	/*!< out: converted identifier */
	const char*		from,	/*!< in: identifier to convert */
	ulint			len)	/*!< in: length of 'to', in bytes */
{
	uint	errors;

	strconvert(cs, from, system_charset_info, to, (uint) len, &errors);
}

/******************************************************************//**
Compares NUL-terminated UTF-8 strings case insensitively.
@return	0 if a=b, <0 if a<b, >1 if a>b */
extern "C" UNIV_INTERN
int
innobase_strcasecmp(
/*================*/
	const char*	a,	/*!< in: first string to compare */
	const char*	b)	/*!< in: second string to compare */
{
	return(my_strcasecmp(system_charset_info, a, b));
}

/******************************************************************//**
Makes all characters in a NUL-terminated UTF-8 string lower case. */
extern "C" UNIV_INTERN
void
innobase_casedn_str(
/*================*/
	char*	a)	/*!< in/out: string to put in lower case */
{
	my_casedn_str(system_charset_info, a);
}

/**********************************************************************//**
Determines the connection character set.
@return	connection character set */
extern "C" UNIV_INTERN
struct charset_info_st*
innobase_get_charset(
/*=================*/
	void*	mysql_thd)	/*!< in: MySQL thread handle */
{
	return(thd_charset((THD*) mysql_thd));
}

/**********************************************************************//**
Determines the current SQL statement.
@return	SQL statement string */
extern "C" UNIV_INTERN
const char*
innobase_get_stmt(
/*==============*/
	void*	mysql_thd,	/*!< in: MySQL thread handle */
	size_t*	length)		/*!< out: length of the SQL statement */
{
#if MYSQL_VERSION_ID >= 50142
	LEX_STRING* stmt;

	stmt = thd_query_string((THD*) mysql_thd);
	*length = stmt->length;
	return(stmt->str);
#else
	const char*	stmt_str = thd_query((THD*) mysql_thd);
	*length = strlen(stmt_str);
	return(stmt_str);
#endif
}

#if defined (__WIN__) && defined (MYSQL_DYNAMIC_PLUGIN)
extern MYSQL_PLUGIN_IMPORT MY_TMPDIR mysql_tmpdir_list;
/*******************************************************************//**
Map an OS error to an errno value. The OS error number is stored in
_doserrno and the mapped value is stored in errno) */
extern "C"
void __cdecl
_dosmaperr(
	unsigned long);	/*!< in: OS error value */

/*********************************************************************//**
Creates a temporary file.
@return	temporary file descriptor, or < 0 on error */
extern "C" UNIV_INTERN
int
innobase_mysql_tmpfile(void)
/*========================*/
{
	int	fd;				/* handle of opened file */
	HANDLE	osfh;				/* OS handle of opened file */
	char*	tmpdir;				/* point to the directory
						where to create file */
	TCHAR	path_buf[MAX_PATH - 14];	/* buffer for tmp file path.
						The length cannot be longer
						than MAX_PATH - 14, or
						GetTempFileName will fail. */
	char	filename[MAX_PATH];		/* name of the tmpfile */
	DWORD	fileaccess = GENERIC_READ	/* OS file access */
			     | GENERIC_WRITE
			     | DELETE;
	DWORD	fileshare = FILE_SHARE_READ	/* OS file sharing mode */
			    | FILE_SHARE_WRITE
			    | FILE_SHARE_DELETE;
	DWORD	filecreate = CREATE_ALWAYS;	/* OS method of open/create */
	DWORD	fileattrib =			/* OS file attribute flags */
			     FILE_ATTRIBUTE_NORMAL
			     | FILE_FLAG_DELETE_ON_CLOSE
			     | FILE_ATTRIBUTE_TEMPORARY
			     | FILE_FLAG_SEQUENTIAL_SCAN;

	DBUG_ENTER("innobase_mysql_tmpfile");

	tmpdir = my_tmpdir(&mysql_tmpdir_list);

	/* The tmpdir parameter can not be NULL for GetTempFileName. */
	if (!tmpdir) {
		uint	ret;

		/* Use GetTempPath to determine path for temporary files. */
		ret = GetTempPath(sizeof(path_buf), path_buf);
		if (ret > sizeof(path_buf) || (ret == 0)) {

			_dosmaperr(GetLastError());	/* map error */
			DBUG_RETURN(-1);
		}

		tmpdir = path_buf;
	}

	/* Use GetTempFileName to generate a unique filename. */
	if (!GetTempFileName(tmpdir, "ib", 0, filename)) {

		_dosmaperr(GetLastError());	/* map error */
		DBUG_RETURN(-1);
	}

	DBUG_PRINT("info", ("filename: %s", filename));

	/* Open/Create the file. */
	osfh = CreateFile(filename, fileaccess, fileshare, NULL,
			  filecreate, fileattrib, NULL);
	if (osfh == INVALID_HANDLE_VALUE) {

		/* open/create file failed! */
		_dosmaperr(GetLastError());	/* map error */
		DBUG_RETURN(-1);
	}

	do {
		/* Associates a CRT file descriptor with the OS file handle. */
		fd = _open_osfhandle((intptr_t) osfh, 0);
	} while (fd == -1 && errno == EINTR);

	if (fd == -1) {
		/* Open failed, close the file handle. */

		_dosmaperr(GetLastError());	/* map error */
		CloseHandle(osfh);		/* no need to check if
						CloseHandle fails */
	}

	DBUG_RETURN(fd);
}
#else
/*********************************************************************//**
Creates a temporary file.
@return	temporary file descriptor, or < 0 on error */
extern "C" UNIV_INTERN
int
innobase_mysql_tmpfile(void)
/*========================*/
{
	int	fd2 = -1;
	File	fd = mysql_tmpfile("ib");
	if (fd >= 0) {
		/* Copy the file descriptor, so that the additional resources
		allocated by create_temp_file() can be freed by invoking
		my_close().

		Because the file descriptor returned by this function
		will be passed to fdopen(), it will be closed by invoking
		fclose(), which in turn will invoke close() instead of
		my_close(). */
		fd2 = dup(fd);
		if (fd2 < 0) {
			DBUG_PRINT("error",("Got error %d on dup",fd2));
			my_errno=errno;
			my_error(EE_OUT_OF_FILERESOURCES,
				 MYF(ME_BELL+ME_WAITTANG),
				 "ib*", my_errno);
		}
		my_close(fd, MYF(MY_WME));
	}
	return(fd2);
}
#endif /* defined (__WIN__) && defined (MYSQL_DYNAMIC_PLUGIN) */

/*********************************************************************//**
Wrapper around MySQL's copy_and_convert function.
@return	number of bytes copied to 'to' */
extern "C" UNIV_INTERN
ulint
innobase_convert_string(
/*====================*/
	void*		to,		/*!< out: converted string */
	ulint		to_length,	/*!< in: number of bytes reserved
					for the converted string */
	CHARSET_INFO*	to_cs,		/*!< in: character set to convert to */
	const void*	from,		/*!< in: string to convert */
	ulint		from_length,	/*!< in: number of bytes to convert */
	CHARSET_INFO*	from_cs,	/*!< in: character set to convert from */
	uint*		errors)		/*!< out: number of errors encountered
					during the conversion */
{
  return(copy_and_convert((char*)to, (uint32) to_length, to_cs,
                          (const char*)from, (uint32) from_length, from_cs,
                          errors));
}

/*******************************************************************//**
Formats the raw data in "data" (in InnoDB on-disk format) that is of
type DATA_(CHAR|VARCHAR|MYSQL|VARMYSQL) using "charset_coll" and writes
the result to "buf". The result is converted to "system_charset_info".
Not more than "buf_size" bytes are written to "buf".
The result is always NUL-terminated (provided buf_size > 0) and the
number of bytes that were written to "buf" is returned (including the
terminating NUL).
@return	number of bytes that were written */
extern "C" UNIV_INTERN
ulint
innobase_raw_format(
/*================*/
	const char*	data,		/*!< in: raw data */
	ulint		data_len,	/*!< in: raw data length
					in bytes */
	ulint		charset_coll,	/*!< in: charset collation */
	char*		buf,		/*!< out: output buffer */
	ulint		buf_size)	/*!< in: output buffer size
					in bytes */
{
	/* XXX we use a hard limit instead of allocating
	but_size bytes from the heap */
	CHARSET_INFO*	data_cs;
	char		buf_tmp[8192];
	ulint		buf_tmp_used;
	uint		num_errors;

	data_cs = all_charsets[charset_coll];

	buf_tmp_used = innobase_convert_string(buf_tmp, sizeof(buf_tmp),
					       system_charset_info,
					       data, data_len, data_cs,
					       &num_errors);

	return(ut_str_sql_format(buf_tmp, buf_tmp_used, buf, buf_size));
}

/*********************************************************************//**
Compute the next autoinc value.

For MySQL replication the autoincrement values can be partitioned among
the nodes. The offset is the start or origin of the autoincrement value
for a particular node. For n nodes the increment will be n and the offset
will be in the interval [1, n]. The formula tries to allocate the next
value for a particular node.

Note: This function is also called with increment set to the number of
values we want to reserve for multi-value inserts e.g.,

	INSERT INTO T VALUES(), (), ();

innobase_next_autoinc() will be called with increment set to
n * 3 where autoinc_lock_mode != TRADITIONAL because we want
to reserve 3 values for the multi-value INSERT above.
@return	the next value */
static
ulonglong
innobase_next_autoinc(
/*==================*/
	ulonglong	current,	/*!< in: Current value */
	ulonglong	increment,	/*!< in: increment current by */
	ulonglong	offset,		/*!< in: AUTOINC offset */
	ulonglong	max_value)	/*!< in: max value for type */
{
	ulonglong	next_value;

	/* Should never be 0. */
	ut_a(increment > 0);

	/* According to MySQL documentation, if the offset is greater than
	the increment then the offset is ignored. */
	if (offset > increment) {
		offset = 0;
	}

	if (max_value <= current) {
		next_value = max_value;
	} else if (offset <= 1) {
		/* Offset 0 and 1 are the same, because there must be at
		least one node in the system. */
		if (max_value - current <= increment) {
			next_value = max_value;
		} else {
			next_value = current + increment;
		}
	} else if (max_value > current) {
		if (current > offset) {
			next_value = ((current - offset) / increment) + 1;
		} else {
			next_value = ((offset - current) / increment) + 1;
		}

		ut_a(increment > 0);
		ut_a(next_value > 0);

		/* Check for multiplication overflow. */
		if (increment > (max_value / next_value)) {

			next_value = max_value;
		} else {
			next_value *= increment;

			ut_a(max_value >= next_value);

			/* Check for overflow. */
			if (max_value - next_value <= offset) {
				next_value = max_value;
			} else {
				next_value += offset;
			}
		}
	} else {
		next_value = max_value;
	}

	ut_a(next_value <= max_value);

	return(next_value);
}

/*********************************************************************//**
Initializes some fields in an InnoDB transaction object. */
static
void
innobase_trx_init(
/*==============*/
	THD*	thd,	/*!< in: user thread handle */
	trx_t*	trx)	/*!< in/out: InnoDB transaction handle */
{
	DBUG_ENTER("innobase_trx_init");
	DBUG_ASSERT(EQ_CURRENT_THD(thd));
	DBUG_ASSERT(thd == trx->mysql_thd);

	trx->check_foreigns = !thd_test_options(
		thd, OPTION_NO_FOREIGN_KEY_CHECKS);

	trx->check_unique_secondary = !thd_test_options(
		thd, OPTION_RELAXED_UNIQUE_CHECKS);

	trx->fake_changes = THDVAR(thd, fake_changes);

#ifdef EXTENDED_SLOWLOG
	if (thd_log_slow_verbosity(thd) & SLOG_V_INNODB) {
		trx->take_stats = TRUE;
	} else {
		trx->take_stats = FALSE;
	}
#else
	trx->take_stats = FALSE;
#endif

	DBUG_VOID_RETURN;
}

/*********************************************************************//**
Allocates an InnoDB transaction for a MySQL handler object.
@return	InnoDB transaction handle */
extern "C" UNIV_INTERN
trx_t*
innobase_trx_allocate(
/*==================*/
	THD*	thd)	/*!< in: user thread handle */
{
	trx_t*	trx;

	DBUG_ENTER("innobase_trx_allocate");
	DBUG_ASSERT(thd != NULL);
	DBUG_ASSERT(EQ_CURRENT_THD(thd));

	trx = trx_allocate_for_mysql();

	trx->mysql_thd = thd;

	innobase_trx_init(thd, trx);

	DBUG_RETURN(trx);
}

/*********************************************************************//**
Gets the InnoDB transaction handle for a MySQL handler object, creates
an InnoDB transaction struct if the corresponding MySQL thread struct still
lacks one.
@return	InnoDB transaction handle */
static
trx_t*
check_trx_exists(
/*=============*/
	THD*	thd)	/*!< in: user thread handle */
{
	trx_t*&	trx = thd_to_trx(thd);

	ut_ad(EQ_CURRENT_THD(thd));

	if (trx == NULL) {
		trx = innobase_trx_allocate(thd);
	} else if (UNIV_UNLIKELY(trx->magic_n != TRX_MAGIC_N)) {
		mem_analyze_corruption(trx);
		ut_error;
	}

	innobase_trx_init(thd, trx);

	return(trx);
}


/*************************************************************************
Gets current trx. */
extern "C"
trx_t*
innobase_get_trx()
{
	THD *thd=current_thd;
	if (likely(thd != 0)) {
		trx_t*& trx = thd_to_trx(thd);
		return(trx);
	} else {
		return(NULL);
	}
}

extern "C"
ibool
innobase_get_slow_log()
{
#ifdef EXTENDED_SLOWLOG
	return((ibool) thd_opt_slow_log());
#else
	return(FALSE);
#endif
}

/*********************************************************************//**
Construct ha_innobase handler. */
UNIV_INTERN
ha_innobase::ha_innobase(handlerton *hton, TABLE_SHARE *table_arg)
  :handler(hton, table_arg),
  int_table_flags(HA_REC_NOT_IN_SEQ |
		  HA_NULL_IN_KEY | HA_CAN_VIRTUAL_COLUMNS |
		  HA_CAN_INDEX_BLOBS |
		  HA_CAN_SQL_HANDLER |
		  HA_PRIMARY_KEY_REQUIRED_FOR_POSITION |
		  HA_PRIMARY_KEY_IN_READ_INDEX |
		  HA_BINLOG_ROW_CAPABLE |
		  HA_CAN_GEOMETRY | HA_PARTIAL_COLUMN_READ |
		  HA_TABLE_SCAN_ON_INDEX),
  start_of_scan(0),
  num_write_row(0)
{}

/*********************************************************************//**
Destruct ha_innobase handler. */
UNIV_INTERN
ha_innobase::~ha_innobase()
{
}

/*********************************************************************//**
Updates the user_thd field in a handle and also allocates a new InnoDB
transaction handle if needed, and updates the transaction fields in the
prebuilt struct. */
UNIV_INTERN inline
void
ha_innobase::update_thd(
/*====================*/
	THD*	thd)	/*!< in: thd to use the handle */
{
	trx_t*		trx;

	trx = check_trx_exists(thd);

	if (prebuilt->trx != trx) {

		row_update_prebuilt_trx(prebuilt, trx);
	}

	user_thd = thd;
}

/*********************************************************************//**
Updates the user_thd field in a handle and also allocates a new InnoDB
transaction handle if needed, and updates the transaction fields in the
prebuilt struct. */
UNIV_INTERN
void
ha_innobase::update_thd()
/*=====================*/
{
	THD*	thd = ha_thd();
	ut_ad(EQ_CURRENT_THD(thd));
	update_thd(thd);
}

/*********************************************************************//**
Registers that InnoDB takes part in an SQL statement, so that MySQL knows to
roll back the statement if the statement results in an error. This MUST be
called for every SQL statement that may be rolled back by MySQL. Calling this
several times to register the same statement is allowed, too. */
static inline
void
innobase_register_stmt(
/*===================*/
        handlerton*	hton,	/*!< in: Innobase hton */
	THD*	thd)	/*!< in: MySQL thd (connection) object */
{
	DBUG_ASSERT(hton == innodb_hton_ptr);
	/* Register the statement */
	trans_register_ha(thd, FALSE, hton);
}

/*********************************************************************//**
Registers an InnoDB transaction in MySQL, so that the MySQL XA code knows
to call the InnoDB prepare and commit, or rollback for the transaction. This
MUST be called for every transaction for which the user may call commit or
rollback. Calling this several times to register the same transaction is
allowed, too.
This function also registers the current SQL statement. */
static inline
void
innobase_register_trx_and_stmt(
/*===========================*/
        handlerton *hton, /*!< in: Innobase handlerton */
	THD*	thd)	/*!< in: MySQL thd (connection) object */
{
	/* NOTE that actually innobase_register_stmt() registers also
	the transaction in the AUTOCOMMIT=1 mode. */

	innobase_register_stmt(hton, thd);

	if (thd_test_options(thd, OPTION_NOT_AUTOCOMMIT | OPTION_BEGIN)) {

		/* No autocommit mode, register for a transaction */
		trans_register_ha(thd, TRUE, hton);
	}
}

/*   BACKGROUND INFO: HOW THE MYSQL QUERY CACHE WORKS WITH INNODB
     ------------------------------------------------------------

1) The use of the query cache for TBL is disabled when there is an
uncommitted change to TBL.

2) When a change to TBL commits, InnoDB stores the current value of
its global trx id counter, let us denote it by INV_TRX_ID, to the table object
in the InnoDB data dictionary, and does only allow such transactions whose
id <= INV_TRX_ID to use the query cache.

3) When InnoDB does an INSERT/DELETE/UPDATE to a table TBL, or an implicit
modification because an ON DELETE CASCADE, we invalidate the MySQL query cache
of TBL immediately.

How this is implemented inside InnoDB:

1) Since every modification always sets an IX type table lock on the InnoDB
table, it is easy to check if there can be uncommitted modifications for a
table: just check if there are locks in the lock list of the table.

2) When a transaction inside InnoDB commits, it reads the global trx id
counter and stores the value INV_TRX_ID to the tables on which it had a lock.

3) If there is an implicit table change from ON DELETE CASCADE or SET NULL,
InnoDB calls an invalidate method for the MySQL query cache for that table.

How this is implemented inside sql_cache.cc:

1) The query cache for an InnoDB table TBL is invalidated immediately at an
INSERT/UPDATE/DELETE, just like in the case of MyISAM. No need to delay
invalidation to the transaction commit.

2) To store or retrieve a value from the query cache of an InnoDB table TBL,
any query must first ask InnoDB's permission. We must pass the thd as a
parameter because InnoDB will look at the trx id, if any, associated with
that thd.

3) Use of the query cache for InnoDB tables is now allowed also when
AUTOCOMMIT==0 or we are inside BEGIN ... COMMIT. Thus transactions no longer
put restrictions on the use of the query cache.
*/

/******************************************************************//**
The MySQL query cache uses this to check from InnoDB if the query cache at
the moment is allowed to operate on an InnoDB table. The SQL query must
be a non-locking SELECT.

The query cache is allowed to operate on certain query only if this function
returns TRUE for all tables in the query.

If thd is not in the autocommit state, this function also starts a new
transaction for thd if there is no active trx yet, and assigns a consistent
read view to it if there is no read view yet.

Why a deadlock of threads is not possible: the query cache calls this function
at the start of a SELECT processing. Then the calling thread cannot be
holding any InnoDB semaphores. The calling thread is holding the
query cache mutex, and this function will reserver the InnoDB kernel mutex.
Thus, the 'rank' in sync0sync.h of the MySQL query cache mutex is above
the InnoDB kernel mutex.
@return TRUE if permitted, FALSE if not; note that the value FALSE
does not mean we should invalidate the query cache: invalidation is
called explicitly */
static
my_bool
innobase_query_caching_of_table_permitted(
/*======================================*/
	THD*	thd,		/*!< in: thd of the user who is trying to
				store a result to the query cache or
				retrieve it */
	char*	full_name,	/*!< in: concatenation of database name,
				the null character NUL, and the table
				name */
	uint	full_name_len,	/*!< in: length of the full name, i.e.
				len(dbname) + len(tablename) + 1 */
	ulonglong *unused)	/*!< unused for this engine */
{
	ibool	is_autocommit;
	trx_t*	trx;
	char	norm_name[1000];

	ut_a(full_name_len < 999);

	trx = check_trx_exists(thd);

	if (trx->isolation_level == TRX_ISO_SERIALIZABLE) {
		/* In the SERIALIZABLE mode we add LOCK IN SHARE MODE to every
		plain SELECT if AUTOCOMMIT is not on. */

		return((my_bool)FALSE);
	}

	if (trx->has_search_latch) {
		sql_print_error("The calling thread is holding the adaptive "
				"search, latch though calling "
				"innobase_query_caching_of_table_permitted.");

		mutex_enter(&kernel_mutex);
		trx_print(stderr, trx, 1024);
		mutex_exit(&kernel_mutex);
	}

	innobase_release_stat_resources(trx);

	if (!thd_test_options(thd, OPTION_NOT_AUTOCOMMIT | OPTION_BEGIN)) {

		is_autocommit = TRUE;
	} else {
		is_autocommit = FALSE;

	}

	if (is_autocommit && trx->n_mysql_tables_in_use == 0) {
		/* We are going to retrieve the query result from the query
		cache. This cannot be a store operation to the query cache
		because then MySQL would have locks on tables already.

		TODO: if the user has used LOCK TABLES to lock the table,
		then we open a transaction in the call of row_.. below.
		That trx can stay open until UNLOCK TABLES. The same problem
		exists even if we do not use the query cache. MySQL should be
		modified so that it ALWAYS calls some cleanup function when
		the processing of a query ends!

		We can imagine we instantaneously serialize this consistent
		read trx to the current trx id counter. If trx2 would have
		changed the tables of a query result stored in the cache, and
		trx2 would have already committed, making the result obsolete,
		then trx2 would have already invalidated the cache. Thus we
		can trust the result in the cache is ok for this query. */

		return((my_bool)TRUE);
	}

	/* Normalize the table name to InnoDB format */

	memcpy(norm_name, full_name, full_name_len);

	norm_name[strlen(norm_name)] = '/'; /* InnoDB uses '/' as the
					    separator between db and table */
	norm_name[full_name_len] = '\0';
#ifdef __WIN__
	innobase_casedn_str(norm_name);
#endif
	/* The call of row_search_.. will start a new transaction if it is
	not yet started */

	if (trx->active_trans == 0) {

		innobase_register_trx_and_stmt(innodb_hton_ptr, thd);
		trx->active_trans = 1;
	}

	if (row_search_check_if_query_cache_permitted(trx, norm_name)) {

		/* printf("Query cache for %s permitted\n", norm_name); */

		return((my_bool)TRUE);
	}

	/* printf("Query cache for %s NOT permitted\n", norm_name); */

	return((my_bool)FALSE);
}

/*****************************************************************//**
Invalidates the MySQL query cache for the table. */
extern "C" UNIV_INTERN
void
innobase_invalidate_query_cache(
/*============================*/
	trx_t*		trx,		/*!< in: transaction which
					modifies the table */
	const char*	full_name,	/*!< in: concatenation of
					database name, null char NUL,
					table name, null char NUL;
					NOTE that in Windows this is
					always in LOWER CASE! */
	ulint		full_name_len)	/*!< in: full name length where
					also the null chars count */
{
	/* Note that the sync0sync.h rank of the query cache mutex is just
	above the InnoDB kernel mutex. The caller of this function must not
	have latches of a lower rank. */

	/* Argument TRUE below means we are using transactions */
#ifdef HAVE_QUERY_CACHE
	mysql_query_cache_invalidate4((THD*) trx->mysql_thd,
				      full_name,
				      (uint32) full_name_len,
				      TRUE);
#endif
}

/*****************************************************************//**
Convert an SQL identifier to the MySQL system_charset_info (UTF-8)
and quote it if needed.
@return	pointer to the end of buf */
static
char*
innobase_convert_identifier(
/*========================*/
	char*		buf,	/*!< out: buffer for converted identifier */
	ulint		buflen,	/*!< in: length of buf, in bytes */
	const char*	id,	/*!< in: identifier to convert */
	ulint		idlen,	/*!< in: length of id, in bytes */
	void*		thd,	/*!< in: MySQL connection thread, or NULL */
	ibool		file_id)/*!< in: TRUE=id is a table or database name;
				FALSE=id is an UTF-8 string */
{
	char nz[NAME_LEN + 1];
#if MYSQL_VERSION_ID >= 50141
	char nz2[NAME_LEN + 1 + EXPLAIN_FILENAME_MAX_EXTRA_LENGTH];
#else /* MYSQL_VERSION_ID >= 50141 */
	char nz2[NAME_LEN + 1 + sizeof srv_mysql50_table_name_prefix];
#endif /* MYSQL_VERSION_ID >= 50141 */

	const char*	s	= id;
	int		q;

	if (file_id) {
		/* Decode the table name.  The MySQL function expects
		a NUL-terminated string.  The input and output strings
		buffers must not be shared. */

		if (UNIV_UNLIKELY(idlen > (sizeof nz) - 1)) {
			idlen = (sizeof nz) - 1;
		}

		memcpy(nz, id, idlen);
		nz[idlen] = 0;

		s = nz2;
#if MYSQL_VERSION_ID >= 50141
		idlen = explain_filename((THD*) thd, nz, nz2, sizeof nz2,
					 EXPLAIN_PARTITIONS_AS_COMMENT);
		goto no_quote;
#else /* MYSQL_VERSION_ID >= 50141 */
		idlen = filename_to_tablename(nz, nz2, sizeof nz2);
#endif /* MYSQL_VERSION_ID >= 50141 */
	}

	/* See if the identifier needs to be quoted. */
	if (UNIV_UNLIKELY(!thd)) {
		q = '"';
	} else {
		q = get_quote_char_for_identifier((THD*) thd, s, (int) idlen);
	}

	if (q == EOF) {
#if MYSQL_VERSION_ID >= 50141
no_quote:
#endif /* MYSQL_VERSION_ID >= 50141 */
		if (UNIV_UNLIKELY(idlen > buflen)) {
			idlen = buflen;
		}
		memcpy(buf, s, idlen);
		return(buf + idlen);
	}

	/* Quote the identifier. */
	if (buflen < 2) {
		return(buf);
	}

	*buf++ = q;
	buflen--;

	for (; idlen; idlen--) {
		int	c = *s++;
		if (UNIV_UNLIKELY(c == q)) {
			if (UNIV_UNLIKELY(buflen < 3)) {
				break;
			}

			*buf++ = c;
			*buf++ = c;
			buflen -= 2;
		} else {
			if (UNIV_UNLIKELY(buflen < 2)) {
				break;
			}

			*buf++ = c;
			buflen--;
		}
	}

	*buf++ = q;
	return(buf);
}

/*****************************************************************//**
Convert a table or index name to the MySQL system_charset_info (UTF-8)
and quote it if needed.
@return	pointer to the end of buf */
extern "C" UNIV_INTERN
char*
innobase_convert_name(
/*==================*/
	char*		buf,	/*!< out: buffer for converted identifier */
	ulint		buflen,	/*!< in: length of buf, in bytes */
	const char*	id,	/*!< in: identifier to convert */
	ulint		idlen,	/*!< in: length of id, in bytes */
	void*		thd,	/*!< in: MySQL connection thread, or NULL */
	ibool		table_id)/*!< in: TRUE=id is a table or database name;
				FALSE=id is an index name */
{
	char*		s	= buf;
	const char*	bufend	= buf + buflen;

	if (table_id) {
		const char*	slash = (const char*) memchr(id, '/', idlen);
		if (!slash) {

			goto no_db_name;
		}

		/* Print the database name and table name separately. */
		s = innobase_convert_identifier(s, bufend - s, id, slash - id,
						thd, TRUE);
		if (UNIV_LIKELY(s < bufend)) {
			*s++ = '.';
			s = innobase_convert_identifier(s, bufend - s,
							slash + 1, idlen
							- (slash - id) - 1,
							thd, TRUE);
		}
	} else if (UNIV_UNLIKELY(*id == TEMP_INDEX_PREFIX)) {
		/* Temporary index name (smart ALTER TABLE) */
		const char temp_index_suffix[]= "--temporary--";

		s = innobase_convert_identifier(buf, buflen, id + 1, idlen - 1,
						thd, FALSE);
		if (s - buf + (sizeof temp_index_suffix - 1) < buflen) {
			memcpy(s, temp_index_suffix,
			       sizeof temp_index_suffix - 1);
			s += sizeof temp_index_suffix - 1;
		}
	} else {
no_db_name:
		s = innobase_convert_identifier(buf, buflen, id, idlen,
						thd, table_id);
	}

	return(s);

}

/**********************************************************************//**
Determines if the currently running transaction has been interrupted.
@return	TRUE if interrupted */
extern "C" UNIV_INTERN
ibool
trx_is_interrupted(
/*===============*/
	trx_t*	trx)	/*!< in: transaction */
{
	return(trx && trx->mysql_thd && thd_killed((THD*) trx->mysql_thd));
}

/**********************************************************************//**
Determines if the currently running transaction is in strict mode.
@return	TRUE if strict */
extern "C" UNIV_INTERN
ibool
trx_is_strict(
/*==========*/
	trx_t*	trx)	/*!< in: transaction */
{
	return(trx && trx->mysql_thd
	       && THDVAR((THD*) trx->mysql_thd, strict_mode));
}

/**************************************************************//**
Resets some fields of a prebuilt struct. The template is used in fast
retrieval of just those column values MySQL needs in its processing. */
static
void
reset_template(
/*===========*/
	row_prebuilt_t*	prebuilt)	/*!< in/out: prebuilt struct */
{
	prebuilt->keep_other_fields_on_keyread = 0;
	prebuilt->read_just_key = 0;
}

/*****************************************************************//**
Call this when you have opened a new table handle in HANDLER, before you
call index_read_idx() etc. Actually, we can let the cursor stay open even
over a transaction commit! Then you should call this before every operation,
fetch next etc. This function inits the necessary things even after a
transaction commit. */
UNIV_INTERN
void
ha_innobase::init_table_handle_for_HANDLER(void)
/*============================================*/
{
	/* If current thd does not yet have a trx struct, create one.
	If the current handle does not yet have a prebuilt struct, create
	one. Update the trx pointers in the prebuilt struct. Normally
	this operation is done in external_lock. */

	update_thd(ha_thd());

	/* Initialize the prebuilt struct much like it would be inited in
	external_lock */

	innobase_release_stat_resources(prebuilt->trx);

	/* If the transaction is not started yet, start it */

	trx_start_if_not_started(prebuilt->trx);

	/* Assign a read view if the transaction does not have it yet */

	trx_assign_read_view(prebuilt->trx);

	/* Set the MySQL flag to mark that there is an active transaction */

	if (prebuilt->trx->active_trans == 0) {

		innobase_register_trx_and_stmt(ht, user_thd);

		prebuilt->trx->active_trans = 1;
	}

	/* We did the necessary inits in this function, no need to repeat them
	in row_search_for_mysql */

	prebuilt->sql_stat_start = FALSE;

	/* We let HANDLER always to do the reads as consistent reads, even
	if the trx isolation level would have been specified as SERIALIZABLE */

	prebuilt->select_lock_type = LOCK_NONE;
	prebuilt->stored_select_lock_type = LOCK_NONE;

	/* Always fetch all columns in the index record */

	prebuilt->hint_need_to_fetch_extra_cols = ROW_RETRIEVE_ALL_COLS;

	/* We want always to fetch all columns in the whole row? Or do
	we???? */

	prebuilt->used_in_HANDLER = TRUE;
	reset_template(prebuilt);
}

/*********************************************************************//**
Opens an InnoDB database.
@return	0 on success, error code on failure */
static
int
innobase_init(
/*==========*/
	void	*p)	/*!< in: InnoDB handlerton */
{
	static char	current_dir[3];		/*!< Set if using current lib */
	int		err;
	bool		ret;
	char		*default_path;
	uint		format_id;

	DBUG_ENTER("innobase_init");
        handlerton *innobase_hton= (handlerton *)p;
        innodb_hton_ptr = innobase_hton;

        innobase_hton->state = SHOW_OPTION_YES;
        innobase_hton->db_type= DB_TYPE_INNODB;
        innobase_hton->savepoint_offset=sizeof(trx_named_savept_t);
        innobase_hton->close_connection=innobase_close_connection;
        innobase_hton->savepoint_set=innobase_savepoint;
        innobase_hton->savepoint_rollback=innobase_rollback_to_savepoint;
        innobase_hton->savepoint_release=innobase_release_savepoint;
        innobase_hton->commit=innobase_commit;
        innobase_hton->rollback=innobase_rollback;
        innobase_hton->prepare=innobase_xa_prepare;
        innobase_hton->recover=innobase_xa_recover;
        innobase_hton->commit_by_xid=innobase_commit_by_xid;
        innobase_hton->rollback_by_xid=innobase_rollback_by_xid;
        innobase_hton->create_cursor_read_view=innobase_create_cursor_view;
        innobase_hton->set_cursor_read_view=innobase_set_cursor_view;
        innobase_hton->close_cursor_read_view=innobase_close_cursor_view;
        innobase_hton->create=innobase_create_handler;
        innobase_hton->drop_database=innobase_drop_database;
        innobase_hton->panic=innobase_end;
        innobase_hton->start_consistent_snapshot=innobase_start_trx_and_assign_read_view;
        innobase_hton->flush_logs=innobase_flush_logs;
        innobase_hton->show_status=innobase_show_status;
        innobase_hton->flags=HTON_NO_FLAGS;
        innobase_hton->release_temporary_latches=innobase_release_temporary_latches;
	innobase_hton->alter_table_flags = innobase_alter_table_flags;

	ut_a(DATA_MYSQL_TRUE_VARCHAR == (ulint)MYSQL_TYPE_VARCHAR);

#ifdef UNIV_DEBUG
	static const char	test_filename[] = "-@";
	char			test_tablename[sizeof test_filename
				+ sizeof srv_mysql50_table_name_prefix];
	if ((sizeof test_tablename) - 1
			!= filename_to_tablename(test_filename, test_tablename,
			sizeof test_tablename)
			|| strncmp(test_tablename,
			srv_mysql50_table_name_prefix,
			sizeof srv_mysql50_table_name_prefix)
			|| strcmp(test_tablename
			+ sizeof srv_mysql50_table_name_prefix,
			test_filename)) {
		sql_print_error("tablename encoding has been changed");
		goto error;
	}
#endif /* UNIV_DEBUG */

	srv_page_size = 0;
	srv_page_size_shift = 0;

	if (innobase_page_size != (1 << 14)) {
		uint n_shift;

		fprintf(stderr,
			"InnoDB: Warning: innodb_page_size has been changed from default value 16384. (###EXPERIMENTAL### operation)\n");
		for (n_shift = 12; n_shift <= UNIV_PAGE_SIZE_SHIFT_MAX; n_shift++) {
			if (innobase_page_size == ((ulong)1 << n_shift)) {
				srv_page_size_shift = n_shift;
				srv_page_size = (1 << srv_page_size_shift);
				fprintf(stderr,
					"InnoDB: The universal page size of the database is set to %lu.\n",
					srv_page_size);
				break;
			}
		}
	} else {
		srv_page_size_shift = 14;
		srv_page_size = (1 << srv_page_size_shift);
	}

	if (!srv_page_size_shift) {
		fprintf(stderr,
			"InnoDB: Error: %lu is not valid value for innodb_page_size.\n",
			innobase_page_size);
		goto error;
	}

	srv_log_block_size = 0;
	if (innobase_log_block_size != (1 << 9)) { /*!=512*/
		uint	n_shift;

		fprintf(stderr,
			"InnoDB: Warning: innodb_log_block_size has been changed from default value 512. (###EXPERIMENTAL### operation)\n");
		for (n_shift = 9; n_shift <= UNIV_PAGE_SIZE_SHIFT_MAX; n_shift++) {
			if (innobase_log_block_size == ((ulong)1 << n_shift)) {
				srv_log_block_size = (1 << n_shift);
				fprintf(stderr,
					"InnoDB: The log block size is set to %lu.\n",
					srv_log_block_size);
				break;
			}
		}
	} else {
		srv_log_block_size = 512;
	}

	if (!srv_log_block_size) {
		fprintf(stderr,
			"InnoDB: Error: %lu is not valid value for innodb_log_block_size.\n",
			innobase_log_block_size);
		goto error;
	}

#ifndef MYSQL_SERVER
	innodb_overwrite_relay_log_info = FALSE;
#endif

#ifdef HAVE_REPLICATION
#ifdef MYSQL_SERVER
	/* read master log position from relay-log.info if exists */
	char fname[FN_REFLEN+128];
	int pos;
	int info_fd;
	IO_CACHE info_file;

	fname[0] = '\0';

	if(innobase_overwrite_relay_log_info) {

	fprintf(stderr,
		"InnoDB: Warning: innodb_overwrite_relay_log_info is enabled."
		" Updates in other storage engines may have problem with consistency.\n");

	bzero((char*) &info_file, sizeof(info_file));
	fn_format(fname, relay_log_info_file, mysql_data_home, "", 4+32);

	int error=0;

	if (!access(fname,F_OK)) {
		/* exist */
		if ((info_fd = my_open(fname, O_RDWR|O_BINARY, MYF(MY_WME))) < 0) {
			error=1;
		} else if (init_io_cache(&info_file, info_fd, IO_SIZE*2,
					READ_CACHE, 0L, 0, MYF(MY_WME))) {
			error=1;
		}

		if (error) {
relay_info_error:
			if (info_fd >= 0)
				my_close(info_fd, MYF(0));
			fname[0] = '\0';
			goto skip_relay;
		}
	} else {
		fname[0] = '\0';
		goto skip_relay;
	}

	if (init_strvar_from_file(fname, sizeof(fname), &info_file, "") || /* dummy (it is relay-log) */
	    init_intvar_from_file(&pos, &info_file, BIN_LOG_HEADER_SIZE)) { 
		end_io_cache(&info_file);
		error=1;
		goto relay_info_error;
	}

	fprintf(stderr,
		"InnoDB: relay-log.info is detected.\n"
		"InnoDB: relay log: position %u, file name %s\n",
		pos, fname);

	strncpy(trx_sys_mysql_relay_log_name, fname, TRX_SYS_MYSQL_MASTER_LOG_NAME_LEN);
	trx_sys_mysql_relay_log_pos = (ib_int64_t) pos;

	if (init_strvar_from_file(fname, sizeof(fname), &info_file, "") ||
	    init_intvar_from_file(&pos, &info_file, 0)) {
		end_io_cache(&info_file);
		error=1;
		goto relay_info_error;
	}

	fprintf(stderr,
		"InnoDB: master log: position %u, file name %s\n",
		pos, fname);

	strncpy(trx_sys_mysql_master_log_name, fname, TRX_SYS_MYSQL_MASTER_LOG_NAME_LEN);
	trx_sys_mysql_master_log_pos = (ib_int64_t) pos;

	end_io_cache(&info_file);
	if (info_fd >= 0)
		my_close(info_fd, MYF(0));
	}
skip_relay:
#endif /* MYSQL_SERVER */
#endif /* HAVE_REPLICATION */

	/* Check that values don't overflow on 32-bit systems. */
	if (sizeof(ulint) == 4) {
		if (innobase_buffer_pool_size > UINT_MAX32) {
			sql_print_error(
				"innobase_buffer_pool_size can't be over 4GB"
				" on 32-bit systems");

			goto error;
		}

		if (innobase_log_file_size > UINT_MAX32) {
			sql_print_error(
				"innobase_log_file_size can't be over 4GB"
				" on 32-bit systems");

			goto error;
		}
	}

	os_innodb_umask = (ulint)my_umask;

	/* First calculate the default path for innodb_data_home_dir etc.,
	in case the user has not given any value.

	Note that when using the embedded server, the datadirectory is not
	necessarily the current directory of this program. */

	if (mysqld_embedded) {
		default_path = mysql_real_data_home;
		fil_path_to_mysql_datadir = mysql_real_data_home;
	} else {
		/* It's better to use current lib, to keep paths short */
		current_dir[0] = FN_CURLIB;
		current_dir[1] = FN_LIBCHAR;
		current_dir[2] = 0;
		default_path = current_dir;
	}

	ut_a(default_path);

	if (specialflag & SPECIAL_NO_PRIOR) {
		srv_set_thread_priorities = FALSE;
	} else {
		srv_set_thread_priorities = TRUE;
		srv_query_thread_priority = QUERY_PRIOR;
	}

	/* Set InnoDB initialization parameters according to the values
	read from MySQL .cnf file */

	/*--------------- Data files -------------------------*/

	/* The default dir for data files is the datadir of MySQL */

	srv_data_home = (innobase_data_home_dir ? innobase_data_home_dir :
			 default_path);

	/* Set default InnoDB data file size to 10 MB and let it be
	auto-extending. Thus users can use InnoDB in >= 4.0 without having
	to specify any startup options. */

	if (!innobase_data_file_path) {
		innobase_data_file_path = (char*) "ibdata1:10M:autoextend";
	}

	/* Since InnoDB edits the argument in the next call, we make another
	copy of it: */

	internal_innobase_data_file_path = my_strdup(innobase_data_file_path,
						   MYF(MY_FAE));

	ret = (bool) srv_parse_data_file_paths_and_sizes(
		internal_innobase_data_file_path);
	if (ret == FALSE) {
		sql_print_error(
			"InnoDB: syntax error in innodb_data_file_path");
mem_free_and_error:
		srv_free_paths_and_sizes();
		my_free(internal_innobase_data_file_path,
						MYF(MY_ALLOW_ZERO_PTR));
		goto error;
	}

	srv_doublewrite_file = innobase_doublewrite_file;

	srv_extra_undoslots = (ibool) innobase_extra_undoslots;

	srv_use_sys_stats_table = (ibool) innobase_use_sys_stats_table;

	/* -------------- Log files ---------------------------*/

	/* The default dir for log files is the datadir of MySQL */

	if (!innobase_log_group_home_dir) {
		innobase_log_group_home_dir = default_path;
	}

#ifdef UNIV_LOG_ARCHIVE
	/* Since innodb_log_arch_dir has no relevance under MySQL,
	starting from 4.0.6 we always set it the same as
	innodb_log_group_home_dir: */

	innobase_log_arch_dir = innobase_log_group_home_dir;

	srv_arch_dir = innobase_log_arch_dir;
#endif /* UNIG_LOG_ARCHIVE */

	ret = (bool)
		srv_parse_log_group_home_dirs(innobase_log_group_home_dir);

	if (ret == FALSE || innobase_mirrored_log_groups != 1) {
	  sql_print_error("syntax error in innodb_log_group_home_dir, or a "
			  "wrong number of mirrored log groups");

		goto mem_free_and_error;
	}

	/* Validate the file format by animal name */
	if (innobase_file_format_name != NULL) {

		format_id = innobase_file_format_name_lookup(
			innobase_file_format_name);

		if (format_id > DICT_TF_FORMAT_MAX) {

			sql_print_error("InnoDB: wrong innodb_file_format.");

			goto mem_free_and_error;
		}
	} else {
		/* Set it to the default file format id. Though this
		should never happen. */
		format_id = 0;
	}

	srv_file_format = format_id;

	/* Given the type of innobase_file_format_name we have little
	choice but to cast away the constness from the returned name.
	innobase_file_format_name is used in the MySQL set variable
	interface and so can't be const. */

	innobase_file_format_name = 
		(char*) trx_sys_file_format_id_to_name(format_id);

	/* Process innobase_file_format_check variable */
	ut_a(innobase_file_format_check != NULL);

	/* As a side effect it will set srv_check_file_format_at_startup
	on valid input. First we check for "on"/"off". */
	if (!innobase_file_format_check_on_off(innobase_file_format_check)) {

		/* Did the user specify a format name that we support ?
		As a side effect it will update the variable
		srv_check_file_format_at_startup */
		if (innobase_file_format_validate_and_set(
				innobase_file_format_check) < 0) {

			sql_print_error("InnoDB: invalid "
					"innodb_file_format_check value: "
					"should be either 'on' or 'off' or "
					"any value up to %s or its "
					"equivalent numeric id",
					trx_sys_file_format_id_to_name(
						DICT_TF_FORMAT_MAX));

			goto mem_free_and_error;
		}
	}

	if (innobase_change_buffering) {
		ulint	use;

		for (use = 0;
		     use < UT_ARR_SIZE(innobase_change_buffering_values);
		     use++) {
			if (!innobase_strcasecmp(
				    innobase_change_buffering,
				    innobase_change_buffering_values[use])) {
				ibuf_use = (ibuf_use_t) use;
				goto innobase_change_buffering_inited_ok;
			}
		}

		sql_print_error("InnoDB: invalid value "
				"innodb_change_buffering=%s",
				innobase_change_buffering);
		goto mem_free_and_error;
	}

innobase_change_buffering_inited_ok:
	ut_a((ulint) ibuf_use < UT_ARR_SIZE(innobase_change_buffering_values));
	innobase_change_buffering = (char*)
		innobase_change_buffering_values[ibuf_use];

	/* --------------------------------------------------*/

	srv_file_flush_method_str = innobase_file_flush_method;

	srv_n_log_groups = (ulint) innobase_mirrored_log_groups;
	srv_n_log_files = (ulint) innobase_log_files_in_group;
	srv_log_file_size = (ulint) innobase_log_file_size;

	srv_thread_concurrency_timer_based =
		(ibool) innobase_thread_concurrency_timer_based;

#ifdef UNIV_LOG_ARCHIVE
	srv_log_archive_on = (ulint) innobase_log_archive;
#endif /* UNIV_LOG_ARCHIVE */
	srv_log_buffer_size = (ulint) innobase_log_buffer_size;

	srv_buf_pool_size = (ulint) innobase_buffer_pool_size;

	if (innobase_buffer_pool_shm_key) {
		fprintf(stderr,
			"InnoDB: Warning: innodb_buffer_pool_shm_key is deprecated function.\n"
			"InnoDB:          innodb_buffer_pool_shm_key was ignored.\n");
	}

	srv_mem_pool_size = (ulint) innobase_additional_mem_pool_size;

	srv_n_file_io_threads = (ulint) innobase_file_io_threads;
	srv_n_read_io_threads = (ulint) innobase_read_io_threads;
	srv_n_write_io_threads = (ulint) innobase_write_io_threads;

	srv_read_ahead &= 3;
	srv_adaptive_checkpoint %= 4;

	srv_force_recovery = (ulint) innobase_force_recovery;

	srv_recovery_stats = (ibool) innobase_recovery_stats;

	srv_use_doublewrite_buf = (ibool) innobase_use_doublewrite;
	srv_use_checksums = (ibool) innobase_use_checksums;
	srv_fast_checksum = (ibool) innobase_fast_checksum;

	srv_blocking_lru_restore = (ibool) innobase_blocking_lru_restore;

#ifdef HAVE_LARGE_PAGES
        if ((os_use_large_pages = (ibool) my_use_large_pages))
		os_large_page_size = (ulint) opt_large_page_size;
#endif

	row_rollback_on_timeout = (ibool) innobase_rollback_on_timeout;

	srv_locks_unsafe_for_binlog = (ibool) innobase_locks_unsafe_for_binlog;

	srv_max_n_open_files = (ulint) innobase_open_files;
	srv_innodb_status = (ibool) innobase_create_status_file;

	srv_print_verbose_log = mysqld_embedded ? 0 : 1;

	/* Store the default charset-collation number of this MySQL
	installation */

	data_mysql_default_charset_coll = (ulint)default_charset_info->number;

	ut_a(DATA_MYSQL_LATIN1_SWEDISH_CHARSET_COLL ==
					my_charset_latin1.number);
	ut_a(DATA_MYSQL_BINARY_CHARSET_COLL == my_charset_bin.number);

	/* Store the latin1_swedish_ci character ordering table to InnoDB. For
	non-latin1_swedish_ci charsets we use the MySQL comparison functions,
	and consequently we do not need to know the ordering internally in
	InnoDB. */

	ut_a(0 == strcmp(my_charset_latin1.name, "latin1_swedish_ci"));
	srv_latin1_ordering = my_charset_latin1.sort_order;

	innobase_old_blocks_pct = buf_LRU_old_ratio_update(
		innobase_old_blocks_pct, FALSE);

	innobase_commit_concurrency_init_default();

#ifndef EXTENDED_FOR_KILLIDLE
	srv_kill_idle_transaction = 0;
#endif

	/* Since we in this module access directly the fields of a trx
	struct, and due to different headers and flags it might happen that
	mutex_t has a different size in this module and in InnoDB
	modules, we check at run time that the size is the same in
	these compilation modules. */

	err = innobase_start_or_create_for_mysql();

	if (err != DB_SUCCESS) {
		goto mem_free_and_error;
	}

#ifdef HAVE_REPLICATION
#ifdef MYSQL_SERVER
	if(innobase_overwrite_relay_log_info) {
	/* If InnoDB progressed from relay-log.info, overwrite it */
	if (fname[0] == '\0') {
		fprintf(stderr,
			"InnoDB: something wrong with relay-info.log. InnoDB will not overwrite it.\n");
	} else if (0 != strcmp(fname, trx_sys_mysql_master_log_name)
		   || pos != trx_sys_mysql_master_log_pos) {
		/* Overwrite relay-log.info */
		bzero((char*) &info_file, sizeof(info_file));
		fn_format(fname, relay_log_info_file, mysql_data_home, "", 4+32);

		int error = 0;

		if (!access(fname,F_OK)) {
			/* exist */
			if ((info_fd = my_open(fname, O_RDWR|O_BINARY, MYF(MY_WME))) < 0) {
				error = 1;
			} else if (init_io_cache(&info_file, info_fd, IO_SIZE*2,
						WRITE_CACHE, 0L, 0, MYF(MY_WME))) {
				error = 1;
			}

			if (error) {
				if (info_fd >= 0)
					my_close(info_fd, MYF(0));
				goto skip_overwrite;
			}
		} else {
			error = 1;
			goto skip_overwrite;
		}

		char buff[FN_REFLEN*2+22*2+4], *pos;

		my_b_seek(&info_file, 0L);
		pos=strmov(buff, trx_sys_mysql_relay_log_name);
		*pos++='\n';
		pos=longlong10_to_str(trx_sys_mysql_relay_log_pos, pos, 10);
		*pos++='\n';
		pos=strmov(pos, trx_sys_mysql_master_log_name);
		*pos++='\n';
		pos=longlong10_to_str(trx_sys_mysql_master_log_pos, pos, 10);
		*pos='\n';

		if (my_b_write(&info_file, (uchar*) buff, (size_t) (pos-buff)+1))
			error = 1;
		if (flush_io_cache(&info_file))
			error = 1;

		end_io_cache(&info_file);
		if (info_fd >= 0)
			my_close(info_fd, MYF(0));
skip_overwrite:
		if (error) {
			fprintf(stderr,
				"InnoDB: ERROR: error occured during overwriting relay-log.info.\n");
		} else {
			fprintf(stderr,
				"InnoDB: relay-log.info was overwritten.\n");
		}
	} else {
		fprintf(stderr,
			"InnoDB: InnoDB and relay-log.info are synchronized. InnoDB will not overwrite it.\n");
	}
	}
#endif /* MYSQL_SERVER */
#endif /* HAVE_REPLICATION */

	innobase_open_tables = hash_create(200);
	pthread_mutex_init(&innobase_share_mutex, MY_MUTEX_INIT_FAST);
	pthread_mutex_init(&prepare_commit_mutex, MY_MUTEX_INIT_FAST);
	pthread_mutex_init(&commit_threads_m, MY_MUTEX_INIT_FAST);
	pthread_mutex_init(&commit_cond_m, MY_MUTEX_INIT_FAST);
	pthread_cond_init(&commit_cond, NULL);
	innodb_inited= 1;
#ifdef MYSQL_DYNAMIC_PLUGIN
	if (innobase_hton != p) {
		innobase_hton = reinterpret_cast<handlerton*>(p);
		*innobase_hton = *innodb_hton_ptr;
	}
#endif /* MYSQL_DYNAMIC_PLUGIN */

	/* Get the current high water mark format. */
	innobase_file_format_check = (char*) trx_sys_file_format_max_get();

	btr_search_fully_disabled = (!btr_search_enabled);
	DBUG_RETURN(FALSE);
error:
	DBUG_RETURN(TRUE);
}

/*******************************************************************//**
Closes an InnoDB database.
@return	TRUE if error */
static
int
innobase_end(
/*=========*/
	handlerton*		hton,	/*!< in/out: InnoDB handlerton */
	ha_panic_function	type __attribute__((unused)))
					/*!< in: ha_panic() parameter */
{
	int	err= 0;

	DBUG_ENTER("innobase_end");
	DBUG_ASSERT(hton == innodb_hton_ptr);

#ifdef __NETWARE__	/* some special cleanup for NetWare */
	if (nw_panic) {
		set_panic_flag_for_netware();
	}
#endif
	if (innodb_inited) {

		srv_fast_shutdown = (ulint) innobase_fast_shutdown;
		innodb_inited = 0;
		hash_table_free(innobase_open_tables);
		innobase_open_tables = NULL;
		if (innobase_shutdown_for_mysql() != DB_SUCCESS) {
			err = 1;
		}
		srv_free_paths_and_sizes();
		my_free(internal_innobase_data_file_path,
						MYF(MY_ALLOW_ZERO_PTR));
		pthread_mutex_destroy(&innobase_share_mutex);
		pthread_mutex_destroy(&prepare_commit_mutex);
		pthread_mutex_destroy(&commit_threads_m);
		pthread_mutex_destroy(&commit_cond_m);
		pthread_cond_destroy(&commit_cond);
	}

	DBUG_RETURN(err);
}

/****************************************************************//**
Flushes InnoDB logs to disk and makes a checkpoint. Really, a commit flushes
the logs, and the name of this function should be innobase_checkpoint.
@return	TRUE if error */
static
bool
innobase_flush_logs(
/*================*/
	handlerton*	hton)	/*!< in/out: InnoDB handlerton */
{
	bool	result = 0;

	DBUG_ENTER("innobase_flush_logs");
	DBUG_ASSERT(hton == innodb_hton_ptr);

	log_buffer_flush_to_disk();

	DBUG_RETURN(result);
}

/****************************************************************//**
Return alter table flags supported in an InnoDB database. */
static
uint
innobase_alter_table_flags(
/*=======================*/
	uint	flags)
{
	return(HA_ONLINE_ADD_INDEX_NO_WRITES
		| HA_ONLINE_DROP_INDEX_NO_WRITES
		| HA_ONLINE_ADD_UNIQUE_INDEX_NO_WRITES
		| HA_ONLINE_DROP_UNIQUE_INDEX_NO_WRITES
		| HA_ONLINE_ADD_PK_INDEX_NO_WRITES);
}

/*****************************************************************//**
Commits a transaction in an InnoDB database. */
static
void
innobase_commit_low(
/*================*/
	trx_t*	trx)	/*!< in: transaction handle */
{
	if (trx->conc_state == TRX_NOT_STARTED) {

		return;
	}

#ifdef HAVE_REPLICATION
#ifdef MYSQL_SERVER
	THD *thd=current_thd;

	if (thd && thd_is_replication_slave_thread(thd)) {
		/* Update the replication position info inside InnoDB.
		   In embedded server, does nothing. */
		const char *log_file_name, *group_relay_log_name;
		ulonglong log_pos, relay_log_pos;
		bool res = rpl_get_position_info(&log_file_name, &log_pos,
						 &group_relay_log_name,
						 &relay_log_pos);
		if (res) {
			trx->mysql_master_log_file_name = log_file_name;
			trx->mysql_master_log_pos = (ib_int64_t)log_pos;
			trx->mysql_relay_log_file_name = group_relay_log_name;
			trx->mysql_relay_log_pos = (ib_int64_t)relay_log_pos;
		}
	}
#endif /* MYSQL_SERVER */
#endif /* HAVE_REPLICATION */

	trx_commit_for_mysql(trx);
}

/*****************************************************************//**
Creates an InnoDB transaction struct for the thd if it does not yet have one.
Starts a new InnoDB transaction if a transaction is not yet started. And
assigns a new snapshot for a consistent read if the transaction does not yet
have one.
@return	0 */
static
int
innobase_start_trx_and_assign_read_view(
/*====================================*/
        handlerton *hton, /*!< in: Innodb handlerton */ 
	THD*	thd)	/*!< in: MySQL thread handle of the user for whom
			the transaction should be committed */
{
	trx_t*	trx;

	DBUG_ENTER("innobase_start_trx_and_assign_read_view");
	DBUG_ASSERT(hton == innodb_hton_ptr);

	/* Create a new trx struct for thd, if it does not yet have one */

	trx = check_trx_exists(thd);

	/* This is just to play safe: release a possible FIFO ticket and
	search latch. Since we will reserve the kernel mutex, we have to
	release the search system latch first to obey the latching order. */

	innobase_release_stat_resources(trx);

	/* If the transaction is not started yet, start it */

	trx_start_if_not_started(trx);

	/* Assign a read view if the transaction does not have it yet */

	trx_assign_read_view(trx);

	/* Set the MySQL flag to mark that there is an active transaction */

	if (trx->active_trans == 0) {
		innobase_register_trx_and_stmt(hton, thd);
		trx->active_trans = 1;
	}

	DBUG_RETURN(0);
}

/*****************************************************************//**
Commits a transaction in an InnoDB database or marks an SQL statement
ended.
@return	0 */
static
int
innobase_commit(
/*============*/
        handlerton *hton, /*!< in: Innodb handlerton */ 
	THD* 	thd,	/*!< in: MySQL thread handle of the user for whom
			the transaction should be committed */
	bool	all)	/*!< in:	TRUE - commit transaction
				FALSE - the current SQL statement ended */
{
	trx_t*		trx;

	DBUG_ENTER("innobase_commit");
	DBUG_ASSERT(hton == innodb_hton_ptr);
	DBUG_PRINT("trans", ("ending transaction"));

	trx = check_trx_exists(thd);

	/* Since we will reserve the kernel mutex, we have to release
	the search system latch first to obey the latching order. */

	if (trx->has_search_latch) {
		trx_search_latch_release_if_reserved(trx);
	}

	if (trx->fake_changes && (all || (!thd_test_options(thd, OPTION_NOT_AUTOCOMMIT | OPTION_BEGIN)))) {
		innobase_rollback(hton, thd, all); /* rollback implicitly */
		thd->main_da.reset_diagnostics_area(); /* because debug assertion code complains, if something left */
		DBUG_RETURN(HA_ERR_WRONG_COMMAND);
	}
	/* The flag trx->active_trans is set to 1 in

	1. ::external_lock(),
	2. ::start_stmt(),
	3. innobase_query_caching_of_table_permitted(),
	4. innobase_savepoint(),
	5. ::init_table_handle_for_HANDLER(),
	6. innobase_start_trx_and_assign_read_view(),
	7. ::transactional_table_lock()

	and it is only set to 0 in a commit or a rollback. If it is 0 we know
	there cannot be resources to be freed and we could return immediately.
	For the time being, we play safe and do the cleanup though there should
	be nothing to clean up. */

	if (trx->active_trans == 0
		&& trx->conc_state != TRX_NOT_STARTED) {

		sql_print_error("trx->active_trans == 0, but"
			" trx->conc_state != TRX_NOT_STARTED");
	}
	if (all
		|| (!thd_test_options(thd, OPTION_NOT_AUTOCOMMIT | OPTION_BEGIN))) {

		/* We were instructed to commit the whole transaction, or
		this is an SQL statement end and autocommit is on */

		/* We need current binlog position for ibbackup to work.
		Note, the position is current because of
		prepare_commit_mutex */
retry:
		if (innobase_commit_concurrency > 0) {
			pthread_mutex_lock(&commit_cond_m);
			commit_threads++;

			if (commit_threads > innobase_commit_concurrency) {
				commit_threads--;
				pthread_cond_wait(&commit_cond,
					&commit_cond_m);
				pthread_mutex_unlock(&commit_cond_m);
				goto retry;
			}
			else {
				pthread_mutex_unlock(&commit_cond_m);
			}
		}

		/* The following calls to read the MySQL binary log
		file name and the position return consistent results:
		1) Other InnoDB transactions cannot intervene between
		these calls as we are holding prepare_commit_mutex.
		2) Binary logging of other engines is not relevant
		to InnoDB as all InnoDB requires is that committing
		InnoDB transactions appear in the same order in the
		MySQL binary log as they appear in InnoDB logs.
		3) A MySQL log file rotation cannot happen because
		MySQL protects against this by having a counter of
		transactions in prepared state and it only allows
		a rotation when the counter drops to zero. See
		LOCK_prep_xids and COND_prep_xids in log.cc. */
		trx->mysql_log_file_name = mysql_bin_log_file_name();
		trx->mysql_log_offset = (ib_int64_t) mysql_bin_log_file_pos();

		/* Don't do write + flush right now. For group commit
		to work we want to do the flush after releasing the
		prepare_commit_mutex. */
		trx->flush_log_later = TRUE;
		innobase_commit_low(trx);
		trx->flush_log_later = FALSE;

		if (innobase_commit_concurrency > 0) {
			pthread_mutex_lock(&commit_cond_m);
			commit_threads--;
			pthread_cond_signal(&commit_cond);
			pthread_mutex_unlock(&commit_cond_m);
		}

		if (trx->active_trans == 2) {

			pthread_mutex_unlock(&prepare_commit_mutex);
		}

		/* Now do a write + flush of logs. */
		trx_commit_complete_for_mysql(trx);
		trx->active_trans = 0;

	} else {
		/* We just mark the SQL statement ended and do not do a
		transaction commit */

		/* If we had reserved the auto-inc lock for some
		table in this SQL statement we release it now */

		row_unlock_table_autoinc_for_mysql(trx);

		/* Store the current undo_no of the transaction so that we
		know where to roll back if we have to roll back the next
		SQL statement */

		trx_mark_sql_stat_end(trx);
	}

	trx->n_autoinc_rows = 0; /* Reset the number AUTO-INC rows required */

	if (trx->declared_to_be_inside_innodb) {
		/* Release our possible ticket in the FIFO */

		srv_conc_force_exit_innodb(trx);
	}

	/* Tell the InnoDB server that there might be work for utility
	threads: */
	srv_active_wake_master_thread();

	DBUG_RETURN(0);
}

/*****************************************************************//**
Rolls back a transaction or the latest SQL statement.
@return	0 or error number */
static
int
innobase_rollback(
/*==============*/
        handlerton *hton, /*!< in: Innodb handlerton */ 
	THD*	thd,	/*!< in: handle to the MySQL thread of the user
			whose transaction should be rolled back */
	bool	all)	/*!< in:	TRUE - commit transaction
				FALSE - the current SQL statement ended */
{
	int	error = 0;
	trx_t*	trx;

	DBUG_ENTER("innobase_rollback");
	DBUG_ASSERT(hton == innodb_hton_ptr);
	DBUG_PRINT("trans", ("aborting transaction"));

	trx = check_trx_exists(thd);

	/* Release a possible FIFO ticket and search latch. Since we will
	reserve the kernel mutex, we have to release the search system latch
	first to obey the latching order. */

	innobase_release_stat_resources(trx);

	trx->n_autoinc_rows = 0; /* Reset the number AUTO-INC rows required */

	/* If we had reserved the auto-inc lock for some table (if
	we come here to roll back the latest SQL statement) we
	release it now before a possibly lengthy rollback */

	row_unlock_table_autoinc_for_mysql(trx);

	if (all
		|| !thd_test_options(thd, OPTION_NOT_AUTOCOMMIT | OPTION_BEGIN)) {

		error = trx_rollback_for_mysql(trx);
		trx->active_trans = 0;
	} else {
		error = trx_rollback_last_sql_stat_for_mysql(trx);
	}

	DBUG_RETURN(convert_error_code_to_mysql(error, 0, NULL));
}

/*****************************************************************//**
Rolls back a transaction
@return	0 or error number */
static
int
innobase_rollback_trx(
/*==================*/
	trx_t*	trx)	/*!< in: transaction */
{
	int	error = 0;

	DBUG_ENTER("innobase_rollback_trx");
	DBUG_PRINT("trans", ("aborting transaction"));

	/* Release a possible FIFO ticket and search latch. Since we will
	reserve the kernel mutex, we have to release the search system latch
	first to obey the latching order. */

	innobase_release_stat_resources(trx);

	/* If we had reserved the auto-inc lock for some table (if
	we come here to roll back the latest SQL statement) we
	release it now before a possibly lengthy rollback */

	row_unlock_table_autoinc_for_mysql(trx);

	error = trx_rollback_for_mysql(trx);

	DBUG_RETURN(convert_error_code_to_mysql(error, 0, NULL));
}

/*****************************************************************//**
Rolls back a transaction to a savepoint.
@return 0 if success, HA_ERR_NO_SAVEPOINT if no savepoint with the
given name */
static
int
innobase_rollback_to_savepoint(
/*===========================*/
        handlerton *hton,       /*!< in: Innodb handlerton */ 
	THD*	thd,		/*!< in: handle to the MySQL thread of the user
				whose transaction should be rolled back */
	void*	savepoint)	/*!< in: savepoint data */
{
	ib_int64_t	mysql_binlog_cache_pos;
	int		error = 0;
	trx_t*		trx;
	char		name[64];

	DBUG_ENTER("innobase_rollback_to_savepoint");
	DBUG_ASSERT(hton == innodb_hton_ptr);

	trx = check_trx_exists(thd);

	/* Release a possible FIFO ticket and search latch. Since we will
	reserve the kernel mutex, we have to release the search system latch
	first to obey the latching order. */

	innobase_release_stat_resources(trx);

	/* TODO: use provided savepoint data area to store savepoint data */

	longlong2str((ulint)savepoint, name, 36, 1);

	error = (int) trx_rollback_to_savepoint_for_mysql(trx, name,
						&mysql_binlog_cache_pos);
	DBUG_RETURN(convert_error_code_to_mysql(error, 0, NULL));
}

/*****************************************************************//**
Release transaction savepoint name.
@return 0 if success, HA_ERR_NO_SAVEPOINT if no savepoint with the
given name */
static
int
innobase_release_savepoint(
/*=======================*/
        handlerton*	hton,	/*!< in: handlerton for Innodb */
	THD*	thd,		/*!< in: handle to the MySQL thread of the user
				whose transaction should be rolled back */
	void*	savepoint)	/*!< in: savepoint data */
{
	int		error = 0;
	trx_t*		trx;
	char		name[64];

	DBUG_ENTER("innobase_release_savepoint");
	DBUG_ASSERT(hton == innodb_hton_ptr);

	trx = check_trx_exists(thd);

	/* TODO: use provided savepoint data area to store savepoint data */

	longlong2str((ulint)savepoint, name, 36, 1);

	error = (int) trx_release_savepoint_for_mysql(trx, name);

	DBUG_RETURN(convert_error_code_to_mysql(error, 0, NULL));
}

/*****************************************************************//**
Sets a transaction savepoint.
@return	always 0, that is, always succeeds */
static
int
innobase_savepoint(
/*===============*/
	handlerton*	hton,   /*!< in: handle to the Innodb handlerton */
	THD*	thd,		/*!< in: handle to the MySQL thread */
	void*	savepoint)	/*!< in: savepoint data */
{
	int	error = 0;
	trx_t*	trx;

	DBUG_ENTER("innobase_savepoint");
	DBUG_ASSERT(hton == innodb_hton_ptr);

	/*
	  In the autocommit mode there is no sense to set a savepoint
	  (unless we are in sub-statement), so SQL layer ensures that
	  this method is never called in such situation.
	*/
#ifdef MYSQL_SERVER /* plugins cannot access thd->in_sub_stmt */
	DBUG_ASSERT(thd_test_options(thd, OPTION_NOT_AUTOCOMMIT | OPTION_BEGIN) ||
		thd->in_sub_stmt);
#endif /* MYSQL_SERVER */

	trx = check_trx_exists(thd);

	/* Release a possible FIFO ticket and search latch. Since we will
	reserve the kernel mutex, we have to release the search system latch
	first to obey the latching order. */

	innobase_release_stat_resources(trx);

	/* cannot happen outside of transaction */
	DBUG_ASSERT(trx->active_trans);

	/* TODO: use provided savepoint data area to store savepoint data */
	char name[64];
	longlong2str((ulint)savepoint,name,36,1);

	error = (int) trx_savepoint_for_mysql(trx, name, (ib_int64_t)0);

	DBUG_RETURN(convert_error_code_to_mysql(error, 0, NULL));
}

/*****************************************************************//**
Frees a possible InnoDB trx object associated with the current THD.
@return	0 or error number */
static
int
innobase_close_connection(
/*======================*/
        handlerton*	hton,	/*!< in:  innobase handlerton */
	THD*	thd)	/*!< in: handle to the MySQL thread of the user
			whose resources should be free'd */
{
	trx_t*	trx;

	DBUG_ENTER("innobase_close_connection");
	DBUG_ASSERT(hton == innodb_hton_ptr);
	trx = thd_to_trx(thd);

	ut_a(trx);

	if (trx->active_trans == 0
		&& trx->conc_state != TRX_NOT_STARTED) {

		sql_print_error("trx->active_trans == 0, but"
			" trx->conc_state != TRX_NOT_STARTED");
	}


	if (trx->conc_state != TRX_NOT_STARTED &&
		global_system_variables.log_warnings) {
		sql_print_warning(
			"MySQL is closing a connection that has an active "
			"InnoDB transaction.  %lu row modifications will "
			"roll back.",
			(ulong) trx->undo_no.low);
	}

	innobase_rollback_trx(trx);

	thr_local_free(trx->mysql_thread_id);
	trx_free_for_mysql(trx);

	DBUG_RETURN(0);
}


/*************************************************************************//**
** InnoDB database tables
*****************************************************************************/

/****************************************************************//**
Get the record format from the data dictionary.
@return one of ROW_TYPE_REDUNDANT, ROW_TYPE_COMPACT,
ROW_TYPE_COMPRESSED, ROW_TYPE_DYNAMIC */
UNIV_INTERN
enum row_type
ha_innobase::get_row_type() const
/*=============================*/
{
	if (prebuilt && prebuilt->table) {
		const ulint	flags = prebuilt->table->flags;

		if (UNIV_UNLIKELY(!flags)) {
			return(ROW_TYPE_REDUNDANT);
		}

		ut_ad(flags & DICT_TF_COMPACT);

		switch (flags & DICT_TF_FORMAT_MASK) {
		case DICT_TF_FORMAT_51 << DICT_TF_FORMAT_SHIFT:
			return(ROW_TYPE_COMPACT);
		case DICT_TF_FORMAT_ZIP << DICT_TF_FORMAT_SHIFT:
			if (flags & DICT_TF_ZSSIZE_MASK) {
				return(ROW_TYPE_COMPRESSED);
			} else {
				return(ROW_TYPE_DYNAMIC);
			}
#if DICT_TF_FORMAT_ZIP != DICT_TF_FORMAT_MAX
# error "DICT_TF_FORMAT_ZIP != DICT_TF_FORMAT_MAX"
#endif
		}
	}
	ut_ad(0);
	return(ROW_TYPE_NOT_USED);
}



/****************************************************************//**
Get the table flags to use for the statement.
@return	table flags */
UNIV_INTERN
handler::Table_flags
ha_innobase::table_flags() const
/*============================*/
{
       /* Need to use tx_isolation here since table flags is (also)
          called before prebuilt is inited. */
        ulong const tx_isolation = thd_tx_isolation(ha_thd());
        if (tx_isolation <= ISO_READ_COMMITTED)
                return int_table_flags;
        return int_table_flags | HA_BINLOG_STMT_CAPABLE;
}

/****************************************************************//**
Gives the file extension of an InnoDB single-table tablespace. */
static const char* ha_innobase_exts[] = {
  ".ibd",
  NullS
};

/****************************************************************//**
Returns the table type (storage engine name).
@return	table type */
UNIV_INTERN
const char*
ha_innobase::table_type() const
/*===========================*/
{
	return(innobase_hton_name);
}

/****************************************************************//**
Returns the index type. */
UNIV_INTERN
const char*
ha_innobase::index_type(
/*====================*/
	uint)
				/*!< out: index type */
{
	return("BTREE");
}

/****************************************************************//**
Returns the table file name extension.
@return	file extension string */
UNIV_INTERN
const char**
ha_innobase::bas_ext() const
/*========================*/
{
	return(ha_innobase_exts);
}

/****************************************************************//**
Returns the operations supported for indexes.
@return	flags of supported operations */
UNIV_INTERN
ulong
ha_innobase::index_flags(
/*=====================*/
	uint,
	uint,
	bool)
const
{
	return(HA_READ_NEXT | HA_READ_PREV | HA_READ_ORDER
	       | HA_READ_RANGE | HA_KEYREAD_ONLY);
}

/****************************************************************//**
Returns the maximum number of keys.
@return	MAX_KEY */
UNIV_INTERN
uint
ha_innobase::max_supported_keys() const
/*===================================*/
{
	return(MAX_KEY);
}

/****************************************************************//**
Returns the maximum key length.
@return	maximum supported key length, in bytes */
UNIV_INTERN
uint
ha_innobase::max_supported_key_length() const
/*=========================================*/
{
	/* An InnoDB page must store >= 2 keys; a secondary key record
	must also contain the primary key value: max key length is
	therefore set to slightly less than 1 / 4 of page size which
	is 16 kB; but currently MySQL does not work with keys whose
	size is > MAX_KEY_LENGTH */
	return(3500);
}

/****************************************************************//**
Returns the key map of keys that are usable for scanning.
@return	key_map_full */
UNIV_INTERN
const key_map*
ha_innobase::keys_to_use_for_scanning()
{
	return(&key_map_full);
}

/****************************************************************//**
Determines if table caching is supported.
@return	HA_CACHE_TBL_ASKTRANSACT */
UNIV_INTERN
uint8
ha_innobase::table_cache_type()
{
	return(HA_CACHE_TBL_ASKTRANSACT);
}

/****************************************************************//**
Determines if the primary key is clustered index.
@return	true */
UNIV_INTERN
bool
ha_innobase::primary_key_is_clustered()
{
	return(true);
}

/*****************************************************************//**
Normalizes a table name string. A normalized name consists of the
database name catenated to '/' and table name. An example:
test/mytable. On Windows normalization puts both the database name and the
table name always to lower case. */
static
void
normalize_table_name(
/*=================*/
	char*		norm_name,	/*!< out: normalized name as a
					null-terminated string */
	const char*	name)		/*!< in: table name string */
{
	char*	name_ptr;
	char*	db_ptr;
	char*	ptr;

	/* Scan name from the end */

	ptr = strend(name)-1;

	while (ptr >= name && *ptr != '\\' && *ptr != '/') {
		ptr--;
	}

	name_ptr = ptr + 1;

	DBUG_ASSERT(ptr > name);

	ptr--;

	while (ptr >= name && *ptr != '\\' && *ptr != '/') {
		ptr--;
	}

	db_ptr = ptr + 1;

	memcpy(norm_name, db_ptr, strlen(name) + 1 - (db_ptr - name));

	norm_name[name_ptr - db_ptr - 1] = '/';

#ifdef __WIN__
	innobase_casedn_str(norm_name);
#endif
}

/********************************************************************//**
Get the upper limit of the MySQL integral and floating-point type.
@return maximum allowed value for the field */
static
ulonglong
innobase_get_int_col_max_value(
/*===========================*/
	const Field*	field)	/*!< in: MySQL field */
{
	ulonglong	max_value = 0;

	switch(field->key_type()) {
	/* TINY */
	case HA_KEYTYPE_BINARY:
		max_value = 0xFFULL;
		break;
	case HA_KEYTYPE_INT8:
		max_value = 0x7FULL;
		break;
	/* SHORT */
	case HA_KEYTYPE_USHORT_INT:
		max_value = 0xFFFFULL;
		break;
	case HA_KEYTYPE_SHORT_INT:
		max_value = 0x7FFFULL;
		break;
	/* MEDIUM */
	case HA_KEYTYPE_UINT24:
		max_value = 0xFFFFFFULL;
		break;
	case HA_KEYTYPE_INT24:
		max_value = 0x7FFFFFULL;
		break;
	/* LONG */
	case HA_KEYTYPE_ULONG_INT:
		max_value = 0xFFFFFFFFULL;
		break;
	case HA_KEYTYPE_LONG_INT:
		max_value = 0x7FFFFFFFULL;
		break;
	/* BIG */
	case HA_KEYTYPE_ULONGLONG:
		max_value = 0xFFFFFFFFFFFFFFFFULL;
		break;
	case HA_KEYTYPE_LONGLONG:
		max_value = 0x7FFFFFFFFFFFFFFFULL;
		break;
	case HA_KEYTYPE_FLOAT:
		/* We use the maximum as per IEEE754-2008 standard, 2^24 */
		max_value = 0x1000000ULL;
		break;
	case HA_KEYTYPE_DOUBLE:
		/* We use the maximum as per IEEE754-2008 standard, 2^53 */
		max_value = 0x20000000000000ULL;
		break;
	default:
		ut_error;
	}

	return(max_value);
}

/*******************************************************************//**
This function checks whether the index column information
is consistent between KEY info from mysql and that from innodb index.
@return TRUE if all column types match. */
static
ibool
innobase_match_index_columns(
/*=========================*/
	const KEY*		key_info,	/*!< in: Index info
						from mysql */
	const dict_index_t*	index_info)	/*!< in: Index info
						from Innodb */
{
	const KEY_PART_INFO*	key_part;
	const KEY_PART_INFO*	key_end;
	const dict_field_t*	innodb_idx_fld;
	const dict_field_t*	innodb_idx_fld_end;

	DBUG_ENTER("innobase_match_index_columns");

	/* Check whether user defined index column count matches */
	if (key_info->key_parts != index_info->n_user_defined_cols) {
		DBUG_RETURN(FALSE);
	}

	key_part = key_info->key_part;
	key_end = key_part + key_info->key_parts;
	innodb_idx_fld = index_info->fields;
	innodb_idx_fld_end = index_info->fields + index_info->n_fields;

	/* Check each index column's datatype. We do not check
	column name because there exists case that index
	column name got modified in mysql but such change does not
	propagate to InnoDB.
	One hidden assumption here is that the index column sequences
	are matched up between those in mysql and Innodb. */
	for (; key_part != key_end; ++key_part) {
		ulint	col_type;
		ibool	is_unsigned;
		ulint	mtype = innodb_idx_fld->col->mtype;

		/* Need to translate to InnoDB column type before
		comparison. */
		col_type = get_innobase_type_from_mysql_type(&is_unsigned,
							     key_part->field);

		/* Ignore Innodb specific system columns. */
		while (mtype == DATA_SYS) {
			innodb_idx_fld++;

			if (innodb_idx_fld >= innodb_idx_fld_end) {
				DBUG_RETURN(FALSE);
			}
		}

		if (col_type != mtype) {
			/* Column Type mismatches */
			DBUG_RETURN(FALSE);
		}

		innodb_idx_fld++;
	}

	DBUG_RETURN(TRUE);
}

/*******************************************************************//**
This function builds a translation table in INNOBASE_SHARE
structure for fast index location with mysql array number from its
table->key_info structure. This also provides the necessary translation
between the key order in mysql key_info and Innodb ib_table->indexes if
they are not fully matched with each other.
Note we do not have any mutex protecting the translation table
building based on the assumption that there is no concurrent
index creation/drop and DMLs that requires index lookup. All table
handle will be closed before the index creation/drop.
@return TRUE if index translation table built successfully */
static
ibool
innobase_build_index_translation(
/*=============================*/
	const TABLE*		table,	  /*!< in: table in MySQL data
					  dictionary */
	dict_table_t*		ib_table, /*!< in: table in Innodb data
					  dictionary */
	INNOBASE_SHARE*		share)	  /*!< in/out: share structure
					  where index translation table
					  will be constructed in. */
{
	ulint		mysql_num_index;
	ulint		ib_num_index;
	dict_index_t**	index_mapping;
	ibool		ret = TRUE;

	DBUG_ENTER("innobase_build_index_translation");

	mysql_num_index = table->s->keys;
	ib_num_index = UT_LIST_GET_LEN(ib_table->indexes);

	index_mapping = share->idx_trans_tbl.index_mapping;

	/* If there exists inconsistency between MySQL and InnoDB dictionary
	(metadata) information, the number of index defined in MySQL
	could exceed that in InnoDB, do not build index translation
	table in such case */
	if (UNIV_UNLIKELY(ib_num_index < mysql_num_index)) {
		ret = FALSE;
		goto func_exit;
	}

	/* If index entry count is non-zero, nothing has
	changed since last update, directly return TRUE */
	if (share->idx_trans_tbl.index_count) {
		/* Index entry count should still match mysql_num_index */
		ut_a(share->idx_trans_tbl.index_count == mysql_num_index);
		goto func_exit;
	}

	/* The number of index increased, rebuild the mapping table */
	if (mysql_num_index > share->idx_trans_tbl.array_size) {
		index_mapping = (dict_index_t**) my_realloc(index_mapping,
							mysql_num_index *
							sizeof(*index_mapping),
							MYF(MY_ALLOW_ZERO_PTR));

		if (!index_mapping) {
			ret = FALSE;
			goto func_exit;
		}

		share->idx_trans_tbl.array_size = mysql_num_index;
	}


	/* For each index in the mysql key_info array, fetch its
	corresponding InnoDB index pointer into index_mapping
	array. */
	for (ulint count = 0; count < mysql_num_index; count++) {

		/* Fetch index pointers into index_mapping according to mysql
		index sequence */
		index_mapping[count] = dict_table_get_index_on_name(
			ib_table, table->key_info[count].name);

		if (!index_mapping[count]) {
			sql_print_error("Cannot find index %s in InnoDB "
					"index dictionary.",
					table->key_info[count].name);
			ret = FALSE;
			goto func_exit;
		}

		/* Double check fetched index has the same
		column info as those in mysql key_info. */
		if (!innobase_match_index_columns(&table->key_info[count],
					          index_mapping[count])) {
			sql_print_error("Found index %s whose column info "
					"does not match that of MySQL.",
					table->key_info[count].name);
			ret = FALSE;
			goto func_exit;
		}
	}

	/* Successfully built the translation table */
	share->idx_trans_tbl.index_count = mysql_num_index;

func_exit:
	if (!ret) {
		/* Build translation table failed. */
		my_free(index_mapping, MYF(MY_ALLOW_ZERO_PTR));

		share->idx_trans_tbl.array_size = 0;
		share->idx_trans_tbl.index_count = 0;
		index_mapping = NULL;
	}

	share->idx_trans_tbl.index_mapping = index_mapping;

	DBUG_RETURN(ret);
}

/*******************************************************************//**
This function uses index translation table to quickly locate the
requested index structure.
Note we do not have mutex protection for the index translatoin table
access, it is based on the assumption that there is no concurrent
translation table rebuild (fter create/drop index) and DMLs that
require index lookup.
@return dict_index_t structure for requested index. NULL if
fail to locate the index structure. */
static
dict_index_t*
innobase_index_lookup(
/*==================*/
	INNOBASE_SHARE*	share,	/*!< in: share structure for index
				translation table. */
	uint		keynr)	/*!< in: index number for the requested
				index */
{
	if (!share->idx_trans_tbl.index_mapping
	    || keynr >= share->idx_trans_tbl.index_count) {
		return(NULL);
	}

	return(share->idx_trans_tbl.index_mapping[keynr]);
}

/************************************************************************
Set the autoinc column max value. This should only be called once from
ha_innobase::open(). Therefore there's no need for a covering lock. */
UNIV_INTERN
void
ha_innobase::innobase_initialize_autoinc()
/*======================================*/
{
	ulonglong	auto_inc;
	const Field*	field = table->found_next_number_field;

	if (field != NULL) {
		auto_inc = innobase_get_int_col_max_value(field);
	} else {
		/* We have no idea what's been passed in to us as the
		autoinc column. We set it to the 0, effectively disabling
		updates to the table. */
		auto_inc = 0;

		ut_print_timestamp(stderr);
		fprintf(stderr, "  InnoDB: Unable to determine the AUTOINC "
				"column name\n");
	}

	if (srv_force_recovery >= SRV_FORCE_NO_IBUF_MERGE) {
		/* If the recovery level is set so high that writes
		are disabled we force the AUTOINC counter to 0
		value effectively disabling writes to the table.
		Secondly, we avoid reading the table in case the read
		results in failure due to a corrupted table/index.

		We will not return an error to the client, so that the
		tables can be dumped with minimal hassle.  If an error
		were returned in this case, the first attempt to read
		the table would fail and subsequent SELECTs would succeed. */
		auto_inc = 0;
	} else if (field == NULL) {
		/* This is a far more serious error, best to avoid
		opening the table and return failure. */
		my_error(ER_AUTOINC_READ_FAILED, MYF(0));
	} else {
		dict_index_t*	index;
		const char*	col_name;
		ulonglong	read_auto_inc;
		ulint		err;

		update_thd(ha_thd());

		ut_a(prebuilt->trx == thd_to_trx(user_thd));

		col_name = field->field_name;
		index = innobase_get_index(table->s->next_number_index);

		/* Execute SELECT MAX(col_name) FROM TABLE; */
		err = row_search_max_autoinc(index, col_name, &read_auto_inc);

		switch (err) {
		case DB_SUCCESS: {
			ulonglong	col_max_value;

			col_max_value = innobase_get_int_col_max_value(field);

			/* At the this stage we do not know the increment
			nor the offset, so use a default increment of 1. */

			auto_inc = innobase_next_autoinc(
				read_auto_inc, 1, 1, col_max_value);

			break;
		}
		case DB_RECORD_NOT_FOUND:
			ut_print_timestamp(stderr);
			fprintf(stderr, "  InnoDB: MySQL and InnoDB data "
				"dictionaries are out of sync.\n"
				"InnoDB: Unable to find the AUTOINC column "
				"%s in the InnoDB table %s.\n"
				"InnoDB: We set the next AUTOINC column "
				"value to 0,\n"
				"InnoDB: in effect disabling the AUTOINC "
				"next value generation.\n"
				"InnoDB: You can either set the next "
				"AUTOINC value explicitly using ALTER TABLE\n"
				"InnoDB: or fix the data dictionary by "
				"recreating the table.\n",
				col_name, index->table->name);

			/* This will disable the AUTOINC generation. */
			auto_inc = 0;

			/* We want the open to succeed, so that the user can
			take corrective action. ie. reads should succeed but
			updates should fail. */
			err = DB_SUCCESS;
			break;
		default:
			/* row_search_max_autoinc() should only return
			one of DB_SUCCESS or DB_RECORD_NOT_FOUND. */
			ut_error;
		}
	}

	dict_table_autoinc_initialize(prebuilt->table, auto_inc);
}

/*****************************************************************//**
Creates and opens a handle to a table which already exists in an InnoDB
database.
@return	1 if error, 0 if success */
UNIV_INTERN
int
ha_innobase::open(
/*==============*/
	const char*	name,		/*!< in: table name */
	int		mode,		/*!< in: not used */
	uint		test_if_locked)	/*!< in: not used */
{
	dict_table_t*	ib_table;
	char		norm_name[1000];
	THD*		thd;
	ulint		retries = 0;
	char*		is_part = NULL;

	DBUG_ENTER("ha_innobase::open");

	UT_NOT_USED(mode);
	UT_NOT_USED(test_if_locked);

	thd = ha_thd();

	/* Under some cases MySQL seems to call this function while
	holding btr_search_latch. This breaks the latching order as
	we acquire dict_sys->mutex below and leads to a deadlock. */
	if (thd != NULL) {
		innobase_release_temporary_latches(ht, thd);
	}

	normalize_table_name(norm_name, name);

	user_thd = NULL;

	if (!(share=get_share(name))) {

		DBUG_RETURN(1);
	}

	if (srv_pass_corrupt_table <= 1 && share->ib_table && share->ib_table->is_corrupt) {
		free_share(share);

		DBUG_RETURN(HA_ERR_CRASHED_ON_USAGE);
	}

	/* Create buffers for packing the fields of a record. Why
	table->stored_rec_length did not work here? Obviously, because char
	fields when packed actually became 1 byte longer, when we also
	stored the string length as the first byte. */

	upd_and_key_val_buff_len =
				table->s->stored_rec_length + table->s->max_key_length
							+ MAX_REF_PARTS * 3;
	if (!(uchar*) my_multi_malloc(MYF(MY_WME),
			&upd_buff, upd_and_key_val_buff_len,
			&key_val_buff, upd_and_key_val_buff_len,
			NullS)) {
		free_share(share);

		DBUG_RETURN(1);
	}

	/* We look for pattern #P# to see if the table is partitioned
	MySQL table. The retry logic for partitioned tables is a
	workaround for http://bugs.mysql.com/bug.php?id=33349. Look
	at support issue https://support.mysql.com/view.php?id=21080
	for more details. */
	is_part = strstr(norm_name, "#P#");
retry:
	/* Get pointer to a table object in InnoDB dictionary cache */
	ib_table = dict_table_get(norm_name, TRUE);
	
	if (srv_pass_corrupt_table <= 1 && ib_table && ib_table->is_corrupt) {
		free_share(share);
		my_free(upd_buff, MYF(0));

		DBUG_RETURN(HA_ERR_CRASHED_ON_USAGE);
	}

	share->ib_table = ib_table;





	if (NULL == ib_table) {
		if (is_part && retries < 10) {
			++retries;
			os_thread_sleep(100000);
			goto retry;
		}

		if (is_part) {
			sql_print_error("Failed to open table %s after "
					"%lu attempts.\n", norm_name,
					retries);
		}

		sql_print_error("Cannot find or open table %s from\n"
				"the internal data dictionary of InnoDB "
				"though the .frm file for the\n"
				"table exists. Maybe you have deleted and "
				"recreated InnoDB data\n"
				"files but have forgotten to delete the "
				"corresponding .frm files\n"
				"of InnoDB tables, or you have moved .frm "
				"files to another database?\n"
				"or, the table contains indexes that this "
				"version of the engine\n"
				"doesn't support.\n"
				"See " REFMAN "innodb-troubleshooting.html\n"
				"how you can resolve the problem.\n",
				norm_name);
		free_share(share);
		my_free(upd_buff, MYF(0));
		my_errno = ENOENT;

		DBUG_RETURN(HA_ERR_NO_SUCH_TABLE);
	}

	if (ib_table->ibd_file_missing && !thd_tablespace_op(thd)) {
		sql_print_error("MySQL is trying to open a table handle but "
				"the .ibd file for\ntable %s does not exist.\n"
				"Have you deleted the .ibd file from the "
				"database directory under\nthe MySQL datadir, "
				"or have you used DISCARD TABLESPACE?\n"
				"See " REFMAN "innodb-troubleshooting.html\n"
				"how you can resolve the problem.\n",
				norm_name);
		free_share(share);
		my_free(upd_buff, MYF(0));
		my_errno = ENOENT;

		dict_table_decrement_handle_count(ib_table, FALSE);
		DBUG_RETURN(HA_ERR_NO_SUCH_TABLE);
	}

	prebuilt = row_create_prebuilt(ib_table);

	prebuilt->mysql_row_len = table->s->stored_rec_length;;
	prebuilt->default_rec = table->s->default_values;
	ut_ad(prebuilt->default_rec);

	/* Looks like MySQL-3.23 sometimes has primary key number != 0 */

	primary_key = table->s->primary_key;
	key_used_on_scan = primary_key;

	if (!innobase_build_index_translation(table, ib_table, share)) {
		  sql_print_error("Build InnoDB index translation table for"
				  " Table %s failed", name);
	}

	/* Allocate a buffer for a 'row reference'. A row reference is
	a string of bytes of length ref_length which uniquely specifies
	a row in our table. Note that MySQL may also compare two row
	references for equality by doing a simple memcmp on the strings
	of length ref_length! */

	if (!row_table_got_default_clust_index(ib_table)) {

		prebuilt->clust_index_was_generated = FALSE;

		if (UNIV_UNLIKELY(primary_key >= MAX_KEY)) {
			sql_print_error("Table %s has a primary key in "
					"InnoDB data dictionary, but not "
					"in MySQL!", name);

			/* This mismatch could cause further problems
			if not attended, bring this to the user's attention
			by printing a warning in addition to log a message
			in the errorlog */
			push_warning_printf(thd, MYSQL_ERROR::WARN_LEVEL_WARN,
					    ER_NO_SUCH_INDEX,
					    "InnoDB: Table %s has a "
					    "primary key in InnoDB data "
					    "dictionary, but not in "
					    "MySQL!", name);

			/* If primary_key >= MAX_KEY, its (primary_key)
			value could be out of bound if continue to index
			into key_info[] array. Find InnoDB primary index,
			and assign its key_length to ref_length.
			In addition, since MySQL indexes are sorted starting
			with primary index, unique index etc., initialize
			ref_length to the first index key length in
			case we fail to find InnoDB cluster index.

			Please note, this will not resolve the primary
			index mismatch problem, other side effects are
			possible if users continue to use the table.
			However, we allow this table to be opened so
			that user can adopt necessary measures for the
			mismatch while still being accessible to the table
			date. */
			ref_length = table->key_info[0].key_length;

			/* Find correspoinding cluster index
			key length in MySQL's key_info[] array */
			for (ulint i = 0; i < table->s->keys; i++) {
				dict_index_t*	index;
				index = innobase_get_index(i);
				if (dict_index_is_clust(index)) {
					ref_length =
						 table->key_info[i].key_length;
				}
			}
		} else {
			/* MySQL allocates the buffer for ref.
			key_info->key_length includes space for all key
			columns + one byte for each column that may be
			NULL. ref_length must be as exact as possible to
			save space, because all row reference buffers are
			allocated based on ref_length. */

			ref_length = table->key_info[primary_key].key_length;
		}
	} else {
		if (primary_key != MAX_KEY) {
			sql_print_error(
				"Table %s has no primary key in InnoDB data "
				"dictionary, but has one in MySQL! If you "
				"created the table with a MySQL version < "
				"3.23.54 and did not define a primary key, "
				"but defined a unique key with all non-NULL "
				"columns, then MySQL internally treats that "
				"key as the primary key. You can fix this "
				"error by dump + DROP + CREATE + reimport "
				"of the table.", name);

			/* This mismatch could cause further problems
			if not attended, bring this to the user attention
			by printing a warning in addition to log a message
			in the errorlog */
			push_warning_printf(thd, MYSQL_ERROR::WARN_LEVEL_WARN,
					    ER_NO_SUCH_INDEX,
					    "InnoDB: Table %s has no "
					    "primary key in InnoDB data "
					    "dictionary, but has one in "
					    "MySQL!", name);
		}

		prebuilt->clust_index_was_generated = TRUE;

		ref_length = DATA_ROW_ID_LEN;

		/* If we automatically created the clustered index, then
		MySQL does not know about it, and MySQL must NOT be aware
		of the index used on scan, to make it avoid checking if we
		update the column of the index. That is why we assert below
		that key_used_on_scan is the undefined value MAX_KEY.
		The column is the row id in the automatical generation case,
		and it will never be updated anyway. */

		if (key_used_on_scan != MAX_KEY) {
			sql_print_warning(
				"Table %s key_used_on_scan is %lu even "
				"though there is no primary key inside "
				"InnoDB.", name, (ulong) key_used_on_scan);
		}
	}

	/* Index block size in InnoDB: used by MySQL in query optimization */
	stats.block_size = 16 * 1024;

	/* Init table lock structure */
	thr_lock_data_init(&share->lock,&lock,(void*) 0);

	if (prebuilt->table) {
		/* We update the highest file format in the system table
		space, if this table has higher file format setting. */

		trx_sys_file_format_max_upgrade(
			(const char**) &innobase_file_format_check,
			dict_table_get_format(prebuilt->table));
	}

	/* Only if the table has an AUTOINC column. */
	if (prebuilt->table != NULL && table->found_next_number_field != NULL) {
		dict_table_autoinc_lock(prebuilt->table);

		/* Since a table can already be "open" in InnoDB's internal
		data dictionary, we only init the autoinc counter once, the
		first time the table is loaded. We can safely reuse the
		autoinc value from a previous MySQL open. */
		if (dict_table_autoinc_read(prebuilt->table) == 0) {

			innobase_initialize_autoinc();
		}

		dict_table_autoinc_unlock(prebuilt->table);
	}

	info(HA_STATUS_NO_LOCK | HA_STATUS_VARIABLE | HA_STATUS_CONST);

	DBUG_RETURN(0);
}

UNIV_INTERN
uint
ha_innobase::max_supported_key_part_length() const
{
	return(DICT_MAX_INDEX_COL_LEN - 1);
}

/******************************************************************//**
Closes a handle to an InnoDB table.
@return	0 */
UNIV_INTERN
int
ha_innobase::close(void)
/*====================*/
{
	THD*	thd;

	DBUG_ENTER("ha_innobase::close");

	thd = ha_thd();
	if (thd != NULL) {
		innobase_release_temporary_latches(ht, thd);
	}

	row_prebuilt_free(prebuilt, FALSE);

	my_free(upd_buff, MYF(0));
	free_share(share);

	/* Tell InnoDB server that there might be work for
	utility threads: */

	srv_active_wake_master_thread();

	DBUG_RETURN(0);
}

/* The following accessor functions should really be inside MySQL code! */

/**************************************************************//**
Gets field offset for a field in a table.
@return	offset */
static inline
uint
get_field_offset(
/*=============*/
	TABLE*	table,	/*!< in: MySQL table object */
	Field*	field)	/*!< in: MySQL field object */
{
	return((uint) (field->ptr - table->record[0]));
}

/**************************************************************//**
Checks if a field in a record is SQL NULL. Uses the record format
information in table to track the null bit in record.
@return	1 if NULL, 0 otherwise */
static inline
uint
field_in_record_is_null(
/*====================*/
	TABLE*	table,	/*!< in: MySQL table object */
	Field*	field,	/*!< in: MySQL field object */
	char*	record)	/*!< in: a row in MySQL format */
{
	int	null_offset;

	if (!field->null_ptr) {

		return(0);
	}

	null_offset = (uint) ((char*) field->null_ptr
					- (char*) table->record[0]);

	if (record[null_offset] & field->null_bit) {

		return(1);
	}

	return(0);
}

/*************************************************************//**
InnoDB uses this function to compare two data fields for which the data type
is such that we must use MySQL code to compare them. NOTE that the prototype
of this function is in rem0cmp.c in InnoDB source code! If you change this
function, remember to update the prototype there!
@return	1, 0, -1, if a is greater, equal, less than b, respectively */
extern "C" UNIV_INTERN
int
innobase_mysql_cmp(
/*===============*/
	int		mysql_type,	/*!< in: MySQL type */
	uint		charset_number,	/*!< in: number of the charset */
	const unsigned char* a,		/*!< in: data field */
	unsigned int	a_length,	/*!< in: data field length,
					not UNIV_SQL_NULL */
	const unsigned char* b,		/*!< in: data field */
	unsigned int	b_length)	/*!< in: data field length,
					not UNIV_SQL_NULL */
{
	CHARSET_INFO*		charset;
	enum_field_types	mysql_tp;
	int			ret;

	DBUG_ASSERT(a_length != UNIV_SQL_NULL);
	DBUG_ASSERT(b_length != UNIV_SQL_NULL);

	mysql_tp = (enum_field_types) mysql_type;

	switch (mysql_tp) {

	case MYSQL_TYPE_BIT:
	case MYSQL_TYPE_STRING:
	case MYSQL_TYPE_VAR_STRING:
	case MYSQL_TYPE_TINY_BLOB:
	case MYSQL_TYPE_MEDIUM_BLOB:
	case MYSQL_TYPE_BLOB:
	case MYSQL_TYPE_LONG_BLOB:
	case MYSQL_TYPE_VARCHAR:
		/* Use the charset number to pick the right charset struct for
		the comparison. Since the MySQL function get_charset may be
		slow before Bar removes the mutex operation there, we first
		look at 2 common charsets directly. */

		if (charset_number == default_charset_info->number) {
			charset = default_charset_info;
		} else if (charset_number == my_charset_latin1.number) {
			charset = &my_charset_latin1;
		} else {
			charset = get_charset(charset_number, MYF(MY_WME));

			if (charset == NULL) {
			  sql_print_error("InnoDB needs charset %lu for doing "
					  "a comparison, but MySQL cannot "
					  "find that charset.",
					  (ulong) charset_number);
				ut_a(0);
			}
		}

		/* Starting from 4.1.3, we use strnncollsp() in comparisons of
		non-latin1_swedish_ci strings. NOTE that the collation order
		changes then: 'b\0\0...' is ordered BEFORE 'b  ...'. Users
		having indexes on such data need to rebuild their tables! */

		ret = charset->coll->strnncollsp(charset,
				  a, a_length,
						 b, b_length, 0);
		if (ret < 0) {
			return(-1);
		} else if (ret > 0) {
			return(1);
		} else {
			return(0);
		}
	default:
		ut_error;
	}

	return(0);
}

/**************************************************************//**
Converts a MySQL type to an InnoDB type. Note that this function returns
the 'mtype' of InnoDB. InnoDB differentiates between MySQL's old <= 4.1
VARCHAR and the new true VARCHAR in >= 5.0.3 by the 'prtype'.
@return	DATA_BINARY, DATA_VARCHAR, ... */
extern "C" UNIV_INTERN
ulint
get_innobase_type_from_mysql_type(
/*==============================*/
	ulint*		unsigned_flag,	/*!< out: DATA_UNSIGNED if an
					'unsigned type';
					at least ENUM and SET,
					and unsigned integer
					types are 'unsigned types' */
	const void*	f)		/*!< in: MySQL Field */
{
	const class Field* field = reinterpret_cast<const class Field*>(f);

	/* The following asserts try to check that the MySQL type code fits in
	8 bits: this is used in ibuf and also when DATA_NOT_NULL is ORed to
	the type */

	DBUG_ASSERT((ulint)MYSQL_TYPE_STRING < 256);
	DBUG_ASSERT((ulint)MYSQL_TYPE_VAR_STRING < 256);
	DBUG_ASSERT((ulint)MYSQL_TYPE_DOUBLE < 256);
	DBUG_ASSERT((ulint)MYSQL_TYPE_FLOAT < 256);
	DBUG_ASSERT((ulint)MYSQL_TYPE_DECIMAL < 256);

	if (field->flags & UNSIGNED_FLAG) {

		*unsigned_flag = DATA_UNSIGNED;
	} else {
		*unsigned_flag = 0;
	}

	if (field->real_type() == MYSQL_TYPE_ENUM
		|| field->real_type() == MYSQL_TYPE_SET) {

		/* MySQL has field->type() a string type for these, but the
		data is actually internally stored as an unsigned integer
		code! */

		*unsigned_flag = DATA_UNSIGNED; /* MySQL has its own unsigned
						flag set to zero, even though
						internally this is an unsigned
						integer type */
		return(DATA_INT);
	}

	switch (field->type()) {
		/* NOTE that we only allow string types in DATA_MYSQL and
		DATA_VARMYSQL */
	case MYSQL_TYPE_VAR_STRING: /* old <= 4.1 VARCHAR */
	case MYSQL_TYPE_VARCHAR:    /* new >= 5.0.3 true VARCHAR */
		if (field->binary()) {
			return(DATA_BINARY);
		} else if (strcmp(
				   field->charset()->name,
				   "latin1_swedish_ci") == 0) {
			return(DATA_VARCHAR);
		} else {
			return(DATA_VARMYSQL);
		}
	case MYSQL_TYPE_BIT:
	case MYSQL_TYPE_STRING: if (field->binary()) {

			return(DATA_FIXBINARY);
		} else if (strcmp(
				   field->charset()->name,
				   "latin1_swedish_ci") == 0) {
			return(DATA_CHAR);
		} else {
			return(DATA_MYSQL);
		}
	case MYSQL_TYPE_NEWDECIMAL:
		return(DATA_FIXBINARY);
	case MYSQL_TYPE_LONG:
	case MYSQL_TYPE_LONGLONG:
	case MYSQL_TYPE_TINY:
	case MYSQL_TYPE_SHORT:
	case MYSQL_TYPE_INT24:
	case MYSQL_TYPE_DATE:
	case MYSQL_TYPE_DATETIME:
	case MYSQL_TYPE_YEAR:
	case MYSQL_TYPE_NEWDATE:
	case MYSQL_TYPE_TIME:
	case MYSQL_TYPE_TIMESTAMP:
		return(DATA_INT);
	case MYSQL_TYPE_FLOAT:
		return(DATA_FLOAT);
	case MYSQL_TYPE_DOUBLE:
		return(DATA_DOUBLE);
	case MYSQL_TYPE_DECIMAL:
		return(DATA_DECIMAL);
	case MYSQL_TYPE_GEOMETRY:
	case MYSQL_TYPE_TINY_BLOB:
	case MYSQL_TYPE_MEDIUM_BLOB:
	case MYSQL_TYPE_BLOB:
	case MYSQL_TYPE_LONG_BLOB:
		return(DATA_BLOB);
	case MYSQL_TYPE_NULL:
		/* MySQL currently accepts "NULL" datatype, but will
		reject such datatype in the next release. We will cope
		with it and not trigger assertion failure in 5.1 */
		break;
	default:
		ut_error;
	}

	return(0);
}

/*******************************************************************//**
Writes an unsigned integer value < 64k to 2 bytes, in the little-endian
storage format. */
static inline
void
innobase_write_to_2_little_endian(
/*==============================*/
	byte*	buf,	/*!< in: where to store */
	ulint	val)	/*!< in: value to write, must be < 64k */
{
	ut_a(val < 256 * 256);

	buf[0] = (byte)(val & 0xFF);
	buf[1] = (byte)(val / 256);
}

/*******************************************************************//**
Reads an unsigned integer value < 64k from 2 bytes, in the little-endian
storage format.
@return	value */
static inline
uint
innobase_read_from_2_little_endian(
/*===============================*/
	const uchar*	buf)	/*!< in: from where to read */
{
	return (uint) ((ulint)(buf[0]) + 256 * ((ulint)(buf[1])));
}

/*******************************************************************//**
Stores a key value for a row to a buffer.
@return	key value length as stored in buff */
UNIV_INTERN
uint
ha_innobase::store_key_val_for_row(
/*===============================*/
	uint		keynr,	/*!< in: key number */
	char*		buff,	/*!< in/out: buffer for the key value (in MySQL
				format) */
	uint		buff_len,/*!< in: buffer length */
	const uchar*	record)/*!< in: row in MySQL format */
{
	KEY*		key_info	= table->key_info + keynr;
	KEY_PART_INFO*	key_part	= key_info->key_part;
	KEY_PART_INFO*	end		= key_part + key_info->key_parts;
	char*		buff_start	= buff;
	enum_field_types mysql_type;
	Field*		field;
	ibool		is_null;

	DBUG_ENTER("store_key_val_for_row");

	/* The format for storing a key field in MySQL is the following:

	1. If the column can be NULL, then in the first byte we put 1 if the
	field value is NULL, 0 otherwise.

	2. If the column is of a BLOB type (it must be a column prefix field
	in this case), then we put the length of the data in the field to the
	next 2 bytes, in the little-endian format. If the field is SQL NULL,
	then these 2 bytes are set to 0. Note that the length of data in the
	field is <= column prefix length.

	3. In a column prefix field, prefix_len next bytes are reserved for
	data. In a normal field the max field length next bytes are reserved
	for data. For a VARCHAR(n) the max field length is n. If the stored
	value is the SQL NULL then these data bytes are set to 0.

	4. We always use a 2 byte length for a true >= 5.0.3 VARCHAR. Note that
	in the MySQL row format, the length is stored in 1 or 2 bytes,
	depending on the maximum allowed length. But in the MySQL key value
	format, the length always takes 2 bytes.

	We have to zero-fill the buffer so that MySQL is able to use a
	simple memcmp to compare two key values to determine if they are
	equal. MySQL does this to compare contents of two 'ref' values. */

	bzero(buff, buff_len);

	for (; key_part != end; key_part++) {
		is_null = FALSE;

		if (key_part->null_bit) {
			if (record[key_part->null_offset]
						& key_part->null_bit) {
				*buff = 1;
				is_null = TRUE;
			} else {
				*buff = 0;
			}
			buff++;
		}

		field = key_part->field;
		mysql_type = field->type();

		if (mysql_type == MYSQL_TYPE_VARCHAR) {
						/* >= 5.0.3 true VARCHAR */
			ulint		lenlen;
			ulint		len;
			const byte*	data;
			ulint		key_len;
			ulint		true_len;
			CHARSET_INFO*	cs;
			int		error=0;

			key_len = key_part->length;

			if (is_null) {
				buff += key_len + 2;

				continue;
			}
			cs = field->charset();

			lenlen = (ulint)
				(((Field_varstring*)field)->length_bytes);

			data = row_mysql_read_true_varchar(&len,
				(byte*) (record
				+ (ulint)get_field_offset(table, field)),
				lenlen);

			true_len = len;

			/* For multi byte character sets we need to calculate
			the true length of the key */

			if (len > 0 && cs->mbmaxlen > 1) {
				true_len = (ulint) cs->cset->well_formed_len(cs,
						(const char *) data,
						(const char *) data + len,
                                                (uint) (key_len /
                                                        cs->mbmaxlen),
						&error);
			}

			/* In a column prefix index, we may need to truncate
			the stored value: */

			if (true_len > key_len) {
				true_len = key_len;
			}

			/* The length in a key value is always stored in 2
			bytes */

			row_mysql_store_true_var_len((byte*)buff, true_len, 2);
			buff += 2;

			memcpy(buff, data, true_len);

			/* Note that we always reserve the maximum possible
			length of the true VARCHAR in the key value, though
			only len first bytes after the 2 length bytes contain
			actual data. The rest of the space was reset to zero
			in the bzero() call above. */

			buff += key_len;

		} else if (mysql_type == MYSQL_TYPE_TINY_BLOB
			|| mysql_type == MYSQL_TYPE_MEDIUM_BLOB
			|| mysql_type == MYSQL_TYPE_BLOB
			|| mysql_type == MYSQL_TYPE_LONG_BLOB
			/* MYSQL_TYPE_GEOMETRY data is treated
			as BLOB data in innodb. */
			|| mysql_type == MYSQL_TYPE_GEOMETRY) {

			CHARSET_INFO*	cs;
			ulint		key_len;
			ulint		true_len;
			int		error=0;
			ulint		blob_len;
			const byte*	blob_data;

			ut_a(key_part->key_part_flag & HA_PART_KEY_SEG);

			key_len = key_part->length;

			if (is_null) {
				buff += key_len + 2;

				continue;
			}

			cs = field->charset();

			blob_data = row_mysql_read_blob_ref(&blob_len,
				(byte*) (record
				+ (ulint)get_field_offset(table, field)),
					(ulint) field->pack_length());

			true_len = blob_len;

			ut_a(get_field_offset(table, field)
				== key_part->offset);

			/* For multi byte character sets we need to calculate
			the true length of the key */

			if (blob_len > 0 && cs->mbmaxlen > 1) {
				true_len = (ulint) cs->cset->well_formed_len(cs,
						(const char *) blob_data,
						(const char *) blob_data
							+ blob_len,
                                                (uint) (key_len /
                                                        cs->mbmaxlen),
						&error);
			}

			/* All indexes on BLOB and TEXT are column prefix
			indexes, and we may need to truncate the data to be
			stored in the key value: */

			if (true_len > key_len) {
				true_len = key_len;
			}

			/* MySQL reserves 2 bytes for the length and the
			storage of the number is little-endian */

			innobase_write_to_2_little_endian(
					(byte*)buff, true_len);
			buff += 2;

			memcpy(buff, blob_data, true_len);

			/* Note that we always reserve the maximum possible
			length of the BLOB prefix in the key value. */

			buff += key_len;
		} else {
			/* Here we handle all other data types except the
			true VARCHAR, BLOB and TEXT. Note that the column
			value we store may be also in a column prefix
			index. */

			CHARSET_INFO*		cs;
			ulint			true_len;
			ulint			key_len;
			const uchar*		src_start;
			int			error=0;
			enum_field_types	real_type;

			key_len = key_part->length;

			if (is_null) {
				 buff += key_len;

				 continue;
			}

			src_start = record + key_part->offset;
			real_type = field->real_type();
			true_len = key_len;

			/* Character set for the field is defined only
			to fields whose type is string and real field
			type is not enum or set. For these fields check
			if character set is multi byte. */

			if (real_type != MYSQL_TYPE_ENUM
				&& real_type != MYSQL_TYPE_SET
				&& ( mysql_type == MYSQL_TYPE_VAR_STRING
					|| mysql_type == MYSQL_TYPE_STRING)) {

				cs = field->charset();

				/* For multi byte character sets we need to
				calculate the true length of the key */

				if (key_len > 0 && cs->mbmaxlen > 1) {

					true_len = (ulint)
						cs->cset->well_formed_len(cs,
							(const char *)src_start,
							(const char *)src_start
								+ key_len,
                                                        (uint) (key_len /
                                                                cs->mbmaxlen),
							&error);
				}
			}

			memcpy(buff, src_start, true_len);
			buff += true_len;

			/* Pad the unused space with spaces. Note that no
			padding is ever needed for UCS-2 because in MySQL,
			all UCS2 characters are 2 bytes, as MySQL does not
			support surrogate pairs, which are needed to represent
			characters in the range U+10000 to U+10FFFF. */

			if (true_len < key_len) {
				ulint pad_len = key_len - true_len;
				memset(buff, ' ', pad_len);
				buff += pad_len;
			}
		}
	}

	ut_a(buff <= buff_start + buff_len);

	DBUG_RETURN((uint)(buff - buff_start));
}

/**************************************************************//**
Builds a 'template' to the prebuilt struct. The template is used in fast
retrieval of just those column values MySQL needs in its processing. */
static
void
build_template(
/*===========*/
	row_prebuilt_t*	prebuilt,	/*!< in/out: prebuilt struct */
	THD*		thd,		/*!< in: current user thread, used
					only if templ_type is
					ROW_MYSQL_REC_FIELDS */
	TABLE*		table,		/*!< in: MySQL table */
	uint		templ_type)	/*!< in: ROW_MYSQL_WHOLE_ROW or
					ROW_MYSQL_REC_FIELDS */
{
	dict_index_t*	index;
	dict_index_t*	clust_index;
	mysql_row_templ_t* templ;
	Field*		field;
	ulint		n_fields, n_stored_fields;
	ulint		n_requested_fields	= 0;
	ibool		fetch_all_in_key	= FALSE;
	ibool		fetch_primary_key_cols	= FALSE;
	ulint		sql_idx, innodb_idx=0;
	/* byte offset of the end of last requested column */
	ulint		mysql_prefix_len	= 0;

	if (prebuilt->select_lock_type == LOCK_X) {
		/* We always retrieve the whole clustered index record if we
		use exclusive row level locks, for example, if the read is
		done in an UPDATE statement. */

		templ_type = ROW_MYSQL_WHOLE_ROW;
	}

	if (templ_type == ROW_MYSQL_REC_FIELDS) {
		if (prebuilt->hint_need_to_fetch_extra_cols
			== ROW_RETRIEVE_ALL_COLS) {

			/* We know we must at least fetch all columns in the
			key, or all columns in the table */

			if (prebuilt->read_just_key) {
				/* MySQL has instructed us that it is enough
				to fetch the columns in the key; looks like
				MySQL can set this flag also when there is
				only a prefix of the column in the key: in
				that case we retrieve the whole column from
				the clustered index */

				fetch_all_in_key = TRUE;
			} else {
				templ_type = ROW_MYSQL_WHOLE_ROW;
			}
		} else if (prebuilt->hint_need_to_fetch_extra_cols
			== ROW_RETRIEVE_PRIMARY_KEY) {
			/* We must at least fetch all primary key cols. Note
			   that if the clustered index was internally generated
			   by InnoDB on the row id (no primary key was
			   defined), then row_search_for_mysql() will always
			   retrieve the row id to a special buffer in the
			   prebuilt struct. */

			fetch_primary_key_cols = TRUE;
		}
	}

	clust_index = dict_table_get_first_index(prebuilt->table);

	if (templ_type == ROW_MYSQL_REC_FIELDS) {
		index = prebuilt->index;
	} else {
		index = clust_index;
	}

	if (index == clust_index) {
		prebuilt->need_to_access_clustered = TRUE;
	} else {
		prebuilt->need_to_access_clustered = FALSE;
		/* Below we check column by column if we need to access
		the clustered index */
	}

	n_fields = (ulint)table->s->fields; /* number of columns */
	n_stored_fields= (ulint)table->s->stored_fields; /* number of stored columns */

	if (!prebuilt->mysql_template) {
		prebuilt->mysql_template = (mysql_row_templ_t*)
			mem_alloc(n_stored_fields * sizeof(mysql_row_templ_t));
	}

	prebuilt->template_type = templ_type;
	prebuilt->null_bitmap_len = table->s->null_bytes;

	prebuilt->templ_contains_blob = FALSE;

	/* Note that in InnoDB, i is the column number. MySQL calls columns
	'fields'. */
	for (sql_idx = 0; sql_idx < n_fields; sql_idx++) {
		templ = prebuilt->mysql_template + n_requested_fields;
		field = table->field[sql_idx];
		if (!field->stored_in_db)
		  goto skip_field;

		if (UNIV_LIKELY(templ_type == ROW_MYSQL_REC_FIELDS)) {
			/* Decide which columns we should fetch
			and which we can skip. */
			register const ibool	index_contains_field =
				dict_index_contains_col_or_prefix(index, innodb_idx);

			if (!index_contains_field && prebuilt->read_just_key) {
				/* If this is a 'key read', we do not need
				columns that are not in the key */

				goto skip_field;
			}

			if (index_contains_field && fetch_all_in_key) {
				/* This field is needed in the query */

				goto include_field;
			}

			if (bitmap_is_set(table->read_set, sql_idx) ||
			    bitmap_is_set(table->write_set, sql_idx)) {
				/* This field is needed in the query */

				goto include_field;
			}

			if (fetch_primary_key_cols
				&& dict_table_col_in_clustered_key(
					index->table, innodb_idx)) {
				/* This field is needed in the query */

				goto include_field;
			}

			/* This field is not needed in the query, skip it */

			goto skip_field;
		}
include_field:
		n_requested_fields++;

		templ->col_no = innodb_idx;
		templ->clust_rec_field_no = dict_col_get_clust_pos(
			&index->table->cols[innodb_idx], clust_index);
		ut_ad(templ->clust_rec_field_no != ULINT_UNDEFINED);

		if (index == clust_index) {
			templ->rec_field_no = templ->clust_rec_field_no;
		} else {
			templ->rec_field_no = dict_index_get_nth_col_pos(
								index, innodb_idx);
			if (templ->rec_field_no == ULINT_UNDEFINED) {
				prebuilt->need_to_access_clustered = TRUE;
			}
		}

		if (field->null_ptr) {
			templ->mysql_null_byte_offset =
				(ulint) ((char*) field->null_ptr
					- (char*) table->record[0]);

			templ->mysql_null_bit_mask = (ulint) field->null_bit;
		} else {
			templ->mysql_null_bit_mask = 0;
		}

		templ->mysql_col_offset = (ulint)
					get_field_offset(table, field);

		templ->mysql_col_len = (ulint) field->pack_length();
		if (mysql_prefix_len < templ->mysql_col_offset
				+ templ->mysql_col_len) {
			mysql_prefix_len = templ->mysql_col_offset
				+ templ->mysql_col_len;
		}
		templ->type = index->table->cols[innodb_idx].mtype;
		templ->mysql_type = (ulint)field->type();

		if (templ->mysql_type == DATA_MYSQL_TRUE_VARCHAR) {
			templ->mysql_length_bytes = (ulint)
				(((Field_varstring*)field)->length_bytes);
		}

		templ->charset = dtype_get_charset_coll(
				index->table->cols[innodb_idx].prtype);
		templ->mbminlen = index->table->cols[innodb_idx].mbminlen;
		templ->mbmaxlen = index->table->cols[innodb_idx].mbmaxlen;
		templ->is_unsigned = index->table->cols[innodb_idx].prtype
							& DATA_UNSIGNED;
		if (templ->type == DATA_BLOB) {
			prebuilt->templ_contains_blob = TRUE;
		}
skip_field:
                if (field->stored_in_db) {
                    innodb_idx++;
                }
	}

	prebuilt->n_template = n_requested_fields;
	prebuilt->mysql_prefix_len = mysql_prefix_len;

	if (index != clust_index && prebuilt->need_to_access_clustered) {
		/* Change rec_field_no's to correspond to the clustered index
		record */
		for (ulint i = 0; i < n_requested_fields; i++) {
			templ = prebuilt->mysql_template + i;

			templ->rec_field_no = templ->clust_rec_field_no;
		}
	}
}

/********************************************************************//**
This special handling is really to overcome the limitations of MySQL's
binlogging. We need to eliminate the non-determinism that will arise in
INSERT ... SELECT type of statements, since MySQL binlog only stores the
min value of the autoinc interval. Once that is fixed we can get rid of
the special lock handling.
@return	DB_SUCCESS if all OK else error code */
UNIV_INTERN
ulint
ha_innobase::innobase_lock_autoinc(void)
/*====================================*/
{
	ulint		error = DB_SUCCESS;

	switch (innobase_autoinc_lock_mode) {
	case AUTOINC_NO_LOCKING:
		/* Acquire only the AUTOINC mutex. */
		dict_table_autoinc_lock(prebuilt->table);
		break;

	case AUTOINC_NEW_STYLE_LOCKING:
		/* For simple (single/multi) row INSERTs, we fallback to the
		old style only if another transaction has already acquired
		the AUTOINC lock on behalf of a LOAD FILE or INSERT ... SELECT
		etc. type of statement. */
		if (thd_sql_command(user_thd) == SQLCOM_INSERT
		    || thd_sql_command(user_thd) == SQLCOM_REPLACE) {
			dict_table_t*	table = prebuilt->table;

			/* Acquire the AUTOINC mutex. */
			dict_table_autoinc_lock(table);

			/* We need to check that another transaction isn't
			already holding the AUTOINC lock on the table. */
			if (table->n_waiting_or_granted_auto_inc_locks) {
				/* Release the mutex to avoid deadlocks. */
				dict_table_autoinc_unlock(table);
			} else {
				break;
			}
		}
		/* Fall through to old style locking. */

	case AUTOINC_OLD_STYLE_LOCKING:
		error = row_lock_table_autoinc_for_mysql(prebuilt);

		if (error == DB_SUCCESS) {

			/* Acquire the AUTOINC mutex. */
			dict_table_autoinc_lock(prebuilt->table);
		}
		break;

	default:
		ut_error;
	}

	return(ulong(error));
}

/********************************************************************//**
Reset the autoinc value in the table.
@return	DB_SUCCESS if all went well else error code */
UNIV_INTERN
ulint
ha_innobase::innobase_reset_autoinc(
/*================================*/
	ulonglong	autoinc)	/*!< in: value to store */
{
	ulint		error;

	error = innobase_lock_autoinc();

	if (error == DB_SUCCESS) {

		dict_table_autoinc_initialize(prebuilt->table, autoinc);

		dict_table_autoinc_unlock(prebuilt->table);
	}

	return(ulong(error));
}

/********************************************************************//**
Store the autoinc value in the table. The autoinc value is only set if
it's greater than the existing autoinc value in the table.
@return	DB_SUCCESS if all went well else error code */
UNIV_INTERN
ulint
ha_innobase::innobase_set_max_autoinc(
/*==================================*/
	ulonglong	auto_inc)	/*!< in: value to store */
{
	ulint		error;

	error = innobase_lock_autoinc();

	if (error == DB_SUCCESS) {

		dict_table_autoinc_update_if_greater(prebuilt->table, auto_inc);

		dict_table_autoinc_unlock(prebuilt->table);
	}

	return(ulong(error));
}

/********************************************************************//**
Stores a row in an InnoDB database, to the table specified in this
handle.
@return	error code */
UNIV_INTERN
int
ha_innobase::write_row(
/*===================*/
	uchar*	record)	/*!< in: a row in MySQL format */
{
	ulint		error = 0;
        int             error_result= 0;
	ibool		auto_inc_used= FALSE;
	ulint		sql_command;
	trx_t*		trx = thd_to_trx(user_thd);

	DBUG_ENTER("ha_innobase::write_row");

	if (prebuilt->trx != trx) {
	  sql_print_error("The transaction object for the table handle is at "
			  "%p, but for the current thread it is at %p",
			  (const void*) prebuilt->trx, (const void*) trx);

		fputs("InnoDB: Dump of 200 bytes around prebuilt: ", stderr);
		ut_print_buf(stderr, ((const byte*)prebuilt) - 100, 200);
		fputs("\n"
			"InnoDB: Dump of 200 bytes around ha_data: ",
			stderr);
		ut_print_buf(stderr, ((const byte*) trx) - 100, 200);
		putc('\n', stderr);
		ut_error;
	}

	ha_statistic_increment(&SSV::ha_write_count);

	if (share->ib_table->is_corrupt) {
		DBUG_RETURN(HA_ERR_CRASHED);
	}

	if (table->timestamp_field_type & TIMESTAMP_AUTO_SET_ON_INSERT)
		table->timestamp_field->set_time();

	sql_command = thd_sql_command(user_thd);

	if ((sql_command == SQLCOM_ALTER_TABLE
	     || sql_command == SQLCOM_OPTIMIZE
	     || sql_command == SQLCOM_CREATE_INDEX
	     || sql_command == SQLCOM_DROP_INDEX)
	    && num_write_row >= 10000) {
		/* ALTER TABLE is COMMITted at every 10000 copied rows.
		The IX table lock for the original table has to be re-issued.
		As this method will be called on a temporary table where the
		contents of the original table is being copied to, it is
		a bit tricky to determine the source table.  The cursor
		position in the source table need not be adjusted after the
		intermediate COMMIT, since writes by other transactions are
		being blocked by a MySQL table lock TL_WRITE_ALLOW_READ. */

		dict_table_t*	src_table;
		enum lock_mode	mode;

		num_write_row = 0;

		/* Commit the transaction.  This will release the table
		locks, so they have to be acquired again. */

		/* Altering an InnoDB table */
		/* Get the source table. */
		src_table = lock_get_src_table(
				prebuilt->trx, prebuilt->table, &mode);
		if (!src_table) {
no_commit:
			/* Unknown situation: do not commit */
			/*
			ut_print_timestamp(stderr);
			fprintf(stderr,
				"  InnoDB: ALTER TABLE is holding lock"
				" on %lu tables!\n",
				prebuilt->trx->mysql_n_tables_locked);
			*/
			;
		} else if (src_table == prebuilt->table) {
			/* Source table is not in InnoDB format:
			no need to re-acquire locks on it. */

			/* Altering to InnoDB format */
			innobase_commit(ht, user_thd, 1);
			/* Note that this transaction is still active. */
			prebuilt->trx->active_trans = 1;
			/* We will need an IX lock on the destination table. */
			prebuilt->sql_stat_start = TRUE;
		} else {
			/* Ensure that there are no other table locks than
			LOCK_IX and LOCK_AUTO_INC on the destination table. */

			if (!lock_is_table_exclusive(prebuilt->table,
							prebuilt->trx)) {
				goto no_commit;
			}

			/* Commit the transaction.  This will release the table
			locks, so they have to be acquired again. */
			innobase_commit(ht, user_thd, 1);
			/* Note that this transaction is still active. */
			prebuilt->trx->active_trans = 1;
			/* Re-acquire the table lock on the source table. */
			row_lock_table_for_mysql(prebuilt, src_table, mode);
			/* We will need an IX lock on the destination table. */
			prebuilt->sql_stat_start = TRUE;
		}
	}

	num_write_row++;

	/* This is the case where the table has an auto-increment column */
	if (table->next_number_field && record == table->record[0]) {

		/* Reset the error code before calling
		innobase_get_auto_increment(). */
		prebuilt->autoinc_error = DB_SUCCESS;

		if ((error = update_auto_increment())) {
			/* We don't want to mask autoinc overflow errors. */

			/* Handle the case where the AUTOINC sub-system
			failed during initialization. */
			if (prebuilt->autoinc_error == DB_UNSUPPORTED) {
				error_result = ER_AUTOINC_READ_FAILED;
				/* Set the error message to report too. */
				my_error(ER_AUTOINC_READ_FAILED, MYF(0));
				goto func_exit;
			} else if (prebuilt->autoinc_error != DB_SUCCESS) {
				error = (int) prebuilt->autoinc_error;
				goto report_error;
			}

			/* MySQL errors are passed straight back. */
			error_result = (int) error;
			goto func_exit;
		}

		auto_inc_used = TRUE;
	}

	if (prebuilt->mysql_template == NULL
	    || prebuilt->template_type != ROW_MYSQL_WHOLE_ROW) {

		/* Build the template used in converting quickly between
		the two database formats */

		build_template(prebuilt, NULL, table, ROW_MYSQL_WHOLE_ROW);
	}

	innodb_srv_conc_enter_innodb(prebuilt->trx);

	error = row_insert_for_mysql((byte*) record, prebuilt);

#ifdef EXTENDED_FOR_USERSTAT
	if (error == DB_SUCCESS) rows_changed++;
#endif

	/* Handle duplicate key errors */
	if (auto_inc_used) {
		ulint		err;
		ulonglong	auto_inc;
		ulonglong	col_max_value;

		/* Note the number of rows processed for this statement, used
		by get_auto_increment() to determine the number of AUTO-INC
		values to reserve. This is only useful for a mult-value INSERT
		and is a statement level counter.*/
		if (trx->n_autoinc_rows > 0) {
			--trx->n_autoinc_rows;
		}

		/* We need the upper limit of the col type to check for
		whether we update the table autoinc counter or not. */
		col_max_value = innobase_get_int_col_max_value(
			table->next_number_field);

		/* Get the value that MySQL attempted to store in the table.*/
		auto_inc = table->next_number_field->val_int();

		switch (error) {
		case DB_DUPLICATE_KEY:

			/* A REPLACE command and LOAD DATA INFILE REPLACE
			handle a duplicate key error themselves, but we
			must update the autoinc counter if we are performing
			those statements. */

			switch (sql_command) {
			case SQLCOM_LOAD:
				if ((trx->duplicates
				    & (TRX_DUP_IGNORE | TRX_DUP_REPLACE))) {

					goto set_max_autoinc;
				}
				break;

			case SQLCOM_REPLACE:
			case SQLCOM_INSERT_SELECT:
			case SQLCOM_REPLACE_SELECT:
				goto set_max_autoinc;

			default:
				break;
			}

			break;

		case DB_SUCCESS:
			/* If the actual value inserted is greater than
			the upper limit of the interval, then we try and
			update the table upper limit. Note: last_value
			will be 0 if get_auto_increment() was not called.*/

			if (auto_inc >= prebuilt->autoinc_last_value) {
set_max_autoinc:
				/* This should filter out the negative
				values set explicitly by the user. */
				if (auto_inc <= col_max_value) {
					ut_a(prebuilt->autoinc_increment > 0);

					ulonglong	need;
					ulonglong	offset;

					offset = prebuilt->autoinc_offset;
					need = prebuilt->autoinc_increment;

					auto_inc = innobase_next_autoinc(
						auto_inc,
						need, offset, col_max_value);

					err = innobase_set_max_autoinc(
						auto_inc);

					if (err != DB_SUCCESS) {
						error = err;
					}
				}
			}
			break;
		}
	}

	innodb_srv_conc_exit_innodb(prebuilt->trx);

report_error:
	error_result = convert_error_code_to_mysql((int) error,
						   prebuilt->table->flags,
						   user_thd);

func_exit:
	innobase_active_small();

	if (share->ib_table->is_corrupt) {
		DBUG_RETURN(HA_ERR_CRASHED);
	}

	DBUG_RETURN(error_result);
}

/**********************************************************************//**
Checks which fields have changed in a row and stores information
of them to an update vector.
@return	error number or 0 */
static
int
calc_row_difference(
/*================*/
	upd_t*		uvect,		/*!< in/out: update vector */
	uchar*		old_row,	/*!< in: old row in MySQL format */
	uchar*		new_row,	/*!< in: new row in MySQL format */
	struct st_table* table,		/*!< in: table in MySQL data
					dictionary */
	uchar*		upd_buff,	/*!< in: buffer to use */
	ulint		buff_len,	/*!< in: buffer length */
	row_prebuilt_t*	prebuilt,	/*!< in: InnoDB prebuilt struct */
	THD*		thd)		/*!< in: user thread */
{
	uchar*		original_upd_buff = upd_buff;
	Field*		field;
	enum_field_types field_mysql_type;
	uint		n_fields;
	ulint		o_len;
	ulint		n_len;
	ulint		col_pack_len;
	const byte*	new_mysql_row_col;
	const byte*	o_ptr;
	const byte*	n_ptr;
	byte*		buf;
	upd_field_t*	ufield;
	ulint		col_type;
	ulint		n_changed = 0;
	dfield_t	dfield;
	dict_index_t*	clust_index;
	uint		sql_idx, innodb_idx= 0;

	n_fields = table->s->fields;
	clust_index = dict_table_get_first_index(prebuilt->table);

	/* We use upd_buff to convert changed fields */
	buf = (byte*) upd_buff;

	for (sql_idx = 0; sql_idx < n_fields; sql_idx++) {
		field = table->field[sql_idx];
		if (!field->stored_in_db)
		  continue;

		o_ptr = (const byte*) old_row + get_field_offset(table, field);
		n_ptr = (const byte*) new_row + get_field_offset(table, field);

		/* Use new_mysql_row_col and col_pack_len save the values */

		new_mysql_row_col = n_ptr;
		col_pack_len = field->pack_length();

		o_len = col_pack_len;
		n_len = col_pack_len;

		/* We use o_ptr and n_ptr to dig up the actual data for
		comparison. */

		field_mysql_type = field->type();

		col_type = prebuilt->table->cols[innodb_idx].mtype;

		switch (col_type) {

		case DATA_BLOB:
			o_ptr = row_mysql_read_blob_ref(&o_len, o_ptr, o_len);
			n_ptr = row_mysql_read_blob_ref(&n_len, n_ptr, n_len);

			break;

		case DATA_VARCHAR:
		case DATA_BINARY:
		case DATA_VARMYSQL:
			if (field_mysql_type == MYSQL_TYPE_VARCHAR) {
				/* This is a >= 5.0.3 type true VARCHAR where
				the real payload data length is stored in
				1 or 2 bytes */

				o_ptr = row_mysql_read_true_varchar(
					&o_len, o_ptr,
					(ulint)
					(((Field_varstring*)field)->length_bytes));

				n_ptr = row_mysql_read_true_varchar(
					&n_len, n_ptr,
					(ulint)
					(((Field_varstring*)field)->length_bytes));
			}

			break;
		default:
			;
		}

		if (field->null_ptr) {
			if (field_in_record_is_null(table, field,
							(char*) old_row)) {
				o_len = UNIV_SQL_NULL;
			}

			if (field_in_record_is_null(table, field,
							(char*) new_row)) {
				n_len = UNIV_SQL_NULL;
			}
		}

		if (o_len != n_len || (o_len != UNIV_SQL_NULL &&
					0 != memcmp(o_ptr, n_ptr, o_len))) {
			/* The field has changed */

			ufield = uvect->fields + n_changed;
			UNIV_MEM_INVALID(ufield, sizeof *ufield);

			/* Let us use a dummy dfield to make the conversion
			from the MySQL column format to the InnoDB format */

<<<<<<< HEAD
			dict_col_copy_type(prebuilt->table->cols + innodb_idx,
					   dfield_get_type(&dfield));

=======
>>>>>>> 62e68139
			if (n_len != UNIV_SQL_NULL) {
				dict_col_copy_type(prebuilt->table->cols + i,
						   dfield_get_type(&dfield));

				buf = row_mysql_store_col_in_innobase_format(
					&dfield,
					(byte*)buf,
					TRUE,
					new_mysql_row_col,
					col_pack_len,
					dict_table_is_comp(prebuilt->table));
				dfield_copy(&ufield->new_val, &dfield);
			} else {
				dfield_set_null(&ufield->new_val);
			}

			ufield->exp = NULL;
			ufield->orig_len = 0;
			ufield->field_no = dict_col_get_clust_pos(
				&prebuilt->table->cols[innodb_idx], clust_index);
			n_changed++;
		}
                if (field->stored_in_db)
                  innodb_idx++;
	}

	uvect->n_fields = n_changed;
	uvect->info_bits = 0;

	ut_a(buf <= (byte*)original_upd_buff + buff_len);

	return(0);
}

/**********************************************************************//**
Updates a row given as a parameter to a new value. Note that we are given
whole rows, not just the fields which are updated: this incurs some
overhead for CPU when we check which fields are actually updated.
TODO: currently InnoDB does not prevent the 'Halloween problem':
in a searched update a single row can get updated several times
if its index columns are updated!
@return	error number or 0 */
UNIV_INTERN
int
ha_innobase::update_row(
/*====================*/
	const uchar*	old_row,	/*!< in: old row in MySQL format */
	uchar*		new_row)	/*!< in: new row in MySQL format */
{
	upd_t*		uvect;
	int		error = 0;
	trx_t*		trx = thd_to_trx(user_thd);

	DBUG_ENTER("ha_innobase::update_row");

	ut_a(prebuilt->trx == trx);

	ha_statistic_increment(&SSV::ha_update_count);

	if (share->ib_table->is_corrupt) {
		DBUG_RETURN(HA_ERR_CRASHED);
	}

	if (table->timestamp_field_type & TIMESTAMP_AUTO_SET_ON_UPDATE)
		table->timestamp_field->set_time();

	if (prebuilt->upd_node) {
		uvect = prebuilt->upd_node->update;
	} else {
		uvect = row_get_prebuilt_update_vector(prebuilt);
	}

	/* Build an update vector from the modified fields in the rows
	(uses upd_buff of the handle) */

	calc_row_difference(uvect, (uchar*) old_row, new_row, table,
			upd_buff, (ulint)upd_and_key_val_buff_len,
			prebuilt, user_thd);

	/* This is not a delete */
	prebuilt->upd_node->is_delete = FALSE;

	ut_a(prebuilt->template_type == ROW_MYSQL_WHOLE_ROW);

	innodb_srv_conc_enter_innodb(trx);

	error = row_update_for_mysql((byte*) old_row, prebuilt);

	/* We need to do some special AUTOINC handling for the following case:

	INSERT INTO t (c1,c2) VALUES(x,y) ON DUPLICATE KEY UPDATE ...

	We need to use the AUTOINC counter that was actually used by
	MySQL in the UPDATE statement, which can be different from the
	value used in the INSERT statement.*/

	if (error == DB_SUCCESS
	    && table->next_number_field
	    && new_row == table->record[0]
	    && thd_sql_command(user_thd) == SQLCOM_INSERT
	    && (trx->duplicates & (TRX_DUP_IGNORE | TRX_DUP_REPLACE))
		== TRX_DUP_IGNORE)  {

		ulonglong	auto_inc;
		ulonglong	col_max_value;

		auto_inc = table->next_number_field->val_int();

		/* We need the upper limit of the col type to check for
		whether we update the table autoinc counter or not. */
		col_max_value = innobase_get_int_col_max_value(
			table->next_number_field);

		if (auto_inc <= col_max_value && auto_inc != 0) {

			ulonglong	need;
			ulonglong	offset;

			offset = prebuilt->autoinc_offset;
			need = prebuilt->autoinc_increment;

			auto_inc = innobase_next_autoinc(
				auto_inc, need, offset, col_max_value);

			error = innobase_set_max_autoinc(auto_inc);
		}
	}

#ifdef EXTENDED_FOR_USERSTAT
	if (error == DB_SUCCESS) rows_changed++;
#endif

	innodb_srv_conc_exit_innodb(trx);

	error = convert_error_code_to_mysql(error,
					    prebuilt->table->flags, user_thd);

	if (error == 0 /* success */
	    && uvect->n_fields == 0 /* no columns were updated */) {

		/* This is the same as success, but instructs
		MySQL that the row is not really updated and it
		should not increase the count of updated rows.
		This is fix for http://bugs.mysql.com/29157 */
		error = HA_ERR_RECORD_IS_THE_SAME;
	}

	/* Tell InnoDB server that there might be work for
	utility threads: */

	innobase_active_small();

	if (share->ib_table->is_corrupt) {
		DBUG_RETURN(HA_ERR_CRASHED);
	}

	DBUG_RETURN(error);
}

/**********************************************************************//**
Deletes a row given as the parameter.
@return	error number or 0 */
UNIV_INTERN
int
ha_innobase::delete_row(
/*====================*/
	const uchar*	record)	/*!< in: a row in MySQL format */
{
	int		error = 0;
	trx_t*		trx = thd_to_trx(user_thd);

	DBUG_ENTER("ha_innobase::delete_row");

	ut_a(prebuilt->trx == trx);

	ha_statistic_increment(&SSV::ha_delete_count);

	if (share->ib_table->is_corrupt) {
		DBUG_RETURN(HA_ERR_CRASHED);
	}

	if (!prebuilt->upd_node) {
		row_get_prebuilt_update_vector(prebuilt);
	}

	/* This is a delete */

	prebuilt->upd_node->is_delete = TRUE;

	innodb_srv_conc_enter_innodb(trx);

	error = row_update_for_mysql((byte*) record, prebuilt);

#ifdef EXTENDED_FOR_USERSTAT
	if (error == DB_SUCCESS) rows_changed++;
#endif

	innodb_srv_conc_exit_innodb(trx);

	error = convert_error_code_to_mysql(
		error, prebuilt->table->flags, user_thd);

	/* Tell the InnoDB server that there might be work for
	utility threads: */

	innobase_active_small();

	if (share->ib_table->is_corrupt) {
		DBUG_RETURN(HA_ERR_CRASHED);
	}

	DBUG_RETURN(error);
}

/**********************************************************************//**
Removes a new lock set on a row, if it was not read optimistically. This can
be called after a row has been read in the processing of an UPDATE or a DELETE
query, if the option innodb_locks_unsafe_for_binlog is set. */
UNIV_INTERN
void
ha_innobase::unlock_row(void)
/*=========================*/
{
	DBUG_ENTER("ha_innobase::unlock_row");

	/* Consistent read does not take any locks, thus there is
	nothing to unlock. */

	if (prebuilt->select_lock_type == LOCK_NONE) {
		DBUG_VOID_RETURN;
	}

	switch (prebuilt->row_read_type) {
	case ROW_READ_WITH_LOCKS:
		if (!srv_locks_unsafe_for_binlog
		    && prebuilt->trx->isolation_level
		    > TRX_ISO_READ_COMMITTED) {
			break;
		}
		/* fall through */
	case ROW_READ_TRY_SEMI_CONSISTENT:
		row_unlock_for_mysql(prebuilt, FALSE);
		break;
	case ROW_READ_DID_SEMI_CONSISTENT:
		prebuilt->row_read_type = ROW_READ_TRY_SEMI_CONSISTENT;
		break;
	}

	DBUG_VOID_RETURN;
}

/* See handler.h and row0mysql.h for docs on this function. */
UNIV_INTERN
bool
ha_innobase::was_semi_consistent_read(void)
/*=======================================*/
{
	return(prebuilt->row_read_type == ROW_READ_DID_SEMI_CONSISTENT);
}

/* See handler.h and row0mysql.h for docs on this function. */
UNIV_INTERN
void
ha_innobase::try_semi_consistent_read(bool yes)
/*===========================================*/
{
	ut_a(prebuilt->trx == thd_to_trx(ha_thd()));

	/* Row read type is set to semi consistent read if this was
	requested by the MySQL and either innodb_locks_unsafe_for_binlog
	option is used or this session is using READ COMMITTED isolation
	level. */

	if (yes
	    && (srv_locks_unsafe_for_binlog
		|| prebuilt->trx->isolation_level <= TRX_ISO_READ_COMMITTED)) {
		prebuilt->row_read_type = ROW_READ_TRY_SEMI_CONSISTENT;
	} else {
		prebuilt->row_read_type = ROW_READ_WITH_LOCKS;
	}
}

/******************************************************************//**
Initializes a handle to use an index.
@return	0 or error number */
UNIV_INTERN
int
ha_innobase::index_init(
/*====================*/
	uint	keynr,	/*!< in: key (index) number */
	bool sorted)	/*!< in: 1 if result MUST be sorted according to index */
{
	DBUG_ENTER("index_init");

	DBUG_RETURN(change_active_index(keynr));
}

/******************************************************************//**
Currently does nothing.
@return	0 */
UNIV_INTERN
int
ha_innobase::index_end(void)
/*========================*/
{
	int	error	= 0;
	DBUG_ENTER("index_end");
	active_index=MAX_KEY;
	DBUG_RETURN(error);
}

/*********************************************************************//**
Converts a search mode flag understood by MySQL to a flag understood
by InnoDB. */
static inline
ulint
convert_search_mode_to_innobase(
/*============================*/
	enum ha_rkey_function	find_flag)
{
	switch (find_flag) {
	case HA_READ_KEY_EXACT:
		/* this does not require the index to be UNIQUE */
		return(PAGE_CUR_GE);
	case HA_READ_KEY_OR_NEXT:
		return(PAGE_CUR_GE);
	case HA_READ_KEY_OR_PREV:
		return(PAGE_CUR_LE);
	case HA_READ_AFTER_KEY:	
		return(PAGE_CUR_G);
	case HA_READ_BEFORE_KEY:
		return(PAGE_CUR_L);
	case HA_READ_PREFIX:
		return(PAGE_CUR_GE);
	case HA_READ_PREFIX_LAST:
		return(PAGE_CUR_LE);
	case HA_READ_PREFIX_LAST_OR_PREV:
		return(PAGE_CUR_LE);
		/* In MySQL-4.0 HA_READ_PREFIX and HA_READ_PREFIX_LAST always
		pass a complete-field prefix of a key value as the search
		tuple. I.e., it is not allowed that the last field would
		just contain n first bytes of the full field value.
		MySQL uses a 'padding' trick to convert LIKE 'abc%'
		type queries so that it can use as a search tuple
		a complete-field-prefix of a key value. Thus, the InnoDB
		search mode PAGE_CUR_LE_OR_EXTENDS is never used.
		TODO: when/if MySQL starts to use also partial-field
		prefixes, we have to deal with stripping of spaces
		and comparison of non-latin1 char type fields in
		innobase_mysql_cmp() to get PAGE_CUR_LE_OR_EXTENDS to
		work correctly. */
	case HA_READ_MBR_CONTAIN:
	case HA_READ_MBR_INTERSECT:
	case HA_READ_MBR_WITHIN:
	case HA_READ_MBR_DISJOINT:
	case HA_READ_MBR_EQUAL:
		return(PAGE_CUR_UNSUPP);
	/* do not use "default:" in order to produce a gcc warning:
	enumeration value '...' not handled in switch
	(if -Wswitch or -Wall is used) */
	}

	my_error(ER_CHECK_NOT_IMPLEMENTED, MYF(0), "this functionality");

	return(PAGE_CUR_UNSUPP);
}

/*
   BACKGROUND INFO: HOW A SELECT SQL QUERY IS EXECUTED
   ---------------------------------------------------
The following does not cover all the details, but explains how we determine
the start of a new SQL statement, and what is associated with it.

For each table in the database the MySQL interpreter may have several
table handle instances in use, also in a single SQL query. For each table
handle instance there is an InnoDB  'prebuilt' struct which contains most
of the InnoDB data associated with this table handle instance.

  A) if the user has not explicitly set any MySQL table level locks:

  1) MySQL calls ::external_lock to set an 'intention' table level lock on
the table of the handle instance. There we set
prebuilt->sql_stat_start = TRUE. The flag sql_stat_start should be set
true if we are taking this table handle instance to use in a new SQL
statement issued by the user. We also increment trx->n_mysql_tables_in_use.

  2) If prebuilt->sql_stat_start == TRUE we 'pre-compile' the MySQL search
instructions to prebuilt->template of the table handle instance in
::index_read. The template is used to save CPU time in large joins.

  3) In row_search_for_mysql, if prebuilt->sql_stat_start is true, we
allocate a new consistent read view for the trx if it does not yet have one,
or in the case of a locking read, set an InnoDB 'intention' table level
lock on the table.

  4) We do the SELECT. MySQL may repeatedly call ::index_read for the
same table handle instance, if it is a join.

  5) When the SELECT ends, MySQL removes its intention table level locks
in ::external_lock. When trx->n_mysql_tables_in_use drops to zero,
 (a) we execute a COMMIT there if the autocommit is on,
 (b) we also release possible 'SQL statement level resources' InnoDB may
have for this SQL statement. The MySQL interpreter does NOT execute
autocommit for pure read transactions, though it should. That is why the
table handler in that case has to execute the COMMIT in ::external_lock.

  B) If the user has explicitly set MySQL table level locks, then MySQL
does NOT call ::external_lock at the start of the statement. To determine
when we are at the start of a new SQL statement we at the start of
::index_read also compare the query id to the latest query id where the
table handle instance was used. If it has changed, we know we are at the
start of a new SQL statement. Since the query id can theoretically
overwrap, we use this test only as a secondary way of determining the
start of a new SQL statement. */


/**********************************************************************//**
Positions an index cursor to the index specified in the handle. Fetches the
row if any.
@return	0, HA_ERR_KEY_NOT_FOUND, or error number */
UNIV_INTERN
int
ha_innobase::index_read(
/*====================*/
	uchar*		buf,		/*!< in/out: buffer for the returned
					row */
	const uchar*	key_ptr,	/*!< in: key value; if this is NULL
					we position the cursor at the
					start or end of index; this can
					also contain an InnoDB row id, in
					which case key_len is the InnoDB
					row id length; the key value can
					also be a prefix of a full key value,
					and the last column can be a prefix
					of a full column */
	uint			key_len,/*!< in: key value length */
	enum ha_rkey_function find_flag)/*!< in: search flags from my_base.h */
{
	ulint		mode;
	dict_index_t*	index;
	ulint		match_mode	= 0;
	int		error;
	ulint		ret;

	DBUG_ENTER("index_read");

	ut_a(prebuilt->trx == thd_to_trx(user_thd));

	ha_statistic_increment(&SSV::ha_read_key_count);

	if (srv_pass_corrupt_table <= 1 && share->ib_table->is_corrupt) {
		DBUG_RETURN(HA_ERR_CRASHED);
	}

	index = prebuilt->index;

	if (UNIV_UNLIKELY(index == NULL)) {
		prebuilt->index_usable = FALSE;
		DBUG_RETURN(HA_ERR_CRASHED);
	}
	if (UNIV_UNLIKELY(!prebuilt->index_usable)) {
		DBUG_RETURN(HA_ERR_TABLE_DEF_CHANGED);
	}

	/* Note that if the index for which the search template is built is not
	necessarily prebuilt->index, but can also be the clustered index */

	if (prebuilt->sql_stat_start) {
		build_template(prebuilt, user_thd, table, ROW_MYSQL_REC_FIELDS);
	}

	if (key_ptr) {
		/* Convert the search key value to InnoDB format into
		prebuilt->search_tuple */

		row_sel_convert_mysql_key_to_innobase(
			prebuilt->search_tuple,
			(byte*) key_val_buff,
			(ulint)upd_and_key_val_buff_len,
			index,
			(byte*) key_ptr,
			(ulint) key_len,
			prebuilt->trx);
	} else {
		/* We position the cursor to the last or the first entry
		in the index */

		dtuple_set_n_fields(prebuilt->search_tuple, 0);
	}

	mode = convert_search_mode_to_innobase(find_flag);

	match_mode = 0;

	if (find_flag == HA_READ_KEY_EXACT) {

		match_mode = ROW_SEL_EXACT;

	} else if (find_flag == HA_READ_PREFIX
		   || find_flag == HA_READ_PREFIX_LAST) {

		match_mode = ROW_SEL_EXACT_PREFIX;
	}

	last_match_mode = (uint) match_mode;

	if (mode != PAGE_CUR_UNSUPP) {

		innodb_srv_conc_enter_innodb(prebuilt->trx);

		ret = row_search_for_mysql((byte*) buf, mode, prebuilt,
					   match_mode, 0);

		innodb_srv_conc_exit_innodb(prebuilt->trx);
	} else {

		ret = DB_UNSUPPORTED;
	}

	if (srv_pass_corrupt_table <= 1 && share->ib_table->is_corrupt) {
		DBUG_RETURN(HA_ERR_CRASHED);
	}

	switch (ret) {
	case DB_SUCCESS:
		error = 0;
		table->status = 0;
#ifdef EXTENDED_FOR_USERSTAT
		rows_read++;
		if (active_index < MAX_KEY)
			index_rows_read[active_index]++;
#endif
		break;
	case DB_RECORD_NOT_FOUND:
		error = HA_ERR_KEY_NOT_FOUND;
		table->status = STATUS_NOT_FOUND;
		break;
	case DB_END_OF_INDEX:
		error = HA_ERR_KEY_NOT_FOUND;
		table->status = STATUS_NOT_FOUND;
		break;
	default:
		error = convert_error_code_to_mysql((int) ret,
						    prebuilt->table->flags,
						    user_thd);
		table->status = STATUS_NOT_FOUND;
		break;
	}

	DBUG_RETURN(error);
}

/*******************************************************************//**
The following functions works like index_read, but it find the last
row with the current key value or prefix.
@return	0, HA_ERR_KEY_NOT_FOUND, or an error code */
UNIV_INTERN
int
ha_innobase::index_read_last(
/*=========================*/
	uchar*		buf,	/*!< out: fetched row */
	const uchar*	key_ptr,/*!< in: key value, or a prefix of a full
				key value */
	uint		key_len)/*!< in: length of the key val or prefix
				in bytes */
{
	return(index_read(buf, key_ptr, key_len, HA_READ_PREFIX_LAST));
}

/********************************************************************//**
Get the index for a handle. Does not change active index.
@return	NULL or index instance. */
UNIV_INTERN
dict_index_t*
ha_innobase::innobase_get_index(
/*============================*/
	uint		keynr)	/*!< in: use this index; MAX_KEY means always
				clustered index, even if it was internally
				generated by InnoDB */
{
	KEY*		key = 0;
	dict_index_t*	index = 0;

	DBUG_ENTER("innobase_get_index");
	ha_statistic_increment(&SSV::ha_read_key_count);

	if (keynr != MAX_KEY && table->s->keys > 0) {
		key = table->key_info + keynr;

		index = innobase_index_lookup(share, keynr);

		if (index) {
			ut_a(ut_strcmp(index->name, key->name) == 0);
		} else {
			/* Can't find index with keynr in the translation
			table. Only print message if the index translation
			table exists */
			if (share->idx_trans_tbl.index_mapping) {
				sql_print_error("InnoDB could not find "
						"index %s key no %u for "
						"table %s through its "
						"index translation table",
						key ? key->name : "NULL",
						keynr,
						prebuilt->table->name);
			}

			index = dict_table_get_index_on_name(prebuilt->table,
							     key->name);
		}
	} else {
		index = dict_table_get_first_index(prebuilt->table);
	}

	if (!index) {
		sql_print_error(
			"Innodb could not find key n:o %u with name %s "
			"from dict cache for table %s",
			keynr, key ? key->name : "NULL",
			prebuilt->table->name);
	}

	DBUG_RETURN(index);
}

/********************************************************************//**
Changes the active index of a handle.
@return	0 or error code */
UNIV_INTERN
int
ha_innobase::change_active_index(
/*=============================*/
	uint	keynr)	/*!< in: use this index; MAX_KEY means always clustered
			index, even if it was internally generated by
			InnoDB */
{
	DBUG_ENTER("change_active_index");

	if (srv_pass_corrupt_table <= 1 && share->ib_table->is_corrupt) {
		DBUG_RETURN(HA_ERR_CRASHED);
	}

	ut_ad(user_thd == ha_thd());
	ut_a(prebuilt->trx == thd_to_trx(user_thd));

	active_index = keynr;

	prebuilt->index = innobase_get_index(keynr);

	if (UNIV_UNLIKELY(!prebuilt->index)) {
		sql_print_warning("InnoDB: change_active_index(%u) failed",
				  keynr);
		prebuilt->index_usable = FALSE;
		DBUG_RETURN(1);
	}

	prebuilt->index_usable = row_merge_is_index_usable(prebuilt->trx,
							   prebuilt->index);

	if (UNIV_UNLIKELY(!prebuilt->index_usable)) {
		push_warning_printf(user_thd, MYSQL_ERROR::WARN_LEVEL_WARN,
				    HA_ERR_TABLE_DEF_CHANGED,
				    "InnoDB: insufficient history for index %u",
				    keynr);
		/* The caller seems to ignore this.  Thus, we must check
		this again in row_search_for_mysql(). */
		DBUG_RETURN(convert_error_code_to_mysql(DB_MISSING_HISTORY,
                                                        0, NULL));
	}

	ut_a(prebuilt->search_tuple != 0);

	dtuple_set_n_fields(prebuilt->search_tuple, prebuilt->index->n_fields);

	dict_index_copy_types(prebuilt->search_tuple, prebuilt->index,
			      prebuilt->index->n_fields);

	/* MySQL changes the active index for a handle also during some
	queries, for example SELECT MAX(a), SUM(a) first retrieves the MAX()
	and then calculates the sum. Previously we played safe and used
	the flag ROW_MYSQL_WHOLE_ROW below, but that caused unnecessary
	copying. Starting from MySQL-4.1 we use a more efficient flag here. */

	build_template(prebuilt, user_thd, table, ROW_MYSQL_REC_FIELDS);

	DBUG_RETURN(0);
}

/**********************************************************************//**
Positions an index cursor to the index specified in keynr. Fetches the
row if any.
??? This is only used to read whole keys ???
@return	error number or 0 */
UNIV_INTERN
int
ha_innobase::index_read_idx(
/*========================*/
	uchar*		buf,		/*!< in/out: buffer for the returned
					row */
	uint		keynr,		/*!< in: use this index */
	const uchar*	key,		/*!< in: key value; if this is NULL
					we position the cursor at the
					start or end of index */
	uint		key_len,	/*!< in: key value length */
	enum ha_rkey_function find_flag)/*!< in: search flags from my_base.h */
{
	if (change_active_index(keynr)) {

		return(1);
	}

	return(index_read(buf, key, key_len, find_flag));
}

/***********************************************************************//**
Reads the next or previous row from a cursor, which must have previously been
positioned using index_read.
@return	0, HA_ERR_END_OF_FILE, or error number */
UNIV_INTERN
int
ha_innobase::general_fetch(
/*=======================*/
	uchar*	buf,		/*!< in/out: buffer for next row in MySQL
				format */
	uint	direction,	/*!< in: ROW_SEL_NEXT or ROW_SEL_PREV */
	uint	match_mode)	/*!< in: 0, ROW_SEL_EXACT, or
				ROW_SEL_EXACT_PREFIX */
{
	ulint		ret;
	int		error	= 0;

	DBUG_ENTER("general_fetch");

	if (srv_pass_corrupt_table <= 1 && share->ib_table->is_corrupt) {
		DBUG_RETURN(HA_ERR_CRASHED);
	}

	ut_a(prebuilt->trx == thd_to_trx(user_thd));

	innodb_srv_conc_enter_innodb(prebuilt->trx);

	ret = row_search_for_mysql(
		(byte*)buf, 0, prebuilt, match_mode, direction);

	innodb_srv_conc_exit_innodb(prebuilt->trx);

	if (srv_pass_corrupt_table <= 1 && share->ib_table->is_corrupt) {
		DBUG_RETURN(HA_ERR_CRASHED);
	}

	switch (ret) {
	case DB_SUCCESS:
		error = 0;
		table->status = 0;
#ifdef EXTENDED_FOR_USERSTAT
		rows_read++;
		if (active_index < MAX_KEY)
			index_rows_read[active_index]++;
#endif
		break;
	case DB_RECORD_NOT_FOUND:
		error = HA_ERR_END_OF_FILE;
		table->status = STATUS_NOT_FOUND;
		break;
	case DB_END_OF_INDEX:
		error = HA_ERR_END_OF_FILE;
		table->status = STATUS_NOT_FOUND;
		break;
	default:
		error = convert_error_code_to_mysql(
			(int) ret, prebuilt->table->flags, user_thd);
		table->status = STATUS_NOT_FOUND;
		break;
	}

	DBUG_RETURN(error);
}

/***********************************************************************//**
Reads the next row from a cursor, which must have previously been
positioned using index_read.
@return	0, HA_ERR_END_OF_FILE, or error number */
UNIV_INTERN
int
ha_innobase::index_next(
/*====================*/
	uchar*		buf)	/*!< in/out: buffer for next row in MySQL
				format */
{
	ha_statistic_increment(&SSV::ha_read_next_count);

	return(general_fetch(buf, ROW_SEL_NEXT, 0));
}

/*******************************************************************//**
Reads the next row matching to the key value given as the parameter.
@return	0, HA_ERR_END_OF_FILE, or error number */
UNIV_INTERN
int
ha_innobase::index_next_same(
/*=========================*/
	uchar*		buf,	/*!< in/out: buffer for the row */
	const uchar*	key,	/*!< in: key value */
	uint		keylen)	/*!< in: key value length */
{
	ha_statistic_increment(&SSV::ha_read_next_count);

	return(general_fetch(buf, ROW_SEL_NEXT, last_match_mode));
}

/***********************************************************************//**
Reads the previous row from a cursor, which must have previously been
positioned using index_read.
@return	0, HA_ERR_END_OF_FILE, or error number */
UNIV_INTERN
int
ha_innobase::index_prev(
/*====================*/
	uchar*	buf)	/*!< in/out: buffer for previous row in MySQL format */
{
	ha_statistic_increment(&SSV::ha_read_prev_count);

	return(general_fetch(buf, ROW_SEL_PREV, 0));
}

/********************************************************************//**
Positions a cursor on the first record in an index and reads the
corresponding row to buf.
@return	0, HA_ERR_END_OF_FILE, or error code */
UNIV_INTERN
int
ha_innobase::index_first(
/*=====================*/
	uchar*	buf)	/*!< in/out: buffer for the row */
{
	int	error;

	DBUG_ENTER("index_first");
	ha_statistic_increment(&SSV::ha_read_first_count);

	error = index_read(buf, NULL, 0, HA_READ_AFTER_KEY);

	/* MySQL does not seem to allow this to return HA_ERR_KEY_NOT_FOUND */

	if (error == HA_ERR_KEY_NOT_FOUND) {
		error = HA_ERR_END_OF_FILE;
	}

	DBUG_RETURN(error);
}

/********************************************************************//**
Positions a cursor on the last record in an index and reads the
corresponding row to buf.
@return	0, HA_ERR_END_OF_FILE, or error code */
UNIV_INTERN
int
ha_innobase::index_last(
/*====================*/
	uchar*	buf)	/*!< in/out: buffer for the row */
{
	int	error;

	DBUG_ENTER("index_last");
	ha_statistic_increment(&SSV::ha_read_last_count);

	error = index_read(buf, NULL, 0, HA_READ_BEFORE_KEY);

	/* MySQL does not seem to allow this to return HA_ERR_KEY_NOT_FOUND */

	if (error == HA_ERR_KEY_NOT_FOUND) {
		error = HA_ERR_END_OF_FILE;
	}

	DBUG_RETURN(error);
}

/****************************************************************//**
Initialize a table scan.
@return	0 or error number */
UNIV_INTERN
int
ha_innobase::rnd_init(
/*==================*/
	bool	scan)	/*!< in: TRUE if table/index scan FALSE otherwise */
{
	int	err;

	/* Store the active index value so that we can restore the original
	value after a scan */

	if (prebuilt->clust_index_was_generated) {
		err = change_active_index(MAX_KEY);
	} else {
		err = change_active_index(primary_key);
	}

	/* Don't use semi-consistent read in random row reads (by position).
	This means we must disable semi_consistent_read if scan is false */

	if (!scan) {
		try_semi_consistent_read(0);
	}

	start_of_scan = 1;

	return(err);
}

/*****************************************************************//**
Ends a table scan.
@return	0 or error number */
UNIV_INTERN
int
ha_innobase::rnd_end(void)
/*======================*/
{
	return(index_end());
}

/*****************************************************************//**
Reads the next row in a table scan (also used to read the FIRST row
in a table scan).
@return	0, HA_ERR_END_OF_FILE, or error number */
UNIV_INTERN
int
ha_innobase::rnd_next(
/*==================*/
	uchar*	buf)	/*!< in/out: returns the row in this buffer,
			in MySQL format */
{
	int	error;

	DBUG_ENTER("rnd_next");
	ha_statistic_increment(&SSV::ha_read_rnd_next_count);

	if (start_of_scan) {
		error = index_first(buf);

		if (error == HA_ERR_KEY_NOT_FOUND) {
			error = HA_ERR_END_OF_FILE;
		}

		start_of_scan = 0;
	} else {
		error = general_fetch(buf, ROW_SEL_NEXT, 0);
	}

	DBUG_RETURN(error);
}

/**********************************************************************//**
Fetches a row from the table based on a row reference.
@return	0, HA_ERR_KEY_NOT_FOUND, or error code */
UNIV_INTERN
int
ha_innobase::rnd_pos(
/*=================*/
	uchar*	buf,	/*!< in/out: buffer for the row */
	uchar*	pos)	/*!< in: primary key value of the row in the
			MySQL format, or the row id if the clustered
			index was internally generated by InnoDB; the
			length of data in pos has to be ref_length */
{
	int		error;
	uint		keynr	= active_index;
	DBUG_ENTER("rnd_pos");
	DBUG_DUMP("key", pos, ref_length);

	ha_statistic_increment(&SSV::ha_read_rnd_count);

	ut_a(prebuilt->trx == thd_to_trx(ha_thd()));

	if (prebuilt->clust_index_was_generated) {
		/* No primary key was defined for the table and we
		generated the clustered index from the row id: the
		row reference is the row id, not any key value
		that MySQL knows of */

		error = change_active_index(MAX_KEY);
	} else {
		error = change_active_index(primary_key);
	}

	if (error) {
		DBUG_PRINT("error", ("Got error: %d", error));
		DBUG_RETURN(error);
	}

	/* Note that we assume the length of the row reference is fixed
	for the table, and it is == ref_length */

	error = index_read(buf, pos, ref_length, HA_READ_KEY_EXACT);

	if (error) {
		DBUG_PRINT("error", ("Got error: %d", error));
	}

	change_active_index(keynr);

	DBUG_RETURN(error);
}

/*********************************************************************//**
Stores a reference to the current row to 'ref' field of the handle. Note
that in the case where we have generated the clustered index for the
table, the function parameter is illogical: we MUST ASSUME that 'record'
is the current 'position' of the handle, because if row ref is actually
the row id internally generated in InnoDB, then 'record' does not contain
it. We just guess that the row id must be for the record where the handle
was positioned the last time. */
UNIV_INTERN
void
ha_innobase::position(
/*==================*/
	const uchar*	record)	/*!< in: row in MySQL format */
{
	uint		len;

	ut_a(prebuilt->trx == thd_to_trx(ha_thd()));

	if (prebuilt->clust_index_was_generated) {
		/* No primary key was defined for the table and we
		generated the clustered index from row id: the
		row reference will be the row id, not any key value
		that MySQL knows of */

		len = DATA_ROW_ID_LEN;

		memcpy(ref, prebuilt->row_id, len);
	} else {
		len = store_key_val_for_row(primary_key, (char*)ref,
							 ref_length, record);
	}

	/* We assume that the 'ref' value len is always fixed for the same
	table. */

	if (len != ref_length) {
	  sql_print_error("Stored ref len is %lu, but table ref len is %lu",
			  (ulong) len, (ulong) ref_length);
	}
}

/* limit innodb monitor access to users with PROCESS privilege.
See http://bugs.mysql.com/32710 for expl. why we choose PROCESS. */
#define IS_MAGIC_TABLE_AND_USER_DENIED_ACCESS(table_name, thd) \
	(row_is_magic_monitor_table(table_name) \
	 && check_global_access(thd, PROCESS_ACL))

/*****************************************************************//**
Creates a table definition to an InnoDB database. */
static
int
create_table_def(
/*=============*/
	trx_t*		trx,		/*!< in: InnoDB transaction handle */
	TABLE*		form,		/*!< in: information on table
					columns and indexes */
	const char*	table_name,	/*!< in: table name */
	const char*	path_of_temp_table,/*!< in: if this is a table explicitly
					created by the user with the
					TEMPORARY keyword, then this
					parameter is the dir path where the
					table should be placed if we create
					an .ibd file for it (no .ibd extension
					in the path, though); otherwise this
					is NULL */
	ulint		flags)		/*!< in: table flags */
{
	Field*		field;
	dict_table_t*	table;
	ulint		n_cols;
	int		error;
	ulint		col_type;
	ulint		col_len;
	ulint		nulls_allowed;
	ulint		unsigned_type;
	ulint		binary_type;
	ulint		long_true_varchar;
	ulint		charset_no;
	ulint		i;

	DBUG_ENTER("create_table_def");
	DBUG_PRINT("enter", ("table_name: %s", table_name));

	ut_a(trx->mysql_thd != NULL);

	/* MySQL does the name length check. But we do additional check
	on the name length here */
	if (strlen(table_name) > MAX_FULL_NAME_LEN) {
		push_warning_printf(
			(THD*) trx->mysql_thd, MYSQL_ERROR::WARN_LEVEL_WARN,
			ER_TABLE_NAME,
			"InnoDB: Table Name or Database Name is too long");
		DBUG_RETURN(ER_TABLE_NAME);
	}

	n_cols = form->s->fields;

	/* We pass 0 as the space id, and determine at a lower level the space
	id where to store the table */

	table = dict_mem_table_create(table_name, 0, form->s->stored_fields, flags);

	if (path_of_temp_table) {
		table->dir_path_of_temp_table =
			mem_heap_strdup(table->heap, path_of_temp_table);
	}

	for (i = 0; i < n_cols; i++) {
		field = form->field[i];
		if (!field->stored_in_db)
		  continue;

		col_type = get_innobase_type_from_mysql_type(&unsigned_type,
							     field);

		if (!col_type) {
			push_warning_printf(
				(THD*) trx->mysql_thd,
				MYSQL_ERROR::WARN_LEVEL_WARN,
				ER_CANT_CREATE_TABLE,
				"Error creating table '%s' with "
				"column '%s'. Please check its "
				"column type and try to re-create "
				"the table with an appropriate "
				"column type.",
				table->name, (char*) field->field_name);
			goto err_col;
		}

		if (field->null_ptr) {
			nulls_allowed = 0;
		} else {
			nulls_allowed = DATA_NOT_NULL;
		}

		if (field->binary()) {
			binary_type = DATA_BINARY_TYPE;
		} else {
			binary_type = 0;
		}

		charset_no = 0;

		if (dtype_is_string_type(col_type)) {

			charset_no = (ulint)field->charset()->number;

			if (UNIV_UNLIKELY(charset_no >= 256)) {
				/* in data0type.h we assume that the
				number fits in one byte in prtype */
				push_warning_printf(
					(THD*) trx->mysql_thd,
					MYSQL_ERROR::WARN_LEVEL_WARN,
					ER_CANT_CREATE_TABLE,
					"In InnoDB, charset-collation codes"
					" must be below 256."
					" Unsupported code %lu.",
					(ulong) charset_no);
				DBUG_RETURN(ER_CANT_CREATE_TABLE);
			}
		}

		ut_a(field->type() < 256); /* we assume in dtype_form_prtype()
					   that this fits in one byte */
		col_len = field->pack_length();

		/* The MySQL pack length contains 1 or 2 bytes length field
		for a true VARCHAR. Let us subtract that, so that the InnoDB
		column length in the InnoDB data dictionary is the real
		maximum byte length of the actual data. */

		long_true_varchar = 0;

		if (field->type() == MYSQL_TYPE_VARCHAR) {
			col_len -= ((Field_varstring*)field)->length_bytes;

			if (((Field_varstring*)field)->length_bytes == 2) {
				long_true_varchar = DATA_LONG_TRUE_VARCHAR;
			}
		}

		/* First check whether the column to be added has a
		system reserved name. */
		if (dict_col_name_is_reserved(field->field_name)){
			my_error(ER_WRONG_COLUMN_NAME, MYF(0),
				 field->field_name);
err_col:
			dict_mem_table_free(table);
			trx_commit_for_mysql(trx);

			error = DB_ERROR;
			goto error_ret;
		}

		dict_mem_table_add_col(table, table->heap,
			(char*) field->field_name,
			col_type,
			dtype_form_prtype(
				(ulint)field->type()
				| nulls_allowed | unsigned_type
				| binary_type | long_true_varchar,
				charset_no),
			col_len);
	}

	srv_lower_case_table_names = lower_case_table_names;

	error = row_create_table_for_mysql(table, trx);

	if (error == DB_DUPLICATE_KEY) {
		char buf[100];
		char* buf_end = innobase_convert_identifier(
			buf, sizeof buf - 1, table_name, strlen(table_name),
			trx->mysql_thd, TRUE);

		*buf_end = '\0';
		my_error(ER_TABLE_EXISTS_ERROR, MYF(0), buf);
	}

error_ret:
	error = convert_error_code_to_mysql(error, flags, NULL);

	DBUG_RETURN(error);
}

/*****************************************************************//**
Creates an index in an InnoDB database. */
static
int
create_index(
/*=========*/
	trx_t*		trx,		/*!< in: InnoDB transaction handle */
	TABLE*		form,		/*!< in: information on table
					columns and indexes */
	ulint		flags,		/*!< in: InnoDB table flags */
	const char*	table_name,	/*!< in: table name */
	uint		key_num)	/*!< in: index number */
{
	Field*		field;
	dict_index_t*	index;
	int		error;
	ulint		n_fields;
	KEY*		key;
	KEY_PART_INFO*	key_part;
	ulint		ind_type;
	ulint		col_type;
	ulint		prefix_len;
	ulint		is_unsigned;
	ulint		i;
	ulint		j;
	ulint*		field_lengths;

	DBUG_ENTER("create_index");

	key = form->key_info + key_num;

	n_fields = key->key_parts;

	/* Assert that "GEN_CLUST_INDEX" cannot be used as non-primary index */
	ut_a(innobase_strcasecmp(key->name, innobase_index_reserve_name) != 0);

	ind_type = 0;

	if (key_num == form->s->primary_key) {
		ind_type = ind_type | DICT_CLUSTERED;
	}

	if (key->flags & HA_NOSAME ) {
		ind_type = ind_type | DICT_UNIQUE;
	}

	/* We pass 0 as the space id, and determine at a lower level the space
	id where to store the table */

	index = dict_mem_index_create(table_name, key->name, 0,
				      ind_type, n_fields);

	field_lengths = (ulint*) my_malloc(sizeof(ulint) * n_fields,
		MYF(MY_FAE));

	for (i = 0; i < n_fields; i++) {
		key_part = key->key_part + i;

		/* (The flag HA_PART_KEY_SEG denotes in MySQL a column prefix
		field in an index: we only store a specified number of first
		bytes of the column to the index field.) The flag does not
		seem to be properly set by MySQL. Let us fall back on testing
		the length of the key part versus the column. */

		field = NULL;
		for (j = 0; j < form->s->fields; j++) {

			field = form->field[j];

			if (0 == innobase_strcasecmp(
					field->field_name,
					key_part->field->field_name)) {
				/* Found the corresponding column */

				break;
			}
		}

		ut_a(j < form->s->fields);

		col_type = get_innobase_type_from_mysql_type(
					&is_unsigned, key_part->field);

		if (DATA_BLOB == col_type
			|| (key_part->length < field->pack_length()
				&& field->type() != MYSQL_TYPE_VARCHAR)
			|| (field->type() == MYSQL_TYPE_VARCHAR
				&& key_part->length < field->pack_length()
				- ((Field_varstring*)field)->length_bytes)) {

			prefix_len = key_part->length;

			if (col_type == DATA_INT
				|| col_type == DATA_FLOAT
				|| col_type == DATA_DOUBLE
				|| col_type == DATA_DECIMAL) {
				sql_print_error(
					"MySQL is trying to create a column "
					"prefix index field, on an "
					"inappropriate data type. Table "
					"name %s, column name %s.",
					table_name,
					key_part->field->field_name);

				prefix_len = 0;
			}
		} else {
			prefix_len = 0;
		}

		field_lengths[i] = key_part->length;

		dict_mem_index_add_field(index,
			(char*) key_part->field->field_name, prefix_len);
	}

	/* Even though we've defined max_supported_key_part_length, we
	still do our own checking using field_lengths to be absolutely
	sure we don't create too long indexes. */
	error = row_create_index_for_mysql(index, trx, field_lengths);

	error = convert_error_code_to_mysql(error, flags, NULL);

	my_free(field_lengths, MYF(0));

	DBUG_RETURN(error);
}

/*****************************************************************//**
Creates an index to an InnoDB table when the user has defined no
primary index. */
static
int
create_clustered_index_when_no_primary(
/*===================================*/
	trx_t*		trx,		/*!< in: InnoDB transaction handle */
	ulint		flags,		/*!< in: InnoDB table flags */
	const char*	table_name)	/*!< in: table name */
{
	dict_index_t*	index;
	int		error;

	/* We pass 0 as the space id, and determine at a lower level the space
	id where to store the table */
	index = dict_mem_index_create(table_name,
				      innobase_index_reserve_name,
				      0, DICT_CLUSTERED, 0);

	error = row_create_index_for_mysql(index, trx, NULL);

	error = convert_error_code_to_mysql(error, flags, NULL);

	return(error);
}

/*****************************************************************//**
Return a display name for the row format
@return row format name */
UNIV_INTERN
const char*
get_row_format_name(
/*================*/
	enum row_type	row_format)		/*!< in: Row Format */
{
	switch (row_format) {
	case ROW_TYPE_COMPACT:
		return("COMPACT");
	case ROW_TYPE_COMPRESSED:
		return("COMPRESSED");
	case ROW_TYPE_DYNAMIC:
		return("DYNAMIC");
	case ROW_TYPE_REDUNDANT:
		return("REDUNDANT");
	case ROW_TYPE_DEFAULT:
		return("DEFAULT");
	case ROW_TYPE_FIXED:
		return("FIXED");
	case ROW_TYPE_PAGE:
	case ROW_TYPE_NOT_USED:
		break;
	}
	return("NOT USED");
}

/** If file-per-table is missing, issue warning and set ret false */
#define CHECK_ERROR_ROW_TYPE_NEEDS_FILE_PER_TABLE		\
	if (!srv_file_per_table) {				\
		push_warning_printf(				\
			thd, MYSQL_ERROR::WARN_LEVEL_WARN,	\
			ER_ILLEGAL_HA_CREATE_OPTION,		\
			"InnoDB: ROW_FORMAT=%s requires"	\
			" innodb_file_per_table.",		\
			get_row_format_name(row_format));	\
		ret = FALSE;					\
	}

/** If file-format is Antelope, issue warning and set ret false */
#define CHECK_ERROR_ROW_TYPE_NEEDS_GT_ANTELOPE			\
	if (srv_file_format < DICT_TF_FORMAT_ZIP) {		\
		push_warning_printf(				\
			thd, MYSQL_ERROR::WARN_LEVEL_WARN,	\
			ER_ILLEGAL_HA_CREATE_OPTION,		\
			"InnoDB: ROW_FORMAT=%s requires"	\
			" innodb_file_format > Antelope.",	\
			get_row_format_name(row_format));	\
		ret = FALSE;					\
	}


/*****************************************************************//**
Validates the create options. We may build on this function
in future. For now, it checks two specifiers:
KEY_BLOCK_SIZE and ROW_FORMAT
If innodb_strict_mode is not set then this function is a no-op
@return	TRUE if valid. */
static
ibool
create_options_are_valid(
/*=====================*/
	THD*		thd,		/*!< in: connection thread. */
	TABLE*		form,		/*!< in: information on table
					columns and indexes */
	HA_CREATE_INFO*	create_info)	/*!< in: create info. */
{
	ibool	kbs_specified	= FALSE;
	ibool	ret		= TRUE;
	enum row_type	row_format	= form->s->row_type;

	ut_ad(thd != NULL);

	/* If innodb_strict_mode is not set don't do any validation. */
	if (!(THDVAR(thd, strict_mode))) {
		return(TRUE);
	}

	ut_ad(form != NULL);
	ut_ad(create_info != NULL);

	/* First check if a non-zero KEY_BLOCK_SIZE was specified. */
	if (create_info->key_block_size) {
		kbs_specified = TRUE;
		switch (create_info->key_block_size) {
		case 1:
		case 2:
		case 4:
		case 8:
		case 16:
			/* Valid KEY_BLOCK_SIZE, check its dependencies. */
			if (!srv_file_per_table) {
				push_warning(
					thd, MYSQL_ERROR::WARN_LEVEL_WARN,
					ER_ILLEGAL_HA_CREATE_OPTION,
					"InnoDB: KEY_BLOCK_SIZE requires"
					" innodb_file_per_table.");
				ret = FALSE;
			}
			if (srv_file_format < DICT_TF_FORMAT_ZIP) {
				push_warning(
					thd, MYSQL_ERROR::WARN_LEVEL_WARN,
					ER_ILLEGAL_HA_CREATE_OPTION,
					"InnoDB: KEY_BLOCK_SIZE requires"
					" innodb_file_format > Antelope.");
					ret = FALSE;
			}
			break;
		default:
			push_warning_printf(
				thd, MYSQL_ERROR::WARN_LEVEL_WARN,
				ER_ILLEGAL_HA_CREATE_OPTION,
				"InnoDB: invalid KEY_BLOCK_SIZE = %lu."
				" Valid values are [1, 2, 4, 8, 16]",
				create_info->key_block_size);
			ret = FALSE;
			break;
		}
	}
	
	/* Check for a valid Innodb ROW_FORMAT specifier and
	other incompatibilities. */
	switch (row_format) {
	case ROW_TYPE_COMPRESSED:
		CHECK_ERROR_ROW_TYPE_NEEDS_FILE_PER_TABLE;
		CHECK_ERROR_ROW_TYPE_NEEDS_GT_ANTELOPE;
		break;
	case ROW_TYPE_DYNAMIC:
		CHECK_ERROR_ROW_TYPE_NEEDS_FILE_PER_TABLE;
		CHECK_ERROR_ROW_TYPE_NEEDS_GT_ANTELOPE;
		/* fall through since dynamic also shuns KBS */
	case ROW_TYPE_COMPACT:
	case ROW_TYPE_REDUNDANT:
		if (kbs_specified) {
			push_warning_printf(
				thd, MYSQL_ERROR::WARN_LEVEL_WARN,
				ER_ILLEGAL_HA_CREATE_OPTION,
				"InnoDB: cannot specify ROW_FORMAT = %s"
				" with KEY_BLOCK_SIZE.",
				get_row_format_name(row_format));
			ret = FALSE;
		}
		break;
	case ROW_TYPE_DEFAULT:
		break;
	case ROW_TYPE_FIXED:
	case ROW_TYPE_PAGE:
	case ROW_TYPE_NOT_USED:
		push_warning(
			thd, MYSQL_ERROR::WARN_LEVEL_WARN,
			ER_ILLEGAL_HA_CREATE_OPTION,		\
			"InnoDB: invalid ROW_FORMAT specifier.");
		ret = FALSE;
		break;
	}

	return(ret);
}

/*****************************************************************//**
Update create_info.  Used in SHOW CREATE TABLE et al. */
UNIV_INTERN
void
ha_innobase::update_create_info(
/*============================*/
	HA_CREATE_INFO* create_info)	/*!< in/out: create info */
{
  if (!(create_info->used_fields & HA_CREATE_USED_AUTO)) {
    ha_innobase::info(HA_STATUS_AUTO);
    create_info->auto_increment_value = stats.auto_increment_value;
  }
}

/*****************************************************************//**
Creates a new table to an InnoDB database.
@return	error number */
UNIV_INTERN
int
ha_innobase::create(
/*================*/
	const char*	name,		/*!< in: table name */
	TABLE*		form,		/*!< in: information on table
					columns and indexes */
	HA_CREATE_INFO*	create_info)	/*!< in: more information of the
					created table, contains also the
					create statement string */
{
	int		error;
	dict_table_t*	innobase_table;
	trx_t*		parent_trx;
	trx_t*		trx;
	int		primary_key_no;
	uint		i;
	char		name2[FN_REFLEN];
	char		norm_name[FN_REFLEN];
	THD*		thd = ha_thd();
	ib_int64_t	auto_inc_value;
	ulint		flags;
	/* Cache the value of innodb_file_format, in case it is
	modified by another thread while the table is being created. */
	const ulint	file_format = srv_file_format;
	const char*	stmt;
	size_t		stmt_len;
	enum row_type	row_format;

	DBUG_ENTER("ha_innobase::create");

	DBUG_ASSERT(thd != NULL);
	DBUG_ASSERT(create_info != NULL);

#ifdef __WIN__
	/* Names passed in from server are in two formats:
	1. <database_name>/<table_name>: for normal table creation
	2. full path: for temp table creation, or sym link

	When srv_file_per_table is on and mysqld_embedded is off,
	check for full path pattern, i.e.
	X:\dir\...,		X is a driver letter, or
	\\dir1\dir2\...,	UNC path
	returns error if it is in full path format, but not creating a temp.
	table. Currently InnoDB does not support symbolic link on Windows. */

	if (srv_file_per_table
	    && !mysqld_embedded
	    && !(create_info->options & HA_LEX_CREATE_TMP_TABLE)) {

		if ((name[1] == ':')
		    || (name[0] == '\\' && name[1] == '\\')) {
			sql_print_error("Cannot create table %s\n", name);
			DBUG_RETURN(HA_ERR_GENERIC);
		}
	}
#endif

	if (form->s->stored_fields > 1000) {
		/* The limit probably should be REC_MAX_N_FIELDS - 3 = 1020,
		but we play safe here */

		DBUG_RETURN(HA_ERR_TO_BIG_ROW);
	}

	strcpy(name2, name);

	normalize_table_name(norm_name, name2);

	/* Create the table definition in InnoDB */

	flags = 0;

	/* Validate create options if innodb_strict_mode is set. */
	if (!create_options_are_valid(thd, form, create_info)) {
		DBUG_RETURN(ER_ILLEGAL_HA_CREATE_OPTION);
	}

	if (create_info->key_block_size) {
		/* Determine the page_zip.ssize corresponding to the
		requested page size (key_block_size) in kilobytes. */

		ulint	ssize, ksize;
		ulint	key_block_size = create_info->key_block_size;

		/*  Set 'flags' to the correct key_block_size.
		It will be zero if key_block_size is an invalid number.*/
		for (ssize = ksize = 1; ssize <= DICT_TF_ZSSIZE_MAX;
		     ssize++, ksize <<= 1) {
			if (key_block_size == ksize) {
				flags = ssize << DICT_TF_ZSSIZE_SHIFT
					| DICT_TF_COMPACT
					| DICT_TF_FORMAT_ZIP
					  << DICT_TF_FORMAT_SHIFT;
				break;
			}
		}

		if (!srv_file_per_table) {
			push_warning(
				thd, MYSQL_ERROR::WARN_LEVEL_WARN,
				ER_ILLEGAL_HA_CREATE_OPTION,
				"InnoDB: KEY_BLOCK_SIZE requires"
				" innodb_file_per_table.");
			flags = 0;
		}

		if (file_format < DICT_TF_FORMAT_ZIP) {
			push_warning(
				thd, MYSQL_ERROR::WARN_LEVEL_WARN,
				ER_ILLEGAL_HA_CREATE_OPTION,
				"InnoDB: KEY_BLOCK_SIZE requires"
				" innodb_file_format > Antelope.");
			flags = 0;
		}

		if (!flags) {
			push_warning_printf(
				thd, MYSQL_ERROR::WARN_LEVEL_WARN,
				ER_ILLEGAL_HA_CREATE_OPTION,
				"InnoDB: ignoring KEY_BLOCK_SIZE=%lu.",
				create_info->key_block_size);
		}
	}

	row_format = form->s->row_type;

	if (flags) {
		/* if ROW_FORMAT is set to default,
		automatically change it to COMPRESSED.*/
		if (row_format == ROW_TYPE_DEFAULT) {
			row_format = ROW_TYPE_COMPRESSED;
		} else if (row_format != ROW_TYPE_COMPRESSED) {
			/* ROW_FORMAT other than COMPRESSED
			ignores KEY_BLOCK_SIZE.  It does not
			make sense to reject conflicting
			KEY_BLOCK_SIZE and ROW_FORMAT, because
			such combinations can be obtained
			with ALTER TABLE anyway. */
			push_warning_printf(
				thd, MYSQL_ERROR::WARN_LEVEL_WARN,
				ER_ILLEGAL_HA_CREATE_OPTION,
				"InnoDB: ignoring KEY_BLOCK_SIZE=%lu"
				" unless ROW_FORMAT=COMPRESSED.",
				create_info->key_block_size);
			flags = 0;
		}
	} else {
		/* flags == 0 means no KEY_BLOCK_SIZE.*/
		if (row_format == ROW_TYPE_COMPRESSED) {
			/* ROW_FORMAT=COMPRESSED without
			KEY_BLOCK_SIZE implies half the
			maximum KEY_BLOCK_SIZE. */
			flags = (DICT_TF_ZSSIZE_MAX - 1)
				<< DICT_TF_ZSSIZE_SHIFT
				| DICT_TF_COMPACT
				| DICT_TF_FORMAT_ZIP
				<< DICT_TF_FORMAT_SHIFT;
//#if DICT_TF_ZSSIZE_MAX < 1
//# error "DICT_TF_ZSSIZE_MAX < 1"
//#endif
		}
	}

	switch (row_format) {
	case ROW_TYPE_REDUNDANT:
		break;
	case ROW_TYPE_COMPRESSED:
	case ROW_TYPE_DYNAMIC:
		if (!srv_file_per_table) {
			push_warning_printf(
				thd, MYSQL_ERROR::WARN_LEVEL_WARN,
				ER_ILLEGAL_HA_CREATE_OPTION,
				"InnoDB: ROW_FORMAT=%s requires"
				" innodb_file_per_table.",
				get_row_format_name(row_format));
		} else if (file_format < DICT_TF_FORMAT_ZIP) {
			push_warning_printf(
				thd, MYSQL_ERROR::WARN_LEVEL_WARN,
				ER_ILLEGAL_HA_CREATE_OPTION,
				"InnoDB: ROW_FORMAT=%s requires"
				" innodb_file_format > Antelope.",
				get_row_format_name(row_format));
		} else {
			flags |= DICT_TF_COMPACT
			         | (DICT_TF_FORMAT_ZIP
			            << DICT_TF_FORMAT_SHIFT);
			break;
		}

		/* fall through */
	case ROW_TYPE_NOT_USED:
	case ROW_TYPE_FIXED:
	case ROW_TYPE_PAGE:
		push_warning(
			thd, MYSQL_ERROR::WARN_LEVEL_WARN,
			ER_ILLEGAL_HA_CREATE_OPTION,
			"InnoDB: assuming ROW_FORMAT=COMPACT.");
	case ROW_TYPE_DEFAULT:
	case ROW_TYPE_COMPACT:
		flags = DICT_TF_COMPACT;
		break;
	}

	/* Look for a primary key */

	primary_key_no= (form->s->primary_key != MAX_KEY ?
			 (int) form->s->primary_key :
			 -1);

	/* Our function innobase_get_mysql_key_number_for_index assumes
	the primary key is always number 0, if it exists */

	ut_a(primary_key_no == -1 || primary_key_no == 0);

	/* Check for name conflicts (with reserved name) for
	any user indices to be created. */
	if (innobase_index_name_is_reserved(thd, form->key_info,
					    form->s->keys)) {
		DBUG_RETURN(-1);
	}

	if (IS_MAGIC_TABLE_AND_USER_DENIED_ACCESS(norm_name, thd)) {
		DBUG_RETURN(HA_ERR_GENERIC);
	}

	if (create_info->options & HA_LEX_CREATE_TMP_TABLE) {
		flags |= DICT_TF2_TEMPORARY << DICT_TF2_SHIFT;
	}

	/* Get the transaction associated with the current thd, or create one
	if not yet created */

	parent_trx = check_trx_exists(thd);

	/* In case MySQL calls this in the middle of a SELECT query, release
	possible adaptive hash latch to avoid deadlocks of threads */

	trx_search_latch_release_if_reserved(parent_trx);

	trx = innobase_trx_allocate(thd);

	if (trx->fake_changes) {
		innobase_commit_low(trx);
		trx_free_for_mysql(trx);
		DBUG_RETURN(HA_ERR_WRONG_COMMAND);
	}

	/* Latch the InnoDB data dictionary exclusively so that no deadlocks
	or lock waits can happen in it during a table create operation.
	Drop table etc. do this latching in row0mysql.c. */

	row_mysql_lock_data_dictionary(trx);

	error = create_table_def(trx, form, norm_name,
		create_info->options & HA_LEX_CREATE_TMP_TABLE ? name2 : NULL,
		flags);

	if (error) {
		goto cleanup;
	}


	/* Create the keys */

	if (form->s->keys == 0 || primary_key_no == -1) {
		/* Create an index which is used as the clustered index;
		order the rows by their row id which is internally generated
		by InnoDB */

		error = create_clustered_index_when_no_primary(
			trx, flags, norm_name);
		if (error) {
			goto cleanup;
		}
	}

	if (primary_key_no != -1) {
		/* In InnoDB the clustered index must always be created
		first */
		if ((error = create_index(trx, form, flags, norm_name,
					  (uint) primary_key_no))) {
			goto cleanup;
		}
	}

	for (i = 0; i < form->s->keys; i++) {

		if (i != (uint) primary_key_no) {

			if ((error = create_index(trx, form, flags, norm_name,
						  i))) {
				goto cleanup;
			}
		}
	}

	stmt = innobase_get_stmt(thd, &stmt_len);

	if (stmt) {
		error = row_table_add_foreign_constraints(
			trx, stmt, stmt_len, norm_name,
			create_info->options & HA_LEX_CREATE_TMP_TABLE);

		error = convert_error_code_to_mysql(error, flags, NULL);

		if (error) {
			goto cleanup;
		}
	}

	innobase_commit_low(trx);

	row_mysql_unlock_data_dictionary(trx);

	/* Flush the log to reduce probability that the .frm files and
	the InnoDB data dictionary get out-of-sync if the user runs
	with innodb_flush_log_at_trx_commit = 0 */

	log_buffer_flush_to_disk();

	innobase_table = dict_table_get(norm_name, FALSE);

	DBUG_ASSERT(innobase_table != 0);

	if (innobase_table) {
		/* We update the highest file format in the system table
		space, if this table has higher file format setting. */

		trx_sys_file_format_max_upgrade(
			(const char**) &innobase_file_format_check,
			dict_table_get_format(innobase_table));
	}

	/* Note: We can't call update_thd() as prebuilt will not be
	setup at this stage and so we use thd. */

	/* We need to copy the AUTOINC value from the old table if
	this is an ALTER|OPTIMIZE TABLE or CREATE INDEX because CREATE INDEX
	does a table copy too. If query was one of :

		CREATE TABLE ...AUTO_INCREMENT = x; or
		ALTER TABLE...AUTO_INCREMENT = x;   or
		OPTIMIZE TABLE t; or
		CREATE INDEX x on t(...);

	Find out a table definition from the dictionary and get
	the current value of the auto increment field. Set a new
	value to the auto increment field if the value is greater
	than the maximum value in the column. */

	if (((create_info->used_fields & HA_CREATE_USED_AUTO)
	    || thd_sql_command(thd) == SQLCOM_ALTER_TABLE
	    || thd_sql_command(thd) == SQLCOM_OPTIMIZE
	    || thd_sql_command(thd) == SQLCOM_CREATE_INDEX)
	    && create_info->auto_increment_value > 0) {

		auto_inc_value = create_info->auto_increment_value;

		dict_table_autoinc_lock(innobase_table);
		dict_table_autoinc_initialize(innobase_table, auto_inc_value);
		dict_table_autoinc_unlock(innobase_table);
	}

	/* Tell the InnoDB server that there might be work for
	utility threads: */

	srv_active_wake_master_thread();

	trx_free_for_mysql(trx);

	DBUG_RETURN(0);

cleanup:
	innobase_commit_low(trx);

	row_mysql_unlock_data_dictionary(trx);

	trx_free_for_mysql(trx);

	DBUG_RETURN(error);
}

/*****************************************************************//**
Discards or imports an InnoDB tablespace.
@return	0 == success, -1 == error */
UNIV_INTERN
int
ha_innobase::discard_or_import_tablespace(
/*======================================*/
	my_bool discard)	/*!< in: TRUE if discard, else import */
{
	dict_table_t*	dict_table;
	trx_t*		trx;
	int		err;

	DBUG_ENTER("ha_innobase::discard_or_import_tablespace");

	ut_a(prebuilt->trx);
	ut_a(prebuilt->trx->magic_n == TRX_MAGIC_N);
	ut_a(prebuilt->trx == thd_to_trx(ha_thd()));

	dict_table = prebuilt->table;
	trx = prebuilt->trx;

	if (discard) {
		err = row_discard_tablespace_for_mysql(dict_table->name, trx);
	} else {
		err = row_import_tablespace_for_mysql(dict_table->name, trx);

		/* in expanded import mode re-initialize auto_increment again */
		if ((err == DB_SUCCESS) && srv_expand_import &&
		    (table->found_next_number_field != NULL)) {
			dict_table_autoinc_lock(dict_table);
			innobase_initialize_autoinc();
			dict_table_autoinc_unlock(dict_table);
		}
	}

	err = convert_error_code_to_mysql(err, dict_table->flags, NULL);

	DBUG_RETURN(err);
}

/*****************************************************************//**
Deletes all rows of an InnoDB table.
@return	error number */
UNIV_INTERN
int
ha_innobase::delete_all_rows(void)
/*==============================*/
{
	int		error;

	DBUG_ENTER("ha_innobase::delete_all_rows");

	/* Get the transaction associated with the current thd, or create one
	if not yet created, and update prebuilt->trx */

	update_thd(ha_thd());

	if (thd_sql_command(user_thd) != SQLCOM_TRUNCATE) {
	fallback:
		/* We only handle TRUNCATE TABLE t as a special case.
		DELETE FROM t will have to use ha_innobase::delete_row(),
		because DELETE is transactional while TRUNCATE is not. */
		DBUG_RETURN(my_errno=HA_ERR_WRONG_COMMAND);
	}

	if (share->ib_table->is_corrupt) {
		DBUG_RETURN(HA_ERR_CRASHED);
	}

	if (prebuilt->trx->fake_changes) {
		goto fallback;
	}

	/* Truncate the table in InnoDB */

	error = row_truncate_table_for_mysql(prebuilt->table, prebuilt->trx);
	if (error == DB_ERROR) {
		/* Cannot truncate; resort to ha_innobase::delete_row() */
		goto fallback;
	}

	if (share->ib_table->is_corrupt) {
		DBUG_RETURN(HA_ERR_CRASHED);
	}

	error = convert_error_code_to_mysql(error, prebuilt->table->flags,
					    NULL);

	DBUG_RETURN(error);
}

/*****************************************************************//**
Drops a table from an InnoDB database. Before calling this function,
MySQL calls innobase_commit to commit the transaction of the current user.
Then the current user cannot have locks set on the table. Drop table
operation inside InnoDB will remove all locks any user has on the table
inside InnoDB.
@return	error number */
UNIV_INTERN
int
ha_innobase::delete_table(
/*======================*/
	const char*	name)	/*!< in: table name */
{
	ulint	name_len;
	int	error;
	trx_t*	parent_trx;
	trx_t*	trx;
	THD	*thd = ha_thd();
	char	norm_name[1000];

	DBUG_ENTER("ha_innobase::delete_table");

	/* Strangely, MySQL passes the table name without the '.frm'
	extension, in contrast to ::create */
	normalize_table_name(norm_name, name);

	if (IS_MAGIC_TABLE_AND_USER_DENIED_ACCESS(norm_name, thd)) {
		DBUG_RETURN(HA_ERR_GENERIC);
	}

	/* Get the transaction associated with the current thd, or create one
	if not yet created */

	parent_trx = check_trx_exists(thd);

	/* In case MySQL calls this in the middle of a SELECT query, release
	possible adaptive hash latch to avoid deadlocks of threads */

	trx_search_latch_release_if_reserved(parent_trx);

	trx = innobase_trx_allocate(thd);

	if (trx->fake_changes) {
		innobase_commit_low(trx);
		trx_free_for_mysql(trx);
		DBUG_RETURN(HA_ERR_WRONG_COMMAND);
	}

	name_len = strlen(name);

	ut_a(name_len < 1000);

	/* Drop the table in InnoDB */

	srv_lower_case_table_names = lower_case_table_names;

	error = row_drop_table_for_mysql(norm_name, trx,
					 thd_sql_command(thd)
					 == SQLCOM_DROP_DB);

	/* Flush the log to reduce probability that the .frm files and
	the InnoDB data dictionary get out-of-sync if the user runs
	with innodb_flush_log_at_trx_commit = 0 */

	log_buffer_flush_to_disk();

	/* Tell the InnoDB server that there might be work for
	utility threads: */

	srv_active_wake_master_thread();

	innobase_commit_low(trx);

	trx_free_for_mysql(trx);

	error = convert_error_code_to_mysql(error, 0, NULL);

	DBUG_RETURN(error);
}

/*****************************************************************//**
Removes all tables in the named database inside InnoDB. */
static
void
innobase_drop_database(
/*===================*/
	handlerton *hton, /*!< in: handlerton of Innodb */
	char*	path)	/*!< in: database path; inside InnoDB the name
			of the last directory in the path is used as
			the database name: for example, in 'mysql/data/test'
			the database name is 'test' */
{
	ulint	len		= 0;
	trx_t*	trx;
	char*	ptr;
	char*	namebuf;
	THD*	thd		= current_thd;

	/* Get the transaction associated with the current thd, or create one
	if not yet created */

	DBUG_ASSERT(hton == innodb_hton_ptr);

	/* In the Windows plugin, thd = current_thd is always NULL */
	if (thd) {
		trx_t*	parent_trx = check_trx_exists(thd);

		/* In case MySQL calls this in the middle of a SELECT
		query, release possible adaptive hash latch to avoid
		deadlocks of threads */

		trx_search_latch_release_if_reserved(parent_trx);
	}

	ptr = strend(path) - 2;

	while (ptr >= path && *ptr != '\\' && *ptr != '/') {
		ptr--;
		len++;
	}

	ptr++;
	namebuf = (char*) my_malloc((uint) len + 2, MYF(0));

	memcpy(namebuf, ptr, len);
	namebuf[len] = '/';
	namebuf[len + 1] = '\0';
#ifdef	__WIN__
	innobase_casedn_str(namebuf);
#endif
#if defined __WIN__ && !defined MYSQL_SERVER
	/* In the Windows plugin, thd = current_thd is always NULL */
	trx = trx_allocate_for_mysql();
	trx->mysql_thd = NULL;
#else
	trx = innobase_trx_allocate(thd);
	if (trx->fake_changes) {
		my_free(namebuf, MYF(0));
		innobase_commit_low(trx);
		trx_free_for_mysql(trx);
		return; /* ignore */
	}
#endif
	row_drop_database_for_mysql(namebuf, trx);
	my_free(namebuf, MYF(0));

	/* Flush the log to reduce probability that the .frm files and
	the InnoDB data dictionary get out-of-sync if the user runs
	with innodb_flush_log_at_trx_commit = 0 */

	log_buffer_flush_to_disk();

	/* Tell the InnoDB server that there might be work for
	utility threads: */

	srv_active_wake_master_thread();

	innobase_commit_low(trx);
	trx_free_for_mysql(trx);
}
/*********************************************************************//**
Renames an InnoDB table.
@return	0 or error code */
static
int
innobase_rename_table(
/*==================*/
	trx_t*		trx,	/*!< in: transaction */
	const char*	from,	/*!< in: old name of the table */
	const char*	to,	/*!< in: new name of the table */
	ibool		lock_and_commit)
				/*!< in: TRUE=lock data dictionary and commit */
{
	int	error;
	char*	norm_to;
	char*	norm_from;
	DBUG_ENTER("innobase_rename_table");

	// Magic number 64 arbitrary
	norm_to = (char*) my_malloc(strlen(to) + 64, MYF(0));
	norm_from = (char*) my_malloc(strlen(from) + 64, MYF(0));

	normalize_table_name(norm_to, to);
	normalize_table_name(norm_from, from);

	/* Serialize data dictionary operations with dictionary mutex:
	no deadlocks can occur then in these operations */

	if (lock_and_commit) {
		row_mysql_lock_data_dictionary(trx);
	}

	srv_lower_case_table_names = lower_case_table_names;

	error = row_rename_table_for_mysql(
		norm_from, norm_to, trx, lock_and_commit);

	if (error != DB_SUCCESS) {
		FILE* ef = dict_foreign_err_file;

		DBUG_PRINT("info", ("rename failed: %d", error));
		fputs("InnoDB: Renaming table ", ef);
		ut_print_name(ef, trx, TRUE, norm_from);
		fputs(" to ", ef);
		ut_print_name(ef, trx, TRUE, norm_to);
		fputs(" failed!\n", ef);
	}

	if (lock_and_commit) {
		row_mysql_unlock_data_dictionary(trx);

		/* Flush the log to reduce probability that the .frm
		files and the InnoDB data dictionary get out-of-sync
		if the user runs with innodb_flush_log_at_trx_commit = 0 */

		log_buffer_flush_to_disk();
	}

	my_free(norm_to, MYF(0));
	my_free(norm_from, MYF(0));

	DBUG_RETURN(error);
}
/*********************************************************************//**
Renames an InnoDB table.
@return	0 or error code */
UNIV_INTERN
int
ha_innobase::rename_table(
/*======================*/
	const char*	from,	/*!< in: old name of the table */
	const char*	to)	/*!< in: new name of the table */
{
	trx_t*	trx;
	int	error;
	trx_t*	parent_trx;
	THD*	thd		= ha_thd();

	DBUG_ENTER("ha_innobase::rename_table");

	/* Get the transaction associated with the current thd, or create one
	if not yet created */

	parent_trx = check_trx_exists(thd);

	/* In case MySQL calls this in the middle of a SELECT query, release
	possible adaptive hash latch to avoid deadlocks of threads */

	trx_search_latch_release_if_reserved(parent_trx);

	trx = innobase_trx_allocate(thd);
	if (trx->fake_changes) {
		innobase_commit_low(trx);
		trx_free_for_mysql(trx);
		DBUG_RETURN(HA_ERR_WRONG_COMMAND);
	}

	error = innobase_rename_table(trx, from, to, TRUE);

	/* Tell the InnoDB server that there might be work for
	utility threads: */

	srv_active_wake_master_thread();

	innobase_commit_low(trx);
	trx_free_for_mysql(trx);

	/* Add a special case to handle the Duplicated Key error
	and return DB_ERROR instead.
	This is to avoid a possible SIGSEGV error from mysql error
	handling code. Currently, mysql handles the Duplicated Key
	error by re-entering the storage layer and getting dup key
	info by calling get_dup_key(). This operation requires a valid
	table handle ('row_prebuilt_t' structure) which could no
	longer be available in the error handling stage. The suggested
	solution is to report a 'table exists' error message (since
	the dup key error here is due to an existing table whose name
	is the one we are trying to rename to) and return the generic
	error code. */
	if (error == (int) DB_DUPLICATE_KEY) {
		my_error(ER_TABLE_EXISTS_ERROR, MYF(0), to);

		error = DB_ERROR;
	}

	error = convert_error_code_to_mysql(error, 0, NULL);

	DBUG_RETURN(error);
}

/*********************************************************************//**
Estimates the number of index records in a range.
@return	estimated number of rows */
UNIV_INTERN
ha_rows
ha_innobase::records_in_range(
/*==========================*/
	uint			keynr,		/*!< in: index number */
	key_range		*min_key,	/*!< in: start key value of the
						   range, may also be 0 */
	key_range		*max_key)	/*!< in: range end key val, may
						   also be 0 */
{
	KEY*		key;
	dict_index_t*	index;
	uchar*		key_val_buff2	= (uchar*) my_malloc(
						  table->s->stored_rec_length
					+ table->s->max_key_length + 100,
								MYF(MY_FAE));
	ulint		buff2_len = table->s->stored_rec_length
					+ table->s->max_key_length + 100;
	dtuple_t*	range_start;
	dtuple_t*	range_end;
	ib_int64_t	n_rows;
	ulint		mode1;
	ulint		mode2;
	mem_heap_t*	heap;

	DBUG_ENTER("records_in_range");

	ut_a(prebuilt->trx == thd_to_trx(ha_thd()));

	prebuilt->trx->op_info = (char*)"estimating records in index range";

	/* In case MySQL calls this in the middle of a SELECT query, release
	possible adaptive hash latch to avoid deadlocks of threads */

	trx_search_latch_release_if_reserved(prebuilt->trx);

	active_index = keynr;

	key = table->key_info + active_index;

	index = innobase_get_index(keynr);

	/* There exists possibility of not being able to find requested
	index due to inconsistency between MySQL and InoDB dictionary info.
	Necessary message should have been printed in innobase_get_index() */
	if (UNIV_UNLIKELY(!index)) {
		n_rows = HA_POS_ERROR;
		goto func_exit;
	}
	if (UNIV_UNLIKELY(!row_merge_is_index_usable(prebuilt->trx, index))) {
		n_rows = HA_ERR_TABLE_DEF_CHANGED;
		goto func_exit;
	}

	heap = mem_heap_create(2 * (key->key_parts * sizeof(dfield_t)
				    + sizeof(dtuple_t)));

	range_start = dtuple_create(heap, key->key_parts);
	dict_index_copy_types(range_start, index, key->key_parts);

	range_end = dtuple_create(heap, key->key_parts);
	dict_index_copy_types(range_end, index, key->key_parts);

	row_sel_convert_mysql_key_to_innobase(
				range_start, (byte*) key_val_buff,
				(ulint)upd_and_key_val_buff_len,
				index,
				(byte*) (min_key ? min_key->key :
					 (const uchar*) 0),
				(ulint) (min_key ? min_key->length : 0),
				prebuilt->trx);

	row_sel_convert_mysql_key_to_innobase(
				range_end, (byte*) key_val_buff2,
				buff2_len, index,
				(byte*) (max_key ? max_key->key :
					 (const uchar*) 0),
				(ulint) (max_key ? max_key->length : 0),
				prebuilt->trx);

	mode1 = convert_search_mode_to_innobase(min_key ? min_key->flag :
						HA_READ_KEY_EXACT);
	mode2 = convert_search_mode_to_innobase(max_key ? max_key->flag :
						HA_READ_KEY_EXACT);

	if (mode1 != PAGE_CUR_UNSUPP && mode2 != PAGE_CUR_UNSUPP) {

		n_rows = btr_estimate_n_rows_in_range(index, range_start,
						      mode1, range_end,
						      mode2);
	} else {

		n_rows = HA_POS_ERROR;
	}

	mem_heap_free(heap);

func_exit:
	my_free(key_val_buff2, MYF(0));

	prebuilt->trx->op_info = (char*)"";

	/* The MySQL optimizer seems to believe an estimate of 0 rows is
	always accurate and may return the result 'Empty set' based on that.
	The accuracy is not guaranteed, and even if it were, for a locking
	read we should anyway perform the search to set the next-key lock.
	Add 1 to the value to make sure MySQL does not make the assumption! */

	if (n_rows == 0) {
		n_rows = 1;
	}

	DBUG_RETURN((ha_rows) n_rows);
}

/*********************************************************************//**
Gives an UPPER BOUND to the number of rows in a table. This is used in
filesort.cc.
@return	upper bound of rows */
UNIV_INTERN
ha_rows
ha_innobase::estimate_rows_upper_bound(void)
/*======================================*/
{
	dict_index_t*	index;
	ulonglong	estimate;
	ulonglong	local_data_file_length;
	ulint		stat_n_leaf_pages;

	DBUG_ENTER("estimate_rows_upper_bound");

	/* We do not know if MySQL can call this function before calling
	external_lock(). To be safe, update the thd of the current table
	handle. */

	update_thd(ha_thd());

	prebuilt->trx->op_info = (char*)
				 "calculating upper bound for table rows";

	/* In case MySQL calls this in the middle of a SELECT query, release
	possible adaptive hash latch to avoid deadlocks of threads */

	trx_search_latch_release_if_reserved(prebuilt->trx);

	index = dict_table_get_first_index(prebuilt->table);

	stat_n_leaf_pages = index->stat_n_leaf_pages;

	ut_a(stat_n_leaf_pages > 0);

	local_data_file_length =
		((ulonglong) stat_n_leaf_pages) * UNIV_PAGE_SIZE;


	/* Calculate a minimum length for a clustered index record and from
	that an upper bound for the number of rows. Since we only calculate
	new statistics in row0mysql.c when a table has grown by a threshold
	factor, we must add a safety factor 2 in front of the formula below. */

	estimate = 2 * local_data_file_length /
					 dict_index_calc_min_rec_len(index);

	prebuilt->trx->op_info = (char*)"";

	DBUG_RETURN((ha_rows) estimate);
}

/*********************************************************************//**
How many seeks it will take to read through the table. This is to be
comparable to the number returned by records_in_range so that we can
decide if we should scan the table or use keys.
@return	estimated time measured in disk seeks */
UNIV_INTERN
double
ha_innobase::scan_time()
/*====================*/
{
	/* Since MySQL seems to favor table scans too much over index
	searches, we pretend that a sequential read takes the same time
	as a random disk read, that is, we do not divide the following
	by 10, which would be physically realistic. */

	return((double) (prebuilt->table->stat_clustered_index_size));
}

/******************************************************************//**
Calculate the time it takes to read a set of ranges through an index
This enables us to optimise reads for clustered indexes.
@return	estimated time measured in disk seeks */
UNIV_INTERN
double
ha_innobase::read_time(
/*===================*/
	uint	index,	/*!< in: key number */
	uint	ranges,	/*!< in: how many ranges */
	ha_rows rows)	/*!< in: estimated number of rows in the ranges */
{
	ha_rows total_rows;
	double	time_for_scan;

	if (index != table->s->primary_key) {
		/* Not clustered */
		return(handler::read_time(index, ranges, rows));
	}

	if (rows <= 2) {

		return((double) rows);
	}

	/* Assume that the read time is proportional to the scan time for all
	rows + at most one seek per range. */

	time_for_scan = scan_time();

	if ((total_rows = estimate_rows_upper_bound()) < rows) {

		return(time_for_scan);
	}

	return(ranges + (double) rows / (double) total_rows * time_for_scan);
}

UNIV_INTERN
bool
ha_innobase::is_corrupt() const
{
	if (share->ib_table)
		return ((bool)share->ib_table->is_corrupt);
	else
		return (FALSE);
}

/*********************************************************************//**
Calculates the key number used inside MySQL for an Innobase index. We will
first check the "index translation table" for a match of the index to get
the index number. If there does not exist an "index translation table",
or not able to find the index in the translation table, then we will fall back
to the traditional way of looping through dict_index_t list to find a
match. In this case, we have to take into account if we generated a
default clustered index for the table
@return the key number used inside MySQL */
static
unsigned int
innobase_get_mysql_key_number_for_index(
/*====================================*/
	INNOBASE_SHARE*		share,	/*!< in: share structure for index
					translation table. */
	const TABLE*		table,	/*!< in: table in MySQL data
					dictionary */
	dict_table_t*		ib_table,/*!< in: table in Innodb data
					dictionary */
        const dict_index_t*     index)	/*!< in: index */
{
	const dict_index_t*	ind;
	unsigned int		i;

	ut_ad(index);
	ut_ad(ib_table);
	ut_ad(table);
	ut_ad(share);

	/* If index does not belong to the table of share structure. Search
	index->table instead */
	if (index->table != ib_table) {
		i = 0;
		ind = dict_table_get_first_index(index->table);

		while (index != ind) {
			ind = dict_table_get_next_index(ind);
			i++;
		}

		if (row_table_got_default_clust_index(index->table)) {
			ut_a(i > 0);
			i--;
		}

		return(i);
	}

	/* If index translation table exists, we will first check
	the index through index translation table for a match. */
        if (share->idx_trans_tbl.index_mapping) {
		for (i = 0; i < share->idx_trans_tbl.index_count; i++) {
			if (share->idx_trans_tbl.index_mapping[i] == index) {
				return(i);
			}
		}

		/* Print an error message if we cannot find the index
		** in the "index translation table". */
		sql_print_error("Cannot find index %s in InnoDB index "
				"translation table.", index->name);
	}

	/* If we do not have an "index translation table", or not able
	to find the index in the translation table, we'll directly find
	matching index in the dict_index_t list */
	for (i = 0; i < table->s->keys; i++) {
		ind = dict_table_get_index_on_name(
			ib_table, table->key_info[i].name);

        	if (index == ind) {
			return(i);
		}
        }

	sql_print_error("Cannot find matching index number for index %s "
			 "in InnoDB index list.", index->name);

        return(0);
}

/*********************************************************************//**
Calculate Record Per Key value. Need to exclude the NULL value if
innodb_stats_method is set to "nulls_ignored"
@return estimated record per key value */
static
ha_rows
innodb_rec_per_key(
/*===============*/
	dict_index_t*	index,		/*!< in: dict_index_t structure */
	ulint		i,		/*!< in: the column we are
					calculating rec per key */
	ha_rows		records)	/*!< in: estimated total records */
{
	ha_rows		rec_per_key;

	ut_ad(i < dict_index_get_n_unique(index));

	/* Note the stat_n_diff_key_vals[] stores the diff value with
	n-prefix indexing, so it is always stat_n_diff_key_vals[i + 1] */
	if (index->stat_n_diff_key_vals[i + 1] == 0) {

		rec_per_key = records;
	} else if (srv_innodb_stats_method == SRV_STATS_NULLS_IGNORED) {
		ib_int64_t	num_null;

		/* Number of rows with NULL value in this
		field */
		num_null = records - index->stat_n_non_null_key_vals[i];

		/* In theory, index->stat_n_non_null_key_vals[i]
		should always be less than the number of records.
		Since this is statistics value, the value could
		have slight discrepancy. But we will make sure
		the number of null values is not a negative number. */
		num_null = (num_null < 0) ? 0 : num_null;

		/* If the number of NULL values is the same as or
		large than that of the distinct values, we could
		consider that the table consists mostly of NULL value. 
		Set rec_per_key to 1. */
		if (index->stat_n_diff_key_vals[i + 1] <= num_null) {
			rec_per_key = 1;
		} else {
			/* Need to exclude rows with NULL values from
			rec_per_key calculation */
			rec_per_key = (ha_rows)(
				(records - num_null)
				/ (index->stat_n_diff_key_vals[i + 1]
				   - num_null));
		}
	} else {
		rec_per_key = (ha_rows)
			 (records / index->stat_n_diff_key_vals[i + 1]);
	}

	return(rec_per_key);
}

/*********************************************************************//**
Returns statistics information of the table to the MySQL interpreter,
in various fields of the handle object. */
UNIV_INTERN
int
ha_innobase::info_low(
/*==================*/
	uint	flag,			/*!< in: what information MySQL
					requests */
	bool	called_from_analyze)	/* in: TRUE if called from
					::analyze() */
{
	dict_table_t*	ib_table;
	dict_index_t*	index;
	ha_rows		rec_per_key;
	ib_int64_t	n_rows;
	char		path[FN_REFLEN];
	os_file_stat_t	stat_info;

	DBUG_ENTER("info");

	/* If we are forcing recovery at a high level, we will suppress
	statistics calculation on tables, because that may crash the
	server if an index is badly corrupted. */

	/* We do not know if MySQL can call this function before calling
	external_lock(). To be safe, update the thd of the current table
	handle. */

	update_thd(ha_thd());

	/* In case MySQL calls this in the middle of a SELECT query, release
	possible adaptive hash latch to avoid deadlocks of threads */

	prebuilt->trx->op_info = (char*)"returning various info to MySQL";

	trx_search_latch_release_if_reserved(prebuilt->trx);

	ib_table = prebuilt->table;

	if (flag & HA_STATUS_TIME) {
		if ((called_from_analyze || innobase_stats_on_metadata) && !share->ib_table->is_corrupt) {
			/* In sql_show we call with this flag: update
			then statistics so that they are up-to-date */

			if (srv_use_sys_stats_table && !((ib_table->flags >> DICT_TF2_SHIFT) & DICT_TF2_TEMPORARY)
			    && called_from_analyze) {
				/* If the indexes on the table don't have enough rows in SYS_STATS system table, */
				/* they need to be created. */
				dict_index_t*	index;

				prebuilt->trx->op_info = "confirming rows of SYS_STATS to store statistics";

				ut_a(prebuilt->trx->conc_state == TRX_NOT_STARTED);

				for (index = dict_table_get_first_index(ib_table);
				     index != NULL;
				     index = dict_table_get_next_index(index)) {
					if (dict_is_older_statistics(index)) {
						row_delete_stats_for_mysql(index, prebuilt->trx);
						innobase_commit_low(prebuilt->trx);
					}
					row_insert_stats_for_mysql(index, prebuilt->trx);
					innobase_commit_low(prebuilt->trx);
				}

				ut_a(prebuilt->trx->conc_state == TRX_NOT_STARTED);
			}

			prebuilt->trx->op_info = "updating table statistics";

			dict_update_statistics(ib_table,
					       FALSE /* update even if stats
						     are initialized */, called_from_analyze);

			prebuilt->trx->op_info = "returning various info to MySQL";
		}

		my_snprintf(path, sizeof(path), "%s/%s%s",
				mysql_data_home, ib_table->name, reg_ext);

		unpack_filename(path,path);

		/* Note that we do not know the access time of the table,
		nor the CHECK TABLE time, nor the UPDATE or INSERT time. */

		if (os_file_get_status(path,&stat_info)) {
			stats.create_time = (ulong) stat_info.ctime;
		}
	}

	if (flag & HA_STATUS_VARIABLE) {

		ulint	page_size;

		dict_table_stats_lock(ib_table, RW_S_LATCH);

		n_rows = ib_table->stat_n_rows;

		/* Because we do not protect stat_n_rows by any mutex in a
		delete, it is theoretically possible that the value can be
		smaller than zero! TODO: fix this race.

		The MySQL optimizer seems to assume in a left join that n_rows
		is an accurate estimate if it is zero. Of course, it is not,
		since we do not have any locks on the rows yet at this phase.
		Since SHOW TABLE STATUS seems to call this function with the
		HA_STATUS_TIME flag set, while the left join optimizer does not
		set that flag, we add one to a zero value if the flag is not
		set. That way SHOW TABLE STATUS will show the best estimate,
		while the optimizer never sees the table empty. */

		if (n_rows < 0) {
			n_rows = 0;
		}

		if (n_rows == 0 && !(flag & HA_STATUS_TIME)) {
			n_rows++;
		}

		/* Fix bug#40386: Not flushing query cache after truncate.
		n_rows can not be 0 unless the table is empty, set to 1
		instead. The original problem of bug#29507 is actually
		fixed in the server code. */
		if (thd_sql_command(user_thd) == SQLCOM_TRUNCATE) {

			n_rows = 1;

			/* We need to reset the prebuilt value too, otherwise
			checks for values greater than the last value written
			to the table will fail and the autoinc counter will
			not be updated. This will force write_row() into
			attempting an update of the table's AUTOINC counter. */

			prebuilt->autoinc_last_value = 0;
		}

		page_size = dict_table_zip_size(ib_table);
		if (page_size == 0) {
			page_size = UNIV_PAGE_SIZE;
		}

		stats.records = (ha_rows)n_rows;
		stats.deleted = 0;
		stats.data_file_length
			= ((ulonglong) ib_table->stat_clustered_index_size)
			* page_size;
		stats.index_file_length =
			((ulonglong) ib_table->stat_sum_of_other_index_sizes)
			* page_size;

		dict_table_stats_unlock(ib_table, RW_S_LATCH);

		/* Since fsp_get_available_space_in_free_extents() is
		acquiring latches inside InnoDB, we do not call it if we
		are asked by MySQL to avoid locking. Another reason to
		avoid the call is that it uses quite a lot of CPU.
		See Bug#38185. */
		if (flag & HA_STATUS_NO_LOCK || !srv_stats_update_need_lock) {
			/* We do not update delete_length if no
			locking is requested so the "old" value can
			remain. delete_length is initialized to 0 in
			the ha_statistics' constructor. */
		} else if (UNIV_UNLIKELY
			   (srv_force_recovery >= SRV_FORCE_NO_IBUF_MERGE)) {
			/* Avoid accessing the tablespace if
			innodb_crash_recovery is set to a high value. */
			stats.delete_length = 0;
		} else {
			ullint	avail_space;

			avail_space = fsp_get_available_space_in_free_extents(
				ib_table->space);

			if (avail_space == ULLINT_UNDEFINED) {
				THD*	thd;

				thd = ha_thd();

				push_warning_printf(
					thd,
					MYSQL_ERROR::WARN_LEVEL_WARN,
					ER_CANT_GET_STAT,
					"InnoDB: Trying to get the free "
					"space for table %s but its "
					"tablespace has been discarded or "
					"the .ibd file is missing. Setting "
					"the free space to zero.",
					ib_table->name);

				stats.delete_length = 0;
			} else {
				stats.delete_length = avail_space * 1024;
			}
		}

		stats.check_time = 0;

		if (stats.records == 0) {
			stats.mean_rec_length = 0;
		} else {
			stats.mean_rec_length = (ulong) (stats.data_file_length / stats.records);
		}
	}

	if (flag & HA_STATUS_CONST) {
		ulong	i;
		/* Verify the number of index in InnoDB and MySQL
		matches up. If prebuilt->clust_index_was_generated
		holds, InnoDB defines GEN_CLUST_INDEX internally */
		ulint	num_innodb_index = UT_LIST_GET_LEN(ib_table->indexes)
					- prebuilt->clust_index_was_generated;

		if (table->s->keys != num_innodb_index) {
			sql_print_error("Table %s contains %lu "
					"indexes inside InnoDB, which "
					"is different from the number of "
					"indexes %u defined in the MySQL ",
					ib_table->name, num_innodb_index,
					table->s->keys);
		}

		dict_table_stats_lock(ib_table, RW_S_LATCH);

		for (i = 0; i < table->s->keys; i++) {
			ulong	j;
			/* We could get index quickly through internal
			index mapping with the index translation table.
			The identity of index (match up index name with
			that of table->key_info[i]) is already verified in
			innobase_get_index().  */
			index = innobase_get_index(i);

			if (index == NULL) {
				sql_print_error("Table %s contains fewer "
						"indexes inside InnoDB than "
						"are defined in the MySQL "
						".frm file. Have you mixed up "
						".frm files from different "
						"installations? See "
						REFMAN
						"innodb-troubleshooting.html\n",
						ib_table->name);
				break;
			}

			for (j = 0; j < table->key_info[i].key_parts; j++) {

				if (j + 1 > index->n_uniq) {
					sql_print_error(
"Index %s of %s has %lu columns unique inside InnoDB, but MySQL is asking "
"statistics for %lu columns. Have you mixed up .frm files from different "
"installations? "
"See " REFMAN "innodb-troubleshooting.html\n",
							index->name,
							ib_table->name,
							(unsigned long)
							index->n_uniq, j + 1);
					break;
				}

				rec_per_key = innodb_rec_per_key(
					index, j, stats.records);

				/* Since MySQL seems to favor table scans
				too much over index searches, we pretend
				index selectivity is 2 times better than
				our estimate: */

				rec_per_key = rec_per_key / 2;

				if (rec_per_key == 0) {
					rec_per_key = 1;
				}

				table->key_info[i].rec_per_key[j]=
				  rec_per_key >= ~(ulong) 0 ? ~(ulong) 0 :
				  (ulong) rec_per_key;
			}
		}

		dict_table_stats_unlock(ib_table, RW_S_LATCH);
	}

	if (srv_force_recovery >= SRV_FORCE_NO_IBUF_MERGE) {

		goto func_exit;
	}

	if (flag & HA_STATUS_ERRKEY) {
		const dict_index_t*	err_index;

		ut_a(prebuilt->trx);
		ut_a(prebuilt->trx->magic_n == TRX_MAGIC_N);

		err_index = trx_get_error_info(prebuilt->trx);

		if (err_index) {
			errkey = innobase_get_mysql_key_number_for_index(
					share, table, ib_table, err_index);
		} else {
			errkey = (unsigned int) prebuilt->trx->error_key_num;
		}
	}

	if ((flag & HA_STATUS_AUTO) && table->found_next_number_field) {
		stats.auto_increment_value = innobase_peek_autoinc();
	}

func_exit:
	prebuilt->trx->op_info = (char*)"";

	DBUG_RETURN(0);
}

/*********************************************************************//**
Returns statistics information of the table to the MySQL interpreter,
in various fields of the handle object. */
UNIV_INTERN
int
ha_innobase::info(
/*==============*/
	uint	flag)	/*!< in: what information MySQL requests */
{
	return(info_low(flag, false /* not called from analyze */));
}

/**********************************************************************//**
Updates index cardinalities of the table, based on 8 random dives into
each index tree. This does NOT calculate exact statistics on the table.
@return	returns always 0 (success) */
UNIV_INTERN
int
ha_innobase::analyze(
/*=================*/
	THD*		thd,		/*!< in: connection thread handle */
	HA_CHECK_OPT*	check_opt)	/*!< in: currently ignored */
{
	if (share->ib_table->is_corrupt) {
		return(HA_ADMIN_CORRUPT);
	}

	/* Simply call ::info() with all the flags */
	info_low(HA_STATUS_TIME | HA_STATUS_CONST | HA_STATUS_VARIABLE,
		 true /* called from analyze */);

	if (share->ib_table->is_corrupt) {
		return(HA_ADMIN_CORRUPT);
	}

	return(0);
}

/**********************************************************************//**
This is mapped to "ALTER TABLE tablename ENGINE=InnoDB", which rebuilds
the table in MySQL. */
UNIV_INTERN
int
ha_innobase::optimize(
/*==================*/
	THD*		thd,		/*!< in: connection thread handle */
	HA_CHECK_OPT*	check_opt)	/*!< in: currently ignored */
{
	return(HA_ADMIN_TRY_ALTER);
}

/*******************************************************************//**
Tries to check that an InnoDB table is not corrupted. If corruption is
noticed, prints to stderr information about it. In case of corruption
may also assert a failure and crash the server.
@return	HA_ADMIN_CORRUPT or HA_ADMIN_OK */
UNIV_INTERN
int
ha_innobase::check(
/*===============*/
	THD*		thd,		/*!< in: user thread handle */
	HA_CHECK_OPT*	check_opt)	/*!< in: check options, currently
					ignored */
{
	dict_index_t*	index;
	ulint		n_rows;
	ulint		n_rows_in_table	= ULINT_UNDEFINED;
	ibool		is_ok		= TRUE;
	ulint		old_isolation_level;

	DBUG_ENTER("ha_innobase::check");
	DBUG_ASSERT(thd == ha_thd());
	ut_a(prebuilt->trx);
	ut_a(prebuilt->trx->magic_n == TRX_MAGIC_N);
	ut_a(prebuilt->trx == thd_to_trx(thd));

	if (prebuilt->mysql_template == NULL) {
		/* Build the template; we will use a dummy template
		in index scans done in checking */

		build_template(prebuilt, NULL, table, ROW_MYSQL_WHOLE_ROW);
	}

	if (prebuilt->table->ibd_file_missing) {
		sql_print_error("InnoDB: Error:\n"
			"InnoDB: MySQL is trying to use a table handle"
			" but the .ibd file for\n"
			"InnoDB: table %s does not exist.\n"
			"InnoDB: Have you deleted the .ibd file"
			" from the database directory under\n"
			"InnoDB: the MySQL datadir, or have you"
			" used DISCARD TABLESPACE?\n"
			"InnoDB: Please refer to\n"
			"InnoDB: " REFMAN "innodb-troubleshooting.html\n"
			"InnoDB: how you can resolve the problem.\n",
			prebuilt->table->name);
		DBUG_RETURN(HA_ADMIN_CORRUPT);
	}

	prebuilt->trx->op_info = "checking table";

	old_isolation_level = prebuilt->trx->isolation_level;

	/* We must run the index record counts at an isolation level
	>= READ COMMITTED, because a dirty read can see a wrong number
	of records in some index; to play safe, we use always
	REPEATABLE READ here */

	prebuilt->trx->isolation_level = TRX_ISO_REPEATABLE_READ;

	/* Enlarge the fatal lock wait timeout during CHECK TABLE. */
	mutex_enter(&kernel_mutex);
	srv_fatal_semaphore_wait_threshold += 7200; /* 2 hours */
	mutex_exit(&kernel_mutex);

	for (index = dict_table_get_first_index(prebuilt->table);
	     index != NULL;
	     index = dict_table_get_next_index(index)) {
#if 0
		fputs("Validating index ", stderr);
		ut_print_name(stderr, trx, FALSE, index->name);
		putc('\n', stderr);
#endif

		if (!btr_validate_index(index, prebuilt->trx)) {
			is_ok = FALSE;
			push_warning_printf(thd, MYSQL_ERROR::WARN_LEVEL_WARN,
					    ER_NOT_KEYFILE,
					    "InnoDB: The B-tree of"
					    " index '%-.200s' is corrupted.",
					    index->name);
			continue;
		}

		/* Instead of invoking change_active_index(), set up
		a dummy template for non-locking reads, disabling
		access to the clustered index. */
		prebuilt->index = index;

		prebuilt->index_usable = row_merge_is_index_usable(
			prebuilt->trx, prebuilt->index);

		if (UNIV_UNLIKELY(!prebuilt->index_usable)) {
			push_warning_printf(thd, MYSQL_ERROR::WARN_LEVEL_WARN,
					    HA_ERR_TABLE_DEF_CHANGED,
					    "InnoDB: Insufficient history for"
					    " index '%-.200s'",
					    index->name);
			continue;
		}

		prebuilt->sql_stat_start = TRUE;
		prebuilt->template_type = ROW_MYSQL_DUMMY_TEMPLATE;
		prebuilt->n_template = 0;
		prebuilt->need_to_access_clustered = FALSE;

		dtuple_set_n_fields(prebuilt->search_tuple, 0);

		prebuilt->select_lock_type = LOCK_NONE;

		if (!row_check_index_for_mysql(prebuilt, index, &n_rows)) {
			push_warning_printf(thd, MYSQL_ERROR::WARN_LEVEL_WARN,
					    ER_NOT_KEYFILE,
					    "InnoDB: The B-tree of"
					    " index '%-.200s' is corrupted.",
					    index->name);
			is_ok = FALSE;
		}

		if (thd_killed(user_thd)) {
			break;
		}

#if 0
		fprintf(stderr, "%lu entries in index %s\n", n_rows,
			index->name);
#endif

		if (index == dict_table_get_first_index(prebuilt->table)) {
			n_rows_in_table = n_rows;
		} else if (n_rows != n_rows_in_table) {
			push_warning_printf(thd, MYSQL_ERROR::WARN_LEVEL_WARN,
					    ER_NOT_KEYFILE,
					    "InnoDB: Index '%-.200s'"
					    " contains %lu entries,"
					    " should be %lu.",
					    index->name,
					    (ulong) n_rows,
					    (ulong) n_rows_in_table);
			is_ok = FALSE;
		}
	}

	/* Restore the original isolation level */
	prebuilt->trx->isolation_level = old_isolation_level;

	/* We validate also the whole adaptive hash index for all tables
	at every CHECK TABLE */

	if (!btr_search_validate()) {
		push_warning(thd, MYSQL_ERROR::WARN_LEVEL_WARN,
			     ER_NOT_KEYFILE,
			     "InnoDB: The adaptive hash index is corrupted.");
		is_ok = FALSE;
	}

	/* Restore the fatal lock wait timeout after CHECK TABLE. */
	mutex_enter(&kernel_mutex);
	srv_fatal_semaphore_wait_threshold -= 7200; /* 2 hours */
	mutex_exit(&kernel_mutex);

	prebuilt->trx->op_info = "";
	if (thd_killed(user_thd)) {
		my_error(ER_QUERY_INTERRUPTED, MYF(0));
	}

	if (share->ib_table->is_corrupt) {
		return(HA_ADMIN_CORRUPT);
	}

	DBUG_RETURN(is_ok ? HA_ADMIN_OK : HA_ADMIN_CORRUPT);
}

/*************************************************************//**
Adds information about free space in the InnoDB tablespace to a table comment
which is printed out when a user calls SHOW TABLE STATUS. Adds also info on
foreign keys.
@return	table comment + InnoDB free space + info on foreign keys */
UNIV_INTERN
char*
ha_innobase::update_table_comment(
/*==============================*/
	const char*	comment)/*!< in: table comment defined by user */
{
	uint	length = (uint) strlen(comment);
	char*	str;
	long	flen;

	/* We do not know if MySQL can call this function before calling
	external_lock(). To be safe, update the thd of the current table
	handle. */

	if (length > 64000 - 3) {
		return((char*)comment); /* string too long */
	}

	update_thd(ha_thd());

	prebuilt->trx->op_info = (char*)"returning table comment";

	/* In case MySQL calls this in the middle of a SELECT query, release
	possible adaptive hash latch to avoid deadlocks of threads */

	trx_search_latch_release_if_reserved(prebuilt->trx);
	str = NULL;

	/* output the data to a temporary file */

	mutex_enter(&srv_dict_tmpfile_mutex);
	rewind(srv_dict_tmpfile);

	fprintf(srv_dict_tmpfile, "InnoDB free: %llu kB",
		fsp_get_available_space_in_free_extents(
			prebuilt->table->space));

	dict_print_info_on_foreign_keys(FALSE, srv_dict_tmpfile,
				prebuilt->trx, prebuilt->table);
	flen = ftell(srv_dict_tmpfile);
	if (flen < 0) {
		flen = 0;
	} else if (length + flen + 3 > 64000) {
		flen = 64000 - 3 - length;
	}

	/* allocate buffer for the full string, and
	read the contents of the temporary file */

	str = (char*) my_malloc(length + flen + 3, MYF(0));

	if (str) {
		char* pos	= str + length;
		if (length) {
			memcpy(str, comment, length);
			*pos++ = ';';
			*pos++ = ' ';
		}
		rewind(srv_dict_tmpfile);
		flen = (uint) fread(pos, 1, flen, srv_dict_tmpfile);
		pos[flen] = 0;
	}

	mutex_exit(&srv_dict_tmpfile_mutex);

	prebuilt->trx->op_info = (char*)"";

	return(str ? str : (char*) comment);
}

/*******************************************************************//**
Gets the foreign key create info for a table stored in InnoDB.
@return own: character string in the form which can be inserted to the
CREATE TABLE statement, MUST be freed with
ha_innobase::free_foreign_key_create_info */
UNIV_INTERN
char*
ha_innobase::get_foreign_key_create_info(void)
/*==========================================*/
{
	char*	str	= 0;
	long	flen;

	ut_a(prebuilt != NULL);

	/* We do not know if MySQL can call this function before calling
	external_lock(). To be safe, update the thd of the current table
	handle. */

	update_thd(ha_thd());

	prebuilt->trx->op_info = (char*)"getting info on foreign keys";

	/* In case MySQL calls this in the middle of a SELECT query,
	release possible adaptive hash latch to avoid
	deadlocks of threads */

	trx_search_latch_release_if_reserved(prebuilt->trx);

	mutex_enter(&srv_dict_tmpfile_mutex);
	rewind(srv_dict_tmpfile);

	/* output the data to a temporary file */
	dict_print_info_on_foreign_keys(TRUE, srv_dict_tmpfile,
				prebuilt->trx, prebuilt->table);
	prebuilt->trx->op_info = (char*)"";

	flen = ftell(srv_dict_tmpfile);
	if (flen < 0) {
		flen = 0;
	}

	/* allocate buffer for the string, and
	read the contents of the temporary file */

	str = (char*) my_malloc(flen + 1, MYF(0));

	if (str) {
		rewind(srv_dict_tmpfile);
		flen = (uint) fread(str, 1, flen, srv_dict_tmpfile);
		str[flen] = 0;
	}

	mutex_exit(&srv_dict_tmpfile_mutex);

	return(str);
}


UNIV_INTERN
int
ha_innobase::get_foreign_key_list(THD *thd, List<FOREIGN_KEY_INFO> *f_key_list)
{
  dict_foreign_t* foreign;

  DBUG_ENTER("get_foreign_key_list");
  ut_a(prebuilt != NULL);
  update_thd(ha_thd());
  prebuilt->trx->op_info = (char*)"getting list of foreign keys";
  trx_search_latch_release_if_reserved(prebuilt->trx);
  mutex_enter(&(dict_sys->mutex));
  foreign = UT_LIST_GET_FIRST(prebuilt->table->foreign_list);

  while (foreign != NULL) {
	  uint i;
	  FOREIGN_KEY_INFO f_key_info;
	  LEX_STRING *name= 0;
          uint ulen;
          char uname[NAME_LEN+1];           /* Unencoded name */
          char db_name[NAME_LEN+1];
	  const char *tmp_buff;

	  tmp_buff= foreign->id;
	  i= 0;
	  while (tmp_buff[i] != '/')
		  i++;
	  tmp_buff+= i + 1;
	  f_key_info.forein_id = thd_make_lex_string(thd, 0,
		  tmp_buff, (uint) strlen(tmp_buff), 1);
	  tmp_buff= foreign->referenced_table_name;

          /* Database name */
	  i= 0;
	  while (tmp_buff[i] != '/')
          {
            db_name[i]= tmp_buff[i];
            i++;
          }
          db_name[i]= 0;
          ulen= filename_to_tablename(db_name, uname, sizeof(uname));
	  f_key_info.referenced_db = thd_make_lex_string(thd, 0,
		  uname, ulen, 1);

          /* Table name */
	  tmp_buff+= i + 1;
          ulen= filename_to_tablename(tmp_buff, uname, sizeof(uname));
	  f_key_info.referenced_table = thd_make_lex_string(thd, 0,
		  uname, ulen, 1);

	  for (i= 0;;) {
		  tmp_buff= foreign->foreign_col_names[i];
		  name = thd_make_lex_string(thd, name,
			  tmp_buff, (uint) strlen(tmp_buff), 1);
		  f_key_info.foreign_fields.push_back(name);
		  tmp_buff= foreign->referenced_col_names[i];
		  name = thd_make_lex_string(thd, name,
			tmp_buff, (uint) strlen(tmp_buff), 1);
		  f_key_info.referenced_fields.push_back(name);
		  if (++i >= foreign->n_fields)
			  break;
	  }

          ulong length;
          if (foreign->type & DICT_FOREIGN_ON_DELETE_CASCADE)
          {
            length=7;
            tmp_buff= "CASCADE";
          }
          else if (foreign->type & DICT_FOREIGN_ON_DELETE_SET_NULL)
          {
            length=8;
            tmp_buff= "SET NULL";
          }
          else if (foreign->type & DICT_FOREIGN_ON_DELETE_NO_ACTION)
          {
            length=9;
            tmp_buff= "NO ACTION";
          }
          else
          {
            length=8;
            tmp_buff= "RESTRICT";
          }
	  f_key_info.delete_method = thd_make_lex_string(
		  thd, f_key_info.delete_method, tmp_buff, length, 1);


          if (foreign->type & DICT_FOREIGN_ON_UPDATE_CASCADE)
          {
            length=7;
            tmp_buff= "CASCADE";
          }
          else if (foreign->type & DICT_FOREIGN_ON_UPDATE_SET_NULL)
          {
            length=8;
            tmp_buff= "SET NULL";
          }
          else if (foreign->type & DICT_FOREIGN_ON_UPDATE_NO_ACTION)
          {
            length=9;
            tmp_buff= "NO ACTION";
          }
          else
          {
            length=8;
            tmp_buff= "RESTRICT";
          }
	  f_key_info.update_method = thd_make_lex_string(
		  thd, f_key_info.update_method, tmp_buff, length, 1);
          if (foreign->referenced_index &&
              foreign->referenced_index->name)
          {
	    f_key_info.referenced_key_name = thd_make_lex_string(
		    thd, f_key_info.referenced_key_name,
		    foreign->referenced_index->name,
		    (uint) strlen(foreign->referenced_index->name), 1);
          }
          else
            f_key_info.referenced_key_name= 0;

	  FOREIGN_KEY_INFO *pf_key_info = (FOREIGN_KEY_INFO *)
		  thd_memdup(thd, &f_key_info, sizeof(FOREIGN_KEY_INFO));
	  f_key_list->push_back(pf_key_info);
	  foreign = UT_LIST_GET_NEXT(foreign_list, foreign);
  }
  mutex_exit(&(dict_sys->mutex));
  prebuilt->trx->op_info = (char*)"";

  DBUG_RETURN(0);
}

/*****************************************************************//**
Checks if ALTER TABLE may change the storage engine of the table.
Changing storage engines is not allowed for tables for which there
are foreign key constraints (parent or child tables).
@return	TRUE if can switch engines */
UNIV_INTERN
bool
ha_innobase::can_switch_engines(void)
/*=================================*/
{
	bool	can_switch;

	DBUG_ENTER("ha_innobase::can_switch_engines");

	ut_a(prebuilt->trx == thd_to_trx(ha_thd()));

	prebuilt->trx->op_info =
			"determining if there are foreign key constraints";
	row_mysql_lock_data_dictionary(prebuilt->trx);

	can_switch = !UT_LIST_GET_FIRST(prebuilt->table->referenced_list)
			&& !UT_LIST_GET_FIRST(prebuilt->table->foreign_list);

	row_mysql_unlock_data_dictionary(prebuilt->trx);
	prebuilt->trx->op_info = "";

	DBUG_RETURN(can_switch);
}

/*******************************************************************//**
Checks if a table is referenced by a foreign key. The MySQL manual states that
a REPLACE is either equivalent to an INSERT, or DELETE(s) + INSERT. Only a
delete is then allowed internally to resolve a duplicate key conflict in
REPLACE, not an update.
@return	> 0 if referenced by a FOREIGN KEY */
UNIV_INTERN
uint
ha_innobase::referenced_by_foreign_key(void)
/*========================================*/
{
	if (dict_table_is_referenced_by_foreign_key(prebuilt->table)) {

		return(1);
	}

	return(0);
}

/*******************************************************************//**
Frees the foreign key create info for a table stored in InnoDB, if it is
non-NULL. */
UNIV_INTERN
void
ha_innobase::free_foreign_key_create_info(
/*======================================*/
	char*	str)	/*!< in, own: create info string to free */
{
	if (str) {
		my_free(str, MYF(0));
	}
}

/*******************************************************************//**
Tells something additional to the handler about how to do things.
@return	0 or error number */
UNIV_INTERN
int
ha_innobase::extra(
/*===============*/
	enum ha_extra_function operation)
			   /*!< in: HA_EXTRA_FLUSH or some other flag */
{
	/* Warning: since it is not sure that MySQL calls external_lock
	before calling this function, the trx field in prebuilt can be
	obsolete! */

	switch (operation) {
		case HA_EXTRA_FLUSH:
			if (prebuilt->blob_heap) {
				row_mysql_prebuilt_free_blob_heap(prebuilt);
			}
			break;
		case HA_EXTRA_RESET_STATE:
			reset_template(prebuilt);
			break;
		case HA_EXTRA_NO_KEYREAD:
			prebuilt->read_just_key = 0;
			break;
		case HA_EXTRA_KEYREAD:
			prebuilt->read_just_key = 1;
			break;
		case HA_EXTRA_KEYREAD_PRESERVE_FIELDS:
			prebuilt->keep_other_fields_on_keyread = 1;
			break;

			/* IMPORTANT: prebuilt->trx can be obsolete in
			this method, because it is not sure that MySQL
			calls external_lock before this method with the
			parameters below.  We must not invoke update_thd()
			either, because the calling threads may change.
			CAREFUL HERE, OR MEMORY CORRUPTION MAY OCCUR! */
		case HA_EXTRA_IGNORE_DUP_KEY:
			thd_to_trx(ha_thd())->duplicates |= TRX_DUP_IGNORE;
			break;
		case HA_EXTRA_WRITE_CAN_REPLACE:
			thd_to_trx(ha_thd())->duplicates |= TRX_DUP_REPLACE;
			break;
		case HA_EXTRA_WRITE_CANNOT_REPLACE:
			thd_to_trx(ha_thd())->duplicates &= ~TRX_DUP_REPLACE;
			break;
		case HA_EXTRA_NO_IGNORE_DUP_KEY:
			thd_to_trx(ha_thd())->duplicates &=
				~(TRX_DUP_IGNORE | TRX_DUP_REPLACE);
			break;
		default:/* Do nothing */
			;
	}

	return(0);
}

UNIV_INTERN
int
ha_innobase::reset()
{
	if (prebuilt->blob_heap) {
		row_mysql_prebuilt_free_blob_heap(prebuilt);
	}

	reset_template(prebuilt);

	/* TODO: This should really be reset in reset_template() but for now
	it's safer to do it explicitly here. */

	/* This is a statement level counter. */
	prebuilt->autoinc_last_value = 0;

	return(0);
}

/******************************************************************//**
MySQL calls this function at the start of each SQL statement inside LOCK
TABLES. Inside LOCK TABLES the ::external_lock method does not work to
mark SQL statement borders. Note also a special case: if a temporary table
is created inside LOCK TABLES, MySQL has not called external_lock() at all
on that table.
MySQL-5.0 also calls this before each statement in an execution of a stored
procedure. To make the execution more deterministic for binlogging, MySQL-5.0
locks all tables involved in a stored procedure with full explicit table
locks (thd_in_lock_tables(thd) holds in store_lock()) before executing the
procedure.
@return	0 or error code */
UNIV_INTERN
int
ha_innobase::start_stmt(
/*====================*/
	THD*		thd,	/*!< in: handle to the user thread */
	thr_lock_type	lock_type)
{
	trx_t*		trx;

	update_thd(thd);

	trx = prebuilt->trx;

	/* Here we release the search latch and the InnoDB thread FIFO ticket
	if they were reserved. They should have been released already at the
	end of the previous statement, but because inside LOCK TABLES the
	lock count method does not work to mark the end of a SELECT statement,
	that may not be the case. We MUST release the search latch before an
	INSERT, for example. */

	innobase_release_stat_resources(trx);

	/* Reset the AUTOINC statement level counter for multi-row INSERTs. */
	trx->n_autoinc_rows = 0;

	prebuilt->sql_stat_start = TRUE;
	prebuilt->hint_need_to_fetch_extra_cols = 0;
	reset_template(prebuilt);

	if (!prebuilt->mysql_has_locked) {
		/* This handle is for a temporary table created inside
		this same LOCK TABLES; since MySQL does NOT call external_lock
		in this case, we must use x-row locks inside InnoDB to be
		prepared for an update of a row */

		prebuilt->select_lock_type = LOCK_X;
	} else {
		if (trx->isolation_level != TRX_ISO_SERIALIZABLE
			&& thd_sql_command(thd) == SQLCOM_SELECT
			&& lock_type == TL_READ) {

			/* For other than temporary tables, we obtain
			no lock for consistent read (plain SELECT). */

			prebuilt->select_lock_type = LOCK_NONE;
		} else {
			/* Not a consistent read: restore the
			select_lock_type value. The value of
			stored_select_lock_type was decided in:
			1) ::store_lock(),
			2) ::external_lock(),
			3) ::init_table_handle_for_HANDLER(), and
			4) ::transactional_table_lock(). */

			prebuilt->select_lock_type =
				prebuilt->stored_select_lock_type;
		}
	}

	trx->detailed_error[0] = '\0';

	/* Set the MySQL flag to mark that there is an active transaction */
	if (trx->active_trans == 0) {

		innobase_register_trx_and_stmt(ht, thd);
		trx->active_trans = 1;
	} else {
		innobase_register_stmt(ht, thd);
	}

	return(0);
}

/******************************************************************//**
Maps a MySQL trx isolation level code to the InnoDB isolation level code
@return	InnoDB isolation level */
static inline
ulint
innobase_map_isolation_level(
/*=========================*/
	enum_tx_isolation	iso)	/*!< in: MySQL isolation level code */
{
	switch(iso) {
		case ISO_REPEATABLE_READ: return(TRX_ISO_REPEATABLE_READ);
		case ISO_READ_COMMITTED: return(TRX_ISO_READ_COMMITTED);
		case ISO_SERIALIZABLE: return(TRX_ISO_SERIALIZABLE);
		case ISO_READ_UNCOMMITTED: return(TRX_ISO_READ_UNCOMMITTED);
		default: ut_a(0); return(0);
	}
}

/******************************************************************//**
As MySQL will execute an external lock for every new table it uses when it
starts to process an SQL statement (an exception is when MySQL calls
start_stmt for the handle) we can use this function to store the pointer to
the THD in the handle. We will also use this function to communicate
to InnoDB that a new SQL statement has started and that we must store a
savepoint to our transaction handle, so that we are able to roll back
the SQL statement in case of an error.
@return	0 */
UNIV_INTERN
int
ha_innobase::external_lock(
/*=======================*/
	THD*	thd,		/*!< in: handle to the user thread */
	int	lock_type)	/*!< in: lock type */
{
	trx_t*		trx;

	DBUG_ENTER("ha_innobase::external_lock");
	DBUG_PRINT("enter",("lock_type: %d", lock_type));

	update_thd(thd);

	/* Statement based binlogging does not work in isolation level
	READ UNCOMMITTED and READ COMMITTED since the necessary
	locks cannot be taken. In this case, we print an
	informative error message and return with an error. */
	if (lock_type == F_WRLCK)
	{
		ulong const binlog_format= thd_binlog_format(thd);
		ulong const tx_isolation = thd_tx_isolation(ha_thd());
		if (tx_isolation <= ISO_READ_COMMITTED
                   && binlog_format == BINLOG_FORMAT_STMT
#if MYSQL_VERSION_ID > 50140
                   && thd_binlog_filter_ok(thd)
#endif /* MYSQL_VERSION_ID > 50140 */
		   )
		{
			char buf[256];
			my_snprintf(buf, sizeof(buf),
				    "Transaction level '%s' in"
				    " InnoDB is not safe for binlog mode '%s'",
				    tx_isolation_names[tx_isolation],
				    binlog_format_names[binlog_format]);
			my_error(ER_BINLOG_LOGGING_IMPOSSIBLE, MYF(0), buf);
			DBUG_RETURN(HA_ERR_LOGGING_IMPOSSIBLE);
		}
	}


	trx = prebuilt->trx;

	prebuilt->sql_stat_start = TRUE;
	prebuilt->hint_need_to_fetch_extra_cols = 0;

	reset_template(prebuilt);

	if (lock_type == F_WRLCK
	    || (table->s->tmp_table
		&& thd_sql_command(thd) == SQLCOM_LOCK_TABLES)) {

		/* If this is a SELECT, then it is in UPDATE TABLE ...
		or SELECT ... FOR UPDATE

		For temporary tables which are locked for READ by LOCK TABLES
		updates are still allowed by SQL-layer. In order to accomodate
		for such a situation we always request X-lock for such table
		at LOCK TABLES time.
		*/
		prebuilt->select_lock_type = LOCK_X;
		prebuilt->stored_select_lock_type = LOCK_X;
	}

	if (lock_type != F_UNLCK) {
		/* MySQL is setting a new table lock */

		trx->detailed_error[0] = '\0';

		/* Set the MySQL flag to mark that there is an active
		transaction */
		if (trx->active_trans == 0) {

			innobase_register_trx_and_stmt(ht, thd);
			trx->active_trans = 1;
		} else if (trx->n_mysql_tables_in_use == 0) {
			innobase_register_stmt(ht, thd);
		}

		if (trx->isolation_level == TRX_ISO_SERIALIZABLE
			&& prebuilt->select_lock_type == LOCK_NONE
			&& thd_test_options(thd,
				OPTION_NOT_AUTOCOMMIT | OPTION_BEGIN)) {

			/* To get serializable execution, we let InnoDB
			conceptually add 'LOCK IN SHARE MODE' to all SELECTs
			which otherwise would have been consistent reads. An
			exception is consistent reads in the AUTOCOMMIT=1 mode:
			we know that they are read-only transactions, and they
			can be serialized also if performed as consistent
			reads. */

			prebuilt->select_lock_type = LOCK_S;
			prebuilt->stored_select_lock_type = LOCK_S;
		}

		/* Starting from 4.1.9, no InnoDB table lock is taken in LOCK
		TABLES if AUTOCOMMIT=1. It does not make much sense to acquire
		an InnoDB table lock if it is released immediately at the end
		of LOCK TABLES, and InnoDB's table locks in that case cause
		VERY easily deadlocks.

		We do not set InnoDB table locks if user has not explicitly
		requested a table lock. Note that thd_in_lock_tables(thd)
		can hold in some cases, e.g., at the start of a stored
		procedure call (SQLCOM_CALL). */

		if (prebuilt->select_lock_type != LOCK_NONE) {

			if (thd_sql_command(thd) == SQLCOM_LOCK_TABLES
			    && THDVAR(thd, table_locks)
			    && thd_test_options(thd, OPTION_NOT_AUTOCOMMIT)
			    && thd_in_lock_tables(thd)) {

				ulint	error = row_lock_table_for_mysql(
					prebuilt, NULL, 0);

				if (error != DB_SUCCESS) {
					error = convert_error_code_to_mysql(
						(int) error, 0, thd);
					DBUG_RETURN((int) error);
				}
			}

			trx->mysql_n_tables_locked++;
		}

		trx->n_mysql_tables_in_use++;
		prebuilt->mysql_has_locked = TRUE;

		DBUG_RETURN(0);
	}

	/* MySQL is releasing a table lock */

	trx->n_mysql_tables_in_use--;
	prebuilt->mysql_has_locked = FALSE;

	/* Release a possible FIFO ticket and search latch. Since we
	may reserve the kernel mutex, we have to release the search
	system latch first to obey the latching order. */

	innobase_release_stat_resources(trx);

	/* If the MySQL lock count drops to zero we know that the current SQL
	statement has ended */

	if (trx->n_mysql_tables_in_use == 0) {
#ifdef EXTENDED_SLOWLOG
		increment_thd_innodb_stats(thd,
					(unsigned long long) ut_conv_dulint_to_longlong(trx->id),
					trx->io_reads,
					trx->io_read,
					trx->io_reads_wait_timer,
					trx->lock_que_wait_timer,
					trx->innodb_que_wait_timer,
					trx->distinct_page_access);

		trx->io_reads = 0;
		trx->io_read = 0;
		trx->io_reads_wait_timer = 0;
		trx->lock_que_wait_timer = 0;
		trx->innodb_que_wait_timer = 0;
		trx->distinct_page_access = 0;
		if (trx->distinct_page_access_hash)
			memset(trx->distinct_page_access_hash, 0, DPAH_SIZE);
#endif

		trx->mysql_n_tables_locked = 0;
		prebuilt->used_in_HANDLER = FALSE;

		if (!thd_test_options(thd, OPTION_NOT_AUTOCOMMIT | OPTION_BEGIN)) {
			if (trx->active_trans != 0) {
				innobase_commit(ht, thd, TRUE);
			}
		} else {
			if (trx->isolation_level <= TRX_ISO_READ_COMMITTED
						&& trx->global_read_view) {

				/* At low transaction isolation levels we let
				each consistent read set its own snapshot */

				read_view_close_for_mysql(trx);
			}
		}
	}

	DBUG_RETURN(0);
}

/******************************************************************//**
With this function MySQL request a transactional lock to a table when
user issued query LOCK TABLES..WHERE ENGINE = InnoDB.
@return	error code */
UNIV_INTERN
int
ha_innobase::transactional_table_lock(
/*==================================*/
	THD*	thd,		/*!< in: handle to the user thread */
	int	lock_type)	/*!< in: lock type */
{
	trx_t*		trx;

	DBUG_ENTER("ha_innobase::transactional_table_lock");
	DBUG_PRINT("enter",("lock_type: %d", lock_type));

	/* We do not know if MySQL can call this function before calling
	external_lock(). To be safe, update the thd of the current table
	handle. */

	update_thd(thd);

	if (share->ib_table->is_corrupt) {
		DBUG_RETURN(HA_ERR_CRASHED);
	}

	if (prebuilt->table->ibd_file_missing && !thd_tablespace_op(thd)) {
		ut_print_timestamp(stderr);
		fprintf(stderr,
			"  InnoDB: MySQL is trying to use a table handle"
			" but the .ibd file for\n"
			"InnoDB: table %s does not exist.\n"
			"InnoDB: Have you deleted the .ibd file"
			" from the database directory under\n"
			"InnoDB: the MySQL datadir?"
			"InnoDB: See " REFMAN
			"innodb-troubleshooting.html\n"
			"InnoDB: how you can resolve the problem.\n",
			prebuilt->table->name);
		DBUG_RETURN(HA_ERR_CRASHED);
	}

	trx = prebuilt->trx;

	prebuilt->sql_stat_start = TRUE;
	prebuilt->hint_need_to_fetch_extra_cols = 0;

	reset_template(prebuilt);

	if (lock_type == F_WRLCK) {
		prebuilt->select_lock_type = LOCK_X;
		prebuilt->stored_select_lock_type = LOCK_X;
	} else if (lock_type == F_RDLCK) {
		prebuilt->select_lock_type = LOCK_S;
		prebuilt->stored_select_lock_type = LOCK_S;
	} else {
		ut_print_timestamp(stderr);
		fprintf(stderr, "  InnoDB error:\n"
"MySQL is trying to set transactional table lock with corrupted lock type\n"
"to table %s, lock type %d does not exist.\n",
				prebuilt->table->name, lock_type);
		DBUG_RETURN(HA_ERR_CRASHED);
	}

	/* MySQL is setting a new transactional table lock */

	/* Set the MySQL flag to mark that there is an active transaction */
	if (trx->active_trans == 0) {

		innobase_register_trx_and_stmt(ht, thd);
		trx->active_trans = 1;
	}

	if (THDVAR(thd, table_locks) && thd_in_lock_tables(thd)) {
		ulint	error = DB_SUCCESS;

		error = row_lock_table_for_mysql(prebuilt, NULL, 0);

		if (error != DB_SUCCESS) {
			error = convert_error_code_to_mysql(
				(int) error, prebuilt->table->flags, thd);
			DBUG_RETURN((int) error);
		}

		if (thd_test_options(thd, OPTION_NOT_AUTOCOMMIT | OPTION_BEGIN)) {

			/* Store the current undo_no of the transaction
			so that we know where to roll back if we have
			to roll back the next SQL statement */

			trx_mark_sql_stat_end(trx);
		}
	}

	DBUG_RETURN(0);
}

/************************************************************************//**
Here we export InnoDB status variables to MySQL. */
static
void
innodb_export_status(void)
/*======================*/
{
	if (innodb_inited) {
		srv_export_innodb_status();
	}
}

/************************************************************************//**
Implements the SHOW INNODB STATUS command. Sends the output of the InnoDB
Monitor to the client. */
static
bool
innodb_show_status(
/*===============*/
	handlerton*	hton,	/*!< in: the innodb handlerton */
	THD*	thd,	/*!< in: the MySQL query thread of the caller */
	stat_print_fn *stat_print)
{
	trx_t*			trx;
	static const char	truncated_msg[] = "... truncated...\n";
	const long		MAX_STATUS_SIZE = 64000;
	ulint			trx_list_start = ULINT_UNDEFINED;
	ulint			trx_list_end = ULINT_UNDEFINED;

	DBUG_ENTER("innodb_show_status");
	DBUG_ASSERT(hton == innodb_hton_ptr);

	trx = check_trx_exists(thd);

	innobase_release_stat_resources(trx);

	/* We let the InnoDB Monitor to output at most MAX_STATUS_SIZE
	bytes of text. */

	long	flen, usable_len;
	char*	str;

	mutex_enter(&srv_monitor_file_mutex);
	rewind(srv_monitor_file);
	srv_printf_innodb_monitor(srv_monitor_file, FALSE,
				  &trx_list_start, &trx_list_end);
	flen = ftell(srv_monitor_file);
	os_file_set_eof(srv_monitor_file);

	if (flen < 0) {
		flen = 0;
	}

	if (flen > MAX_STATUS_SIZE) {
		usable_len = MAX_STATUS_SIZE;
	} else {
		usable_len = flen;
	}

	/* allocate buffer for the string, and
	read the contents of the temporary file */

	if (!(str = (char*) my_malloc(usable_len + 1, MYF(0)))) {
	  mutex_exit(&srv_monitor_file_mutex);
	  DBUG_RETURN(TRUE);
	}

	rewind(srv_monitor_file);
	if (flen < MAX_STATUS_SIZE) {
		/* Display the entire output. */
		flen = (long) fread(str, 1, flen, srv_monitor_file);
	} else if (trx_list_end < (ulint) flen
			&& trx_list_start < trx_list_end
			&& trx_list_start + (flen - trx_list_end)
			< MAX_STATUS_SIZE - sizeof truncated_msg - 1) {
		/* Omit the beginning of the list of active transactions. */
		long len = (long) fread(str, 1, trx_list_start, srv_monitor_file);
		memcpy(str + len, truncated_msg, sizeof truncated_msg - 1);
		len += sizeof truncated_msg - 1;
		usable_len = (MAX_STATUS_SIZE - 1) - len;
		fseek(srv_monitor_file, flen - usable_len, SEEK_SET);
		len += (long) fread(str + len, 1, usable_len, srv_monitor_file);
		flen = len;
	} else {
		/* Omit the end of the output. */
		flen = (long) fread(str, 1, MAX_STATUS_SIZE - 1, srv_monitor_file);
	}

	mutex_exit(&srv_monitor_file_mutex);

	stat_print(thd, innobase_hton_name, (uint) strlen(innobase_hton_name),
		   STRING_WITH_LEN(""), str, flen);

	my_free(str, MYF(0));

	DBUG_RETURN(FALSE);
}

/************************************************************************//**
Implements the SHOW MUTEX STATUS command.
@return TRUE on failure, FALSE on success. */
static
bool
innodb_mutex_show_status(
/*=====================*/
	handlerton*	hton,		/*!< in: the innodb handlerton */
	THD*		thd,		/*!< in: the MySQL query thread of the
					caller */
	stat_print_fn*	stat_print)	/*!< in: function for printing
					statistics */
{
	char buf1[IO_SIZE], buf2[IO_SIZE];
	mutex_t*	mutex;
	rw_lock_t*	lock;
	ulint		block_mutex_oswait_count = 0;
	ulint		block_lock_oswait_count = 0;
	mutex_t*	block_mutex = NULL;
	rw_lock_t*	block_lock = NULL;
#ifdef UNIV_DEBUG
	ulint	  rw_lock_count= 0;
	ulint	  rw_lock_count_spin_loop= 0;
	ulint	  rw_lock_count_spin_rounds= 0;
	ulint	  rw_lock_count_os_wait= 0;
	ulint	  rw_lock_count_os_yield= 0;
	ulonglong rw_lock_wait_time= 0;
#endif /* UNIV_DEBUG */
	uint	  hton_name_len= (uint) strlen(innobase_hton_name), buf1len, buf2len;
	DBUG_ENTER("innodb_mutex_show_status");
	DBUG_ASSERT(hton == innodb_hton_ptr);

	mutex_enter(&mutex_list_mutex);

	for (mutex = UT_LIST_GET_FIRST(mutex_list); mutex != NULL;
	     mutex = UT_LIST_GET_NEXT(list, mutex)) {
		if (mutex->count_os_wait == 0) {
			continue;
		}

		if (buf_pool_is_block_mutex(mutex)) {
			block_mutex = mutex;
			block_mutex_oswait_count += mutex->count_os_wait;
			continue;
		}
#ifdef UNIV_DEBUG
		if (mutex->mutex_type != 1) {
			if (mutex->count_using > 0) {
				buf1len= my_snprintf(buf1, sizeof(buf1),
					"%s:%s",
					mutex->cmutex_name, mutex->cfile_name);
				buf2len= my_snprintf(buf2, sizeof(buf2),
					"count=%lu, spin_waits=%lu,"
					" spin_rounds=%lu, "
					"os_waits=%lu, os_yields=%lu,"
					" os_wait_times=%lu",
					mutex->count_using,
					mutex->count_spin_loop,
					mutex->count_spin_rounds,
					mutex->count_os_wait,
					mutex->count_os_yield,
					(ulong) (mutex->lspent_time/1000));

				if (stat_print(thd, innobase_hton_name,
						hton_name_len, buf1, buf1len,
						buf2, buf2len)) {
					mutex_exit(&mutex_list_mutex);
					DBUG_RETURN(1);
				}
			}
		} else {
			rw_lock_count += mutex->count_using;
			rw_lock_count_spin_loop += mutex->count_spin_loop;
			rw_lock_count_spin_rounds += mutex->count_spin_rounds;
			rw_lock_count_os_wait += mutex->count_os_wait;
			rw_lock_count_os_yield += mutex->count_os_yield;
			rw_lock_wait_time += mutex->lspent_time;
		}
#else /* UNIV_DEBUG */
		buf1len= (uint) my_snprintf(buf1, sizeof(buf1), "%s",
				     mutex->cmutex_name);
		buf2len= (uint) my_snprintf(buf2, sizeof(buf2), "os_waits=%lu",
				     (ulong) mutex->count_os_wait);

		if (stat_print(thd, innobase_hton_name,
			       hton_name_len, buf1, buf1len,
			       buf2, buf2len)) {
			mutex_exit(&mutex_list_mutex);
			DBUG_RETURN(1);
		}
#endif /* UNIV_DEBUG */
	}

	if (block_mutex) {
		buf1len = (uint) my_snprintf(buf1, sizeof buf1,
					     "combined %s",
					     block_mutex->cmutex_name);
		buf2len = (uint) my_snprintf(buf2, sizeof buf2,
					     "os_waits=%lu",
					     (ulong) block_mutex_oswait_count);

		if (stat_print(thd, innobase_hton_name,
			       hton_name_len, buf1, buf1len,
			       buf2, buf2len)) {
			mutex_exit(&mutex_list_mutex);
			DBUG_RETURN(1);
		}
	}

	mutex_exit(&mutex_list_mutex);

	mutex_enter(&rw_lock_list_mutex);

	for (lock = UT_LIST_GET_FIRST(rw_lock_list); lock != NULL;
	     lock = UT_LIST_GET_NEXT(list, lock)) {
		if (lock->count_os_wait == 0) {
			continue;
		}

		if (buf_pool_is_block_lock(lock)) {
			block_lock = lock;
			block_lock_oswait_count += lock->count_os_wait;
			continue;
		}

		buf1len = my_snprintf(buf1, sizeof buf1, "%s",
				     lock->lock_name);
		buf2len = my_snprintf(buf2, sizeof buf2, "os_waits=%lu",
				      (ulong) lock->count_os_wait);

		if (stat_print(thd, innobase_hton_name,
			       hton_name_len, buf1, buf1len,
			       buf2, buf2len)) {
			mutex_exit(&rw_lock_list_mutex);
			DBUG_RETURN(1);
		}
	}

	if (block_lock) {
		buf1len = (uint) my_snprintf(buf1, sizeof buf1,
					     "combined %s",
					     block_lock->lock_name);
		buf2len = (uint) my_snprintf(buf2, sizeof buf2,
					     "os_waits=%lu",
					     (ulong) block_lock_oswait_count);

		if (stat_print(thd, innobase_hton_name,
			       hton_name_len, buf1, buf1len,
			       buf2, buf2len)) {
			mutex_exit(&rw_lock_list_mutex);
			DBUG_RETURN(1);
		}
	}

	mutex_exit(&rw_lock_list_mutex);

#ifdef UNIV_DEBUG
	buf2len = my_snprintf(buf2, sizeof buf2,
			     "count=%lu, spin_waits=%lu, spin_rounds=%lu, "
			     "os_waits=%lu, os_yields=%lu, os_wait_times=%lu",
			      (ulong) rw_lock_count,
			      (ulong) rw_lock_count_spin_loop,
			      (ulong) rw_lock_count_spin_rounds,
			      (ulong) rw_lock_count_os_wait,
			      (ulong) rw_lock_count_os_yield,
			      (ulong) (rw_lock_wait_time / 1000));

	if (stat_print(thd, innobase_hton_name, hton_name_len,
			STRING_WITH_LEN("rw_lock_mutexes"), buf2, buf2len)) {
		DBUG_RETURN(1);
	}
#endif /* UNIV_DEBUG */

	DBUG_RETURN(FALSE);
}

static
bool innobase_show_status(handlerton *hton, THD* thd, 
                          stat_print_fn* stat_print,
                          enum ha_stat_type stat_type)
{
	DBUG_ASSERT(hton == innodb_hton_ptr);

	switch (stat_type) {
	case HA_ENGINE_STATUS:
		return innodb_show_status(hton, thd, stat_print);
	case HA_ENGINE_MUTEX:
		return innodb_mutex_show_status(hton, thd, stat_print);
	default:
		return(FALSE);
	}
}

/************************************************************************//**
 Handling the shared INNOBASE_SHARE structure that is needed to provide table
 locking.
****************************************************************************/

static INNOBASE_SHARE* get_share(const char* table_name)
{
	INNOBASE_SHARE *share;
	pthread_mutex_lock(&innobase_share_mutex);

	ulint	fold = ut_fold_string(table_name);

	HASH_SEARCH(table_name_hash, innobase_open_tables, fold,
		    INNOBASE_SHARE*, share,
		    ut_ad(share->use_count > 0),
		    !strcmp(share->table_name, table_name));

	if (!share) {

		uint length = (uint) strlen(table_name);

		/* TODO: invoke HASH_MIGRATE if innobase_open_tables
		grows too big */

		share = (INNOBASE_SHARE *) my_malloc(sizeof(*share)+length+1,
			MYF(MY_FAE | MY_ZEROFILL));

		share->table_name = (char*) memcpy(share + 1,
						   table_name, length + 1);

		HASH_INSERT(INNOBASE_SHARE, table_name_hash,
			    innobase_open_tables, fold, share);

		thr_lock_init(&share->lock);

		/* Index translation table initialization */
		share->idx_trans_tbl.index_mapping = NULL;
		share->idx_trans_tbl.index_count = 0;
		share->idx_trans_tbl.array_size = 0;
	}

	share->use_count++;
	pthread_mutex_unlock(&innobase_share_mutex);

	return(share);
}

static void free_share(INNOBASE_SHARE* share)
{
	pthread_mutex_lock(&innobase_share_mutex);

#ifdef UNIV_DEBUG
	INNOBASE_SHARE* share2;
	ulint	fold = ut_fold_string(share->table_name);

	HASH_SEARCH(table_name_hash, innobase_open_tables, fold,
		    INNOBASE_SHARE*, share2,
		    ut_ad(share->use_count > 0),
		    !strcmp(share->table_name, share2->table_name));

	ut_a(share2 == share);
#endif /* UNIV_DEBUG */

	if (!--share->use_count) {
		ulint	fold = ut_fold_string(share->table_name);

		HASH_DELETE(INNOBASE_SHARE, table_name_hash,
			    innobase_open_tables, fold, share);
		thr_lock_delete(&share->lock);

		/* Free any memory from index translation table */
		my_free(share->idx_trans_tbl.index_mapping,
			MYF(MY_ALLOW_ZERO_PTR));

		my_free(share, MYF(0));

		/* TODO: invoke HASH_MIGRATE if innobase_open_tables
		shrinks too much */
	}

	pthread_mutex_unlock(&innobase_share_mutex);
}

/*****************************************************************//**
Converts a MySQL table lock stored in the 'lock' field of the handle to
a proper type before storing pointer to the lock into an array of pointers.
MySQL also calls this if it wants to reset some table locks to a not-locked
state during the processing of an SQL query. An example is that during a
SELECT the read lock is released early on the 'const' tables where we only
fetch one row. MySQL does not call this when it releases all locks at the
end of an SQL statement.
@return	pointer to the next element in the 'to' array */
UNIV_INTERN
THR_LOCK_DATA**
ha_innobase::store_lock(
/*====================*/
	THD*			thd,		/*!< in: user thread handle */
	THR_LOCK_DATA**		to,		/*!< in: pointer to an array
						of pointers to lock structs;
						pointer to the 'lock' field
						of current handle is stored
						next to this array */
	enum thr_lock_type	lock_type)	/*!< in: lock type to store in
						'lock'; this may also be
						TL_IGNORE */
{
	trx_t*		trx;

	/* Note that trx in this function is NOT necessarily prebuilt->trx
	because we call update_thd() later, in ::external_lock()! Failure to
	understand this caused a serious memory corruption bug in 5.1.11. */

	trx = check_trx_exists(thd);

	/* NOTE: MySQL can call this function with lock 'type' TL_IGNORE!
	Be careful to ignore TL_IGNORE if we are going to do something with
	only 'real' locks! */

	/* If no MySQL table is in use, we need to set the isolation level
	of the transaction. */

	if (lock_type != TL_IGNORE
	    && trx->n_mysql_tables_in_use == 0) {
		trx->isolation_level = innobase_map_isolation_level(
			(enum_tx_isolation) thd_tx_isolation(thd));

		if (trx->isolation_level <= TRX_ISO_READ_COMMITTED
		    && trx->global_read_view) {

			/* At low transaction isolation levels we let
			each consistent read set its own snapshot */

			read_view_close_for_mysql(trx);
		}
	}

	DBUG_ASSERT(EQ_CURRENT_THD(thd));
	const bool in_lock_tables = thd_in_lock_tables(thd);
	const uint sql_command = thd_sql_command(thd);

	if (sql_command == SQLCOM_DROP_TABLE) {

		/* MySQL calls this function in DROP TABLE though this table
		handle may belong to another thd that is running a query. Let
		us in that case skip any changes to the prebuilt struct. */ 

	} else if ((lock_type == TL_READ && in_lock_tables)
		   || (lock_type == TL_READ_HIGH_PRIORITY && in_lock_tables)
		   || lock_type == TL_READ_WITH_SHARED_LOCKS
		   || lock_type == TL_READ_NO_INSERT
		   || (lock_type != TL_IGNORE
		       && sql_command != SQLCOM_SELECT)) {

		/* The OR cases above are in this order:
		1) MySQL is doing LOCK TABLES ... READ LOCAL, or we
		are processing a stored procedure or function, or
		2) (we do not know when TL_READ_HIGH_PRIORITY is used), or
		3) this is a SELECT ... IN SHARE MODE, or
		4) we are doing a complex SQL statement like
		INSERT INTO ... SELECT ... and the logical logging (MySQL
		binlog) requires the use of a locking read, or
		MySQL is doing LOCK TABLES ... READ.
		5) we let InnoDB do locking reads for all SQL statements that
		are not simple SELECTs; note that select_lock_type in this
		case may get strengthened in ::external_lock() to LOCK_X.
		Note that we MUST use a locking read in all data modifying
		SQL statements, because otherwise the execution would not be
		serializable, and also the results from the update could be
		unexpected if an obsolete consistent read view would be
		used. */

		ulint	isolation_level;

		isolation_level = trx->isolation_level;

		if ((srv_locks_unsafe_for_binlog
		     || isolation_level <= TRX_ISO_READ_COMMITTED)
		    && isolation_level != TRX_ISO_SERIALIZABLE
		    && (lock_type == TL_READ || lock_type == TL_READ_NO_INSERT)
		    && (sql_command == SQLCOM_INSERT_SELECT
			|| sql_command == SQLCOM_REPLACE_SELECT
			|| sql_command == SQLCOM_UPDATE
			|| sql_command == SQLCOM_CREATE_TABLE
			|| sql_command == SQLCOM_SET_OPTION)) {

			/* If we either have innobase_locks_unsafe_for_binlog
			option set or this session is using READ COMMITTED
			isolation level and isolation level of the transaction
			is not set to serializable and MySQL is doing
			INSERT INTO...SELECT or REPLACE INTO...SELECT
			or UPDATE ... = (SELECT ...) or CREATE  ...
			SELECT... or SET ... = (SELECT ...) without
			FOR UPDATE or IN SHARE MODE in select,
			then we use consistent read for select. */

			prebuilt->select_lock_type = LOCK_NONE;
			prebuilt->stored_select_lock_type = LOCK_NONE;
		} else if (sql_command == SQLCOM_CHECKSUM) {
			/* Use consistent read for checksum table */

			prebuilt->select_lock_type = LOCK_NONE;
			prebuilt->stored_select_lock_type = LOCK_NONE;
		} else {
			prebuilt->select_lock_type = LOCK_S;
			prebuilt->stored_select_lock_type = LOCK_S;
		}

	} else if (lock_type != TL_IGNORE) {

		/* We set possible LOCK_X value in external_lock, not yet
		here even if this would be SELECT ... FOR UPDATE */

		prebuilt->select_lock_type = LOCK_NONE;
		prebuilt->stored_select_lock_type = LOCK_NONE;
	}

	if (lock_type != TL_IGNORE && lock.type == TL_UNLOCK) {

		/* Starting from 5.0.7, we weaken also the table locks
		set at the start of a MySQL stored procedure call, just like
		we weaken the locks set at the start of an SQL statement.
		MySQL does set in_lock_tables TRUE there, but in reality
		we do not need table locks to make the execution of a
		single transaction stored procedure call deterministic
		(if it does not use a consistent read). */

		if (lock_type == TL_READ
		    && sql_command == SQLCOM_LOCK_TABLES) {
			/* We come here if MySQL is processing LOCK TABLES
			... READ LOCAL. MyISAM under that table lock type
			reads the table as it was at the time the lock was
			granted (new inserts are allowed, but not seen by the
			reader). To get a similar effect on an InnoDB table,
			we must use LOCK TABLES ... READ. We convert the lock
			type here, so that for InnoDB, READ LOCAL is
			equivalent to READ. This will change the InnoDB
			behavior in mysqldump, so that dumps of InnoDB tables
			are consistent with dumps of MyISAM tables. */

			lock_type = TL_READ_NO_INSERT;
		}

		/* If we are not doing a LOCK TABLE, DISCARD/IMPORT
		TABLESPACE or TRUNCATE TABLE then allow multiple
		writers. Note that ALTER TABLE uses a TL_WRITE_ALLOW_READ
		< TL_WRITE_CONCURRENT_INSERT.

		We especially allow multiple writers if MySQL is at the
		start of a stored procedure call (SQLCOM_CALL) or a
		stored function call (MySQL does have in_lock_tables
		TRUE there). */

		if ((lock_type >= TL_WRITE_CONCURRENT_INSERT
		     && lock_type <= TL_WRITE)
		    && !(in_lock_tables
			 && sql_command == SQLCOM_LOCK_TABLES)
		    && !thd_tablespace_op(thd)
		    && sql_command != SQLCOM_TRUNCATE
		    && sql_command != SQLCOM_OPTIMIZE
		    && sql_command != SQLCOM_CREATE_TABLE) {

			lock_type = TL_WRITE_ALLOW_WRITE;
		}

		/* In queries of type INSERT INTO t1 SELECT ... FROM t2 ...
		MySQL would use the lock TL_READ_NO_INSERT on t2, and that
		would conflict with TL_WRITE_ALLOW_WRITE, blocking all inserts
		to t2. Convert the lock to a normal read lock to allow
		concurrent inserts to t2.

		We especially allow concurrent inserts if MySQL is at the
		start of a stored procedure call (SQLCOM_CALL)
		(MySQL does have thd_in_lock_tables() TRUE there). */

		if (lock_type == TL_READ_NO_INSERT
		    && sql_command != SQLCOM_LOCK_TABLES) {

			lock_type = TL_READ;
		}

		lock.type = lock_type;
	}

	*to++= &lock;

	return(to);
}

/*********************************************************************//**
Read the next autoinc value. Acquire the relevant locks before reading
the AUTOINC value. If SUCCESS then the table AUTOINC mutex will be locked
on return and all relevant locks acquired.
@return	DB_SUCCESS or error code */
UNIV_INTERN
ulint
ha_innobase::innobase_get_autoinc(
/*==============================*/
	ulonglong*	value)		/*!< out: autoinc value */
{
 	*value = 0;
 
	prebuilt->autoinc_error = innobase_lock_autoinc();

	if (prebuilt->autoinc_error == DB_SUCCESS) {

		/* Determine the first value of the interval */
		*value = dict_table_autoinc_read(prebuilt->table);

		/* It should have been initialized during open. */
		if (*value == 0) {
			prebuilt->autoinc_error = DB_UNSUPPORTED;
			dict_table_autoinc_unlock(prebuilt->table);
		}
	}

	return(prebuilt->autoinc_error);
}

/*******************************************************************//**
This function reads the global auto-inc counter. It doesn't use the 
AUTOINC lock even if the lock mode is set to TRADITIONAL.
@return	the autoinc value */
UNIV_INTERN
ulonglong
ha_innobase::innobase_peek_autoinc(void)
/*====================================*/
{
	ulonglong	auto_inc;
	dict_table_t*	innodb_table;

	ut_a(prebuilt != NULL);
	ut_a(prebuilt->table != NULL);

	innodb_table = prebuilt->table;

	dict_table_autoinc_lock(innodb_table);

	auto_inc = dict_table_autoinc_read(innodb_table);

	if (auto_inc == 0) {
		ut_print_timestamp(stderr);
		fprintf(stderr, "  InnoDB: AUTOINC next value generation "
			"is disabled for '%s'\n", innodb_table->name);
	}

	dict_table_autoinc_unlock(innodb_table);

	return(auto_inc);
}

/*********************************************************************//**
This function initializes the auto-inc counter if it has not been
initialized yet. This function does not change the value of the auto-inc
counter if it already has been initialized. Returns the value of the
auto-inc counter in *first_value, and ULONGLONG_MAX in *nb_reserved_values (as
we have a table-level lock). offset, increment, nb_desired_values are ignored.
*first_value is set to -1 if error (deadlock or lock wait timeout) */
UNIV_INTERN
void
ha_innobase::get_auto_increment(
/*============================*/
        ulonglong	offset,              /*!< in: table autoinc offset */
        ulonglong	increment,           /*!< in: table autoinc increment */
        ulonglong	nb_desired_values,   /*!< in: number of values reqd */
        ulonglong	*first_value,        /*!< out: the autoinc value */
        ulonglong	*nb_reserved_values) /*!< out: count of reserved values */
{
	trx_t*		trx;
	ulint		error;
	ulonglong	autoinc = 0;

	/* Prepare prebuilt->trx in the table handle */
	update_thd(ha_thd());

	error = innobase_get_autoinc(&autoinc);

	if (error != DB_SUCCESS) {
		*first_value = (~(ulonglong) 0);
		return;
	}

	/* This is a hack, since nb_desired_values seems to be accurate only
	for the first call to get_auto_increment() for multi-row INSERT and
	meaningless for other statements e.g, LOAD etc. Subsequent calls to
	this method for the same statement results in different values which
	don't make sense. Therefore we store the value the first time we are
	called and count down from that as rows are written (see write_row()).
	*/

	trx = prebuilt->trx;

	/* Note: We can't rely on *first_value since some MySQL engines,
	in particular the partition engine, don't initialize it to 0 when
	invoking this method. So we are not sure if it's guaranteed to
	be 0 or not. */

	/* We need the upper limit of the col type to check for
	whether we update the table autoinc counter or not. */
	ulonglong	col_max_value = innobase_get_int_col_max_value(
		table->next_number_field);

	/* Called for the first time ? */
	if (trx->n_autoinc_rows == 0) {

		trx->n_autoinc_rows = (ulint) nb_desired_values;

		/* It's possible for nb_desired_values to be 0:
		e.g., INSERT INTO T1(C) SELECT C FROM T2; */
		if (nb_desired_values == 0) {

			trx->n_autoinc_rows = 1;
		}

		set_if_bigger(*first_value, autoinc);
	/* Not in the middle of a mult-row INSERT. */
	} else if (prebuilt->autoinc_last_value == 0) {
		set_if_bigger(*first_value, autoinc);
	/* Check for -ve values. */
	} else if (*first_value > col_max_value && trx->n_autoinc_rows > 0) {
		/* Set to next logical value. */
		ut_a(autoinc > trx->n_autoinc_rows);
		*first_value = (autoinc - trx->n_autoinc_rows) - 1;
	}

	*nb_reserved_values = trx->n_autoinc_rows;

	/* With old style AUTOINC locking we only update the table's
	AUTOINC counter after attempting to insert the row. */
	if (innobase_autoinc_lock_mode != AUTOINC_OLD_STYLE_LOCKING) {
		ulonglong	need;
		ulonglong	current;
		ulonglong	next_value;

		current = *first_value > col_max_value ? autoinc : *first_value;
		need = *nb_reserved_values * increment;

		/* Compute the last value in the interval */
		next_value = innobase_next_autoinc(
			current, need, offset, col_max_value);

		prebuilt->autoinc_last_value = next_value;

		if (prebuilt->autoinc_last_value < *first_value) {
			*first_value = (~(ulonglong) 0);
		} else {
			/* Update the table autoinc variable */
			dict_table_autoinc_update_if_greater(
				prebuilt->table, prebuilt->autoinc_last_value);
		}
	} else {
		/* This will force write_row() into attempting an update
		of the table's AUTOINC counter. */
		prebuilt->autoinc_last_value = 0;
	}

	/* The increment to be used to increase the AUTOINC value, we use
	this in write_row() and update_row() to increase the autoinc counter
	for columns that are filled by the user. We need the offset and
	the increment. */
	prebuilt->autoinc_offset = offset;
	prebuilt->autoinc_increment = increment;

	dict_table_autoinc_unlock(prebuilt->table);
}

/*******************************************************************//**
Reset the auto-increment counter to the given value, i.e. the next row
inserted will get the given value. This is called e.g. after TRUNCATE
is emulated by doing a 'DELETE FROM t'. HA_ERR_WRONG_COMMAND is
returned by storage engines that don't support this operation.
@return	0 or error code */
UNIV_INTERN
int
ha_innobase::reset_auto_increment(
/*==============================*/
	ulonglong	value)		/*!< in: new value for table autoinc */
{
	DBUG_ENTER("ha_innobase::reset_auto_increment");

	int	error;

	update_thd(ha_thd());

	error = row_lock_table_autoinc_for_mysql(prebuilt);

	if (error != DB_SUCCESS) {
		error = convert_error_code_to_mysql(error,
						    prebuilt->table->flags,
						    user_thd);

		DBUG_RETURN(error);
	}

	/* The next value can never be 0. */
	if (value == 0) {
		value = 1;
	}

	innobase_reset_autoinc(value);

	DBUG_RETURN(0);
}

/* See comment in handler.cc */
UNIV_INTERN
bool
ha_innobase::get_error_message(int error, String *buf)
{
	trx_t*	trx = check_trx_exists(ha_thd());

	buf->copy(trx->detailed_error, (uint) strlen(trx->detailed_error),
		system_charset_info);

	return(FALSE);
}

/*******************************************************************//**
Compares two 'refs'. A 'ref' is the (internal) primary key value of the row.
If there is no explicitly declared non-null unique key or a primary key, then
InnoDB internally uses the row id as the primary key.
@return	< 0 if ref1 < ref2, 0 if equal, else > 0 */
UNIV_INTERN
int
ha_innobase::cmp_ref(
/*=================*/
	const uchar*	ref1,	/*!< in: an (internal) primary key value in the
				MySQL key value format */
	const uchar*	ref2)	/*!< in: an (internal) primary key value in the
				MySQL key value format */
{
	enum_field_types mysql_type;
	Field*		field;
	KEY_PART_INFO*	key_part;
	KEY_PART_INFO*	key_part_end;
	uint		len1;
	uint		len2;
	int		result;

	if (prebuilt->clust_index_was_generated) {
		/* The 'ref' is an InnoDB row id */

		return(memcmp(ref1, ref2, DATA_ROW_ID_LEN));
	}

	/* Do a type-aware comparison of primary key fields. PK fields
	are always NOT NULL, so no checks for NULL are performed. */

	key_part = table->key_info[table->s->primary_key].key_part;

	key_part_end = key_part
			+ table->key_info[table->s->primary_key].key_parts;

	for (; key_part != key_part_end; ++key_part) {
		field = key_part->field;
		mysql_type = field->type();

		if (mysql_type == MYSQL_TYPE_TINY_BLOB
			|| mysql_type == MYSQL_TYPE_MEDIUM_BLOB
			|| mysql_type == MYSQL_TYPE_BLOB
			|| mysql_type == MYSQL_TYPE_LONG_BLOB) {

			/* In the MySQL key value format, a column prefix of
			a BLOB is preceded by a 2-byte length field */

			len1 = innobase_read_from_2_little_endian(ref1);
			len2 = innobase_read_from_2_little_endian(ref2);

			ref1 += 2;
			ref2 += 2;
			result = ((Field_blob*)field)->cmp( ref1, len1,
                                                            ref2, len2);
		} else {
			result = field->key_cmp(ref1, ref2);
		}

		if (result) {

			return(result);
		}

		ref1 += key_part->store_length;
		ref2 += key_part->store_length;
	}

	return(0);
}

/*******************************************************************//**
Ask InnoDB if a query to a table can be cached.
@return	TRUE if query caching of the table is permitted */
UNIV_INTERN
my_bool
ha_innobase::register_query_cache_table(
/*====================================*/
	THD*		thd,		/*!< in: user thread handle */
	char*		table_key,	/*!< in: concatenation of database name,
					the null character NUL,
					and the table name */
	uint		key_length,	/*!< in: length of the full name, i.e.
					len(dbname) + len(tablename) + 1 */
	qc_engine_callback*
			call_back,	/*!< out: pointer to function for
					checking if query caching
					is permitted */
	ulonglong	*engine_data)	/*!< in/out: data to call_back */
{
	*call_back = innobase_query_caching_of_table_permitted;
	*engine_data = 0;
	return(innobase_query_caching_of_table_permitted(thd, table_key,
							 key_length,
							 engine_data));
}

UNIV_INTERN
char*
ha_innobase::get_mysql_bin_log_name()
{
	return(trx_sys_mysql_bin_log_name);
}

UNIV_INTERN
ulonglong
ha_innobase::get_mysql_bin_log_pos()
{
	/* trx... is ib_int64_t, which is a typedef for a 64-bit integer
	(__int64 or longlong) so it's ok to cast it to ulonglong. */

	return(trx_sys_mysql_bin_log_pos);
}

/******************************************************************//**
This function is used to find the storage length in bytes of the first n
characters for prefix indexes using a multibyte character set. The function
finds charset information and returns length of prefix_len characters in the
index field in bytes.
@return	number of bytes occupied by the first n characters */
extern "C" UNIV_INTERN
ulint
innobase_get_at_most_n_mbchars(
/*===========================*/
	ulint charset_id,	/*!< in: character set id */
	ulint prefix_len,	/*!< in: prefix length in bytes of the index
				(this has to be divided by mbmaxlen to get the
				number of CHARACTERS n in the prefix) */
	ulint data_len,		/*!< in: length of the string in bytes */
	const char* str)	/*!< in: character string */
{
	ulint char_length;	/*!< character length in bytes */
	ulint n_chars;		/*!< number of characters in prefix */
	CHARSET_INFO* charset;	/*!< charset used in the field */

	charset = get_charset((uint) charset_id, MYF(MY_WME));

	ut_ad(charset);
	ut_ad(charset->mbmaxlen);

	/* Calculate how many characters at most the prefix index contains */

	n_chars = prefix_len / charset->mbmaxlen;

	/* If the charset is multi-byte, then we must find the length of the
	first at most n chars in the string. If the string contains less
	characters than n, then we return the length to the end of the last
	character. */

	if (charset->mbmaxlen > 1) {
		/* my_charpos() returns the byte length of the first n_chars
		characters, or a value bigger than the length of str, if
		there were not enough full characters in str.

		Why does the code below work:
		Suppose that we are looking for n UTF-8 characters.

		1) If the string is long enough, then the prefix contains at
		least n complete UTF-8 characters + maybe some extra
		characters + an incomplete UTF-8 character. No problem in
		this case. The function returns the pointer to the
		end of the nth character.

		2) If the string is not long enough, then the string contains
		the complete value of a column, that is, only complete UTF-8
		characters, and we can store in the column prefix index the
		whole string. */

		char_length = my_charpos(charset, str,
						str + data_len, (int) n_chars);
		if (char_length > data_len) {
			char_length = data_len;
		}
	} else {
		if (data_len < prefix_len) {
			char_length = data_len;
		} else {
			char_length = prefix_len;
		}
	}

	return(char_length);
}

/*******************************************************************//**
This function is used to prepare an X/Open XA distributed transaction.
@return	0 or error number */
static
int
innobase_xa_prepare(
/*================*/
        handlerton*	hton,	/*!< in: InnoDB handlerton */
	THD*		thd,	/*!< in: handle to the MySQL thread of
				the user whose XA transaction should
				be prepared */
	bool		all)	/*!< in: TRUE - commit transaction
				FALSE - the current SQL statement
				ended */
{
	int error = 0;
	trx_t* trx = check_trx_exists(thd);

	DBUG_ASSERT(hton == innodb_hton_ptr);

	/* we use support_xa value as it was seen at transaction start
	time, not the current session variable value. Any possible changes
	to the session variable take effect only in the next transaction */
	if (!trx->support_xa) {

		return(0);
	}

	if (trx->fake_changes) {
		return(0);
	}

	thd_get_xid(thd, (MYSQL_XID*) &trx->xid);

	/* Release a possible FIFO ticket and search latch. Since we will
	reserve the kernel mutex, we have to release the search system latch
	first to obey the latching order. */

	innobase_release_stat_resources(trx);

	if (trx->active_trans == 0 && trx->conc_state != TRX_NOT_STARTED) {

	  sql_print_error("trx->active_trans == 0, but trx->conc_state != "
			  "TRX_NOT_STARTED");
	}

	if (all
		|| (!thd_test_options(thd, OPTION_NOT_AUTOCOMMIT | OPTION_BEGIN))) {

		/* We were instructed to prepare the whole transaction, or
		this is an SQL statement end and autocommit is on */

		ut_ad(trx->active_trans);

		error = (int) trx_prepare_for_mysql(trx);
	} else {
		/* We just mark the SQL statement ended and do not do a
		transaction prepare */

		/* If we had reserved the auto-inc lock for some
		table in this SQL statement we release it now */

		row_unlock_table_autoinc_for_mysql(trx);

		/* Store the current undo_no of the transaction so that we
		know where to roll back if we have to roll back the next
		SQL statement */

		trx_mark_sql_stat_end(trx);
	}

	/* Tell the InnoDB server that there might be work for utility
	threads: */

	srv_active_wake_master_thread();

	if (thd_sql_command(thd) != SQLCOM_XA_PREPARE &&
	    (all || !thd_test_options(thd, OPTION_NOT_AUTOCOMMIT | OPTION_BEGIN)))
	{
		if (srv_enable_unsafe_group_commit && !THDVAR(thd, support_xa)) {
			/* choose group commit rather than binlog order */
			return(error);
		}

		/* For ibbackup to work the order of transactions in binlog
		and InnoDB must be the same. Consider the situation

		  thread1> prepare; write to binlog; ...
			  <context switch>
		  thread2> prepare; write to binlog; commit
		  thread1>			     ... commit

		To ensure this will not happen we're taking the mutex on
		prepare, and releasing it on commit.

		Note: only do it for normal commits, done via ha_commit_trans.
		If 2pc protocol is executed by external transaction
		coordinator, it will be just a regular MySQL client
		executing XA PREPARE and XA COMMIT commands.
		In this case we cannot know how many minutes or hours
		will be between XA PREPARE and XA COMMIT, and we don't want
		to block for undefined period of time. */
		pthread_mutex_lock(&prepare_commit_mutex);
		trx->active_trans = 2;
	}

	return(error);
}

/*******************************************************************//**
This function is used to recover X/Open XA distributed transactions.
@return	number of prepared transactions stored in xid_list */
static
int
innobase_xa_recover(
/*================*/
	handlerton*	hton,	/*!< in: InnoDB handlerton */
	XID*		xid_list,/*!< in/out: prepared transactions */
	uint		len)	/*!< in: number of slots in xid_list */
{
	DBUG_ASSERT(hton == innodb_hton_ptr);

	if (len == 0 || xid_list == NULL) {

		return(0);
	}

	return(trx_recover_for_mysql(xid_list, len));
}

/*******************************************************************//**
This function is used to commit one X/Open XA distributed transaction
which is in the prepared state
@return	0 or error number */
static
int
innobase_commit_by_xid(
/*===================*/
        handlerton *hton,
	XID*	xid)	/*!< in: X/Open XA transaction identification */
{
	trx_t*	trx;

	DBUG_ASSERT(hton == innodb_hton_ptr);

	trx = trx_get_trx_by_xid(xid);

	if (trx) {
		innobase_commit_low(trx);
		trx_free_for_background(trx);
		return(XA_OK);
	} else {
		return(XAER_NOTA);
	}
}

/*******************************************************************//**
This function is used to rollback one X/Open XA distributed transaction
which is in the prepared state
@return	0 or error number */
static
int
innobase_rollback_by_xid(
/*=====================*/
	handlerton*	hton,	/*!< in: InnoDB handlerton */
	XID*		xid)	/*!< in: X/Open XA transaction
				identification */
{
	trx_t*	trx;

	DBUG_ASSERT(hton == innodb_hton_ptr);

	trx = trx_get_trx_by_xid(xid);

	if (trx) {
		int	ret = innobase_rollback_trx(trx);
		trx_free_for_background(trx);
		return(ret);
	} else {
		return(XAER_NOTA);
	}
}

/*******************************************************************//**
Create a consistent view for a cursor based on current transaction
which is created if the corresponding MySQL thread still lacks one.
This consistent view is then used inside of MySQL when accessing records
using a cursor.
@return	pointer to cursor view or NULL */
static
void*
innobase_create_cursor_view(
/*========================*/
        handlerton *hton, /*!< in: innobase hton */
	THD* thd)	  /*!< in: user thread handle */
{
	DBUG_ASSERT(hton == innodb_hton_ptr);

	return(read_cursor_view_create_for_mysql(check_trx_exists(thd)));
}

/*******************************************************************//**
Close the given consistent cursor view of a transaction and restore
global read view to a transaction read view. Transaction is created if the
corresponding MySQL thread still lacks one. */
static
void
innobase_close_cursor_view(
/*=======================*/
        handlerton *hton,
	THD*	thd,	/*!< in: user thread handle */
	void*	curview)/*!< in: Consistent read view to be closed */
{
	DBUG_ASSERT(hton == innodb_hton_ptr);

	read_cursor_view_close_for_mysql(check_trx_exists(thd),
					 (cursor_view_t*) curview);
}

/*******************************************************************//**
Set the given consistent cursor view to a transaction which is created
if the corresponding MySQL thread still lacks one. If the given
consistent cursor view is NULL global read view of a transaction is
restored to a transaction read view. */
static
void
innobase_set_cursor_view(
/*=====================*/
        handlerton *hton,
	THD*	thd,	/*!< in: user thread handle */
	void*	curview)/*!< in: Consistent cursor view to be set */
{
	DBUG_ASSERT(hton == innodb_hton_ptr);

	read_cursor_set_for_mysql(check_trx_exists(thd),
				  (cursor_view_t*) curview);
}

/*******************************************************************//**
If col_name is not NULL, check whether the named column is being
renamed in the table. If col_name is not provided, check
whether any one of columns in the table is being renamed.
@return true if the column is being renamed */
static
bool
check_column_being_renamed(
/*=======================*/
	const TABLE*	table,		/*!< in: MySQL table */
	const char*	col_name)	/*!< in: name of the column */
{
	uint		k;
	Field*		field;

	for (k = 0; k < table->s->fields; k++) {
		field = table->field[k];

		if (field->flags & FIELD_IS_RENAMED) {

			/* If col_name is not provided, return
			if the field is marked as being renamed. */
			if (!col_name) {
				return(true);
			}

			/* If col_name is provided, return only
			if names match */
			if (innobase_strcasecmp(field->field_name,
						col_name) == 0) {
				return(true);
			}
		}
	}

	return(false);
}

/*******************************************************************//**
Check whether any of the given columns is being renamed in the table.
@return true if any of col_names is being renamed in table */
static
bool
column_is_being_renamed(
/*====================*/
	TABLE*		table,		/*!< in: MySQL table */
	uint		n_cols,		/*!< in: number of columns */
	const char**	col_names)	/*!< in: names of the columns */
{
	uint		j;

	for (j = 0; j < n_cols; j++) {
		if (check_column_being_renamed(table, col_names[j])) {
			return(true);
		}
	}

	return(false);
}

/***********************************************************************
Check whether a column in table "table" is being renamed and if this column
is part of a foreign key, either part of another table, referencing this
table or part of this table, referencing another table. */
static
bool
foreign_key_column_is_being_renamed(
/*================================*/
					/* out: true if a column that
					participates in a foreign key definition
					is being renamed */
	row_prebuilt_t*	prebuilt,	/* in: InnoDB prebuilt struct */
	TABLE*		table)		/* in: MySQL table */
{
	dict_foreign_t*	foreign;

	/* check whether there are foreign keys at all */
	if (UT_LIST_GET_LEN(prebuilt->table->foreign_list) == 0
	    && UT_LIST_GET_LEN(prebuilt->table->referenced_list) == 0) {
		/* no foreign keys involved with prebuilt->table */

		return(false);
	}

	row_mysql_lock_data_dictionary(prebuilt->trx);

	/* Check whether any column in the foreign key constraints which refer
	to this table is being renamed. */
	for (foreign = UT_LIST_GET_FIRST(prebuilt->table->referenced_list);
	     foreign != NULL;
	     foreign = UT_LIST_GET_NEXT(referenced_list, foreign)) {

		if (column_is_being_renamed(table, foreign->n_fields,
					    foreign->referenced_col_names)) {

			row_mysql_unlock_data_dictionary(prebuilt->trx);
			return(true);
		}
	}

	/* Check whether any column in the foreign key constraints in the
	table is being renamed. */
	for (foreign = UT_LIST_GET_FIRST(prebuilt->table->foreign_list);
	     foreign != NULL;
	     foreign = UT_LIST_GET_NEXT(foreign_list, foreign)) {

		if (column_is_being_renamed(table, foreign->n_fields,
					    foreign->foreign_col_names)) {

			row_mysql_unlock_data_dictionary(prebuilt->trx);
			return(true);
		}
	}

	row_mysql_unlock_data_dictionary(prebuilt->trx);

	return(false);
}

UNIV_INTERN
bool
ha_innobase::check_if_incompatible_data(
	HA_CREATE_INFO*	info,
	uint		table_changes)
{
	enum row_type row_type, info_row_type;
	DBUG_ENTER("ha_innobase::check_if_incompatible_data");

	if (table_changes != IS_EQUAL_YES) {

		DBUG_PRINT("info", ("table_changes != IS_EQUAL_YES "
				    "-> COMPATIBLE_DATA_NO"));
		DBUG_RETURN(COMPATIBLE_DATA_NO);
	}

	/* Check that auto_increment value was not changed */
	if ((info->used_fields & HA_CREATE_USED_AUTO) &&
		info->auto_increment_value != 0) {

		DBUG_PRINT("info", ("auto_increment_value changed -> "
				    "COMPATIBLE_DATA_NO"));
		DBUG_RETURN(COMPATIBLE_DATA_NO);
	}

	/* For column rename operation, MySQL does not supply enough
	information (new column name etc.) for InnoDB to make appropriate
	system metadata change. To avoid system metadata inconsistency,
	currently we can just request a table rebuild/copy by returning
	COMPATIBLE_DATA_NO */
	if (check_column_being_renamed(table, NULL)) {
        	DBUG_RETURN(COMPATIBLE_DATA_NO);
	}

	/* Check if a column participating in a foreign key is being renamed.
	There is no mechanism for updating InnoDB foreign key definitions. */
	if (foreign_key_column_is_being_renamed(prebuilt, table)) {

		DBUG_RETURN(COMPATIBLE_DATA_NO);
	}

	/* Check that row format didn't change */
	row_type = get_row_type();
	info_row_type = info->row_type;
	/* Default is compact. */
	if (info_row_type == ROW_TYPE_DEFAULT)
		info_row_type = ROW_TYPE_COMPACT;
	if ((info->used_fields & HA_CREATE_USED_ROW_FORMAT) &&
	    row_type != ((info->row_type == ROW_TYPE_DEFAULT)
				? ROW_TYPE_COMPACT : info->row_type)) {

		DBUG_PRINT("info", ("get_row_type()=%d != info->row_type=%d -> "
				    "COMPATIBLE_DATA_NO",
				    row_type, info->row_type));
		DBUG_RETURN(COMPATIBLE_DATA_NO);
	}

	/* Specifying KEY_BLOCK_SIZE requests a rebuild of the table. */
	if (info->used_fields & HA_CREATE_USED_KEY_BLOCK_SIZE) {
		DBUG_PRINT("info", ("HA_CREATE_USED_KEY_BLOCK_SIZE -> "
				    "COMPATIBLE_DATA_NO"));
		DBUG_RETURN(COMPATIBLE_DATA_NO);
	}

	DBUG_PRINT("info", (" -> COMPATIBLE_DATA_YES"));
	DBUG_RETURN(COMPATIBLE_DATA_YES);
}

/************************************************************//**
Validate the file format name and return its corresponding id.
@return	valid file format id */
static
uint
innobase_file_format_name_lookup(
/*=============================*/
	const char*	format_name)	/*!< in: pointer to file format name */
{
	char*	endp;
	uint	format_id;

	ut_a(format_name != NULL);

	/* The format name can contain the format id itself instead of
	the name and we check for that. */
	format_id = (uint) strtoul(format_name, &endp, 10);

	/* Check for valid parse. */
	if (*endp == '\0' && *format_name != '\0') {

		if (format_id <= DICT_TF_FORMAT_MAX) {

			return(format_id);
		}
	} else {

		for (format_id = 0; format_id <= DICT_TF_FORMAT_MAX;
		     format_id++) {
			const char*	name;

			name = trx_sys_file_format_id_to_name(format_id);

			if (!innobase_strcasecmp(format_name, name)) {

				return(format_id);
			}
		}
	}

	return(DICT_TF_FORMAT_MAX + 1);
}

/************************************************************//**
Validate the file format check value, is it one of "on" or "off",
as a side effect it sets the srv_check_file_format_at_startup variable.
@return	true if config value one of "on" or  "off" */
static
bool
innobase_file_format_check_on_off(
/*==============================*/
	const char*	format_check)	/*!< in: parameter value */
{
	bool		ret = true;

	if (!innobase_strcasecmp(format_check, "off")) {

		/* Set the value to disable checking. */
		srv_check_file_format_at_startup = DICT_TF_FORMAT_MAX + 1;

	} else if (!innobase_strcasecmp(format_check, "on")) {

		/* Set the value to the lowest supported format. */
		srv_check_file_format_at_startup = DICT_TF_FORMAT_51;
	} else {
		ret = FALSE;
	}

	return(ret);
}

/************************************************************//**
Validate the file format check config parameters, as a side effect it
sets the srv_check_file_format_at_startup variable.
@return the format_id if valid config value, otherwise, return -1 */
static
int
innobase_file_format_validate_and_set(
/*================================*/
	const char*	format_check)	/*!< in: parameter value */
{
	uint		format_id;

	format_id = innobase_file_format_name_lookup(format_check);

	if (format_id < DICT_TF_FORMAT_MAX + 1) {
		srv_check_file_format_at_startup = format_id;

		return((int) format_id);
	} else {
		return(-1);
	}
}

/*************************************************************//**
Check if it is a valid file format. This function is registered as
a callback with MySQL.
@return	0 for valid file format */
static
int
innodb_file_format_name_validate(
/*=============================*/
	THD*				thd,	/*!< in: thread handle */
	struct st_mysql_sys_var*	var,	/*!< in: pointer to system
						variable */
	void*				save,	/*!< out: immediate result
						for update function */
	struct st_mysql_value*		value)	/*!< in: incoming string */
{
	const char*	file_format_input;
	char		buff[STRING_BUFFER_USUAL_SIZE];
	int		len = sizeof(buff);

	ut_a(save != NULL);
	ut_a(value != NULL);

	file_format_input = value->val_str(value, buff, &len);

	if (file_format_input != NULL) {
		uint	format_id;

		format_id = innobase_file_format_name_lookup(
			file_format_input);

		if (format_id <= DICT_TF_FORMAT_MAX) {

			/* Save a pointer to the name in the
			'file_format_name_map' constant array. */
			*static_cast<const char**>(save) =
			    trx_sys_file_format_id_to_name(format_id);

			return(0);
		}
	}

	*static_cast<const char**>(save) = NULL;
	return(1);
}

/****************************************************************//**
Update the system variable innodb_file_format using the "saved"
value. This function is registered as a callback with MySQL. */
static
void
innodb_file_format_name_update(
/*===========================*/
	THD*				thd,		/*!< in: thread handle */
	struct st_mysql_sys_var*	var,		/*!< in: pointer to
							system variable */
	void*				var_ptr,	/*!< out: where the
							formal string goes */
	const void*			save)		/*!< in: immediate result
							from check function */
{
	const char* format_name;

	ut_a(var_ptr != NULL);
	ut_a(save != NULL);

	format_name = *static_cast<const char*const*>(save);

	if (format_name) {
		uint	format_id;

		format_id = innobase_file_format_name_lookup(format_name);

		if (format_id <= DICT_TF_FORMAT_MAX) {
			srv_file_format = format_id;
		}
	}

	*static_cast<const char**>(var_ptr)
		= trx_sys_file_format_id_to_name(srv_file_format);
}

/*************************************************************//**
Check if valid argument to innodb_file_format_check. This
function is registered as a callback with MySQL.
@return	0 for valid file format */
static
int
innodb_file_format_check_validate(
/*==============================*/
	THD*				thd,	/*!< in: thread handle */
	struct st_mysql_sys_var*	var,	/*!< in: pointer to system
						variable */
	void*				save,	/*!< out: immediate result
						for update function */
	struct st_mysql_value*		value)	/*!< in: incoming string */
{
	const char*	file_format_input;
	char		buff[STRING_BUFFER_USUAL_SIZE];
	int		len = sizeof(buff);
	int		format_id;

	ut_a(save != NULL);
	ut_a(value != NULL);

	file_format_input = value->val_str(value, buff, &len);

	if (file_format_input != NULL) {

		/* Check if user set on/off, we want to print a suitable
		message if they did so. */

		if (innobase_file_format_check_on_off(file_format_input)) {
			push_warning_printf(thd,
				MYSQL_ERROR::WARN_LEVEL_WARN,
				ER_WRONG_ARGUMENTS,
				"InnoDB: invalid innodb_file_format_check "
				"value; on/off can only be set at startup or "
				"in the configuration file");
		} else {
			format_id = innobase_file_format_validate_and_set(
							file_format_input);

			if (format_id >= 0) {
				/* Save a pointer to the name in the
				'file_format_name_map' constant array. */
				*static_cast<const char**>(save) =
				    trx_sys_file_format_id_to_name(
							(uint)format_id);

				return(0);

			} else {
				push_warning_printf(thd,
				  MYSQL_ERROR::WARN_LEVEL_WARN,
				  ER_WRONG_ARGUMENTS,
				  "InnoDB: invalid innodb_file_format_check "
				  "value; can be any format up to %s "
				  "or its equivalent numeric id",
				  trx_sys_file_format_id_to_name(
						DICT_TF_FORMAT_MAX));
			}
		}
	}

	*static_cast<const char**>(save) = NULL;
	return(1);
}

/****************************************************************//**
Update the system variable innodb_file_format_check using the "saved"
value. This function is registered as a callback with MySQL. */
static
void
innodb_file_format_check_update(
/*============================*/
	THD*				thd,		/*!< in: thread handle */
	struct st_mysql_sys_var*	var,		/*!< in: pointer to
							system variable */
	void*				var_ptr,	/*!< out: where the
							formal string goes */
	const void*			save)		/*!< in: immediate result
							from check function */
{
	const char*	format_name_in;
	const char**	format_name_out;
	uint		format_id;

	ut_a(save != NULL);
	ut_a(var_ptr != NULL);

	format_name_in = *static_cast<const char*const*>(save);

	if (!format_name_in) {

		return;
	}

	format_id = innobase_file_format_name_lookup(format_name_in);

	if (format_id > DICT_TF_FORMAT_MAX) {
		/* DEFAULT is "on", which is invalid at runtime. */
		push_warning_printf(thd, MYSQL_ERROR::WARN_LEVEL_WARN,
				    ER_WRONG_ARGUMENTS,
				    "Ignoring SET innodb_file_format=%s",
				    format_name_in);
		return;
	}

	format_name_out = static_cast<const char**>(var_ptr);

	/* Update the max format id in the system tablespace. */
	if (trx_sys_file_format_max_set(format_id, format_name_out)) {
		ut_print_timestamp(stderr);
		fprintf(stderr,
			" [Info] InnoDB: the file format in the system "
			"tablespace is now set to %s.\n", *format_name_out);
	}
}

/****************************************************************//**
Update the system variable innodb_adaptive_hash_index using the "saved"
value. This function is registered as a callback with MySQL. */
static
void
innodb_adaptive_hash_index_update(
/*==============================*/
	THD*				thd,		/*!< in: thread handle */
	struct st_mysql_sys_var*	var,		/*!< in: pointer to
							system variable */
	void*				var_ptr,	/*!< out: where the
							formal string goes */
	const void*			save)		/*!< in: immediate result
							from check function */
{
	if (*(my_bool*) save) {
		btr_search_enable();
	} else {
		btr_search_disable();
	}
}

/****************************************************************//**
Update the system variable innodb_old_blocks_pct using the "saved"
value. This function is registered as a callback with MySQL. */
static
void
innodb_old_blocks_pct_update(
/*=========================*/
	THD*				thd,	/*!< in: thread handle */
	struct st_mysql_sys_var*	var,	/*!< in: pointer to
						system variable */
	void*				var_ptr,/*!< out: where the
						formal string goes */
	const void*			save)	/*!< in: immediate result
						from check function */
{
	innobase_old_blocks_pct = buf_LRU_old_ratio_update(
		*static_cast<const uint*>(save), TRUE);
}

/*************************************************************//**
Find the corresponding ibuf_use_t value that indexes into
innobase_change_buffering_values[] array for the input
change buffering option name.
@return	corresponding IBUF_USE_* value for the input variable
name, or IBUF_USE_COUNT if not able to find a match */
static
ibuf_use_t
innodb_find_change_buffering_value(
/*===============================*/
	const char*	input_name)	/*!< in: input change buffering
					option name */
{
	ulint	use;

	for (use = 0; use < UT_ARR_SIZE(innobase_change_buffering_values);
	     use++) {
		/* found a match */
		if (!innobase_strcasecmp(
			input_name, innobase_change_buffering_values[use])) {
			return((ibuf_use_t)use);
		}
	}

	/* Did not find any match */
	return(IBUF_USE_COUNT);
}

/*************************************************************//**
Check if it is a valid value of innodb_change_buffering. This function is
registered as a callback with MySQL.
@return	0 for valid innodb_change_buffering */
static
int
innodb_change_buffering_validate(
/*=============================*/
	THD*				thd,	/*!< in: thread handle */
	struct st_mysql_sys_var*	var,	/*!< in: pointer to system
						variable */
	void*				save,	/*!< out: immediate result
						for update function */
	struct st_mysql_value*		value)	/*!< in: incoming string */
{
	const char*	change_buffering_input;
	char		buff[STRING_BUFFER_USUAL_SIZE];
	int		len = sizeof(buff);

	ut_a(save != NULL);
	ut_a(value != NULL);

	change_buffering_input = value->val_str(value, buff, &len);

	if (change_buffering_input != NULL) {
		ibuf_use_t	use;

		use = innodb_find_change_buffering_value(
			change_buffering_input);

		if (use != IBUF_USE_COUNT) {
			/* Find a matching change_buffering option value. */
			*static_cast<const char**>(save) =
				innobase_change_buffering_values[use];

			return(0);
		}
	}

	/* No corresponding change buffering option for user supplied
	"change_buffering_input" */
	return(1);
}

/****************************************************************//**
Update the system variable innodb_change_buffering using the "saved"
value. This function is registered as a callback with MySQL. */
static
void
innodb_change_buffering_update(
/*===========================*/
	THD*				thd,	/*!< in: thread handle */
	struct st_mysql_sys_var*	var,	/*!< in: pointer to
						system variable */
	void*				var_ptr,/*!< out: where the
						formal string goes */
	const void*			save)	/*!< in: immediate result
						from check function */
{
	ibuf_use_t	use;

	ut_a(var_ptr != NULL);
	ut_a(save != NULL);

	use = innodb_find_change_buffering_value(
		*static_cast<const char*const*>(save));

	ut_a(use < IBUF_USE_COUNT);

	ibuf_use = use;
	*static_cast<const char**>(var_ptr) =
		 *static_cast<const char*const*>(save);
}

static int show_innodb_vars(THD *thd, SHOW_VAR *var, char *buff)
{
  innodb_export_status();
  var->type= SHOW_ARRAY;
  var->value= (char *) &innodb_status_variables;
  return 0;
}

/*********************************************************************//**
This function checks each index name for a table against reserved
system default primary index name 'GEN_CLUST_INDEX'. If a name
matches, this function pushes an warning message to the client,
and returns true.
@return true if the index name matches the reserved name */
extern "C" UNIV_INTERN
bool
innobase_index_name_is_reserved(
/*============================*/
	THD*		thd,		/*!< in/out: MySQL connection */
	const KEY*	key_info,	/*!< in: Indexes to be created */
	ulint		num_of_keys)	/*!< in: Number of indexes to
					be created. */
{
	const KEY*	key;
	uint		key_num;	/* index number */

	for (key_num = 0; key_num < num_of_keys; key_num++) {
		key = &key_info[key_num];

		if (innobase_strcasecmp(key->name,
					innobase_index_reserve_name) == 0) {
			/* Push warning to mysql */
			push_warning_printf(thd,
					    MYSQL_ERROR::WARN_LEVEL_WARN,
					    ER_WRONG_NAME_FOR_INDEX,
					    "Cannot Create Index with name "
					    "'%s'. The name is reserved "
					    "for the system default primary "
					    "index.",
					    innobase_index_reserve_name);

			my_error(ER_WRONG_NAME_FOR_INDEX, MYF(0),
				 innobase_index_reserve_name);

			return(true);
		}
	}

	return(false);
}

/***********************************************************************
functions for kill session of idle transaction */
extern "C"
ibool
innobase_thd_is_idle(
/*=================*/
	const void*	thd)	/*!< in: thread handle (THD*) */
{
#ifdef EXTENDED_FOR_KILLIDLE
	return(thd_command((const THD*) thd) == COM_SLEEP);
#else
	return(FALSE);
#endif
}

extern "C"
ib_int64_t
innobase_thd_get_start_time(
/*========================*/
	const void*	thd)	/*!< in: thread handle (THD*) */
{
#ifdef EXTENDED_FOR_KILLIDLE
	return((ib_int64_t)thd_start_time((const THD*) thd));
#else
	return(0); /*dummy value*/
#endif
}

extern "C"
void
innobase_thd_kill(
/*==============*/
	void*	thd)
{
#ifdef EXTENDED_FOR_KILLIDLE
	thd_kill((THD*) thd);
#else
	return;
#endif
}


static SHOW_VAR innodb_status_variables_export[]= {
  {"Innodb",                   (char*) &show_innodb_vars, SHOW_FUNC},
  {NullS, NullS, SHOW_LONG}
};

static struct st_mysql_storage_engine innobase_storage_engine=
{ MYSQL_HANDLERTON_INTERFACE_VERSION };

/* plugin options */
static MYSQL_SYSVAR_BOOL(checksums, innobase_use_checksums,
  PLUGIN_VAR_NOCMDARG | PLUGIN_VAR_READONLY,
  "Enable InnoDB checksums validation (enabled by default). "
  "Disable with --skip-innodb-checksums.",
  NULL, NULL, TRUE);

static MYSQL_SYSVAR_BOOL(fast_checksum, innobase_fast_checksum,
  PLUGIN_VAR_NOCMDARG | PLUGIN_VAR_READONLY,
  "Change the algorithm of checksum for the whole of datapage to 4-bytes word based. "
  "The original checksum is checked after the new one. It may be slow for reading page"
  " which has orginal checksum. Overwrite the page or recreate the InnoDB database, "
  "if you want the entire benefit for performance at once. "
  "#### Attention: The checksum is not compatible for normal or disabled version! ####",
  NULL, NULL, FALSE);

static MYSQL_SYSVAR_ULONG(page_size, innobase_page_size,
  PLUGIN_VAR_RQCMDARG | PLUGIN_VAR_READONLY,
  "###EXPERIMENTAL###: The universal page size of the database. Changing for created database is not supported. Use on your own risk!",
  NULL, NULL, (1 << 14), (1 << 12), (1 << UNIV_PAGE_SIZE_SHIFT_MAX), 0);

static MYSQL_SYSVAR_ULONG(log_block_size, innobase_log_block_size,
  PLUGIN_VAR_RQCMDARG | PLUGIN_VAR_READONLY,
  "###EXPERIMENTAL###: The log block size of the transaction log file. Changing for created log file is not supported. Use on your own risk!",
  NULL, NULL, (1 << 9)/*512*/, (1 << 9)/*512*/, (1 << UNIV_PAGE_SIZE_SHIFT_MAX), 0);

static MYSQL_SYSVAR_STR(data_home_dir, innobase_data_home_dir,
  PLUGIN_VAR_READONLY,
  "The common part for InnoDB table spaces.",
  NULL, NULL, NULL);

static MYSQL_SYSVAR_BOOL(extra_undoslots, innobase_extra_undoslots,
  PLUGIN_VAR_NOCMDARG | PLUGIN_VAR_READONLY,
  "Enable to use about 4000 undo slots instead of default 1024. "
  "#### Attention: Once you enable this parameter, "
  "don't use the datafile for normal mysqld or ibbackup! ####",
  NULL, NULL, FALSE);

static MYSQL_SYSVAR_BOOL(fast_recovery, innobase_fast_recovery,
  PLUGIN_VAR_NOCMDARG | PLUGIN_VAR_READONLY,
  "obsolete option. affects nothing.",
  NULL, NULL, FALSE);

static MYSQL_SYSVAR_BOOL(recovery_stats, innobase_recovery_stats,
  PLUGIN_VAR_NOCMDARG | PLUGIN_VAR_READONLY,
  "Output statistics of recovery process after it.",
  NULL, NULL, FALSE);

static MYSQL_SYSVAR_ULINT(use_purge_thread, srv_use_purge_thread,
  PLUGIN_VAR_RQCMDARG | PLUGIN_VAR_READONLY,
  "Number of purge devoted threads. #### over 1 is EXPERIMENTAL ####",
  NULL, NULL, 1, 0, UNIV_MAX_PARALLELISM, 0);

static MYSQL_SYSVAR_BOOL(overwrite_relay_log_info, innobase_overwrite_relay_log_info,
  PLUGIN_VAR_NOCMDARG | PLUGIN_VAR_READONLY,
  "During InnoDB crash recovery on slave overwrite relay-log.info "
  "to align master log file position if information in InnoDB and relay-log.info is different.",
  NULL, NULL, FALSE);

static MYSQL_SYSVAR_BOOL(doublewrite, innobase_use_doublewrite,
  PLUGIN_VAR_NOCMDARG | PLUGIN_VAR_READONLY,
  "Enable InnoDB doublewrite buffer (enabled by default). "
  "Disable with --skip-innodb-doublewrite.",
  NULL, NULL, TRUE);

static MYSQL_SYSVAR_ULONG(io_capacity, srv_io_capacity,
  PLUGIN_VAR_RQCMDARG,
  "Number of IOPs the server can do. Tunes the background IO rate",
  NULL, NULL, 200, 100, ~0L, 0);

static MYSQL_SYSVAR_ULONG(fast_shutdown, innobase_fast_shutdown,
  PLUGIN_VAR_OPCMDARG,
  "Speeds up the shutdown process of the InnoDB storage engine. Possible "
  "values are 0, 1 (faster)"
  /*
    NetWare can't close unclosed files, can't automatically kill remaining
    threads, etc, so on this OS we disable the crash-like InnoDB shutdown.
  */
  IF_NETWARE("", " or 2 (fastest - crash-like)")
  ".",
  NULL, NULL, 1, 0, IF_NETWARE(1,2), 0);

static MYSQL_SYSVAR_BOOL(file_per_table, srv_file_per_table,
  PLUGIN_VAR_NOCMDARG,
  "Stores each InnoDB table to an .ibd file in the database dir.",
  NULL, NULL, FALSE);

static MYSQL_SYSVAR_STR(file_format, innobase_file_format_name,
  PLUGIN_VAR_RQCMDARG,
  "File format to use for new tables in .ibd files.",
  innodb_file_format_name_validate,
  innodb_file_format_name_update, "Antelope");

/* If a new file format is introduced, the file format
name needs to be updated accordingly. Please refer to
file_format_name_map[] defined in trx0sys.c for the next
file format name. */
static MYSQL_SYSVAR_STR(file_format_check, innobase_file_format_check,
  PLUGIN_VAR_OPCMDARG,
  "The highest file format in the tablespace.",
  innodb_file_format_check_validate,
  innodb_file_format_check_update, "Barracuda");

static MYSQL_SYSVAR_ULONG(flush_log_at_trx_commit, srv_flush_log_at_trx_commit,
  PLUGIN_VAR_OPCMDARG,
  "Set to 0 (write and flush once per second),"
  " 1 (write and flush at each commit)"
  " or 2 (write at commit, flush once per second).",
  NULL, NULL, 1, 0, 2, 0);

static MYSQL_SYSVAR_STR(flush_method, innobase_file_flush_method,
  PLUGIN_VAR_RQCMDARG | PLUGIN_VAR_READONLY,
  "With which method to flush data.", NULL, NULL, NULL);

static MYSQL_SYSVAR_BOOL(locks_unsafe_for_binlog, innobase_locks_unsafe_for_binlog,
  PLUGIN_VAR_NOCMDARG | PLUGIN_VAR_READONLY,
  "Force InnoDB to not use next-key locking, to use only row-level locking.",
  NULL, NULL, FALSE);

static MYSQL_SYSVAR_ULONG(show_verbose_locks, srv_show_verbose_locks,
  PLUGIN_VAR_OPCMDARG,
  "Whether to show records locked in SHOW INNODB STATUS.",
  NULL, NULL, 0, 0, 1, 0);

static MYSQL_SYSVAR_ULONG(show_locks_held, srv_show_locks_held,
  PLUGIN_VAR_RQCMDARG,
  "Number of locks held to print for each InnoDB transaction in SHOW INNODB STATUS.",
  NULL, NULL, 10, 0, 1000, 0);

#ifdef UNIV_LOG_ARCHIVE
static MYSQL_SYSVAR_STR(log_arch_dir, innobase_log_arch_dir,
  PLUGIN_VAR_RQCMDARG | PLUGIN_VAR_READONLY,
  "Where full logs should be archived.", NULL, NULL, NULL);

static MYSQL_SYSVAR_BOOL(log_archive, innobase_log_archive,
  PLUGIN_VAR_OPCMDARG | PLUGIN_VAR_READONLY,
  "Set to 1 if you want to have logs archived.", NULL, NULL, FALSE);
#endif /* UNIV_LOG_ARCHIVE */

static MYSQL_SYSVAR_STR(log_group_home_dir, innobase_log_group_home_dir,
  PLUGIN_VAR_RQCMDARG | PLUGIN_VAR_READONLY,
  "Path to InnoDB log files.", NULL, NULL, NULL);

static MYSQL_SYSVAR_ULONG(max_dirty_pages_pct, srv_max_buf_pool_modified_pct,
  PLUGIN_VAR_RQCMDARG,
  "Percentage of dirty pages allowed in bufferpool.",
  NULL, NULL, 75, 0, 99, 0);

static MYSQL_SYSVAR_BOOL(adaptive_flushing, srv_adaptive_flushing,
  PLUGIN_VAR_NOCMDARG,
  "Attempt flushing dirty pages to avoid IO bursts at checkpoints.",
  NULL, NULL, FALSE);

static MYSQL_SYSVAR_ULONG(max_purge_lag, srv_max_purge_lag,
  PLUGIN_VAR_RQCMDARG,
  "Desired maximum length of the purge queue (0 = no limit)",
  NULL, NULL, 0, 0, ~0L, 0);

static MYSQL_SYSVAR_BOOL(rollback_on_timeout, innobase_rollback_on_timeout,
  PLUGIN_VAR_OPCMDARG | PLUGIN_VAR_READONLY,
  "Roll back the complete transaction on lock wait timeout, for 4.x compatibility (disabled by default)",
  NULL, NULL, FALSE);

static MYSQL_SYSVAR_BOOL(status_file, innobase_create_status_file,
  PLUGIN_VAR_OPCMDARG | PLUGIN_VAR_NOSYSVAR,
  "Enable SHOW INNODB STATUS output in the innodb_status.<pid> file",
  NULL, NULL, FALSE);

static MYSQL_SYSVAR_BOOL(stats_on_metadata, innobase_stats_on_metadata,
  PLUGIN_VAR_OPCMDARG,
  "Enable statistics gathering for metadata commands such as SHOW TABLE STATUS (on by default)",
  NULL, NULL, TRUE);

static MYSQL_SYSVAR_ULONGLONG(stats_sample_pages, srv_stats_sample_pages,
  PLUGIN_VAR_RQCMDARG,
  "The number of index pages to sample when calculating statistics (default 8)",
  NULL, NULL, 8, 1, ~0ULL, 0);

static MYSQL_SYSVAR_ULONG(stats_auto_update, srv_stats_auto_update,
  PLUGIN_VAR_RQCMDARG,
  "Enable/Disable InnoDB's auto update statistics of indexes. "
  "(except for ANALYZE TABLE command) 0:disable 1:enable",
  NULL, NULL, 1, 0, 1, 0);

static MYSQL_SYSVAR_ULINT(stats_update_need_lock, srv_stats_update_need_lock,
  PLUGIN_VAR_RQCMDARG,
  "Enable/Disable InnoDB's update statistics which needs to lock dictionary. "
  "e.g. Data_free.",
  NULL, NULL, 1, 0, 1, 0);

static MYSQL_SYSVAR_BOOL(use_sys_stats_table, innobase_use_sys_stats_table,
  PLUGIN_VAR_NOCMDARG | PLUGIN_VAR_READONLY,
  "Enable to use SYS_STATS system table to store statistics statically, "
  "And avoids to calculate statistics at every first open of the tables. "
  "This option may make the opportunities of update statistics less. "
  "So you should use ANALYZE TABLE command intentionally.",
  NULL, NULL, FALSE);

static MYSQL_SYSVAR_BOOL(adaptive_hash_index, btr_search_enabled,
  PLUGIN_VAR_OPCMDARG,
  "Enable InnoDB adaptive hash index (enabled by default).  "
  "Disable with --skip-innodb-adaptive-hash-index.",
  NULL, innodb_adaptive_hash_index_update, TRUE);

static MYSQL_SYSVAR_ULONG(replication_delay, srv_replication_delay,
  PLUGIN_VAR_RQCMDARG,
  "Replication thread delay (ms) on the slave server if "
  "innodb_thread_concurrency is reached (0 by default)",
  NULL, NULL, 0, 0, ~0UL, 0);

static MYSQL_SYSVAR_LONG(additional_mem_pool_size, innobase_additional_mem_pool_size,
  PLUGIN_VAR_RQCMDARG | PLUGIN_VAR_READONLY,
  "Size of a memory pool InnoDB uses to store data dictionary information and other internal data structures.",
  NULL, NULL, 8*1024*1024L, 512*1024L, LONG_MAX, 1024);

static MYSQL_SYSVAR_ULONG(autoextend_increment, srv_auto_extend_increment,
  PLUGIN_VAR_RQCMDARG,
  "Data file autoextend increment in megabytes",
  NULL, NULL, 8L, 1L, 1000L, 0);

static MYSQL_SYSVAR_LONGLONG(buffer_pool_size, innobase_buffer_pool_size,
  PLUGIN_VAR_RQCMDARG | PLUGIN_VAR_READONLY,
  "The size of the memory buffer InnoDB uses to cache data and indexes of its tables.",
  NULL, NULL, 128*1024*1024L, 5*1024*1024L, LONGLONG_MAX, 1024*1024L);

static MYSQL_SYSVAR_UINT(buffer_pool_shm_key, innobase_buffer_pool_shm_key,
  PLUGIN_VAR_RQCMDARG | PLUGIN_VAR_READONLY,
  "[Deprecated option] no effect",
  NULL, NULL, 0, 0, INT_MAX32, 0);

static MYSQL_SYSVAR_BOOL(buffer_pool_shm_checksum, innobase_buffer_pool_shm_checksum,
  PLUGIN_VAR_NOCMDARG | PLUGIN_VAR_READONLY,
  "[Deprecated option] no effect",
  NULL, NULL, TRUE);

static MYSQL_SYSVAR_ULONG(commit_concurrency, innobase_commit_concurrency,
  PLUGIN_VAR_RQCMDARG,
  "Helps in performance tuning in heavily concurrent environments.",
  innobase_commit_concurrency_validate, NULL, 0, 0, 1000, 0);

static MYSQL_SYSVAR_ULONG(concurrency_tickets, srv_n_free_tickets_to_enter,
  PLUGIN_VAR_RQCMDARG,
  "Number of times a thread is allowed to enter InnoDB within the same SQL query after it has once got the ticket",
  NULL, NULL, 500L, 1L, ~0L, 0);

#ifdef EXTENDED_FOR_KILLIDLE
#define kill_idle_help_text "If non-zero value, the idle session with transaction which is idle over the value in seconds is killed by InnoDB."
#else
#define kill_idle_help_text "No effect for this build."
#endif
static MYSQL_SYSVAR_LONGLONG(kill_idle_transaction, srv_kill_idle_transaction,
  PLUGIN_VAR_RQCMDARG, kill_idle_help_text, NULL, NULL, 0, 0, LONG_MAX, 0);

static MYSQL_SYSVAR_LONG(file_io_threads, innobase_file_io_threads,
  PLUGIN_VAR_RQCMDARG | PLUGIN_VAR_READONLY | PLUGIN_VAR_NOSYSVAR,
  "Number of file I/O threads in InnoDB.",
  NULL, NULL, 4, 4, 64, 0);

static MYSQL_SYSVAR_ULONG(read_io_threads, innobase_read_io_threads,
  PLUGIN_VAR_RQCMDARG | PLUGIN_VAR_READONLY,
  "Number of background read I/O threads in InnoDB.",
  NULL, NULL, 4, 1, 64, 0);

static MYSQL_SYSVAR_ULONG(write_io_threads, innobase_write_io_threads,
  PLUGIN_VAR_RQCMDARG | PLUGIN_VAR_READONLY,
  "Number of background write I/O threads in InnoDB.",
  NULL, NULL, 4, 1, 64, 0);

static MYSQL_SYSVAR_LONG(force_recovery, innobase_force_recovery,
  PLUGIN_VAR_RQCMDARG | PLUGIN_VAR_READONLY,
  "Helps to save your data in case the disk image of the database becomes corrupt.",
  NULL, NULL, 0, 0, 6, 0);

static MYSQL_SYSVAR_LONG(log_buffer_size, innobase_log_buffer_size,
  PLUGIN_VAR_RQCMDARG | PLUGIN_VAR_READONLY,
  "The size of the buffer which InnoDB uses to write log to the log files on disk.",
  NULL, NULL, 8*1024*1024L, 256*1024L, LONG_MAX, 1024);

static MYSQL_SYSVAR_LONGLONG(log_file_size, innobase_log_file_size,
  PLUGIN_VAR_RQCMDARG | PLUGIN_VAR_READONLY,
  "Size of each log file in a log group.",
  NULL, NULL, 5*1024*1024L, 1*1024*1024L, LONGLONG_MAX, 1024*1024L);

static MYSQL_SYSVAR_LONG(log_files_in_group, innobase_log_files_in_group,
  PLUGIN_VAR_RQCMDARG | PLUGIN_VAR_READONLY,
  "Number of log files in the log group. InnoDB writes to the files in a circular fashion. Value 3 is recommended here.",
  NULL, NULL, 2, 2, 100, 0);

static MYSQL_SYSVAR_LONG(mirrored_log_groups, innobase_mirrored_log_groups,
  PLUGIN_VAR_RQCMDARG | PLUGIN_VAR_READONLY,
  "Number of identical copies of log groups we keep for the database. Currently this should be set to 1.",
  NULL, NULL, 1, 1, 10, 0);

static MYSQL_SYSVAR_UINT(old_blocks_pct, innobase_old_blocks_pct,
  PLUGIN_VAR_RQCMDARG,
  "Percentage of the buffer pool to reserve for 'old' blocks.",
  NULL, innodb_old_blocks_pct_update, 100 * 3 / 8, 5, 95, 0);

static MYSQL_SYSVAR_UINT(old_blocks_time, buf_LRU_old_threshold_ms,
  PLUGIN_VAR_RQCMDARG,
  "Move blocks to the 'new' end of the buffer pool if the first access"
  " was at least this many milliseconds ago."
  " The timeout is disabled if 0 (the default).",
  NULL, NULL, 0, 0, UINT_MAX32, 0);

static MYSQL_SYSVAR_LONG(open_files, innobase_open_files,
  PLUGIN_VAR_RQCMDARG | PLUGIN_VAR_READONLY,
  "How many files at the maximum InnoDB keeps open at the same time.",
  NULL, NULL, 300L, 10L, LONG_MAX, 0);

static MYSQL_SYSVAR_ULONG(sync_spin_loops, srv_n_spin_wait_rounds,
  PLUGIN_VAR_RQCMDARG,
  "Count of spin-loop rounds in InnoDB mutexes (30 by default)",
  NULL, NULL, 30L, 0L, ~0L, 0);

static MYSQL_SYSVAR_ULONG(spin_wait_delay, srv_spin_wait_delay,
  PLUGIN_VAR_OPCMDARG,
  "Maximum delay between polling for a spin lock (6 by default)",
  NULL, NULL, 6L, 0L, ~0L, 0);

static MYSQL_SYSVAR_BOOL(thread_concurrency_timer_based,
  innobase_thread_concurrency_timer_based,
  PLUGIN_VAR_NOCMDARG | PLUGIN_VAR_READONLY,
  "Use InnoDB timer based concurrency throttling. ",
  NULL, NULL, FALSE);

static MYSQL_SYSVAR_ULONG(thread_concurrency, srv_thread_concurrency,
  PLUGIN_VAR_RQCMDARG,
  "Helps in performance tuning in heavily concurrent environments. Sets the maximum number of threads allowed inside InnoDB. Value 0 will disable the thread throttling.",
  NULL, NULL, 0, 0, 1000, 0);

static MYSQL_SYSVAR_ULONG(thread_sleep_delay, srv_thread_sleep_delay,
  PLUGIN_VAR_RQCMDARG,
  "Time of innodb thread sleeping before joining InnoDB queue (usec). Value 0 disable a sleep",
  NULL, NULL, 10000L, 0L, ~0L, 0);

static MYSQL_SYSVAR_STR(data_file_path, innobase_data_file_path,
  PLUGIN_VAR_RQCMDARG | PLUGIN_VAR_READONLY,
  "Path to individual files and their sizes.",
  NULL, NULL, NULL);

static MYSQL_SYSVAR_STR(doublewrite_file, innobase_doublewrite_file,
  PLUGIN_VAR_RQCMDARG | PLUGIN_VAR_READONLY,
  "Path to special datafile for doublewrite buffer. (default is "": not used) ### ONLY FOR EXPERTS!!! ###",
  NULL, NULL, NULL);

static MYSQL_SYSVAR_LONG(autoinc_lock_mode, innobase_autoinc_lock_mode,
  PLUGIN_VAR_RQCMDARG | PLUGIN_VAR_READONLY,
  "The AUTOINC lock modes supported by InnoDB:               "
  "0 => Old style AUTOINC locking (for backward"
  " compatibility)                                           "
  "1 => New style AUTOINC locking                            "
  "2 => No AUTOINC locking (unsafe for SBR)",
  NULL, NULL,
  AUTOINC_NEW_STYLE_LOCKING,	/* Default setting */
  AUTOINC_OLD_STYLE_LOCKING,	/* Minimum value */
  AUTOINC_NO_LOCKING, 0);	/* Maximum value */

static MYSQL_SYSVAR_STR(version, innodb_version_str,
  PLUGIN_VAR_NOCMDOPT | PLUGIN_VAR_READONLY,
  "Percona-InnoDB-plugin version", NULL, NULL, INNODB_VERSION_STR);

static MYSQL_SYSVAR_BOOL(use_sys_malloc, srv_use_sys_malloc,
  PLUGIN_VAR_NOCMDARG | PLUGIN_VAR_READONLY,
  "Use OS memory allocator instead of InnoDB's internal memory allocator",
  NULL, NULL, TRUE);

static MYSQL_SYSVAR_STR(change_buffering, innobase_change_buffering,
  PLUGIN_VAR_RQCMDARG,
  "Buffer changes to reduce random access: "
  "OFF, ON, none, inserts.",
  innodb_change_buffering_validate,
  innodb_change_buffering_update, "inserts"); 

static MYSQL_SYSVAR_ENUM(stats_method, srv_innodb_stats_method,
   PLUGIN_VAR_RQCMDARG,
  "Specifies how InnoDB index statistics collection code should "
  "treat NULLs. Possible values are NULLS_EQUAL (default), "
  "NULLS_UNEQUAL and NULLS_IGNORED",
   NULL, NULL, SRV_STATS_NULLS_EQUAL, &innodb_stats_method_typelib);

#if defined UNIV_DEBUG || defined UNIV_IBUF_DEBUG
static MYSQL_SYSVAR_UINT(change_buffering_debug, ibuf_debug,
  PLUGIN_VAR_RQCMDARG,
  "Debug flags for InnoDB change buffering (0=none)",
  NULL, NULL, 0, 0, 1, 0);
#endif /* UNIV_DEBUG || UNIV_IBUF_DEBUG */

static MYSQL_SYSVAR_BOOL(random_read_ahead, srv_random_read_ahead,
  PLUGIN_VAR_NOCMDARG,
  "Whether to use read ahead for random access within an extent.",
  NULL, NULL, FALSE);

static MYSQL_SYSVAR_ULONG(read_ahead_threshold, srv_read_ahead_threshold,
  PLUGIN_VAR_RQCMDARG,
  "Number of pages that must be accessed sequentially for InnoDB to "
  "trigger a readahead.",
  NULL, NULL, 56, 0, 64, 0);

static MYSQL_SYSVAR_LONGLONG(ibuf_max_size, srv_ibuf_max_size,
  PLUGIN_VAR_RQCMDARG | PLUGIN_VAR_READONLY,
  "The maximum size of the insert buffer. (in bytes)",
  NULL, NULL, LONGLONG_MAX, 0, LONGLONG_MAX, 0);

static MYSQL_SYSVAR_ULONG(ibuf_active_contract, srv_ibuf_active_contract,
  PLUGIN_VAR_RQCMDARG,
  "Enable/Disable active_contract of insert buffer. 0:disable 1:enable",
  NULL, NULL, 1, 0, 1, 0);

static MYSQL_SYSVAR_ULONG(ibuf_accel_rate, srv_ibuf_accel_rate,
  PLUGIN_VAR_RQCMDARG,
  "Tunes amount of insert buffer processing of background, in addition to innodb_io_capacity. (in percentage)",
  NULL, NULL, 100, 100, 999999999, 0);

static MYSQL_SYSVAR_ULINT(checkpoint_age_target, srv_checkpoint_age_target,
  PLUGIN_VAR_RQCMDARG,
  "Control soft limit of checkpoint age. (0 : not control)",
  NULL, NULL, 0, 0, ~0UL, 0);

static MYSQL_SYSVAR_ULONG(flush_neighbor_pages, srv_flush_neighbor_pages,
  PLUGIN_VAR_RQCMDARG,
  "Enable/Disable flushing also neighbor pages. 0:disable 1:enable",
  NULL, NULL, 1, 0, 1, 0);

static
void
innodb_read_ahead_update(
  THD* thd,
  struct st_mysql_sys_var*     var,
  void*        var_ptr,
  const void*  save)
{
  *(long *)var_ptr= (*(long *)save) & 3;
}
const char *read_ahead_names[]=
{
  "none", /* 0 */
  "random",
  "linear",
  "both", /* 3 */
  /* For compatibility of the older patch */
  "0", /* 4 ("none" + 4) */
  "1",
  "2",
  "3", /* 7 ("both" + 4) */
  NullS
};
TYPELIB read_ahead_typelib=
{
  array_elements(read_ahead_names) - 1, "read_ahead_typelib",
  read_ahead_names, NULL
};
static MYSQL_SYSVAR_ENUM(read_ahead, srv_read_ahead,
  PLUGIN_VAR_RQCMDARG,
  "Control read ahead activity (none, random, [linear], both). [from 1.0.5: random read ahead is ignored]",
  NULL, innodb_read_ahead_update, 2, &read_ahead_typelib);

static
void
innodb_adaptive_checkpoint_update(
  THD* thd,
  struct st_mysql_sys_var*     var,
  void*        var_ptr,
  const void*  save)
{
  *(long *)var_ptr= (*(long *)save) % 4;
}
const char *adaptive_checkpoint_names[]=
{
  "none", /* 0 */
  "reflex", /* 1 */
  "estimate", /* 2 */
  "keep_average", /* 3 */
  /* For compatibility of the older patch */
  "0", /* 4 ("none" + 3) */
  "1", /* 5 ("reflex" + 3) */
  "2", /* 6 ("estimate" + 3) */
  "3", /* 7 ("keep_average" + 4) */
  NullS
};
TYPELIB adaptive_checkpoint_typelib=
{
  array_elements(adaptive_checkpoint_names) - 1, "adaptive_checkpoint_typelib",
  adaptive_checkpoint_names, NULL
};
static MYSQL_SYSVAR_ENUM(adaptive_checkpoint, srv_adaptive_checkpoint,
  PLUGIN_VAR_RQCMDARG,
  "Enable/Disable flushing along modified age. (none, reflex, [estimate], keep_average)",
  NULL, innodb_adaptive_checkpoint_update, 2, &adaptive_checkpoint_typelib);

static MYSQL_SYSVAR_ULONG(enable_unsafe_group_commit, srv_enable_unsafe_group_commit,
  PLUGIN_VAR_RQCMDARG,
  "Enable/Disable unsafe group commit when support_xa=OFF and use with binlog or other XA storage engine.",
  NULL, NULL, 0, 0, 1, 0);

static MYSQL_SYSVAR_ULONG(expand_import, srv_expand_import,
  PLUGIN_VAR_RQCMDARG,
  "Enable/Disable converting automatically *.ibd files when import tablespace.",
  NULL, NULL, 0, 0, 1, 0);

static MYSQL_SYSVAR_ULONG(extra_rsegments, srv_extra_rsegments,
  PLUGIN_VAR_RQCMDARG | PLUGIN_VAR_READONLY,
  "Number of extra user rollback segments when create new database.",
  NULL, NULL, 0, 0, 126, 0);

static MYSQL_SYSVAR_ULONG(dict_size_limit, srv_dict_size_limit,
  PLUGIN_VAR_RQCMDARG,
  "Limit the allocated memory for dictionary cache. (0: unlimited)",
  NULL, NULL, 0, 0, LONG_MAX, 0);

static MYSQL_SYSVAR_UINT(auto_lru_dump, srv_auto_lru_dump,
  PLUGIN_VAR_RQCMDARG,
  "Time in seconds between automatic buffer pool dumps. "
  "0 (the default) disables automatic dumps.",
  NULL, NULL, 0, 0, UINT_MAX32, 0);

static MYSQL_SYSVAR_BOOL(blocking_lru_restore, innobase_blocking_lru_restore,
  PLUGIN_VAR_NOCMDARG | PLUGIN_VAR_READONLY,
  "Block XtraDB startup process until buffer pool is full restored from a "
  "dump file (if present). Disabled by default.",
  NULL, NULL, FALSE);

static	MYSQL_SYSVAR_ULINT(pass_corrupt_table, srv_pass_corrupt_table,
  PLUGIN_VAR_RQCMDARG,
  "Pass corruptions of user tables as 'corrupt table' instead of not crashing itself, "
  "when used with file_per_table. "
  "All file io for the datafile after detected as corrupt are disabled, "
  "except for the deletion.",
  NULL, NULL, 0, 0, 2, 0);

static MYSQL_SYSVAR_ULINT(lazy_drop_table, srv_lazy_drop_table,
  PLUGIN_VAR_RQCMDARG,
  "At deleting tablespace, only miminum needed processes at the time are done. "
  "e.g. for http://bugs.mysql.com/51325",
  NULL, NULL, 0, 0, 1, 0);

static struct st_mysql_sys_var* innobase_system_variables[]= {
  MYSQL_SYSVAR(page_size),
  MYSQL_SYSVAR(log_block_size),
  MYSQL_SYSVAR(additional_mem_pool_size),
  MYSQL_SYSVAR(autoextend_increment),
  MYSQL_SYSVAR(buffer_pool_size),
  MYSQL_SYSVAR(buffer_pool_shm_key),
  MYSQL_SYSVAR(buffer_pool_shm_checksum),
  MYSQL_SYSVAR(checksums),
  MYSQL_SYSVAR(fast_checksum),
  MYSQL_SYSVAR(commit_concurrency),
  MYSQL_SYSVAR(concurrency_tickets),
  MYSQL_SYSVAR(kill_idle_transaction),
  MYSQL_SYSVAR(data_file_path),
  MYSQL_SYSVAR(doublewrite_file),
  MYSQL_SYSVAR(data_home_dir),
  MYSQL_SYSVAR(doublewrite),
  MYSQL_SYSVAR(extra_undoslots),
  MYSQL_SYSVAR(fast_recovery),
  MYSQL_SYSVAR(recovery_stats),
  MYSQL_SYSVAR(fast_shutdown),
  MYSQL_SYSVAR(file_io_threads),
  MYSQL_SYSVAR(read_io_threads),
  MYSQL_SYSVAR(write_io_threads),
  MYSQL_SYSVAR(file_per_table),
  MYSQL_SYSVAR(file_format),
  MYSQL_SYSVAR(file_format_check),
  MYSQL_SYSVAR(flush_log_at_trx_commit),
  MYSQL_SYSVAR(flush_method),
  MYSQL_SYSVAR(force_recovery),
  MYSQL_SYSVAR(locks_unsafe_for_binlog),
  MYSQL_SYSVAR(lock_wait_timeout),
#ifdef UNIV_LOG_ARCHIVE
  MYSQL_SYSVAR(log_arch_dir),
  MYSQL_SYSVAR(log_archive),
#endif /* UNIV_LOG_ARCHIVE */
  MYSQL_SYSVAR(log_buffer_size),
  MYSQL_SYSVAR(log_file_size),
  MYSQL_SYSVAR(log_files_in_group),
  MYSQL_SYSVAR(log_group_home_dir),
  MYSQL_SYSVAR(max_dirty_pages_pct),
  MYSQL_SYSVAR(adaptive_flushing),
  MYSQL_SYSVAR(max_purge_lag),
  MYSQL_SYSVAR(mirrored_log_groups),
  MYSQL_SYSVAR(old_blocks_pct),
  MYSQL_SYSVAR(old_blocks_time),
  MYSQL_SYSVAR(open_files),
  MYSQL_SYSVAR(overwrite_relay_log_info),
  MYSQL_SYSVAR(rollback_on_timeout),
  MYSQL_SYSVAR(stats_on_metadata),
  MYSQL_SYSVAR(stats_auto_update),
  MYSQL_SYSVAR(stats_update_need_lock),
  MYSQL_SYSVAR(use_sys_stats_table),
  MYSQL_SYSVAR(stats_sample_pages),
  MYSQL_SYSVAR(adaptive_hash_index),
  MYSQL_SYSVAR(stats_method),
  MYSQL_SYSVAR(replication_delay),
  MYSQL_SYSVAR(status_file),
  MYSQL_SYSVAR(strict_mode),
  MYSQL_SYSVAR(support_xa),
  MYSQL_SYSVAR(sync_spin_loops),
  MYSQL_SYSVAR(spin_wait_delay),
  MYSQL_SYSVAR(table_locks),
  MYSQL_SYSVAR(thread_concurrency),
  MYSQL_SYSVAR(thread_concurrency_timer_based),
  MYSQL_SYSVAR(thread_sleep_delay),
  MYSQL_SYSVAR(autoinc_lock_mode),
  MYSQL_SYSVAR(show_verbose_locks),
  MYSQL_SYSVAR(show_locks_held),
  MYSQL_SYSVAR(version),
  MYSQL_SYSVAR(ibuf_max_size),
  MYSQL_SYSVAR(ibuf_active_contract),
  MYSQL_SYSVAR(ibuf_accel_rate),
  MYSQL_SYSVAR(checkpoint_age_target),
  MYSQL_SYSVAR(flush_neighbor_pages),
  MYSQL_SYSVAR(read_ahead),
  MYSQL_SYSVAR(adaptive_checkpoint),
  MYSQL_SYSVAR(flush_log_at_trx_commit_session),
  MYSQL_SYSVAR(enable_unsafe_group_commit),
  MYSQL_SYSVAR(expand_import),
  MYSQL_SYSVAR(extra_rsegments),
  MYSQL_SYSVAR(dict_size_limit),
  MYSQL_SYSVAR(use_sys_malloc),
  MYSQL_SYSVAR(change_buffering),
#if defined UNIV_DEBUG || defined UNIV_IBUF_DEBUG
  MYSQL_SYSVAR(change_buffering_debug),
#endif /* UNIV_DEBUG || UNIV_IBUF_DEBUG */
  MYSQL_SYSVAR(random_read_ahead),
  MYSQL_SYSVAR(read_ahead_threshold),
  MYSQL_SYSVAR(io_capacity),
  MYSQL_SYSVAR(auto_lru_dump),
  MYSQL_SYSVAR(blocking_lru_restore),
  MYSQL_SYSVAR(use_purge_thread),
  MYSQL_SYSVAR(pass_corrupt_table),
  MYSQL_SYSVAR(lazy_drop_table),
  MYSQL_SYSVAR(fake_changes),
  NULL
};

mysql_declare_plugin(xtradb)
{
  MYSQL_STORAGE_ENGINE_PLUGIN,
  &innobase_storage_engine,
  innobase_hton_name,
  "Percona",
  "Percona-XtraDB, Supports transactions, row-level locking, and foreign keys",
  PLUGIN_LICENSE_GPL,
  innobase_init, /* Plugin Init */
  NULL, /* Plugin Deinit */
  INNODB_VERSION_SHORT,
  innodb_status_variables_export,/* status variables             */
  innobase_system_variables, /* system variables */
  NULL /* reserved */
},
i_s_innodb_rseg,
i_s_innodb_buffer_pool_pages,
i_s_innodb_buffer_pool_pages_index,
i_s_innodb_buffer_pool_pages_blob,
i_s_innodb_trx,
i_s_innodb_locks,
i_s_innodb_lock_waits,
i_s_innodb_cmp,
i_s_innodb_cmp_reset,
i_s_innodb_cmpmem,
i_s_innodb_cmpmem_reset,
i_s_innodb_table_stats,
i_s_innodb_index_stats,
i_s_innodb_admin_command,
i_s_innodb_sys_tables,
i_s_innodb_sys_indexes,
i_s_innodb_sys_stats,
i_s_innodb_patches
mysql_declare_plugin_end;
maria_declare_plugin(xtradb)
{ /* InnoDB */
  MYSQL_STORAGE_ENGINE_PLUGIN,
  &innobase_storage_engine,
  innobase_hton_name,
  "Percona",
  "XtraDB engine based on InnoDB plugin. Supports transactions, row-level locking, and foreign keys",
  PLUGIN_LICENSE_GPL,
  innobase_init, /* Plugin Init */
  NULL, /* Plugin Deinit */
  INNODB_VERSION_SHORT,
  innodb_status_variables_export,/* status variables             */
  innobase_system_variables, /* system variables */
  INNODB_VERSION_STR,         /* string version */
  MariaDB_PLUGIN_MATURITY_STABLE /* maturity */
},
i_s_innodb_rseg_maria,
i_s_innodb_buffer_pool_pages_maria,
i_s_innodb_buffer_pool_pages_index_maria,
i_s_innodb_buffer_pool_pages_blob_maria,
i_s_innodb_trx_maria,
i_s_innodb_locks_maria,
i_s_innodb_lock_waits_maria,
i_s_innodb_cmp_maria,
i_s_innodb_cmp_reset_maria,
i_s_innodb_cmpmem_maria,
i_s_innodb_cmpmem_reset_maria,
i_s_innodb_table_stats_maria,
i_s_innodb_index_stats_maria,
i_s_innodb_admin_command_maria,
i_s_innodb_sys_tables_maria,
i_s_innodb_sys_indexes_maria,
i_s_innodb_sys_stats_maria,
i_s_innodb_patches_maria
maria_declare_plugin_end;


/** @brief Initialize the default value of innodb_commit_concurrency.

Once InnoDB is running, the innodb_commit_concurrency must not change
from zero to nonzero. (Bug #42101)

The initial default value is 0, and without this extra initialization,
SET GLOBAL innodb_commit_concurrency=DEFAULT would set the parameter
to 0, even if it was initially set to nonzero at the command line
or configuration file. */
static
void
innobase_commit_concurrency_init_default(void)
/*==========================================*/
{
	MYSQL_SYSVAR_NAME(commit_concurrency).def_val
		= innobase_commit_concurrency;
}

#ifdef UNIV_COMPILE_TEST_FUNCS

typedef struct innobase_convert_name_test_struct {
	char*		buf;
	ulint		buflen;
	const char*	id;
	ulint		idlen;
	void*		thd;
	ibool		file_id;

	const char*	expected;
} innobase_convert_name_test_t;

void
test_innobase_convert_name()
{
	char	buf[1024];
	ulint	i;

	innobase_convert_name_test_t test_input[] = {
		{buf, sizeof(buf), "abcd", 4, NULL, TRUE, "\"abcd\""},
		{buf, 7, "abcd", 4, NULL, TRUE, "\"abcd\""},
		{buf, 6, "abcd", 4, NULL, TRUE, "\"abcd\""},
		{buf, 5, "abcd", 4, NULL, TRUE, "\"abc\""},
		{buf, 4, "abcd", 4, NULL, TRUE, "\"ab\""},

		{buf, sizeof(buf), "ab@0060cd", 9, NULL, TRUE, "\"ab`cd\""},
		{buf, 9, "ab@0060cd", 9, NULL, TRUE, "\"ab`cd\""},
		{buf, 8, "ab@0060cd", 9, NULL, TRUE, "\"ab`cd\""},
		{buf, 7, "ab@0060cd", 9, NULL, TRUE, "\"ab`cd\""},
		{buf, 6, "ab@0060cd", 9, NULL, TRUE, "\"ab`c\""},
		{buf, 5, "ab@0060cd", 9, NULL, TRUE, "\"ab`\""},
		{buf, 4, "ab@0060cd", 9, NULL, TRUE, "\"ab\""},

		{buf, sizeof(buf), "ab\"cd", 5, NULL, TRUE,
			"\"#mysql50#ab\"\"cd\""},
		{buf, 17, "ab\"cd", 5, NULL, TRUE,
			"\"#mysql50#ab\"\"cd\""},
		{buf, 16, "ab\"cd", 5, NULL, TRUE,
			"\"#mysql50#ab\"\"c\""},
		{buf, 15, "ab\"cd", 5, NULL, TRUE,
			"\"#mysql50#ab\"\"\""},
		{buf, 14, "ab\"cd", 5, NULL, TRUE,
			"\"#mysql50#ab\""},
		{buf, 13, "ab\"cd", 5, NULL, TRUE,
			"\"#mysql50#ab\""},
		{buf, 12, "ab\"cd", 5, NULL, TRUE,
			"\"#mysql50#a\""},
		{buf, 11, "ab\"cd", 5, NULL, TRUE,
			"\"#mysql50#\""},
		{buf, 10, "ab\"cd", 5, NULL, TRUE,
			"\"#mysql50\""},

		{buf, sizeof(buf), "ab/cd", 5, NULL, TRUE, "\"ab\".\"cd\""},
		{buf, 9, "ab/cd", 5, NULL, TRUE, "\"ab\".\"cd\""},
		{buf, 8, "ab/cd", 5, NULL, TRUE, "\"ab\".\"c\""},
		{buf, 7, "ab/cd", 5, NULL, TRUE, "\"ab\".\"\""},
		{buf, 6, "ab/cd", 5, NULL, TRUE, "\"ab\"."},
		{buf, 5, "ab/cd", 5, NULL, TRUE, "\"ab\"."},
		{buf, 4, "ab/cd", 5, NULL, TRUE, "\"ab\""},
		{buf, 3, "ab/cd", 5, NULL, TRUE, "\"a\""},
		{buf, 2, "ab/cd", 5, NULL, TRUE, "\"\""},
		/* XXX probably "" is a better result in this case
		{buf, 1, "ab/cd", 5, NULL, TRUE, "."},
		*/
		{buf, 0, "ab/cd", 5, NULL, TRUE, ""},
	};

	for (i = 0; i < sizeof(test_input) / sizeof(test_input[0]); i++) {

		char*	end;
		ibool	ok = TRUE;
		size_t	res_len;

		fprintf(stderr, "TESTING %lu, %s, %lu, %s\n",
			test_input[i].buflen,
			test_input[i].id,
			test_input[i].idlen,
			test_input[i].expected);

		end = innobase_convert_name(
			test_input[i].buf,
			test_input[i].buflen,
			test_input[i].id,
			test_input[i].idlen,
			test_input[i].thd,
			test_input[i].file_id);

		res_len = (size_t) (end - test_input[i].buf);

		if (res_len != strlen(test_input[i].expected)) {

			fprintf(stderr, "unexpected len of the result: %u, "
				"expected: %u\n", (unsigned) res_len,
				(unsigned) strlen(test_input[i].expected));
			ok = FALSE;
		}

		if (memcmp(test_input[i].buf,
			   test_input[i].expected,
			   strlen(test_input[i].expected)) != 0
		    || !ok) {

			fprintf(stderr, "unexpected result: %.*s, "
				"expected: %s\n", (int) res_len,
				test_input[i].buf,
				test_input[i].expected);
			ok = FALSE;
		}

		if (ok) {
			fprintf(stderr, "OK: res: %.*s\n\n", (int) res_len,
				buf);
		} else {
			fprintf(stderr, "FAILED\n\n");
			return;
		}
	}
}

#endif /* UNIV_COMPILE_TEST_FUNCS */<|MERGE_RESOLUTION|>--- conflicted
+++ resolved
@@ -5372,14 +5372,8 @@
 			/* Let us use a dummy dfield to make the conversion
 			from the MySQL column format to the InnoDB format */
 
-<<<<<<< HEAD
-			dict_col_copy_type(prebuilt->table->cols + innodb_idx,
-					   dfield_get_type(&dfield));
-
-=======
->>>>>>> 62e68139
 			if (n_len != UNIV_SQL_NULL) {
-				dict_col_copy_type(prebuilt->table->cols + i,
+				dict_col_copy_type(prebuilt->table->cols + innodb_idx,
 						   dfield_get_type(&dfield));
 
 				buf = row_mysql_store_col_in_innobase_format(
