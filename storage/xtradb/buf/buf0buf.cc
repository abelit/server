/*****************************************************************************

Copyright (c) 1995, 2016, Oracle and/or its affiliates. All Rights Reserved.
Copyright (c) 2008, Google Inc.
Copyright (c) 2013, 2017, MariaDB Corporation. All Rights Reserved.

Portions of this file contain modifications contributed and copyrighted by
Google, Inc. Those modifications are gratefully acknowledged and are described
briefly in the InnoDB documentation. The contributions by Google are
incorporated with their permission, and subject to the conditions contained in
the file COPYING.Google.

This program is free software; you can redistribute it and/or modify it under
the terms of the GNU General Public License as published by the Free Software
Foundation; version 2 of the License.

This program is distributed in the hope that it will be useful, but WITHOUT
ANY WARRANTY; without even the implied warranty of MERCHANTABILITY or FITNESS
FOR A PARTICULAR PURPOSE. See the GNU General Public License for more details.

You should have received a copy of the GNU General Public License along with
this program; if not, write to the Free Software Foundation, Inc.,
51 Franklin Street, Suite 500, Boston, MA 02110-1335 USA

*****************************************************************************/

/**************************************************//**
@file buf/buf0buf.cc
The database buffer buf_pool

Created 11/5/1995 Heikki Tuuri
*******************************************************/

#include "buf0buf.h"

#ifdef UNIV_NONINL
#include "buf0buf.ic"
#endif

#include "mem0mem.h"
#include "btr0btr.h"
#include "fil0fil.h"
#include "fil0crypt.h"
#ifndef UNIV_HOTBACKUP
#include "buf0buddy.h"
#include "lock0lock.h"
#include "btr0sea.h"
#include "ibuf0ibuf.h"
#include "trx0undo.h"
#include "log0log.h"
#endif /* !UNIV_HOTBACKUP */
#include "srv0srv.h"
#include "dict0dict.h"
#include "log0recv.h"
#include "page0zip.h"
#include "srv0mon.h"
#include "buf0checksum.h"
#ifdef HAVE_LIBNUMA
#include <numa.h>
#include <numaif.h>
#endif // HAVE_LIBNUMA
#include "trx0trx.h"
#include "srv0start.h"
#include "ut0byte.h"
#include "fil0pagecompress.h"
#include "ha_prototypes.h"

/* prototypes for new functions added to ha_innodb.cc */
trx_t* innobase_get_trx();

static inline
void
_increment_page_get_statistics(buf_block_t* block, trx_t* trx)
{
	ulint           block_hash;
	ulint           block_hash_byte;
	byte            block_hash_offset;

	ut_ad(block);
	ut_ad(trx && trx->take_stats);

	if (!trx->distinct_page_access_hash) {
		trx->distinct_page_access_hash
			= static_cast<byte *>(mem_alloc(DPAH_SIZE));
		memset(trx->distinct_page_access_hash, 0, DPAH_SIZE);
	}

	block_hash = ut_hash_ulint((block->page.space << 20) + block->page.space +
					block->page.offset, DPAH_SIZE << 3);
	block_hash_byte = block_hash >> 3;
	block_hash_offset = (byte) block_hash & 0x07;
	if (block_hash_byte >= DPAH_SIZE)
		fprintf(stderr, "!!! block_hash_byte = %lu  block_hash_offset = %d !!!\n", block_hash_byte, block_hash_offset);
	if (block_hash_offset > 7)
		fprintf(stderr, "!!! block_hash_byte = %lu  block_hash_offset = %d !!!\n", block_hash_byte, block_hash_offset);
	if ((trx->distinct_page_access_hash[block_hash_byte] & ((byte) 0x01 << block_hash_offset)) == 0)
		trx->distinct_page_access++;
	trx->distinct_page_access_hash[block_hash_byte] |= (byte) 0x01 << block_hash_offset;
	return;
}

#ifdef HAVE_LZO
#include "lzo/lzo1x.h"
#endif

/*
		IMPLEMENTATION OF THE BUFFER POOL
		=================================

Performance improvement:
------------------------
Thread scheduling in NT may be so slow that the OS wait mechanism should
not be used even in waiting for disk reads to complete.
Rather, we should put waiting query threads to the queue of
waiting jobs, and let the OS thread do something useful while the i/o
is processed. In this way we could remove most OS thread switches in
an i/o-intensive benchmark like TPC-C.

A possibility is to put a user space thread library between the database
and NT. User space thread libraries might be very fast.

SQL Server 7.0 can be configured to use 'fibers' which are lightweight
threads in NT. These should be studied.

		Buffer frames and blocks
		------------------------
Following the terminology of Gray and Reuter, we call the memory
blocks where file pages are loaded buffer frames. For each buffer
frame there is a control block, or shortly, a block, in the buffer
control array. The control info which does not need to be stored
in the file along with the file page, resides in the control block.

		Buffer pool struct
		------------------
The buffer buf_pool contains several mutexes which protect all the
control data structures of the buf_pool. The content of a buffer frame is
protected by a separate read-write lock in its control block, though.

		Control blocks
		--------------

The control block contains, for instance, the bufferfix count
which is incremented when a thread wants a file page to be fixed
in a buffer frame. The bufferfix operation does not lock the
contents of the frame, however. For this purpose, the control
block contains a read-write lock.

The buffer frames have to be aligned so that the start memory
address of a frame is divisible by the universal page size, which
is a power of two.

We intend to make the buffer buf_pool size on-line reconfigurable,
that is, the buf_pool size can be changed without closing the database.
Then the database administarator may adjust it to be bigger
at night, for example. The control block array must
contain enough control blocks for the maximum buffer buf_pool size
which is used in the particular database.
If the buf_pool size is cut, we exploit the virtual memory mechanism of
the OS, and just refrain from using frames at high addresses. Then the OS
can swap them to disk.

The control blocks containing file pages are put to a hash table
according to the file address of the page.
We could speed up the access to an individual page by using
"pointer swizzling": we could replace the page references on
non-leaf index pages by direct pointers to the page, if it exists
in the buf_pool. We could make a separate hash table where we could
chain all the page references in non-leaf pages residing in the buf_pool,
using the page reference as the hash key,
and at the time of reading of a page update the pointers accordingly.
Drawbacks of this solution are added complexity and,
possibly, extra space required on non-leaf pages for memory pointers.
A simpler solution is just to speed up the hash table mechanism
in the database, using tables whose size is a power of 2.

		Lists of blocks
		---------------

There are several lists of control blocks.

The free list (buf_pool->free) contains blocks which are currently not
used.

The common LRU list contains all the blocks holding a file page
except those for which the bufferfix count is non-zero.
The pages are in the LRU list roughly in the order of the last
access to the page, so that the oldest pages are at the end of the
list. We also keep a pointer to near the end of the LRU list,
which we can use when we want to artificially age a page in the
buf_pool. This is used if we know that some page is not needed
again for some time: we insert the block right after the pointer,
causing it to be replaced sooner than would normally be the case.
Currently this aging mechanism is used for read-ahead mechanism
of pages, and it can also be used when there is a scan of a full
table which cannot fit in the memory. Putting the pages near the
end of the LRU list, we make sure that most of the buf_pool stays
in the main memory, undisturbed.

The unzip_LRU list contains a subset of the common LRU list.  The
blocks on the unzip_LRU list hold a compressed file page and the
corresponding uncompressed page frame.  A block is in unzip_LRU if and
only if the predicate buf_page_belongs_to_unzip_LRU(&block->page)
holds.  The blocks in unzip_LRU will be in same order as they are in
the common LRU list.  That is, each manipulation of the common LRU
list will result in the same manipulation of the unzip_LRU list.

The chain of modified blocks (buf_pool->flush_list) contains the blocks
holding file pages that have been modified in the memory
but not written to disk yet. The block with the oldest modification
which has not yet been written to disk is at the end of the chain.
The access to this list is protected by buf_pool->flush_list_mutex.

The chain of unmodified compressed blocks (buf_pool->zip_clean)
contains the control blocks (buf_page_t) of those compressed pages
that are not in buf_pool->flush_list and for which no uncompressed
page has been allocated in the buffer pool.  The control blocks for
uncompressed pages are accessible via buf_block_t objects that are
reachable via buf_pool->chunks[].

The chains of free memory blocks (buf_pool->zip_free[]) are used by
the buddy allocator (buf0buddy.cc) to keep track of currently unused
memory blocks of size sizeof(buf_page_t)..UNIV_PAGE_SIZE / 2.  These
blocks are inside the UNIV_PAGE_SIZE-sized memory blocks of type
BUF_BLOCK_MEMORY that the buddy allocator requests from the buffer
pool.  The buddy allocator is solely used for allocating control
blocks for compressed pages (buf_page_t) and compressed page frames.

		Loading a file page
		-------------------

First, a victim block for replacement has to be found in the
buf_pool. It is taken from the free list or searched for from the
end of the LRU-list. An exclusive lock is reserved for the frame,
the io_fix field is set in the block fixing the block in buf_pool,
and the io-operation for loading the page is queued. The io-handler thread
releases the X-lock on the frame and resets the io_fix field
when the io operation completes.

A thread may request the above operation using the function
buf_page_get(). It may then continue to request a lock on the frame.
The lock is granted when the io-handler releases the x-lock.

		Read-ahead
		----------

The read-ahead mechanism is intended to be intelligent and
isolated from the semantically higher levels of the database
index management. From the higher level we only need the
information if a file page has a natural successor or
predecessor page. On the leaf level of a B-tree index,
these are the next and previous pages in the natural
order of the pages.

Let us first explain the read-ahead mechanism when the leafs
of a B-tree are scanned in an ascending or descending order.
When a read page is the first time referenced in the buf_pool,
the buffer manager checks if it is at the border of a so-called
linear read-ahead area. The tablespace is divided into these
areas of size 64 blocks, for example. So if the page is at the
border of such an area, the read-ahead mechanism checks if
all the other blocks in the area have been accessed in an
ascending or descending order. If this is the case, the system
looks at the natural successor or predecessor of the page,
checks if that is at the border of another area, and in this case
issues read-requests for all the pages in that area. Maybe
we could relax the condition that all the pages in the area
have to be accessed: if data is deleted from a table, there may
appear holes of unused pages in the area.

A different read-ahead mechanism is used when there appears
to be a random access pattern to a file.
If a new page is referenced in the buf_pool, and several pages
of its random access area (for instance, 32 consecutive pages
in a tablespace) have recently been referenced, we may predict
that the whole area may be needed in the near future, and issue
the read requests for the whole area.
*/

#ifndef UNIV_HOTBACKUP
/** Value in microseconds */
static const int WAIT_FOR_READ	= 100;
/** Number of attemtps made to read in a page in the buffer pool */
static const ulint BUF_PAGE_READ_MAX_RETRIES = 100;

/** The buffer pools of the database */
UNIV_INTERN buf_pool_t*	buf_pool_ptr;

#if defined UNIV_DEBUG || defined UNIV_BUF_DEBUG
static ulint	buf_dbg_counter	= 0; /*!< This is used to insert validation
					operations in execution in the
					debug version */
#endif /* UNIV_DEBUG || UNIV_BUF_DEBUG */
#ifdef UNIV_DEBUG
/** If this is set TRUE, the program prints info whenever
read-ahead or flush occurs */
UNIV_INTERN ibool		buf_debug_prints = FALSE;
#endif /* UNIV_DEBUG */

#ifdef UNIV_PFS_RWLOCK
/* Keys to register buffer block related rwlocks and mutexes with
performance schema */
UNIV_INTERN mysql_pfs_key_t	buf_block_lock_key;
# ifdef UNIV_SYNC_DEBUG
UNIV_INTERN mysql_pfs_key_t	buf_block_debug_latch_key;
# endif /* UNIV_SYNC_DEBUG */
#endif /* UNIV_PFS_RWLOCK */

#ifdef UNIV_PFS_MUTEX
UNIV_INTERN mysql_pfs_key_t	buffer_block_mutex_key;
UNIV_INTERN mysql_pfs_key_t	buf_pool_zip_mutex_key;
UNIV_INTERN mysql_pfs_key_t	buf_pool_flush_state_mutex_key;
UNIV_INTERN mysql_pfs_key_t	buf_pool_LRU_list_mutex_key;
UNIV_INTERN mysql_pfs_key_t	buf_pool_free_list_mutex_key;
UNIV_INTERN mysql_pfs_key_t	buf_pool_zip_free_mutex_key;
UNIV_INTERN mysql_pfs_key_t	buf_pool_zip_hash_mutex_key;
UNIV_INTERN mysql_pfs_key_t	flush_list_mutex_key;
#endif /* UNIV_PFS_MUTEX */

#if defined UNIV_PFS_MUTEX || defined UNIV_PFS_RWLOCK
# ifndef PFS_SKIP_BUFFER_MUTEX_RWLOCK

/* Buffer block mutexes and rwlocks can be registered
in one group rather than individually. If PFS_GROUP_BUFFER_SYNC
is defined, register buffer block mutex and rwlock
in one group after their initialization. */
#  define PFS_GROUP_BUFFER_SYNC

/* This define caps the number of mutexes/rwlocks can
be registered with performance schema. Developers can
modify this define if necessary. Please note, this would
be effective only if PFS_GROUP_BUFFER_SYNC is defined. */
#  define PFS_MAX_BUFFER_MUTEX_LOCK_REGISTER	ULINT_MAX

# endif /* !PFS_SKIP_BUFFER_MUTEX_RWLOCK */
#endif /* UNIV_PFS_MUTEX || UNIV_PFS_RWLOCK */

/** Macro to determine whether the read of write counter is used depending
on the io_type */
#define MONITOR_RW_COUNTER(io_type, counter)		\
	((io_type == BUF_IO_READ)			\
	 ? (counter##_READ)				\
	 : (counter##_WRITTEN))

/********************************************************************//**
Gets the smallest oldest_modification lsn for any page in the pool. Returns
zero if all modified pages have been flushed to disk.
@return oldest modification in pool, zero if none */
UNIV_INTERN
lsn_t
buf_pool_get_oldest_modification(void)
/*==================================*/
{
	ulint		i;
	buf_page_t*	bpage;
	lsn_t		lsn = 0;
	lsn_t		oldest_lsn = 0;

	/* When we traverse all the flush lists we don't want another
	thread to add a dirty page to any flush list. */
	if (srv_buf_pool_instances > 1)
	log_flush_order_mutex_enter();

	for (i = 0; i < srv_buf_pool_instances; i++) {
		buf_pool_t*	buf_pool;

		buf_pool = buf_pool_from_array(i);

		buf_flush_list_mutex_enter(buf_pool);

		bpage = UT_LIST_GET_LAST(buf_pool->flush_list);

		if (bpage != NULL) {
			ut_ad(bpage->in_flush_list);
			lsn = bpage->oldest_modification;
		}

		buf_flush_list_mutex_exit(buf_pool);

		if (!oldest_lsn || oldest_lsn > lsn) {
			oldest_lsn = lsn;
		}
	}

	if (srv_buf_pool_instances > 1)
	log_flush_order_mutex_exit();

	/* The returned answer may be out of date: the flush_list can
	change after the mutex has been released. */

	return(oldest_lsn);
}

/********************************************************************//**
Gets the smallest oldest_modification lsn for any page in the pool. Returns
zero if all modified pages have been flushed to disk.
@return oldest modification in pool, zero if none */
UNIV_INTERN
lsn_t
buf_pool_get_oldest_modification_peek(void)
/*=======================================*/
{
	ulint		i;
	buf_page_t*	bpage;
	lsn_t		lsn = 0;
	lsn_t		oldest_lsn = 0;

	/* Dirsty read to buffer pool array */
	for (i = 0; i < srv_buf_pool_instances; i++) {
		buf_pool_t*	buf_pool;

		buf_pool = buf_pool_from_array(i);

		buf_flush_list_mutex_enter(buf_pool);

		bpage = UT_LIST_GET_LAST(buf_pool->flush_list);

		if (bpage != NULL) {
			ut_ad(bpage->in_flush_list);
			lsn = bpage->oldest_modification;
		}

		buf_flush_list_mutex_exit(buf_pool);

		if (!oldest_lsn || oldest_lsn > lsn) {
			oldest_lsn = lsn;
		}
	}

	/* The returned answer may be out of date: the flush_list can
	change after the mutex has been released. */

	return(oldest_lsn);
}

/********************************************************************//**
Get total buffer pool statistics. */
UNIV_INTERN
void
buf_get_total_list_len(
/*===================*/
	ulint*		LRU_len,	/*!< out: length of all LRU lists */
	ulint*		free_len,	/*!< out: length of all free lists */
	ulint*		flush_list_len)	/*!< out: length of all flush lists */
{
	ulint		i;

	*LRU_len = 0;
	*free_len = 0;
	*flush_list_len = 0;

	for (i = 0; i < srv_buf_pool_instances; i++) {
		buf_pool_t*	buf_pool;

		buf_pool = buf_pool_from_array(i);

		*LRU_len += UT_LIST_GET_LEN(buf_pool->LRU);
		*free_len += UT_LIST_GET_LEN(buf_pool->free);
		*flush_list_len += UT_LIST_GET_LEN(buf_pool->flush_list);
	}
}

/********************************************************************//**
Get total list size in bytes from all buffer pools. */
UNIV_INTERN
void
buf_get_total_list_size_in_bytes(
/*=============================*/
	buf_pools_list_size_t*	buf_pools_list_size)	/*!< out: list sizes
							in all buffer pools */
{
	ut_ad(buf_pools_list_size);
	memset(buf_pools_list_size, 0, sizeof(*buf_pools_list_size));

	for (ulint i = 0; i < srv_buf_pool_instances; i++) {
		buf_pool_t*	buf_pool;

		buf_pool = buf_pool_from_array(i);
		/* We don't need mutex protection since this is
		for statistics purpose */
		buf_pools_list_size->LRU_bytes += buf_pool->stat.LRU_bytes;
		buf_pools_list_size->unzip_LRU_bytes +=
			UT_LIST_GET_LEN(buf_pool->unzip_LRU) * UNIV_PAGE_SIZE;
		buf_pools_list_size->flush_list_bytes +=
			buf_pool->stat.flush_list_bytes;
	}
}

/********************************************************************//**
Get total buffer pool statistics. */
UNIV_INTERN
void
buf_get_total_stat(
/*===============*/
	buf_pool_stat_t*	tot_stat)	/*!< out: buffer pool stats */
{
	ulint			i;

	memset(tot_stat, 0, sizeof(*tot_stat));

	for (i = 0; i < srv_buf_pool_instances; i++) {
		buf_pool_stat_t*buf_stat;
		buf_pool_t*	buf_pool;

		buf_pool = buf_pool_from_array(i);

		buf_stat = &buf_pool->stat;
		tot_stat->n_page_gets += buf_stat->n_page_gets;
		tot_stat->n_pages_read += buf_stat->n_pages_read;
		tot_stat->n_pages_written += buf_stat->n_pages_written;
		tot_stat->n_pages_created += buf_stat->n_pages_created;
		tot_stat->n_ra_pages_read_rnd += buf_stat->n_ra_pages_read_rnd;
		tot_stat->n_ra_pages_read += buf_stat->n_ra_pages_read;
		tot_stat->n_ra_pages_evicted += buf_stat->n_ra_pages_evicted;
		tot_stat->n_pages_made_young += buf_stat->n_pages_made_young;

		tot_stat->n_pages_not_made_young +=
			buf_stat->n_pages_not_made_young;
	}
}

/********************************************************************//**
Allocates a buffer block.
@return own: the allocated block, in state BUF_BLOCK_MEMORY */
UNIV_INTERN
buf_block_t*
buf_block_alloc(
/*============*/
	buf_pool_t*	buf_pool)	/*!< in/out: buffer pool instance,
					or NULL for round-robin selection
					of the buffer pool */
{
	buf_block_t*	block;
	ulint		index;
	static ulint	buf_pool_index;

	if (buf_pool == NULL) {
		/* We are allocating memory from any buffer pool, ensure
		we spread the grace on all buffer pool instances. */
		index = buf_pool_index++ % srv_buf_pool_instances;
		buf_pool = buf_pool_from_array(index);
	}

	block = buf_LRU_get_free_block(buf_pool);

	buf_block_set_state(block, BUF_BLOCK_MEMORY);

	return(block);
}
#endif /* !UNIV_HOTBACKUP */

/********************************************************************//**
Checks if a page is all zeroes.
@return	TRUE if the page is all zeroes */
UNIV_INTERN
bool
buf_page_is_zeroes(
/*===============*/
	const byte*	read_buf,	/*!< in: a database page */
	const ulint	zip_size)	/*!< in: size of compressed page;
					0 for uncompressed pages */
{
	const ulint page_size = zip_size ? zip_size : UNIV_PAGE_SIZE;

	for (ulint i = 0; i < page_size; i++) {
		if (read_buf[i] != 0) {
			return(false);
		}
	}
	return(true);
}

/** Checks if the page is in crc32 checksum format.
@param[in]	read_buf	database page
@param[in]	checksum_field1	new checksum field
@param[in]	checksum_field2	old checksum field
@return true if the page is in crc32 checksum format */
UNIV_INTERN
bool
buf_page_is_checksum_valid_crc32(
	const byte*	read_buf,
	ulint		checksum_field1,
	ulint		checksum_field2)
{
	ib_uint32_t	crc32 = buf_calc_page_crc32(read_buf);

	if (!(checksum_field1 == crc32 && checksum_field2 == crc32)) {
		DBUG_PRINT("buf_checksum",
			("Page checksum crc32 not valid field1 " ULINTPF
			 " field2 " ULINTPF " crc32 %u.",
				checksum_field1, checksum_field2, crc32));
		return (false);
	}

	return (true);
}

/** Checks if the page is in innodb checksum format.
@param[in]	read_buf	database page
@param[in]	checksum_field1	new checksum field
@param[in]	checksum_field2	old checksum field
@return true if the page is in innodb checksum format */
UNIV_INTERN
bool
buf_page_is_checksum_valid_innodb(
	const byte*	read_buf,
	ulint		checksum_field1,
	ulint		checksum_field2)
{
	/* There are 2 valid formulas for
	checksum_field2 (old checksum field) which algo=innodb could have
	written to the page:

	1. Very old versions of InnoDB only stored 8 byte lsn to the
	start and the end of the page.

	2. Newer InnoDB versions store the old formula checksum
	(buf_calc_page_old_checksum()). */

	if (checksum_field2 != mach_read_from_4(read_buf + FIL_PAGE_LSN)
	    && checksum_field2 != buf_calc_page_old_checksum(read_buf)) {

		DBUG_PRINT("buf_checksum",
			("Page checksum innodb not valid field1 " ULINTPF
				" field2 " ULINTPF "crc32 " ULINTPF " lsn " ULINTPF ".",
			checksum_field1, checksum_field2, buf_calc_page_old_checksum(read_buf),
				mach_read_from_4(read_buf + FIL_PAGE_LSN)));

		return(false);
	}

	/* old field is fine, check the new field */

	/* InnoDB versions < 4.0.14 and < 4.1.1 stored the space id
	(always equal to 0), to FIL_PAGE_SPACE_OR_CHKSUM */

	if (checksum_field1 != 0
	    && checksum_field1 != buf_calc_page_new_checksum(read_buf)) {

		DBUG_PRINT("buf_checksum",
			("Page checksum innodb not valid field1 " ULINTPF
				" field2 " ULINTPF "crc32 " ULINTPF " lsn " ULINTPF ".",
			checksum_field1, checksum_field2, buf_calc_page_new_checksum(read_buf),
				mach_read_from_4(read_buf + FIL_PAGE_LSN)));

		return(false);
	}

	return(true);
}

/** Checks if the page is in none checksum format.
@param[in]	read_buf	database page
@param[in]	checksum_field1	new checksum field
@param[in]	checksum_field2	old checksum field
@return true if the page is in none checksum format */
UNIV_INTERN
bool
buf_page_is_checksum_valid_none(
	const byte*	read_buf,
	ulint		checksum_field1,
	ulint		checksum_field2)
{

	if (!(checksum_field1 == checksum_field2 && checksum_field1 == BUF_NO_CHECKSUM_MAGIC)) {
		DBUG_PRINT("buf_checksum",
			("Page checksum none not valid field1 " ULINTPF
				" field2 " ULINTPF "crc32 " ULINTPF " lsn " ULINTPF ".",
			checksum_field1, checksum_field2, BUF_NO_CHECKSUM_MAGIC,
				mach_read_from_4(read_buf + FIL_PAGE_LSN)));
	}

	return(checksum_field1 == checksum_field2
	       && checksum_field1 == BUF_NO_CHECKSUM_MAGIC);
}

/********************************************************************//**
Checks if a page is corrupt.
@param[in]	check_lsn		true if LSN should be checked
@param[in]	read_buf		Page to be checked
@param[in]	zip_size		compressed size or 0
@param[in]	space			Pointer to tablespace
@return	true if corrupted, false if not */
UNIV_INTERN
bool
buf_page_is_corrupted(
	bool			check_lsn,
	const byte*		read_buf,
	ulint			zip_size,
	const fil_space_t* 	space)
{
	ulint		checksum_field1;
	ulint		checksum_field2;
	ulint 		space_id = mach_read_from_4(
		read_buf + FIL_PAGE_ARCH_LOG_NO_OR_SPACE_ID);
	ulint page_type = mach_read_from_4(
		read_buf + FIL_PAGE_TYPE);

	/* We can trust page type if page compression is set on tablespace
	flags because page compression flag means file must have been
	created with 10.1 (later than 5.5 code base). In 10.1 page
	compressed tables do not contain post compression checksum and
	FIL_PAGE_END_LSN_OLD_CHKSUM field stored. Note that space can
	be null if we are in fil_check_first_page() and first page
	is not compressed or encrypted. Page checksum is verified
	after decompression (i.e. normally pages are already
	decompressed at this stage). */
	if ((page_type == FIL_PAGE_PAGE_COMPRESSED ||
	     page_type == FIL_PAGE_PAGE_COMPRESSED_ENCRYPTED)
	    && space && FSP_FLAGS_HAS_PAGE_COMPRESSION(space->flags)) {
		return (false);
	}

	if (!zip_size
	    && memcmp(read_buf + FIL_PAGE_LSN + 4,
		      read_buf + UNIV_PAGE_SIZE
		      - FIL_PAGE_END_LSN_OLD_CHKSUM + 4, 4)) {

		/* Stored log sequence numbers at the start and the end
		of page do not match */

		ib_logf(IB_LOG_LEVEL_INFO,
			"Log sequence number at the start %lu and the end %lu do not match.",
			mach_read_from_4(read_buf + FIL_PAGE_LSN + 4),
			mach_read_from_4(read_buf + UNIV_PAGE_SIZE - FIL_PAGE_END_LSN_OLD_CHKSUM + 4));

		return(TRUE);
	}

#ifndef UNIV_HOTBACKUP
	if (check_lsn && recv_lsn_checks_on) {
		lsn_t	current_lsn;

		/* Since we are going to reset the page LSN during the import
		phase it makes no sense to spam the log with error messages. */

		if (log_peek_lsn(&current_lsn)
		    && current_lsn
		    < mach_read_from_8(read_buf + FIL_PAGE_LSN)) {
			ut_print_timestamp(stderr);

			fprintf(stderr,
				" InnoDB: Error: page %lu log sequence number"
				" " LSN_PF "\n"
				"InnoDB: is in the future! Current system "
				"log sequence number " LSN_PF ".\n"
				"InnoDB: Your database may be corrupt or "
				"you may have copied the InnoDB\n"
				"InnoDB: tablespace but not the InnoDB "
				"log files. See\n"
				"InnoDB: " REFMAN
				"forcing-innodb-recovery.html\n"
				"InnoDB: for more information.\n",
				(ulint) mach_read_from_4(
					read_buf + FIL_PAGE_OFFSET),
				(lsn_t) mach_read_from_8(
					read_buf + FIL_PAGE_LSN),
				current_lsn);
		}
	}
#endif

	/* Check whether the checksum fields have correct values */

	if (srv_checksum_algorithm == SRV_CHECKSUM_ALGORITHM_NONE) {
		return(false);
	}

	if (zip_size) {
		return(!page_zip_verify_checksum(read_buf, zip_size));
	}

	checksum_field1 = mach_read_from_4(
		read_buf + FIL_PAGE_SPACE_OR_CHKSUM);

	checksum_field2 = mach_read_from_4(
		read_buf + UNIV_PAGE_SIZE - FIL_PAGE_END_LSN_OLD_CHKSUM);

#if FIL_PAGE_LSN % 8
#error "FIL_PAGE_LSN must be 64 bit aligned"
#endif

	/* declare empty pages non-corrupted */
	if (checksum_field1 == 0 && checksum_field2 == 0
	    && *reinterpret_cast<const ib_uint64_t*>(read_buf +
						     FIL_PAGE_LSN) == 0) {
		/* make sure that the page is really empty */
		for (ulint i = 0; i < UNIV_PAGE_SIZE; i++) {
			if (read_buf[i] != 0) {
				ib_logf(IB_LOG_LEVEL_INFO,
					"Checksum fields zero but page is not empty.");

				return(true);
			}
		}

		return(false);
	}

	DBUG_EXECUTE_IF("buf_page_is_corrupt_failure", return(true); );

	ulint	page_no = mach_read_from_4(read_buf + FIL_PAGE_OFFSET);

	const srv_checksum_algorithm_t	curr_algo =
		static_cast<srv_checksum_algorithm_t>(srv_checksum_algorithm);

	switch (curr_algo) {
	case SRV_CHECKSUM_ALGORITHM_CRC32:
	case SRV_CHECKSUM_ALGORITHM_STRICT_CRC32:

		if (buf_page_is_checksum_valid_crc32(read_buf,
			checksum_field1, checksum_field2)) {
			return(false);
		}

		if (buf_page_is_checksum_valid_none(read_buf,
			checksum_field1, checksum_field2)) {
			if (curr_algo
			    == SRV_CHECKSUM_ALGORITHM_STRICT_CRC32) {
				page_warn_strict_checksum(
					curr_algo,
					SRV_CHECKSUM_ALGORITHM_NONE,
					space_id, page_no);
			}

			return(false);
		}

		if (buf_page_is_checksum_valid_innodb(read_buf,
			checksum_field1, checksum_field2)) {
			if (curr_algo
			    == SRV_CHECKSUM_ALGORITHM_STRICT_CRC32) {
				page_warn_strict_checksum(
					curr_algo,
					SRV_CHECKSUM_ALGORITHM_INNODB,
					space_id, page_no);
			}

			return(false);
		}

		return(true);

	case SRV_CHECKSUM_ALGORITHM_INNODB:
	case SRV_CHECKSUM_ALGORITHM_STRICT_INNODB:

		if (buf_page_is_checksum_valid_innodb(read_buf,
			checksum_field1, checksum_field2)) {
			return(false);
		}

		if (buf_page_is_checksum_valid_none(read_buf,
			checksum_field1, checksum_field2)) {
			if (curr_algo
			    == SRV_CHECKSUM_ALGORITHM_STRICT_INNODB) {
				page_warn_strict_checksum(
					curr_algo,
					SRV_CHECKSUM_ALGORITHM_NONE,
					space_id, page_no);
			}

			return(false);
		}

		if (buf_page_is_checksum_valid_crc32(read_buf,
			checksum_field1, checksum_field2)) {
			if (curr_algo
			    == SRV_CHECKSUM_ALGORITHM_STRICT_INNODB) {
				page_warn_strict_checksum(
					curr_algo,
					SRV_CHECKSUM_ALGORITHM_CRC32,
					space_id, page_no);
			}

			return(false);
		}

		return(true);

	case SRV_CHECKSUM_ALGORITHM_STRICT_NONE:

		if (buf_page_is_checksum_valid_none(read_buf,
			checksum_field1, checksum_field2)) {
			return(false);
		}

		if (buf_page_is_checksum_valid_crc32(read_buf,
			checksum_field1, checksum_field2)) {
			page_warn_strict_checksum(
				curr_algo,
				SRV_CHECKSUM_ALGORITHM_CRC32,
				space_id, page_no);
			return(false);
		}

		if (buf_page_is_checksum_valid_innodb(read_buf,
			checksum_field1, checksum_field2)) {
			page_warn_strict_checksum(
				curr_algo,
				SRV_CHECKSUM_ALGORITHM_INNODB,
				space_id, page_no);
			return(false);
		}

		return(true);

	case SRV_CHECKSUM_ALGORITHM_NONE:
		/* should have returned FALSE earlier */
		break;
	/* no default so the compiler will emit a warning if new enum
	is added and not handled here */
	}

	ut_error;
	return(false);
}

/********************************************************************//**
Prints a page to stderr. */
UNIV_INTERN
void
buf_page_print(
/*===========*/
	const byte*	read_buf,	/*!< in: a database page */
	ulint		zip_size,	/*!< in: compressed page size, or
					0 for uncompressed pages */
	ulint		flags)		/*!< in: 0 or
					BUF_PAGE_PRINT_NO_CRASH or
					BUF_PAGE_PRINT_NO_FULL */

{
#ifndef UNIV_HOTBACKUP
	dict_index_t*	index;
#endif /* !UNIV_HOTBACKUP */
	ulint		size = zip_size;

	if (!size) {
		size = UNIV_PAGE_SIZE;
	}

	if (!(flags & BUF_PAGE_PRINT_NO_FULL)) {
		ut_print_timestamp(stderr);
		fprintf(stderr,
			" InnoDB: Page dump in ascii and hex (%lu bytes):\n",
			size);
		ut_print_buf(stderr, read_buf, size);
		fputs("\nInnoDB: End of page dump\n", stderr);
	}

	if (zip_size) {
		/* Print compressed page. */
		ut_print_timestamp(stderr);
		fprintf(stderr,
			" InnoDB: Compressed page type (" ULINTPF "); "
			"stored checksum in field1 " ULINTPF "; "
			"calculated checksums for field1: "
			"%s " ULINTPF ", "
			"%s " ULINTPF ", "
			"%s " ULINTPF "; "
			"page LSN " LSN_PF "; "
			"page number (if stored to page already) " ULINTPF "; "
			"space id (if stored to page already) " ULINTPF "\n",
			fil_page_get_type(read_buf),
			mach_read_from_4(read_buf + FIL_PAGE_SPACE_OR_CHKSUM),
			buf_checksum_algorithm_name(
				SRV_CHECKSUM_ALGORITHM_CRC32),
			page_zip_calc_checksum(read_buf, zip_size,
				SRV_CHECKSUM_ALGORITHM_CRC32),
			buf_checksum_algorithm_name(
				SRV_CHECKSUM_ALGORITHM_INNODB),
			page_zip_calc_checksum(read_buf, zip_size,
				SRV_CHECKSUM_ALGORITHM_INNODB),
			buf_checksum_algorithm_name(
				SRV_CHECKSUM_ALGORITHM_NONE),
			page_zip_calc_checksum(read_buf, zip_size,
				SRV_CHECKSUM_ALGORITHM_NONE),
			mach_read_from_8(read_buf + FIL_PAGE_LSN),
			mach_read_from_4(read_buf + FIL_PAGE_OFFSET),
			mach_read_from_4(read_buf
					 + FIL_PAGE_ARCH_LOG_NO_OR_SPACE_ID));
	} else {
		ut_print_timestamp(stderr);
		fprintf(stderr, " InnoDB: uncompressed page, "
			"stored checksum in field1 " ULINTPF ", "
			"calculated checksums for field1: "
			"%s " UINT32PF ", "
			"%s " ULINTPF ", "
			"%s " ULINTPF ", "

			"stored checksum in field2 " ULINTPF ", "
			"calculated checksums for field2: "
			"%s " UINT32PF ", "
			"%s " ULINTPF ", "
			"%s " ULINTPF ", "

			"page LSN " ULINTPF " " ULINTPF ", "
			"low 4 bytes of LSN at page end " ULINTPF ", "
			"page number (if stored to page already) " ULINTPF ", "
			"space id (if created with >= MySQL-4.1.1 "
			"and stored already) %lu\n",
			mach_read_from_4(read_buf + FIL_PAGE_SPACE_OR_CHKSUM),
			buf_checksum_algorithm_name(SRV_CHECKSUM_ALGORITHM_CRC32),
			buf_calc_page_crc32(read_buf),
			buf_checksum_algorithm_name(SRV_CHECKSUM_ALGORITHM_INNODB),
			buf_calc_page_new_checksum(read_buf),
			buf_checksum_algorithm_name(SRV_CHECKSUM_ALGORITHM_NONE),
			BUF_NO_CHECKSUM_MAGIC,

			mach_read_from_4(read_buf + UNIV_PAGE_SIZE
					 - FIL_PAGE_END_LSN_OLD_CHKSUM),
			buf_checksum_algorithm_name(SRV_CHECKSUM_ALGORITHM_CRC32),
			buf_calc_page_crc32(read_buf),
			buf_checksum_algorithm_name(SRV_CHECKSUM_ALGORITHM_INNODB),
			buf_calc_page_old_checksum(read_buf),
			buf_checksum_algorithm_name(SRV_CHECKSUM_ALGORITHM_NONE),
			BUF_NO_CHECKSUM_MAGIC,

			mach_read_from_4(read_buf + FIL_PAGE_LSN),
			mach_read_from_4(read_buf + FIL_PAGE_LSN + 4),
			mach_read_from_4(read_buf + UNIV_PAGE_SIZE
					 - FIL_PAGE_END_LSN_OLD_CHKSUM + 4),
			mach_read_from_4(read_buf + FIL_PAGE_OFFSET),
			mach_read_from_4(read_buf
					 + FIL_PAGE_ARCH_LOG_NO_OR_SPACE_ID));

		ulint page_type = fil_page_get_type(read_buf);

		fprintf(stderr, "InnoDB: page type %ld meaning %s\n", page_type,
			fil_get_page_type_name(page_type));
	}

#ifndef UNIV_HOTBACKUP
	if (mach_read_from_2(read_buf + TRX_UNDO_PAGE_HDR + TRX_UNDO_PAGE_TYPE)
	    == TRX_UNDO_INSERT) {
		fprintf(stderr,
			"InnoDB: Page may be an insert undo log page\n");
	} else if (mach_read_from_2(read_buf + TRX_UNDO_PAGE_HDR
				    + TRX_UNDO_PAGE_TYPE)
		   == TRX_UNDO_UPDATE) {
		fprintf(stderr,
			"InnoDB: Page may be an update undo log page\n");
	}
#endif /* !UNIV_HOTBACKUP */

	switch (fil_page_get_type(read_buf)) {
		index_id_t	index_id;
	case FIL_PAGE_INDEX:
		index_id = btr_page_get_index_id(read_buf);
		fprintf(stderr,
			"InnoDB: Page may be an index page where"
			" index id is %llu\n",
			(ullint) index_id);
#ifndef UNIV_HOTBACKUP
		index = dict_index_find_on_id_low(index_id);
		if (index) {
			fputs("InnoDB: (", stderr);
			dict_index_name_print(stderr, NULL, index);
			fputs(")\n", stderr);
		}
#endif /* !UNIV_HOTBACKUP */
		break;
	case FIL_PAGE_INODE:
		fputs("InnoDB: Page may be an 'inode' page\n", stderr);
		break;
	case FIL_PAGE_IBUF_FREE_LIST:
		fputs("InnoDB: Page may be an insert buffer free list page\n",
		      stderr);
		break;
	case FIL_PAGE_TYPE_ALLOCATED:
		fputs("InnoDB: Page may be a freshly allocated page\n",
		      stderr);
		break;
	case FIL_PAGE_IBUF_BITMAP:
		fputs("InnoDB: Page may be an insert buffer bitmap page\n",
		      stderr);
		break;
	case FIL_PAGE_TYPE_SYS:
		fputs("InnoDB: Page may be a system page\n",
		      stderr);
		break;
	case FIL_PAGE_TYPE_TRX_SYS:
		fputs("InnoDB: Page may be a transaction system page\n",
		      stderr);
		break;
	case FIL_PAGE_TYPE_FSP_HDR:
		fputs("InnoDB: Page may be a file space header page\n",
		      stderr);
		break;
	case FIL_PAGE_TYPE_XDES:
		fputs("InnoDB: Page may be an extent descriptor page\n",
		      stderr);
		break;
	case FIL_PAGE_TYPE_BLOB:
		fputs("InnoDB: Page may be a BLOB page\n",
		      stderr);
		break;
	case FIL_PAGE_TYPE_ZBLOB:
	case FIL_PAGE_TYPE_ZBLOB2:
		fputs("InnoDB: Page may be a compressed BLOB page\n",
		      stderr);
		break;
	}

	ut_ad(flags & BUF_PAGE_PRINT_NO_CRASH);
}

#ifndef UNIV_HOTBACKUP

# ifdef PFS_GROUP_BUFFER_SYNC
/********************************************************************//**
This function registers mutexes and rwlocks in buffer blocks with
performance schema. If PFS_MAX_BUFFER_MUTEX_LOCK_REGISTER is
defined to be a value less than chunk->size, then only mutexes
and rwlocks in the first PFS_MAX_BUFFER_MUTEX_LOCK_REGISTER
blocks are registered. */
static
void
pfs_register_buffer_block(
/*======================*/
	buf_chunk_t*	chunk)		/*!< in/out: chunk of buffers */
{
	ulint		i;
	ulint		num_to_register;
	buf_block_t*    block;

	block = chunk->blocks;

	num_to_register = ut_min(chunk->size,
				 PFS_MAX_BUFFER_MUTEX_LOCK_REGISTER);

	for (i = 0; i < num_to_register; i++) {
		ib_mutex_t*	mutex;
		rw_lock_t*	rwlock;

#  ifdef UNIV_PFS_MUTEX
		mutex = &block->mutex;
		ut_a(!mutex->pfs_psi);
		mutex->pfs_psi = (PSI_server)
			? PSI_server->init_mutex(buffer_block_mutex_key, mutex)
			: NULL;
#  endif /* UNIV_PFS_MUTEX */

#  ifdef UNIV_PFS_RWLOCK
		rwlock = &block->lock;
		ut_a(!rwlock->pfs_psi);
		rwlock->pfs_psi = (PSI_server)
			? PSI_server->init_rwlock(buf_block_lock_key, rwlock)
			: NULL;

#   ifdef UNIV_SYNC_DEBUG
		rwlock = &block->debug_latch;
		ut_a(!rwlock->pfs_psi);
		rwlock->pfs_psi = (PSI_server)
			? PSI_server->init_rwlock(buf_block_debug_latch_key,
						  rwlock)
			: NULL;
#   endif /* UNIV_SYNC_DEBUG */

#  endif /* UNIV_PFS_RWLOCK */
		block++;
	}
}
# endif /* PFS_GROUP_BUFFER_SYNC */

/********************************************************************//**
Initializes a buffer control block when the buf_pool is created. */
static
void
buf_block_init(
/*===========*/
	buf_pool_t*	buf_pool,	/*!< in: buffer pool instance */
	buf_block_t*	block,		/*!< in: pointer to control block */
	byte*		frame)		/*!< in: pointer to buffer frame */
{
	UNIV_MEM_DESC(frame, UNIV_PAGE_SIZE);

	block->frame = frame;

	block->page.buf_pool_index = buf_pool_index(buf_pool);
	block->page.flush_type = BUF_FLUSH_LRU;
	block->page.state = BUF_BLOCK_NOT_USED;
	block->page.buf_fix_count = 0;
	block->page.io_fix = BUF_IO_NONE;
	block->page.encrypted = false;
	block->page.key_version = 0;
	block->page.real_size = 0;
	block->page.write_size = 0;
	block->modify_clock = 0;
	block->page.slot = NULL;

#if defined UNIV_DEBUG_FILE_ACCESSES || defined UNIV_DEBUG
	block->page.file_page_was_freed = FALSE;
#endif /* UNIV_DEBUG_FILE_ACCESSES || UNIV_DEBUG */

	block->check_index_page_at_flush = FALSE;
	block->index = NULL;

#ifdef UNIV_DEBUG
	block->page.in_page_hash = FALSE;
	block->page.in_zip_hash = FALSE;
	block->page.in_flush_list = FALSE;
	block->page.in_free_list = FALSE;
	block->page.in_LRU_list = FALSE;
	block->in_unzip_LRU_list = FALSE;
#endif /* UNIV_DEBUG */
#if defined UNIV_AHI_DEBUG || defined UNIV_DEBUG
	block->n_pointers = 0;
#endif /* UNIV_AHI_DEBUG || UNIV_DEBUG */
	page_zip_des_init(&block->page.zip);

#if defined PFS_SKIP_BUFFER_MUTEX_RWLOCK || defined PFS_GROUP_BUFFER_SYNC
	/* If PFS_SKIP_BUFFER_MUTEX_RWLOCK is defined, skip registration
	of buffer block mutex/rwlock with performance schema. If
	PFS_GROUP_BUFFER_SYNC is defined, skip the registration
	since buffer block mutex/rwlock will be registered later in
	pfs_register_buffer_block() */

	mutex_create(PFS_NOT_INSTRUMENTED, &block->mutex, SYNC_BUF_BLOCK);
	rw_lock_create(PFS_NOT_INSTRUMENTED, &block->lock, SYNC_LEVEL_VARYING);

# ifdef UNIV_SYNC_DEBUG
	rw_lock_create(PFS_NOT_INSTRUMENTED,
		       &block->debug_latch, SYNC_NO_ORDER_CHECK);
# endif /* UNIV_SYNC_DEBUG */

#else /* PFS_SKIP_BUFFER_MUTEX_RWLOCK || PFS_GROUP_BUFFER_SYNC */
	mutex_create(buffer_block_mutex_key, &block->mutex, SYNC_BUF_BLOCK);
	rw_lock_create(buf_block_lock_key, &block->lock, SYNC_LEVEL_VARYING);

# ifdef UNIV_SYNC_DEBUG
	rw_lock_create(buf_block_debug_latch_key,
		       &block->debug_latch, SYNC_NO_ORDER_CHECK);
# endif /* UNIV_SYNC_DEBUG */
#endif /* PFS_SKIP_BUFFER_MUTEX_RWLOCK || PFS_GROUP_BUFFER_SYNC */

	ut_ad(rw_lock_validate(&(block->lock)));
}

/********************************************************************//**
Allocates a chunk of buffer frames.
@return	chunk, or NULL on failure */
static
buf_chunk_t*
buf_chunk_init(
/*===========*/
	buf_pool_t*	buf_pool,	/*!< in: buffer pool instance */
	buf_chunk_t*	chunk,		/*!< out: chunk of buffers */
	ulint		mem_size)	/*!< in: requested size in bytes */
{
	buf_block_t*	block;
	byte*		frame;
	ulint		i;
	ulint		size_target;

	/* Round down to a multiple of page size,
	although it already should be. */
	mem_size = ut_2pow_round(mem_size, UNIV_PAGE_SIZE);
	size_target = (mem_size / UNIV_PAGE_SIZE) - 1;
	/* Reserve space for the block descriptors. */
	mem_size += ut_2pow_round((mem_size / UNIV_PAGE_SIZE) * (sizeof *block)
				  + (UNIV_PAGE_SIZE - 1), UNIV_PAGE_SIZE);

	chunk->mem_size = mem_size;
	chunk->mem = os_mem_alloc_large(&chunk->mem_size);

	if (UNIV_UNLIKELY(chunk->mem == NULL)) {

		return(NULL);
	}

#ifdef HAVE_LIBNUMA
	if (srv_numa_interleave) {
		int	st = mbind(chunk->mem, chunk->mem_size,
				   MPOL_INTERLEAVE,
				   numa_all_nodes_ptr->maskp,
				   numa_all_nodes_ptr->size,
				   MPOL_MF_MOVE);
		if (st != 0) {
			ib_logf(IB_LOG_LEVEL_WARN,
				"Failed to set NUMA memory policy of buffer"
				" pool page frames to MPOL_INTERLEAVE"
				" (error: %s).", strerror(errno));
		}
	}
#endif // HAVE_LIBNUMA

	/* Allocate the block descriptors from
	the start of the memory block. */
	chunk->blocks = (buf_block_t*) chunk->mem;

	/* Align a pointer to the first frame.  Note that when
	os_large_page_size is smaller than UNIV_PAGE_SIZE,
	we may allocate one fewer block than requested.  When
	it is bigger, we may allocate more blocks than requested. */

	frame = (byte*) ut_align(chunk->mem, UNIV_PAGE_SIZE);
	chunk->size = chunk->mem_size / UNIV_PAGE_SIZE
		- (frame != chunk->mem);

	/* Subtract the space needed for block descriptors. */
	{
		ulint	size = chunk->size;

		while (frame < (byte*) (chunk->blocks + size)) {
			frame += UNIV_PAGE_SIZE;
			size--;
		}

		chunk->size = size;
	}

	if (chunk->size > size_target) {
		chunk->size = size_target;
	}

	/* Init block structs and assign frames for them. Then we
	assign the frames to the first blocks (we already mapped the
	memory above). */

	block = chunk->blocks;

	for (i = chunk->size; i--; ) {

		buf_block_init(buf_pool, block, frame);
		UNIV_MEM_INVALID(block->frame, UNIV_PAGE_SIZE);

		/* Add the block to the free list */
		UT_LIST_ADD_LAST(list, buf_pool->free, (&block->page));

		ut_d(block->page.in_free_list = TRUE);
		ut_ad(buf_pool_from_block(block) == buf_pool);

		block++;
		frame += UNIV_PAGE_SIZE;
	}

#ifdef PFS_GROUP_BUFFER_SYNC
	pfs_register_buffer_block(chunk);
#endif
	return(chunk);
}

#ifdef UNIV_DEBUG
/*********************************************************************//**
Finds a block in the given buffer chunk that points to a
given compressed page.
@return	buffer block pointing to the compressed page, or NULL */
static
buf_block_t*
buf_chunk_contains_zip(
/*===================*/
	buf_chunk_t*	chunk,	/*!< in: chunk being checked */
	const void*	data)	/*!< in: pointer to compressed page */
{
	buf_block_t*	block;
	ulint		i;

	block = chunk->blocks;

	for (i = chunk->size; i--; block++) {
		if (block->page.zip.data == data) {

			return(block);
		}
	}

	return(NULL);
}

/*********************************************************************//**
Finds a block in the buffer pool that points to a
given compressed page.
@return	buffer block pointing to the compressed page, or NULL */
UNIV_INTERN
buf_block_t*
buf_pool_contains_zip(
/*==================*/
	buf_pool_t*	buf_pool,	/*!< in: buffer pool instance */
	const void*	data)		/*!< in: pointer to compressed page */
{
	ulint		n;
	buf_chunk_t*	chunk = buf_pool->chunks;

	ut_ad(buf_pool);
	for (n = buf_pool->n_chunks; n--; chunk++) {

		buf_block_t* block = buf_chunk_contains_zip(chunk, data);

		if (block) {
			return(block);
		}
	}

	return(NULL);
}
#endif /* UNIV_DEBUG */

/*********************************************************************//**
Checks that all file pages in the buffer chunk are in a replaceable state.
@return	address of a non-free block, or NULL if all freed */
static
const buf_block_t*
buf_chunk_not_freed(
/*================*/
	buf_chunk_t*	chunk)	/*!< in: chunk being checked */
{
	buf_block_t*	block;
	ulint		i;

	block = chunk->blocks;

	for (i = chunk->size; i--; block++) {
		ibool	ready;

		switch (buf_block_get_state(block)) {
		case BUF_BLOCK_POOL_WATCH:
		case BUF_BLOCK_ZIP_PAGE:
		case BUF_BLOCK_ZIP_DIRTY:
			/* The uncompressed buffer pool should never
			contain compressed block descriptors. */
			ut_error;
			break;
		case BUF_BLOCK_NOT_USED:
		case BUF_BLOCK_READY_FOR_USE:
		case BUF_BLOCK_MEMORY:
		case BUF_BLOCK_REMOVE_HASH:
			/* Skip blocks that are not being used for
			file pages. */
			break;
		case BUF_BLOCK_FILE_PAGE:
			mutex_enter(&block->mutex);
			ready = buf_flush_ready_for_replace(&block->page);
			mutex_exit(&block->mutex);

			if (UNIV_UNLIKELY(block->page.is_corrupt)) {
				/* corrupt page may remain, it can be
				skipped */
				break;
			}

			if (!ready) {

				return(block);
			}

			break;
		}
	}

	return(NULL);
}

/********************************************************************//**
Set buffer pool size variables after resizing it */
static
void
buf_pool_set_sizes(void)
/*====================*/
{
	ulint	i;
	ulint	curr_size = 0;

	for (i = 0; i < srv_buf_pool_instances; i++) {
		buf_pool_t*	buf_pool;

		buf_pool = buf_pool_from_array(i);
		curr_size += buf_pool->curr_pool_size;
	}

	srv_buf_pool_curr_size = curr_size;
	srv_buf_pool_old_size = srv_buf_pool_size;
}

/********************************************************************//**
Initialize a buffer pool instance.
@return DB_SUCCESS if all goes well. */
UNIV_INTERN
ulint
buf_pool_init_instance(
/*===================*/
	buf_pool_t*	buf_pool,	/*!< in: buffer pool instance */
	ulint		buf_pool_size,	/*!< in: size in bytes */
	ulint		instance_no)	/*!< in: id of the instance */
{
	ulint		i;
	buf_chunk_t*	chunk;

	/* 1. Initialize general fields
	------------------------------- */
	mutex_create(buf_pool_LRU_list_mutex_key,
		     &buf_pool->LRU_list_mutex, SYNC_BUF_LRU_LIST);
	mutex_create(buf_pool_free_list_mutex_key,
		     &buf_pool->free_list_mutex, SYNC_BUF_FREE_LIST);
	mutex_create(buf_pool_zip_free_mutex_key,
		     &buf_pool->zip_free_mutex, SYNC_BUF_ZIP_FREE);
	mutex_create(buf_pool_zip_hash_mutex_key,
		     &buf_pool->zip_hash_mutex, SYNC_BUF_ZIP_HASH);
	mutex_create(buf_pool_zip_mutex_key,
		     &buf_pool->zip_mutex, SYNC_BUF_BLOCK);
	mutex_create(buf_pool_flush_state_mutex_key,
		     &buf_pool->flush_state_mutex, SYNC_BUF_FLUSH_STATE);

	if (buf_pool_size > 0) {
		buf_pool->n_chunks = 1;

		buf_pool->chunks = chunk =
			(buf_chunk_t*) mem_zalloc(sizeof *chunk);

		UT_LIST_INIT(buf_pool->free);

		if (!buf_chunk_init(buf_pool, chunk, buf_pool_size)) {
			mem_free(chunk);
			mem_free(buf_pool);

			return(DB_ERROR);
		}

		buf_pool->instance_no = instance_no;
		buf_pool->old_pool_size = buf_pool_size;
		buf_pool->curr_size = chunk->size;
		buf_pool->read_ahead_area
			= ut_min(64, ut_2_power_up(buf_pool->curr_size / 32));
		buf_pool->curr_pool_size = buf_pool->curr_size * UNIV_PAGE_SIZE;

		/* Number of locks protecting page_hash must be a
		power of two */
		srv_n_page_hash_locks = static_cast<ulong>(
				 ut_2_power_up(srv_n_page_hash_locks));
		ut_a(srv_n_page_hash_locks != 0);
		ut_a(srv_n_page_hash_locks <= MAX_PAGE_HASH_LOCKS);

		buf_pool->page_hash = ha_create(2 * buf_pool->curr_size,
						srv_n_page_hash_locks,
						MEM_HEAP_FOR_PAGE_HASH,
						SYNC_BUF_PAGE_HASH);

		buf_pool->zip_hash = hash_create(2 * buf_pool->curr_size);

		buf_pool->last_printout_time = ut_time();
	}
	/* 2. Initialize flushing fields
	-------------------------------- */

	mutex_create(flush_list_mutex_key, &buf_pool->flush_list_mutex,
		     SYNC_BUF_FLUSH_LIST);

	for (i = BUF_FLUSH_LRU; i < BUF_FLUSH_N_TYPES; i++) {
		buf_pool->no_flush[i] = os_event_create();
	}

	buf_pool->watch = (buf_page_t*) mem_zalloc(
		sizeof(*buf_pool->watch) * BUF_POOL_WATCH_SIZE);

	/* All fields are initialized by mem_zalloc(). */

	/* Initialize the temporal memory array and slots */
	buf_pool->tmp_arr = (buf_tmp_array_t *)mem_zalloc(sizeof(buf_tmp_array_t));
	ulint n_slots = (srv_n_read_io_threads + srv_n_write_io_threads) * (8 * OS_AIO_N_PENDING_IOS_PER_THREAD);
	buf_pool->tmp_arr->n_slots = n_slots;
	buf_pool->tmp_arr->slots = (buf_tmp_buffer_t*)mem_zalloc(sizeof(buf_tmp_buffer_t) * n_slots);

	buf_pool->try_LRU_scan = TRUE;

	DBUG_EXECUTE_IF("buf_pool_init_instance_force_oom",
		return(DB_ERROR); );

	return(DB_SUCCESS);
}

/********************************************************************//**
free one buffer pool instance */
static
void
buf_pool_free_instance(
/*===================*/
	buf_pool_t*	buf_pool)	/* in,own: buffer pool instance
					to free */
{
	buf_chunk_t*	chunk;
	buf_chunk_t*	chunks;
	buf_page_t*	bpage;
	ulint		i;

	bpage = UT_LIST_GET_LAST(buf_pool->LRU);
	while (bpage != NULL) {
		buf_page_t*	prev_bpage = UT_LIST_GET_PREV(LRU, bpage);
		enum buf_page_state	state = buf_page_get_state(bpage);

		ut_ad(buf_page_in_file(bpage));
		ut_ad(bpage->in_LRU_list);

		if (state != BUF_BLOCK_FILE_PAGE) {
			/* We must not have any dirty block except
			when doing a fast shutdown. */
			ut_ad(state == BUF_BLOCK_ZIP_PAGE
			      || srv_fast_shutdown == 2);
			buf_page_free_descriptor(bpage);
		}

		bpage = prev_bpage;
	}

	mem_free(buf_pool->watch);
	buf_pool->watch = NULL;

	for (i = BUF_FLUSH_LRU; i < BUF_FLUSH_N_TYPES; i++) {
		os_event_free(buf_pool->no_flush[i]);
	}
	mutex_free(&buf_pool->LRU_list_mutex);
	mutex_free(&buf_pool->free_list_mutex);
	mutex_free(&buf_pool->zip_free_mutex);
	mutex_free(&buf_pool->zip_hash_mutex);
	mutex_free(&buf_pool->zip_mutex);
	mutex_free(&buf_pool->flush_state_mutex);
	mutex_free(&buf_pool->flush_list_mutex);

	chunks = buf_pool->chunks;
	chunk = chunks + buf_pool->n_chunks;

	while (--chunk >= chunks) {
		buf_block_t* block = chunk->blocks;
		for (i = 0; i < chunk->size; i++, block++) {
			mutex_free(&block->mutex);
			rw_lock_free(&block->lock);
#ifdef UNIV_SYNC_DEBUG
			rw_lock_free(&block->debug_latch);
#endif
		}
		os_mem_free_large(chunk->mem, chunk->mem_size);
	}

	mem_free(buf_pool->chunks);
	ha_clear(buf_pool->page_hash);
	hash_table_free(buf_pool->page_hash);
	hash_table_free(buf_pool->zip_hash);

	/* Free all used temporary slots */
	if (buf_pool->tmp_arr) {
		for(ulint i = 0; i < buf_pool->tmp_arr->n_slots; i++) {
			buf_tmp_buffer_t* slot = &(buf_pool->tmp_arr->slots[i]);
#ifdef HAVE_LZO
			if (slot && slot->lzo_mem) {
				ut_free(slot->lzo_mem);
				slot->lzo_mem = NULL;
			}
#endif
			if (slot && slot->crypt_buf_free) {
				ut_free(slot->crypt_buf_free);
				slot->crypt_buf_free = NULL;
			}

			if (slot && slot->comp_buf_free) {
				ut_free(slot->comp_buf_free);
				slot->comp_buf_free = NULL;
			}
		}
	}

	mem_free(buf_pool->tmp_arr->slots);
	mem_free(buf_pool->tmp_arr);
	buf_pool->tmp_arr = NULL;
}

/********************************************************************//**
Creates the buffer pool.
@return	DB_SUCCESS if success, DB_ERROR if not enough memory or error */
UNIV_INTERN
dberr_t
buf_pool_init(
/*==========*/
	ulint	total_size,	/*!< in: size of the total pool in bytes */
	ulint	n_instances)	/*!< in: number of instances */
{
	ulint		i;
	const ulint	size	= total_size / n_instances;

	ut_ad(n_instances > 0);
	ut_ad(n_instances <= MAX_BUFFER_POOLS);
	ut_ad(n_instances == srv_buf_pool_instances);

#ifdef HAVE_LIBNUMA
	if (srv_numa_interleave) {
		ib_logf(IB_LOG_LEVEL_INFO,
			"Setting NUMA memory policy to MPOL_INTERLEAVE");
		if (set_mempolicy(MPOL_INTERLEAVE,
				  numa_all_nodes_ptr->maskp,
				  numa_all_nodes_ptr->size) != 0) {
			ib_logf(IB_LOG_LEVEL_WARN,
				"Failed to set NUMA memory policy to"
				" MPOL_INTERLEAVE (error: %s).",
				strerror(errno));
		}
	}
#endif // HAVE_LIBNUMA

	buf_pool_ptr = (buf_pool_t*) mem_zalloc(
		n_instances * sizeof *buf_pool_ptr);

	for (i = 0; i < n_instances; i++) {
		buf_pool_t*	ptr	= &buf_pool_ptr[i];

		if (buf_pool_init_instance(ptr, size, i) != DB_SUCCESS) {

			/* Free all the instances created so far. */
			buf_pool_free(i);

			return(DB_ERROR);
		}
	}

	buf_pool_set_sizes();
	buf_LRU_old_ratio_update(100 * 3/ 8, FALSE);

	btr_search_sys_create(buf_pool_get_curr_size() / sizeof(void*) / 64);

#ifdef HAVE_LIBNUMA
	if (srv_numa_interleave) {
		ib_logf(IB_LOG_LEVEL_INFO,
			"Setting NUMA memory policy to MPOL_DEFAULT");
		if (set_mempolicy(MPOL_DEFAULT, NULL, 0) != 0) {
			ib_logf(IB_LOG_LEVEL_WARN,
				"Failed to set NUMA memory policy to"
				" MPOL_DEFAULT (error: %s).", strerror(errno));
		}
	}
#endif // HAVE_LIBNUMA

	return(DB_SUCCESS);
}

/********************************************************************//**
Frees the buffer pool at shutdown.  This must not be invoked before
freeing all mutexes. */
UNIV_INTERN
void
buf_pool_free(
/*==========*/
	ulint	n_instances)	/*!< in: numbere of instances to free */
{
	ulint	i;

	for (i = 0; i < n_instances; i++) {
		buf_pool_free_instance(buf_pool_from_array(i));
	}

	mem_free(buf_pool_ptr);
	buf_pool_ptr = NULL;
}

/********************************************************************//**
Clears the adaptive hash index on all pages in the buffer pool. */
UNIV_INTERN
void
buf_pool_clear_hash_index(void)
/*===========================*/
{
	ulint	p;

#ifdef UNIV_SYNC_DEBUG
	ut_ad(btr_search_own_all(RW_LOCK_EX));
#endif /* UNIV_SYNC_DEBUG */
	ut_ad(!btr_search_enabled);

	for (p = 0; p < srv_buf_pool_instances; p++) {
		buf_pool_t*	buf_pool = buf_pool_from_array(p);
		buf_chunk_t*	chunks	= buf_pool->chunks;
		buf_chunk_t*	chunk	= chunks + buf_pool->n_chunks;

		while (--chunk >= chunks) {
			buf_block_t*	block	= chunk->blocks;
			ulint		i	= chunk->size;

			for (; i--; block++) {
				dict_index_t*	index	= block->index;

				/* We can set block->index = NULL
				when we have an x-latch on btr_search_latch;
				see the comment in buf0buf.h */

				if (!index) {
					/* Not hashed */
					continue;
				}

				block->index = NULL;
# if defined UNIV_AHI_DEBUG || defined UNIV_DEBUG
				block->n_pointers = 0;
# endif /* UNIV_AHI_DEBUG || UNIV_DEBUG */
			}
		}
	}
}

/********************************************************************//**
Relocate a buffer control block.  Relocates the block on the LRU list
and in buf_pool->page_hash.  Does not relocate bpage->list.
The caller must take care of relocating bpage->list. */
UNIV_INTERN
void
buf_relocate(
/*=========*/
	buf_page_t*	bpage,	/*!< in/out: control block being relocated;
				buf_page_get_state(bpage) must be
				BUF_BLOCK_ZIP_DIRTY or BUF_BLOCK_ZIP_PAGE */
	buf_page_t*	dpage)	/*!< in/out: destination control block */
{
	buf_page_t*	b;
	ulint		fold;
	buf_pool_t*	buf_pool = buf_pool_from_bpage(bpage);

	fold = buf_page_address_fold(bpage->space, bpage->offset);

	ut_ad(mutex_own(&buf_pool->LRU_list_mutex));
	ut_ad(buf_page_hash_lock_held_x(buf_pool, bpage));
	ut_ad(mutex_own(buf_page_get_mutex(bpage)));
	ut_a(buf_page_get_io_fix(bpage) == BUF_IO_NONE);
	ut_a(bpage->buf_fix_count == 0);
	ut_ad(bpage->in_LRU_list);
	ut_ad(!bpage->in_zip_hash);
	ut_ad(bpage->in_page_hash);
	ut_ad(bpage == buf_page_hash_get_low(buf_pool,
					     bpage->space,
					     bpage->offset,
					     fold));

	ut_ad(!buf_pool_watch_is_sentinel(buf_pool, bpage));
#ifdef UNIV_DEBUG
	switch (buf_page_get_state(bpage)) {
	case BUF_BLOCK_POOL_WATCH:
	case BUF_BLOCK_NOT_USED:
	case BUF_BLOCK_READY_FOR_USE:
	case BUF_BLOCK_FILE_PAGE:
	case BUF_BLOCK_MEMORY:
	case BUF_BLOCK_REMOVE_HASH:
		ut_error;
	case BUF_BLOCK_ZIP_DIRTY:
	case BUF_BLOCK_ZIP_PAGE:
		break;
	}
#endif /* UNIV_DEBUG */

	memcpy(dpage, bpage, sizeof *dpage);

	ut_d(bpage->in_LRU_list = FALSE);
	ut_d(bpage->in_page_hash = FALSE);

	/* relocate buf_pool->LRU */
	b = UT_LIST_GET_PREV(LRU, bpage);
	UT_LIST_REMOVE(LRU, buf_pool->LRU, bpage);

	if (b) {
		UT_LIST_INSERT_AFTER(LRU, buf_pool->LRU, b, dpage);
	} else {
		UT_LIST_ADD_FIRST(LRU, buf_pool->LRU, dpage);
	}

	if (UNIV_UNLIKELY(buf_pool->LRU_old == bpage)) {
		buf_pool->LRU_old = dpage;
#ifdef UNIV_LRU_DEBUG
		/* buf_pool->LRU_old must be the first item in the LRU list
		whose "old" flag is set. */
		ut_a(buf_pool->LRU_old->old);
		ut_a(!UT_LIST_GET_PREV(LRU, buf_pool->LRU_old)
		     || !UT_LIST_GET_PREV(LRU, buf_pool->LRU_old)->old);
		ut_a(!UT_LIST_GET_NEXT(LRU, buf_pool->LRU_old)
		     || UT_LIST_GET_NEXT(LRU, buf_pool->LRU_old)->old);
	} else {
		/* Check that the "old" flag is consistent in
		the block and its neighbours. */
		buf_page_set_old(dpage, buf_page_is_old(dpage));
#endif /* UNIV_LRU_DEBUG */
	}

        ut_d(UT_LIST_VALIDATE(
		LRU, buf_page_t, buf_pool->LRU, CheckInLRUList()));

	/* relocate buf_pool->page_hash */
	HASH_DELETE(buf_page_t, hash, buf_pool->page_hash, fold, bpage);
	HASH_INSERT(buf_page_t, hash, buf_pool->page_hash, fold, dpage);
}

/********************************************************************//**
Determine if a block is a sentinel for a buffer pool watch.
@return	TRUE if a sentinel for a buffer pool watch, FALSE if not */
UNIV_INTERN
ibool
buf_pool_watch_is_sentinel(
/*=======================*/
	buf_pool_t*		buf_pool,	/*!< buffer pool instance */
	const buf_page_t*	bpage)		/*!< in: block */
{
	/* We must also own the appropriate hash lock. */
	ut_ad(buf_page_hash_lock_held_s_or_x(buf_pool, bpage));
	ut_ad(buf_page_in_file(bpage));

	if (bpage < &buf_pool->watch[0]
	    || bpage >= &buf_pool->watch[BUF_POOL_WATCH_SIZE]) {

		ut_ad(buf_page_get_state(bpage) != BUF_BLOCK_ZIP_PAGE
		      || bpage->zip.data != NULL);

		return(FALSE);
	}

	ut_ad(buf_page_get_state(bpage) == BUF_BLOCK_ZIP_PAGE);
	ut_ad(!bpage->in_zip_hash);
	ut_ad(bpage->in_page_hash);
	ut_ad(bpage->zip.data == NULL);
	ut_ad(bpage->buf_fix_count > 0);
	return(TRUE);
}

/****************************************************************//**
Add watch for the given page to be read in. Caller must have
appropriate hash_lock for the bpage and hold the LRU list mutex to avoid a race
condition with buf_LRU_free_page inserting the same page into the page hash.
This function may release the hash_lock and reacquire it.
@return NULL if watch set, block if the page is in the buffer pool */
UNIV_INTERN
buf_page_t*
buf_pool_watch_set(
/*===============*/
	ulint	space,	/*!< in: space id */
	ulint	offset,	/*!< in: page number */
	ulint	fold)	/*!< in: buf_page_address_fold(space, offset) */
{
	buf_page_t*	bpage;
	ulint		i;
	buf_pool_t*	buf_pool = buf_pool_get(space, offset);
	prio_rw_lock_t*	hash_lock;

	ut_ad(mutex_own(&buf_pool->LRU_list_mutex));

	hash_lock = buf_page_hash_lock_get(buf_pool, fold);

#ifdef UNIV_SYNC_DEBUG
	ut_ad(rw_lock_own(hash_lock, RW_LOCK_EX));
#endif /* UNIV_SYNC_DEBUG */

	bpage = buf_page_hash_get_low(buf_pool, space, offset, fold);

	if (bpage != NULL) {
page_found:
		if (!buf_pool_watch_is_sentinel(buf_pool, bpage)) {
			/* The page was loaded meanwhile. */
			return(bpage);
		}

		/* Add to an existing watch. */
#ifdef PAGE_ATOMIC_REF_COUNT
		os_atomic_increment_uint32(&bpage->buf_fix_count, 1);
#else
		++bpage->buf_fix_count;
#endif /* PAGE_ATOMIC_REF_COUNT */
		return(NULL);
	}

	/* From this point this function becomes fairly heavy in terms
	of latching. We acquire all the hash_locks. They are needed
	because we don't want to read any stale information in
	buf_pool->watch[]. However, it is not in the critical code path
	as this function will be called only by the purge thread. */


	/* To obey latching order first release the hash_lock. */
	rw_lock_x_unlock(hash_lock);

	hash_lock_x_all(buf_pool->page_hash);

	/* We have to recheck that the page
	was not loaded or a watch set by some other
	purge thread. This is because of the small
	time window between when we release the
	hash_lock to acquire all the hash locks above. */

	bpage = buf_page_hash_get_low(buf_pool, space, offset, fold);
	if (UNIV_LIKELY_NULL(bpage)) {
		hash_unlock_x_all_but(buf_pool->page_hash, hash_lock);
		goto page_found;
	}

	/* The maximum number of purge threads should never exceed
	BUF_POOL_WATCH_SIZE. So there is no way for purge thread
	instance to hold a watch when setting another watch. */
	for (i = 0; i < BUF_POOL_WATCH_SIZE; i++) {
		bpage = &buf_pool->watch[i];

		ut_ad(bpage->access_time == 0);
		ut_ad(bpage->newest_modification == 0);
		ut_ad(bpage->oldest_modification == 0);
		ut_ad(bpage->zip.data == NULL);
		ut_ad(!bpage->in_zip_hash);

		switch (bpage->state) {
		case BUF_BLOCK_POOL_WATCH:
			ut_ad(!bpage->in_page_hash);
			ut_ad(bpage->buf_fix_count == 0);

			bpage->state = BUF_BLOCK_ZIP_PAGE;
			bpage->space = static_cast<ib_uint32_t>(space);
			bpage->offset = static_cast<ib_uint32_t>(offset);
			bpage->buf_fix_count = 1;
			bpage->buf_pool_index = buf_pool_index(buf_pool);

			ut_d(bpage->in_page_hash = TRUE);
			HASH_INSERT(buf_page_t, hash, buf_pool->page_hash,
				    fold, bpage);

			/* Once the sentinel is in the page_hash we can
			safely release all locks except just the
			relevant hash_lock */
			hash_unlock_x_all_but(buf_pool->page_hash,
						hash_lock);

			return(NULL);
		case BUF_BLOCK_ZIP_PAGE:
			ut_ad(bpage->in_page_hash);
			ut_ad(bpage->buf_fix_count > 0);
			break;
		default:
			ut_error;
		}
	}

	/* Allocation failed.  Either the maximum number of purge
	threads should never exceed BUF_POOL_WATCH_SIZE, or this code
	should be modified to return a special non-NULL value and the
	caller should purge the record directly. */
	ut_error;

	/* Fix compiler warning */
	return(NULL);
}

/****************************************************************//**
Remove the sentinel block for the watch before replacing it with a real block.
buf_page_watch_clear() or buf_page_watch_occurred() will notice that
the block has been replaced with the real block.
@return reference count, to be added to the replacement block */
static
void
buf_pool_watch_remove(
/*==================*/
	buf_pool_t*	buf_pool,	/*!< buffer pool instance */
	ulint		fold,		/*!< in: buf_page_address_fold(
					space, offset) */
	buf_page_t*	watch)		/*!< in/out: sentinel for watch */
{
#ifdef UNIV_SYNC_DEBUG
	/* We must also own the appropriate hash_bucket mutex. */
	prio_rw_lock_t* hash_lock = buf_page_hash_lock_get(buf_pool, fold);
	ut_ad(rw_lock_own(hash_lock, RW_LOCK_EX));
#endif /* UNIV_SYNC_DEBUG */

	ut_ad(buf_page_get_state(watch) == BUF_BLOCK_ZIP_PAGE);

	HASH_DELETE(buf_page_t, hash, buf_pool->page_hash, fold, watch);
	ut_d(watch->in_page_hash = FALSE);
	watch->buf_fix_count = 0;
	watch->state = BUF_BLOCK_POOL_WATCH;
}

/****************************************************************//**
Stop watching if the page has been read in.
buf_pool_watch_set(space,offset) must have returned NULL before. */
UNIV_INTERN
void
buf_pool_watch_unset(
/*=================*/
	ulint	space,	/*!< in: space id */
	ulint	offset)	/*!< in: page number */
{
	buf_page_t*	bpage;
	buf_pool_t*	buf_pool = buf_pool_get(space, offset);
	ulint		fold = buf_page_address_fold(space, offset);
	prio_rw_lock_t*	hash_lock = buf_page_hash_lock_get(buf_pool, fold);

	rw_lock_x_lock(hash_lock);

	/* The page must exist because buf_pool_watch_set() increments
	buf_fix_count. */

	bpage = buf_page_hash_get_low(buf_pool, space, offset, fold);

	if (!buf_pool_watch_is_sentinel(buf_pool, bpage)) {
		buf_block_unfix(reinterpret_cast<buf_block_t*>(bpage));
	} else {

		ut_ad(bpage->buf_fix_count > 0);

#ifdef PAGE_ATOMIC_REF_COUNT
		os_atomic_decrement_uint32(&bpage->buf_fix_count, 1);
#else
		--bpage->buf_fix_count;
#endif /* PAGE_ATOMIC_REF_COUNT */

		if (bpage->buf_fix_count == 0) {
			buf_pool_watch_remove(buf_pool, fold, bpage);
		}
	}

	rw_lock_x_unlock(hash_lock);
}

/****************************************************************//**
Check if the page has been read in.
This may only be called after buf_pool_watch_set(space,offset)
has returned NULL and before invoking buf_pool_watch_unset(space,offset).
@return	FALSE if the given page was not read in, TRUE if it was */
UNIV_INTERN
ibool
buf_pool_watch_occurred(
/*====================*/
	ulint	space,	/*!< in: space id */
	ulint	offset)	/*!< in: page number */
{
	ibool		ret;
	buf_page_t*	bpage;
	buf_pool_t*	buf_pool = buf_pool_get(space, offset);
	ulint		fold	= buf_page_address_fold(space, offset);
	prio_rw_lock_t*	hash_lock = buf_page_hash_lock_get(buf_pool,
							     fold);

	rw_lock_s_lock(hash_lock);

	/* The page must exist because buf_pool_watch_set()
	increments buf_fix_count. */
	bpage = buf_page_hash_get_low(buf_pool, space, offset, fold);

	ret = !buf_pool_watch_is_sentinel(buf_pool, bpage);
	rw_lock_s_unlock(hash_lock);

	return(ret);
}

/********************************************************************//**
Moves a page to the start of the buffer pool LRU list. This high-level
function can be used to prevent an important page from slipping out of
the buffer pool. */
UNIV_INTERN
void
buf_page_make_young(
/*================*/
	buf_page_t*	bpage)	/*!< in: buffer block of a file page */
{
	buf_pool_t*	buf_pool = buf_pool_from_bpage(bpage);

	ut_ad(!mutex_own(&buf_pool->LRU_list_mutex));
	mutex_enter(&buf_pool->LRU_list_mutex);

	ut_a(buf_page_in_file(bpage));

	buf_LRU_make_block_young(bpage);

	mutex_exit(&buf_pool->LRU_list_mutex);
}

/********************************************************************//**
Moves a page to the start of the buffer pool LRU list if it is too old.
This high-level function can be used to prevent an important page from
slipping out of the buffer pool. */
static
void
buf_page_make_young_if_needed(
/*==========================*/
	buf_page_t*	bpage)		/*!< in/out: buffer block of a
					file page */
{
	ut_a(buf_page_in_file(bpage));

	if (buf_page_peek_if_too_old(bpage)) {
		buf_page_make_young(bpage);
	}
}

/********************************************************************//**
Resets the check_index_page_at_flush field of a page if found in the buffer
pool. */
UNIV_INTERN
void
buf_reset_check_index_page_at_flush(
/*================================*/
	ulint	space,	/*!< in: space id */
	ulint	offset)	/*!< in: page number */
{
	buf_block_t*	block;
	buf_pool_t*	buf_pool = buf_pool_get(space, offset);

	block = (buf_block_t*) buf_page_hash_get(buf_pool, space, offset);

	if (block && buf_block_get_state(block) == BUF_BLOCK_FILE_PAGE) {
		ut_ad(!buf_pool_watch_is_sentinel(buf_pool, &block->page));
		block->check_index_page_at_flush = FALSE;
	}
}

#if defined UNIV_DEBUG_FILE_ACCESSES || defined UNIV_DEBUG
/********************************************************************//**
Sets file_page_was_freed TRUE if the page is found in the buffer pool.
This function should be called when we free a file page and want the
debug version to check that it is not accessed any more unless
reallocated.
@return	control block if found in page hash table, otherwise NULL */
UNIV_INTERN
buf_page_t*
buf_page_set_file_page_was_freed(
/*=============================*/
	ulint	space,	/*!< in: space id */
	ulint	offset)	/*!< in: page number */
{
	buf_page_t*	bpage;
	buf_pool_t*	buf_pool = buf_pool_get(space, offset);
	prio_rw_lock_t*	hash_lock;

	bpage = buf_page_hash_get_s_locked(buf_pool, space, offset,
					   &hash_lock);

	if (bpage) {
		ib_mutex_t*	block_mutex = buf_page_get_mutex(bpage);
		ut_ad(!buf_pool_watch_is_sentinel(buf_pool, bpage));
		mutex_enter(block_mutex);
		rw_lock_s_unlock(hash_lock);
		/* bpage->file_page_was_freed can already hold
		when this code is invoked from dict_drop_index_tree() */
		bpage->file_page_was_freed = TRUE;
		mutex_exit(block_mutex);
	}

	return(bpage);
}

/********************************************************************//**
Sets file_page_was_freed FALSE if the page is found in the buffer pool.
This function should be called when we free a file page and want the
debug version to check that it is not accessed any more unless
reallocated.
@return	control block if found in page hash table, otherwise NULL */
UNIV_INTERN
buf_page_t*
buf_page_reset_file_page_was_freed(
/*===============================*/
	ulint	space,	/*!< in: space id */
	ulint	offset)	/*!< in: page number */
{
	buf_page_t*	bpage;
	buf_pool_t*	buf_pool = buf_pool_get(space, offset);
	prio_rw_lock_t*	hash_lock;

	bpage = buf_page_hash_get_s_locked(buf_pool, space, offset,
					   &hash_lock);
	if (bpage) {
		ib_mutex_t*	block_mutex = buf_page_get_mutex(bpage);
		ut_ad(!buf_pool_watch_is_sentinel(buf_pool, bpage));
		mutex_enter(block_mutex);
		rw_lock_s_unlock(hash_lock);
		bpage->file_page_was_freed = FALSE;
		mutex_exit(block_mutex);
	}

	return(bpage);
}
#endif /* UNIV_DEBUG_FILE_ACCESSES || UNIV_DEBUG */

/********************************************************************//**
Attempts to discard the uncompressed frame of a compressed page. The
caller should not be holding any mutexes when this function is called.
@return	TRUE if successful, FALSE otherwise. */
static
void
buf_block_try_discard_uncompressed(
/*===============================*/
	ulint		space,	/*!< in: space id */
	ulint		offset)	/*!< in: page number */
{
	buf_page_t*	bpage;
	buf_pool_t*	buf_pool = buf_pool_get(space, offset);

	/* Since we need to acquire buf_pool->LRU_list_mutex to discard
	the uncompressed frame and because page_hash mutex resides below
	buf_pool->LRU_list_mutex in sync ordering therefore we must first
	release the page_hash mutex. This means that the block in question
	can move out of page_hash. Therefore we need to check again if the
	block is still in page_hash. */

	mutex_enter(&buf_pool->LRU_list_mutex);

	bpage = buf_page_hash_get(buf_pool, space, offset);

	if (bpage) {

		ib_mutex_t* block_mutex = buf_page_get_mutex(bpage);

		mutex_enter(block_mutex);

		if (buf_LRU_free_page(bpage, false)) {

			mutex_exit(block_mutex);
			return;
		}
		mutex_exit(block_mutex);
	}

	mutex_exit(&buf_pool->LRU_list_mutex);
}

/********************************************************************//**
Get read access to a compressed page (usually of type
FIL_PAGE_TYPE_ZBLOB or FIL_PAGE_TYPE_ZBLOB2).
The page must be released with buf_page_release_zip().
NOTE: the page is not protected by any latch.  Mutual exclusion has to
be implemented at a higher level.  In other words, all possible
accesses to a given page through this function must be protected by
the same set of mutexes or latches.
@return	pointer to the block */
UNIV_INTERN
buf_page_t*
buf_page_get_zip(
/*=============*/
	ulint		space,	/*!< in: space id */
	ulint		zip_size,/*!< in: compressed page size */
	ulint		offset)	/*!< in: page number */
{
	buf_page_t*	bpage;
	ib_mutex_t*	block_mutex;
	prio_rw_lock_t*	hash_lock;
	ibool		discard_attempted = FALSE;
	ibool		must_read;
	trx_t*		trx = NULL;
	ulint		sec;
	ulint		ms;
	ib_uint64_t	start_time;
	ib_uint64_t	finish_time;
	buf_pool_t*	buf_pool = buf_pool_get(space, offset);

	if (UNIV_UNLIKELY(innobase_get_slow_log())) {
		trx = innobase_get_trx();
	}
	buf_pool->stat.n_page_gets++;

	for (;;) {
lookup:

		/* The following call will also grab the page_hash
		mutex if the page is found. */
		bpage = buf_page_hash_get_s_locked(buf_pool, space,
						offset, &hash_lock);
		if (bpage) {
			ut_ad(!buf_pool_watch_is_sentinel(buf_pool, bpage));
			break;
		}

		/* Page not in buf_pool: needs to be read from file */

		ut_ad(!hash_lock);
		buf_read_page(space, zip_size, offset, trx, NULL);

#if defined UNIV_DEBUG || defined UNIV_BUF_DEBUG
		ut_a(++buf_dbg_counter % 5771 || buf_validate());
#endif /* UNIV_DEBUG || UNIV_BUF_DEBUG */
	}

	ut_ad(buf_page_hash_lock_held_s(buf_pool, bpage));

	if (!bpage->zip.data) {
		/* There is no compressed page. */
err_exit:
		rw_lock_s_unlock(hash_lock);
		return(NULL);
	}

	if (UNIV_UNLIKELY(bpage->is_corrupt && srv_pass_corrupt_table <= 1)) {

		rw_lock_s_unlock(hash_lock);

		return(NULL);
	}

	ut_ad(!buf_pool_watch_is_sentinel(buf_pool, bpage));

	switch (buf_page_get_state(bpage)) {
	case BUF_BLOCK_POOL_WATCH:
	case BUF_BLOCK_NOT_USED:
	case BUF_BLOCK_READY_FOR_USE:
	case BUF_BLOCK_MEMORY:
	case BUF_BLOCK_REMOVE_HASH:
		ut_error;

	case BUF_BLOCK_ZIP_PAGE:
	case BUF_BLOCK_ZIP_DIRTY:
		block_mutex = &buf_pool->zip_mutex;
		mutex_enter(block_mutex);
#ifdef PAGE_ATOMIC_REF_COUNT
		os_atomic_increment_uint32(&bpage->buf_fix_count, 1);
#else
		++bpage->buf_fix_count;
#endif /* PAGE_ATOMIC_REF_COUNT */
		goto got_block;
	case BUF_BLOCK_FILE_PAGE:
		/* Discard the uncompressed page frame if possible. */
		if (!discard_attempted) {
			rw_lock_s_unlock(hash_lock);
			buf_block_try_discard_uncompressed(space, offset);
			discard_attempted = TRUE;
			goto lookup;
		}

		block_mutex = &((buf_block_t*) bpage)->mutex;

		mutex_enter(block_mutex);

		buf_block_buf_fix_inc((buf_block_t*) bpage, __FILE__, __LINE__);
		goto got_block;
	}

	ut_error;
	goto err_exit;

got_block:
	must_read = buf_page_get_io_fix(bpage) == BUF_IO_READ;

	rw_lock_s_unlock(hash_lock);
#if defined UNIV_DEBUG_FILE_ACCESSES || defined UNIV_DEBUG
	ut_a(!bpage->file_page_was_freed);
#endif /* defined UNIV_DEBUG_FILE_ACCESSES || defined UNIV_DEBUG */

	buf_page_set_accessed(bpage);

	mutex_exit(block_mutex);

	buf_page_make_young_if_needed(bpage);

#if defined UNIV_DEBUG || defined UNIV_BUF_DEBUG
	ut_a(++buf_dbg_counter % 5771 || buf_validate());
	ut_a(bpage->buf_fix_count > 0);
	ut_a(buf_page_in_file(bpage));
#endif /* UNIV_DEBUG || UNIV_BUF_DEBUG */

	if (must_read) {
		/* Let us wait until the read operation
		completes */

		if (UNIV_UNLIKELY(trx && trx->take_stats))
		{
			ut_usectime(&sec, &ms);
			start_time = (ib_uint64_t)sec * 1000000 + ms;
		} else {
			start_time = 0;
		}
		for (;;) {
			enum buf_io_fix	io_fix;

			mutex_enter(block_mutex);
			io_fix = buf_page_get_io_fix(bpage);
			mutex_exit(block_mutex);

			if (io_fix == BUF_IO_READ) {

				os_thread_sleep(WAIT_FOR_READ);
			} else {
				break;
			}
		}
		if (UNIV_UNLIKELY(start_time != 0))
		{
			ut_usectime(&sec, &ms);
			finish_time = (ib_uint64_t)sec * 1000000 + ms;
			trx->io_reads_wait_timer += (ulint)(finish_time - start_time);
		}
	}

#ifdef UNIV_IBUF_COUNT_DEBUG
	ut_a(ibuf_count_get(buf_page_get_space(bpage),
			    buf_page_get_page_no(bpage)) == 0);
#endif
	return(bpage);
}

/********************************************************************//**
Initialize some fields of a control block. */
UNIV_INLINE
void
buf_block_init_low(
/*===============*/
	buf_block_t*	block)	/*!< in: block to init */
{
	block->check_index_page_at_flush = FALSE;
	block->index		= NULL;

	block->n_hash_helps	= 0;
	block->n_fields		= 1;
	block->n_bytes		= 0;
	block->left_side	= TRUE;
}
#endif /* !UNIV_HOTBACKUP */

/********************************************************************//**
Decompress a block.
@return	TRUE if successful */
UNIV_INTERN
ibool
buf_zip_decompress(
/*===============*/
	buf_block_t*	block,	/*!< in/out: block */
	ibool		check)	/*!< in: TRUE=verify the page checksum */
{
	const byte*	frame = block->page.zip.data;
	ulint		size = page_zip_get_size(&block->page.zip);

	ut_ad(buf_block_get_zip_size(block));
	ut_a(buf_block_get_space(block) != 0);

	if (UNIV_UNLIKELY(check && !page_zip_verify_checksum(frame, size))) {

		ut_print_timestamp(stderr);
		fprintf(stderr,
			"  InnoDB: compressed page checksum mismatch"
			" (space %u page %u): stored: %lu, crc32: %lu "
			"innodb: %lu, none: %lu\n",
			block->page.space, block->page.offset,
			mach_read_from_4(frame + FIL_PAGE_SPACE_OR_CHKSUM),
			page_zip_calc_checksum(frame, size,
					       SRV_CHECKSUM_ALGORITHM_CRC32),
			page_zip_calc_checksum(frame, size,
					       SRV_CHECKSUM_ALGORITHM_INNODB),
			page_zip_calc_checksum(frame, size,
					       SRV_CHECKSUM_ALGORITHM_NONE));
		return(FALSE);
	}

	switch (fil_page_get_type(frame)) {
	case FIL_PAGE_INDEX:
		if (page_zip_decompress(&block->page.zip,
					block->frame, TRUE)) {
			return(TRUE);
		}

		fprintf(stderr,
			"InnoDB: unable to decompress space %u page %u\n",
			block->page.space,
			block->page.offset);
		return(FALSE);

	case FIL_PAGE_TYPE_ALLOCATED:
	case FIL_PAGE_INODE:
	case FIL_PAGE_IBUF_BITMAP:
	case FIL_PAGE_TYPE_FSP_HDR:
	case FIL_PAGE_TYPE_XDES:
	case FIL_PAGE_TYPE_ZBLOB:
	case FIL_PAGE_TYPE_ZBLOB2:
		/* Copy to uncompressed storage. */
		memcpy(block->frame, frame,
		       buf_block_get_zip_size(block));
		return(TRUE);
	}

	ut_print_timestamp(stderr);
	fprintf(stderr,
		"  InnoDB: unknown compressed page"
		" type %lu\n",
		fil_page_get_type(frame));
	return(FALSE);
}

#ifndef UNIV_HOTBACKUP
/*******************************************************************//**
Gets the block to whose frame the pointer is pointing to if found
in this buffer pool instance.
@return	pointer to block */
UNIV_INTERN
buf_block_t*
buf_block_align_instance(
/*=====================*/
 	buf_pool_t*	buf_pool,	/*!< in: buffer in which the block
					resides */
	const byte*	ptr)		/*!< in: pointer to a frame */
{
	buf_chunk_t*	chunk;
	ulint		i;

	/* TODO: protect buf_pool->chunks with a mutex (it will
	currently remain constant after buf_pool_init()) */
	for (chunk = buf_pool->chunks, i = buf_pool->n_chunks; i--; chunk++) {
		ulint	offs;

		if (UNIV_UNLIKELY(ptr < chunk->blocks->frame)) {

			continue;
		}
		/* else */

		offs = ptr - chunk->blocks->frame;

		offs >>= UNIV_PAGE_SIZE_SHIFT;

		if (UNIV_LIKELY(offs < chunk->size)) {
			buf_block_t*	block = &chunk->blocks[offs];

			/* The function buf_chunk_init() invokes
			buf_block_init() so that block[n].frame ==
			block->frame + n * UNIV_PAGE_SIZE.  Check it. */
			ut_ad(block->frame == page_align(ptr));
#ifdef UNIV_DEBUG
			/* A thread that updates these fields must
			hold one of the buf_pool mutexes, depending on the
			page state, and block->mutex.  Acquire
			only the latter. */
			mutex_enter(&block->mutex);

			switch (buf_block_get_state(block)) {
			case BUF_BLOCK_POOL_WATCH:
			case BUF_BLOCK_ZIP_PAGE:
			case BUF_BLOCK_ZIP_DIRTY:
				/* These types should only be used in
				the compressed buffer pool, whose
				memory is allocated from
				buf_pool->chunks, in UNIV_PAGE_SIZE
				blocks flagged as BUF_BLOCK_MEMORY. */
				ut_error;
				break;
			case BUF_BLOCK_NOT_USED:
			case BUF_BLOCK_READY_FOR_USE:
			case BUF_BLOCK_MEMORY:
				/* Some data structures contain
				"guess" pointers to file pages.  The
				file pages may have been freed and
				reused.  Do not complain. */
				break;
			case BUF_BLOCK_REMOVE_HASH:
				/* buf_LRU_block_remove_hashed_page()
				will overwrite the FIL_PAGE_OFFSET and
				FIL_PAGE_ARCH_LOG_NO_OR_SPACE_ID with
				0xff and set the state to
				BUF_BLOCK_REMOVE_HASH. */
				ut_ad(page_get_space_id(page_align(ptr))
				      == 0xffffffff);
				ut_ad(page_get_page_no(page_align(ptr))
				      == 0xffffffff);
				break;
			case BUF_BLOCK_FILE_PAGE: {
				ulint space =  page_get_space_id(page_align(ptr));
				ulint offset = page_get_page_no(page_align(ptr));

				if (block->page.space != space ||
					block->page.offset != offset) {
					ib_logf(IB_LOG_LEVEL_ERROR,
						"Corruption: Block space_id %lu != page space_id %lu or "
						"Block offset %lu != page offset %lu",
						(ulint)block->page.space, space,
						(ulint)block->page.offset, offset);
				}

				ut_ad(block->page.space
					== page_get_space_id(page_align(ptr)));
				ut_ad(block->page.offset
				      == page_get_page_no(page_align(ptr)));
				break;
			}
			}

			mutex_exit(&block->mutex);
#endif /* UNIV_DEBUG */

			return(block);
		}
	}

	return(NULL);
}

/*******************************************************************//**
Gets the block to whose frame the pointer is pointing to.
@return	pointer to block, never NULL */
UNIV_INTERN
buf_block_t*
buf_block_align(
/*============*/
	const byte*	ptr)	/*!< in: pointer to a frame */
{
	ulint		i;

	for (i = 0; i < srv_buf_pool_instances; i++) {
		buf_block_t*	block;

		block = buf_block_align_instance(
			buf_pool_from_array(i), ptr);
		if (block) {
			return(block);
		}
	}

	/* The block should always be found. */
	ut_error;
	return(NULL);
}

/********************************************************************//**
Find out if a pointer belongs to a buf_block_t. It can be a pointer to
the buf_block_t itself or a member of it. This functions checks one of
the buffer pool instances.
@return	TRUE if ptr belongs to a buf_block_t struct */
static
ibool
buf_pointer_is_block_field_instance(
/*================================*/
	buf_pool_t*	buf_pool,	/*!< in: buffer pool instance */
	const void*	ptr)		/*!< in: pointer not dereferenced */
{
	const buf_chunk_t*		chunk	= buf_pool->chunks;
	const buf_chunk_t* const	echunk	= chunk + buf_pool->n_chunks;

	/* TODO: protect buf_pool->chunks with a mutex (it will
	currently remain constant after buf_pool_init()) */
	while (chunk < echunk) {
		if (ptr >= (void*) chunk->blocks
		    && ptr < (void*) (chunk->blocks + chunk->size)) {

			return(TRUE);
		}

		chunk++;
	}

	return(FALSE);
}

/********************************************************************//**
Find out if a pointer belongs to a buf_block_t. It can be a pointer to
the buf_block_t itself or a member of it
@return	TRUE if ptr belongs to a buf_block_t struct */
UNIV_INTERN
ibool
buf_pointer_is_block_field(
/*=======================*/
	const void*	ptr)	/*!< in: pointer not dereferenced */
{
	ulint	i;

	for (i = 0; i < srv_buf_pool_instances; i++) {
		ibool	found;

		found = buf_pointer_is_block_field_instance(
			buf_pool_from_array(i), ptr);
		if (found) {
			return(TRUE);
		}
	}

	return(FALSE);
}

/********************************************************************//**
Find out if a buffer block was created by buf_chunk_init().
@return	TRUE if "block" has been added to buf_pool->free by buf_chunk_init() */
static
ibool
buf_block_is_uncompressed(
/*======================*/
	buf_pool_t*		buf_pool,	/*!< in: buffer pool instance */
	const buf_block_t*	block)		/*!< in: pointer to block,
						not dereferenced */
{
	if ((((ulint) block) % sizeof *block) != 0) {
		/* The pointer should be aligned. */
		return(FALSE);
	}

	return(buf_pointer_is_block_field_instance(buf_pool, (void*) block));
}

#if defined UNIV_DEBUG || defined UNIV_IBUF_DEBUG
/********************************************************************//**
Return true if probe is enabled.
@return true if probe enabled. */
static
bool
buf_debug_execute_is_force_flush()
/*==============================*/
{
	DBUG_EXECUTE_IF("ib_buf_force_flush", return(true); );

	/* This is used during queisce testing, we want to ensure maximum
	buffering by the change buffer. */

	if (srv_ibuf_disable_background_merge) {
		return(true);
	}

	return(false);
}
#endif /* UNIV_DEBUG || UNIV_IBUF_DEBUG */

/**
Wait for the block to be read in.
@param block	The block to check
@param trx	Transaction to account the I/Os to */
static
void
buf_wait_for_read(buf_block_t* block, trx_t* trx)
{
	/* Note: For the PAGE_ATOMIC_REF_COUNT case:

	We are using the block->lock to check for IO state (and a dirty read).
	We set the IO_READ state under the protection of the hash_lock
	(and block->mutex). This is safe because another thread can only
	access the block (and check for IO state) after the block has been
	added to the page hashtable. */

	if (buf_block_get_io_fix_unlocked(block) == BUF_IO_READ) {

		ib_uint64_t	start_time;
		ulint		sec;
		ulint		ms;

		/* Wait until the read operation completes */

		ib_mutex_t*	mutex = buf_page_get_mutex(&block->page);

		if (UNIV_UNLIKELY(trx && trx->take_stats))
		{
			ut_usectime(&sec, &ms);
			start_time = (ib_uint64_t)sec * 1000000 + ms;
		} else {
			start_time = 0;
		}

		for (;;) {
			buf_io_fix	io_fix;

			mutex_enter(mutex);

			io_fix = buf_block_get_io_fix(block);

			mutex_exit(mutex);

			if (io_fix == BUF_IO_READ) {
				/* Wait by temporaly s-latch */
				rw_lock_s_lock(&block->lock);
				rw_lock_s_unlock(&block->lock);
			} else {
				break;
			}
		}

		if (UNIV_UNLIKELY(start_time != 0))
		{
			ut_usectime(&sec, &ms);
			ib_uint64_t finish_time
				= (ib_uint64_t)sec * 1000000 + ms;
			trx->io_reads_wait_timer
				+= (ulint)(finish_time - start_time);
		}

	}
}

/********************************************************************//**
This is the general function used to get access to a database page.
@return	pointer to the block or NULL */
UNIV_INTERN
buf_block_t*
buf_page_get_gen(
/*=============*/
	ulint		space,	/*!< in: space id */
	ulint		zip_size,/*!< in: compressed page size in bytes
				or 0 for uncompressed pages */
	ulint		offset,	/*!< in: page number */
	ulint		rw_latch,/*!< in: RW_S_LATCH, RW_X_LATCH, RW_NO_LATCH */
	buf_block_t*	guess,	/*!< in: guessed block or NULL */
	ulint		mode,	/*!< in: BUF_GET, BUF_GET_IF_IN_POOL,
				BUF_PEEK_IF_IN_POOL, BUF_GET_NO_LATCH, or
				BUF_GET_IF_IN_POOL_OR_WATCH */
	const char*	file,	/*!< in: file name */
	ulint		line,	/*!< in: line where called */
	mtr_t*		mtr,	/*!< in: mini-transaction */
	dberr_t*        err)	/*!< out: error code */
{
	buf_block_t*	block;
	ulint		fold;
	unsigned	access_time;
	ulint		fix_type;
	prio_rw_lock_t*	hash_lock;
	ulint		retries = 0;
	trx_t*		trx = NULL;
	buf_block_t*	fix_block;
	ib_mutex_t*	fix_mutex = NULL;
	buf_pool_t*	buf_pool = buf_pool_get(space, offset);

	ut_ad(mtr);
	ut_ad(mtr->state == MTR_ACTIVE);
	ut_ad((rw_latch == RW_S_LATCH)
	      || (rw_latch == RW_X_LATCH)
	      || (rw_latch == RW_NO_LATCH));

	if (err) {
		*err = DB_SUCCESS;
	}

#ifdef UNIV_DEBUG
	switch (mode) {
	case BUF_GET_NO_LATCH:
		ut_ad(rw_latch == RW_NO_LATCH);
		break;
	case BUF_GET:
	case BUF_GET_IF_IN_POOL:
	case BUF_PEEK_IF_IN_POOL:
	case BUF_GET_IF_IN_POOL_OR_WATCH:
	case BUF_GET_POSSIBLY_FREED:
		break;
	default:
		ut_error;
	}
#endif /* UNIV_DEBUG */
	ut_ad(zip_size == fil_space_get_zip_size(space));
	ut_ad(ut_is_2pow(zip_size));
#ifndef UNIV_LOG_DEBUG
	ut_ad(!ibuf_inside(mtr)
	      || ibuf_page_low(space, zip_size, offset,
			       FALSE, file, line, NULL));
#endif
	if (UNIV_UNLIKELY(innobase_get_slow_log())) {
		trx = innobase_get_trx();
	}
	buf_pool->stat.n_page_gets++;
	fold = buf_page_address_fold(space, offset);
	hash_lock = buf_page_hash_lock_get(buf_pool, fold);
loop:
	block = guess;

	rw_lock_s_lock(hash_lock);

	if (block != NULL) {

		/* If the guess is a compressed page descriptor that
		has been allocated by buf_page_alloc_descriptor(),
		it may have been freed by buf_relocate(). */

		if (!buf_block_is_uncompressed(buf_pool, block)
		    || offset != block->page.offset
		    || space != block->page.space
		    || buf_block_get_state(block) != BUF_BLOCK_FILE_PAGE) {

			/* Our guess was bogus or things have changed
			since. */
			block = guess = NULL;
		} else {
			ut_ad(!block->page.in_zip_hash);
		}
	}

	if (block == NULL) {
		block = (buf_block_t*) buf_page_hash_get_low(
			buf_pool, space, offset, fold);
	}

	if (!block || buf_pool_watch_is_sentinel(buf_pool, &block->page)) {
		rw_lock_s_unlock(hash_lock);
		block = NULL;
	}

	if (block == NULL) {
		buf_page_t*	bpage=NULL;

		/* Page not in buf_pool: needs to be read from file */

		if (mode == BUF_GET_IF_IN_POOL_OR_WATCH) {
			mutex_enter(&buf_pool->LRU_list_mutex);
			rw_lock_x_lock(hash_lock);
			block = (buf_block_t*) buf_pool_watch_set(
				space, offset, fold);
			mutex_exit(&buf_pool->LRU_list_mutex);

			if (UNIV_LIKELY_NULL(block)) {
				/* We can release hash_lock after we
				increment the fix count to make
				sure that no state change takes place. */
				fix_block = block;
				buf_block_fix(fix_block);

				/* Now safe to release page_hash mutex */
				rw_lock_x_unlock(hash_lock);
				goto got_block;
			}

			rw_lock_x_unlock(hash_lock);
		}

		if (mode == BUF_GET_IF_IN_POOL
		    || mode == BUF_PEEK_IF_IN_POOL
		    || mode == BUF_GET_IF_IN_POOL_OR_WATCH) {
#ifdef UNIV_SYNC_DEBUG
			ut_ad(!rw_lock_own(hash_lock, RW_LOCK_EX));
			ut_ad(!rw_lock_own(hash_lock, RW_LOCK_SHARED));
#endif /* UNIV_SYNC_DEBUG */
			return(NULL);
		}

		if (buf_read_page(space, zip_size, offset, trx, &bpage)) {
			buf_read_ahead_random(space, zip_size, offset,
					      ibuf_inside(mtr), trx);

			retries = 0;
		} else if (retries < BUF_PAGE_READ_MAX_RETRIES) {
			++retries;

			bool corrupted = false;

			if (bpage) {
				corrupted = buf_page_check_corrupt(bpage);
			}

			/* Do not try again for encrypted pages */
			if (corrupted && bpage->encrypted) {
				ib_mutex_t* pmutex = buf_page_get_mutex(bpage);
				mutex_enter(&buf_pool->LRU_list_mutex);
				mutex_enter(pmutex);

				ut_ad(buf_pool->n_pend_reads > 0);
				os_atomic_decrement_ulint(&buf_pool->n_pend_reads, 1);
				buf_page_set_io_fix(bpage, BUF_IO_NONE);

				if (!buf_LRU_free_page(bpage, true)) {
					mutex_exit(&buf_pool->LRU_list_mutex);
				}

				mutex_exit(pmutex);
				rw_lock_x_unlock_gen(&((buf_block_t*) bpage)->lock,
					     BUF_IO_READ);

				if (err) {
					*err = DB_DECRYPTION_FAILED;
				}

				return (NULL);
			}

			DBUG_EXECUTE_IF(
				"innodb_page_corruption_retries",
				retries = BUF_PAGE_READ_MAX_RETRIES;
			);
		} else {
			bool corrupted = false;

			if (bpage) {
				corrupted = buf_page_check_corrupt(bpage);
			}

			if (corrupted && !bpage->encrypted) {
				ib_logf(IB_LOG_LEVEL_ERROR, "Unable"
					" to read tablespace %lu page no"
					" %lu into the buffer pool after"
					" %lu attempts\n"
					"InnoDB: The most probable cause"
					" of this error may be that the"
					" table has been corrupted.\n"
					"InnoDB: You can try to fix this"
					" problem by using"
					" innodb_force_recovery.\n"
					"InnoDB: Please see reference manual"
					" for more details.\n"
					"InnoDB: Aborting...\n",
					space, offset,
					BUF_PAGE_READ_MAX_RETRIES);

				ut_error;
			} else {
				ib_mutex_t* pmutex = buf_page_get_mutex(bpage);
				mutex_enter(&buf_pool->LRU_list_mutex);
				mutex_enter(pmutex);

				ut_ad(buf_pool->n_pend_reads > 0);
				os_atomic_decrement_ulint(&buf_pool->n_pend_reads, 1);
				buf_page_set_io_fix(bpage, BUF_IO_NONE);

				if (!buf_LRU_free_page(bpage, true)) {
					mutex_exit(&buf_pool->LRU_list_mutex);
				}

				mutex_exit(pmutex);
				rw_lock_x_unlock_gen(&((buf_block_t*) bpage)->lock,
					     BUF_IO_READ);

				if (err) {
					*err = DB_DECRYPTION_FAILED;
				}

				return (NULL);
			}
		}

#if defined UNIV_DEBUG || defined UNIV_BUF_DEBUG
		ut_a(++buf_dbg_counter % 5771 || buf_validate());
#endif /* UNIV_DEBUG || UNIV_BUF_DEBUG */
		goto loop;
	} else {
		fix_block = block;
	}

	buf_block_fix(fix_block);

	/* Now safe to release page_hash mutex */
	rw_lock_s_unlock(hash_lock);

got_block:

	fix_mutex = buf_page_get_mutex(&fix_block->page);

	ut_ad(page_zip_get_size(&block->page.zip) == zip_size);

	if (mode == BUF_GET_IF_IN_POOL || mode == BUF_PEEK_IF_IN_POOL) {

		bool	must_read;

		{
			buf_page_t*	fix_page = &fix_block->page;

			mutex_enter(fix_mutex);

			buf_io_fix	io_fix = buf_page_get_io_fix(fix_page);

			must_read = (io_fix == BUF_IO_READ);

			mutex_exit(fix_mutex);
		}

		if (must_read) {
			/* The page is being read to buffer pool,
			but we cannot wait around for the read to
			complete. */
			buf_block_unfix(fix_block);

			return(NULL);
		}
	}

	if (UNIV_UNLIKELY(fix_block->page.is_corrupt &&
			  srv_pass_corrupt_table <= 1)) {

		buf_block_unfix(fix_block);

		return(NULL);
	}

	switch(buf_block_get_state(fix_block)) {
		buf_page_t*	bpage;

	case BUF_BLOCK_FILE_PAGE:
		ut_ad(fix_mutex != &buf_pool->zip_mutex);
		break;

	case BUF_BLOCK_ZIP_PAGE:
	case BUF_BLOCK_ZIP_DIRTY:
		if (mode == BUF_PEEK_IF_IN_POOL) {
			/* This mode is only used for dropping an
			adaptive hash index.  There cannot be an
			adaptive hash index for a compressed-only
			page, so do not bother decompressing the page. */
			buf_block_unfix(fix_block);

			return(NULL);
		}

		bpage = &block->page;
		ut_ad(fix_mutex == &buf_pool->zip_mutex);

		/* Note: We have already buffer fixed this block. */
		if (bpage->buf_fix_count > 1
		    || buf_page_get_io_fix_unlocked(bpage) != BUF_IO_NONE) {

			/* This condition often occurs when the buffer
			is not buffer-fixed, but I/O-fixed by
			buf_page_init_for_read(). */

			buf_block_unfix(fix_block);

			/* The block is buffer-fixed or I/O-fixed.
			Try again later. */
			os_thread_sleep(WAIT_FOR_READ);

			goto loop;
		}

		/* Buffer-fix the block so that it cannot be evicted
		or relocated while we are attempting to allocate an
		uncompressed page. */

		/* Allocate an uncompressed page. */

		block = buf_LRU_get_free_block(buf_pool);

		mutex_enter(&buf_pool->LRU_list_mutex);

		rw_lock_x_lock(hash_lock);

		/* Buffer-fixing prevents the page_hash from changing. */
		ut_ad(bpage == buf_page_hash_get_low(
			      buf_pool, space, offset, fold));

		buf_block_mutex_enter(block);

		mutex_enter(&buf_pool->zip_mutex);

		ut_ad(fix_block->page.buf_fix_count > 0);

#ifdef PAGE_ATOMIC_REF_COUNT
		os_atomic_decrement_uint32(&fix_block->page.buf_fix_count, 1);
#else
		--fix_block->page.buf_fix_count;
#endif /* PAGE_ATOMIC_REF_COUNT */

		fix_block = block;

		if (bpage->buf_fix_count > 0
		    || buf_page_get_io_fix(bpage) != BUF_IO_NONE) {

			mutex_exit(&buf_pool->zip_mutex);
			/* The block was buffer-fixed or I/O-fixed while
			buf_pool->mutex was not held by this thread.
			Free the block that was allocated and retry.
			This should be extremely unlikely, for example,
			if buf_page_get_zip() was invoked. */

			buf_LRU_block_free_non_file_page(block);
			mutex_exit(&buf_pool->LRU_list_mutex);
			rw_lock_x_unlock(hash_lock);
			buf_block_mutex_exit(block);

			/* Try again */
			goto loop;
		}

		/* Move the compressed page from bpage to block,
		and uncompress it. */

		/* Note: this is the uncompressed block and it is not
		accessible by other threads yet because it is not in
		any list or hash table */
		buf_relocate(bpage, &block->page);

		buf_block_init_low(block);

		/* Set after relocate(). */
		block->page.buf_fix_count = 1;

		block->lock_hash_val = lock_rec_hash(space, offset);

		UNIV_MEM_DESC(&block->page.zip.data,
			page_zip_get_size(&block->page.zip));

		if (buf_page_get_state(&block->page) == BUF_BLOCK_ZIP_PAGE) {
#if defined UNIV_DEBUG || defined UNIV_BUF_DEBUG
			UT_LIST_REMOVE(list, buf_pool->zip_clean,
				       &block->page);
#endif /* UNIV_DEBUG || UNIV_BUF_DEBUG */
			ut_ad(!block->page.in_flush_list);
		} else {
			/* Relocate buf_pool->flush_list. */
			buf_flush_relocate_on_flush_list(bpage, &block->page);
		}

		/* Buffer-fix, I/O-fix, and X-latch the block
		for the duration of the decompression.
		Also add the block to the unzip_LRU list. */
		block->page.state = BUF_BLOCK_FILE_PAGE;

		/* Insert at the front of unzip_LRU list */
		buf_unzip_LRU_add_block(block, FALSE);

		mutex_exit(&buf_pool->LRU_list_mutex);

		buf_block_set_io_fix(block, BUF_IO_READ);
		rw_lock_x_lock_inline(&block->lock, 0, file, line);

		UNIV_MEM_INVALID(bpage, sizeof *bpage);

		rw_lock_x_unlock(hash_lock);

		os_atomic_increment_ulint(&buf_pool->n_pend_unzip, 1);

		mutex_exit(&buf_pool->zip_mutex);

		access_time = buf_page_is_accessed(&block->page);

		buf_block_mutex_exit(block);

		buf_page_free_descriptor(bpage);

		/* Decompress the page while not holding
		any buf_pool or block->mutex. */

		/* Page checksum verification is already done when
		the page is read from disk. Hence page checksum
		verification is not necessary when decompressing the page. */
		{
			bool	success = buf_zip_decompress(block, FALSE);
			ut_a(success);
		}

		if (!recv_no_ibuf_operations) {
			if (access_time) {
#ifdef UNIV_IBUF_COUNT_DEBUG
				ut_a(ibuf_count_get(space, offset) == 0);
#endif /* UNIV_IBUF_COUNT_DEBUG */
			} else {
				ibuf_merge_or_delete_for_page(
					block, space, offset, zip_size, TRUE);
			}
		}

		/* Unfix and unlatch the block. */
		buf_block_mutex_enter(fix_block);

		buf_block_set_io_fix(fix_block, BUF_IO_NONE);

		buf_block_mutex_exit(fix_block);

		os_atomic_decrement_ulint(&buf_pool->n_pend_unzip, 1);

		rw_lock_x_unlock(&block->lock);

		break;

	case BUF_BLOCK_POOL_WATCH:
	case BUF_BLOCK_NOT_USED:
	case BUF_BLOCK_READY_FOR_USE:
	case BUF_BLOCK_MEMORY:
	case BUF_BLOCK_REMOVE_HASH:
		ut_error;
		break;
	}

	ut_ad(block == fix_block);
	ut_ad(fix_block->page.buf_fix_count > 0);

#ifdef UNIV_SYNC_DEBUG
	ut_ad(!rw_lock_own(hash_lock, RW_LOCK_EX));
	ut_ad(!rw_lock_own(hash_lock, RW_LOCK_SHARED));
#endif /* UNIV_SYNC_DEBUG */

	ut_ad(buf_block_get_state(fix_block) == BUF_BLOCK_FILE_PAGE);

#if defined UNIV_DEBUG || defined UNIV_IBUF_DEBUG

	if ((mode == BUF_GET_IF_IN_POOL || mode == BUF_GET_IF_IN_POOL_OR_WATCH)
	    && (ibuf_debug || buf_debug_execute_is_force_flush())) {

		/* Try to evict the block from the buffer pool, to use the
		insert buffer (change buffer) as much as possible. */

		mutex_enter(&buf_pool->LRU_list_mutex);

		buf_block_unfix(fix_block);

		/* Now we are only holding the buf_pool->LRU_list_mutex,
		not block->mutex or hash_lock. Blocks cannot be
		relocated or enter or exit the buf_pool while we
		are holding the buf_pool->LRU_list_mutex. */

		fix_mutex = buf_page_get_mutex(&fix_block->page);
		mutex_enter(fix_mutex);

		if (buf_LRU_free_page(&fix_block->page, true)) {

			mutex_exit(fix_mutex);

			if (mode == BUF_GET_IF_IN_POOL_OR_WATCH) {
				mutex_enter(&buf_pool->LRU_list_mutex);
				rw_lock_x_lock(hash_lock);

				/* Set the watch, as it would have
				been set if the page were not in the
				buffer pool in the first place. */
				block = (buf_block_t*) buf_pool_watch_set(
					space, offset, fold);
				mutex_exit(&buf_pool->LRU_list_mutex);
			} else {
				rw_lock_x_lock(hash_lock);
				block = (buf_block_t*) buf_page_hash_get_low(
					buf_pool, space, offset, fold);
			}

			rw_lock_x_unlock(hash_lock);

			if (block != NULL) {
				/* Either the page has been read in or
				a watch was set on that in the window
				where we released the buf_pool::mutex
				and before we acquire the hash_lock
				above. Try again. */
				guess = block;
				goto loop;
			}

			fprintf(stderr,
				"innodb_change_buffering_debug evict %u %u\n",
				(unsigned) space, (unsigned) offset);
			return(NULL);
		}

		if (buf_flush_page_try(buf_pool, fix_block)) {
			fprintf(stderr,
				"innodb_change_buffering_debug flush %u %u\n",
				(unsigned) space, (unsigned) offset);
			guess = fix_block;
			goto loop;
		}

		mutex_exit(&buf_pool->LRU_list_mutex);

		buf_block_mutex_exit(fix_block);

		buf_block_fix(fix_block);

		/* Failed to evict the page; change it directly */
	}
#endif /* UNIV_DEBUG || UNIV_IBUF_DEBUG */

	ut_ad(fix_block->page.buf_fix_count > 0);

#ifdef UNIV_SYNC_DEBUG
	/* We have already buffer fixed the page, and we are committed to
	returning this page to the caller. Register for debugging. */
	{
		ibool	ret;
		ret = rw_lock_s_lock_nowait(&fix_block->debug_latch, file, line);
		ut_a(ret);
	}
#endif /* UNIV_SYNC_DEBUG */

#if defined UNIV_DEBUG_FILE_ACCESSES || defined UNIV_DEBUG
	ut_a(mode == BUF_GET_POSSIBLY_FREED
	     || !fix_block->page.file_page_was_freed);
#endif
	/* Check if this is the first access to the page */
	access_time = buf_page_is_accessed(&fix_block->page);

	/* This is a heuristic and we don't care about ordering issues. */
	if (access_time == 0) {
		buf_block_mutex_enter(fix_block);

		buf_page_set_accessed(&fix_block->page);

		buf_block_mutex_exit(fix_block);
	}

	if (mode != BUF_PEEK_IF_IN_POOL) {
		buf_page_make_young_if_needed(&fix_block->page);
	}

#if defined UNIV_DEBUG || defined UNIV_BUF_DEBUG
	ut_a(++buf_dbg_counter % 5771 || buf_validate());
	ut_a(fix_block->page.buf_fix_count > 0);
	ut_a(buf_block_get_state(fix_block) == BUF_BLOCK_FILE_PAGE);
#endif /* UNIV_DEBUG || UNIV_BUF_DEBUG */

#ifdef PAGE_ATOMIC_REF_COUNT
	/* We have to wait here because the IO_READ state was set
	under the protection of the hash_lock and the block->mutex
	but not the block->lock. */
	buf_wait_for_read(fix_block, trx);
#endif /* PAGE_ATOMIC_REF_COUNT */

	switch (rw_latch) {
	case RW_NO_LATCH:

#ifndef PAGE_ATOMIC_REF_COUNT
		buf_wait_for_read(fix_block, trx);
#endif /* !PAGE_ATOMIC_REF_COUNT */

		fix_type = MTR_MEMO_BUF_FIX;
		break;

	case RW_S_LATCH:
		rw_lock_s_lock_inline(&fix_block->lock, 0, file, line);

		fix_type = MTR_MEMO_PAGE_S_FIX;
		break;

	default:
		ut_ad(rw_latch == RW_X_LATCH);
		rw_lock_x_lock_inline(&fix_block->lock, 0, file, line);

		fix_type = MTR_MEMO_PAGE_X_FIX;
		break;
	}

	mtr_memo_push(mtr, fix_block, fix_type);

	if (mode != BUF_PEEK_IF_IN_POOL && !access_time) {
		/* In the case of a first access, try to apply linear
		read-ahead */

		buf_read_ahead_linear(
			space, zip_size, offset, ibuf_inside(mtr), trx);
	}

#ifdef UNIV_IBUF_COUNT_DEBUG
	ut_a(ibuf_count_get(buf_block_get_space(fix_block),
			    buf_block_get_page_no(fix_block)) == 0);
#endif
#ifdef UNIV_SYNC_DEBUG
	ut_ad(!rw_lock_own(hash_lock, RW_LOCK_EX));
	ut_ad(!rw_lock_own(hash_lock, RW_LOCK_SHARED));
#endif /* UNIV_SYNC_DEBUG */

	if (UNIV_UNLIKELY(trx && trx->take_stats)) {
		_increment_page_get_statistics(block, trx);
	}

	return(fix_block);
}

/********************************************************************//**
This is the general function used to get optimistic access to a database
page.
@return	TRUE if success */
UNIV_INTERN
ibool
buf_page_optimistic_get(
/*====================*/
	ulint		rw_latch,/*!< in: RW_S_LATCH, RW_X_LATCH */
	buf_block_t*	block,	/*!< in: guessed buffer block */
	ib_uint64_t	modify_clock,/*!< in: modify clock value */
	const char*	file,	/*!< in: file name */
	ulint		line,	/*!< in: line where called */
	mtr_t*		mtr)	/*!< in: mini-transaction */
{
	buf_pool_t*	buf_pool;
	unsigned	access_time;
	ibool		success;
	ulint		fix_type;
	trx_t*		trx = NULL;

	ut_ad(block);
	ut_ad(mtr);
	ut_ad(mtr->state == MTR_ACTIVE);
	ut_ad((rw_latch == RW_S_LATCH) || (rw_latch == RW_X_LATCH));

	mutex_enter(&block->mutex);

	if (UNIV_UNLIKELY(buf_block_get_state(block) != BUF_BLOCK_FILE_PAGE)) {

		mutex_exit(&block->mutex);

		return(FALSE);
	}

	buf_block_buf_fix_inc(block, file, line);

	access_time = buf_page_is_accessed(&block->page);

	buf_page_set_accessed(&block->page);

	mutex_exit(&block->mutex);

	buf_page_make_young_if_needed(&block->page);

	ut_ad(!ibuf_inside(mtr)
	      || ibuf_page(buf_block_get_space(block),
			   buf_block_get_zip_size(block),
			   buf_block_get_page_no(block), NULL));

	if (rw_latch == RW_S_LATCH) {
		success = rw_lock_s_lock_nowait(&(block->lock),
						file, line);
		fix_type = MTR_MEMO_PAGE_S_FIX;
	} else {
		success = rw_lock_x_lock_func_nowait_inline(&(block->lock),
							    file, line);
		fix_type = MTR_MEMO_PAGE_X_FIX;
	}

	if (UNIV_UNLIKELY(!success)) {
		buf_block_buf_fix_dec(block);

		return(FALSE);
	}

	if (UNIV_UNLIKELY(modify_clock != block->modify_clock)) {
		buf_block_dbg_add_level(block, SYNC_NO_ORDER_CHECK);

		if (rw_latch == RW_S_LATCH) {
			rw_lock_s_unlock(&(block->lock));
		} else {
			rw_lock_x_unlock(&(block->lock));
		}

		buf_block_buf_fix_dec(block);

		return(FALSE);
	}

	mtr_memo_push(mtr, block, fix_type);

#if defined UNIV_DEBUG || defined UNIV_BUF_DEBUG
	ut_a(++buf_dbg_counter % 5771 || buf_validate());
	ut_a(block->page.buf_fix_count > 0);
	ut_a(buf_block_get_state(block) == BUF_BLOCK_FILE_PAGE);
#endif /* UNIV_DEBUG || UNIV_BUF_DEBUG */

#if defined UNIV_DEBUG_FILE_ACCESSES || defined UNIV_DEBUG
	mutex_enter(&block->mutex);
	ut_a(!block->page.file_page_was_freed);
	mutex_exit(&block->mutex);
#endif
	if (UNIV_UNLIKELY(innobase_get_slow_log())) {
		trx = innobase_get_trx();
	}

	if (!access_time) {
		/* In the case of a first access, try to apply linear
		read-ahead */

		buf_read_ahead_linear(buf_block_get_space(block),
				      buf_block_get_zip_size(block),
				      buf_block_get_page_no(block),
				      ibuf_inside(mtr), trx);
	}

#ifdef UNIV_IBUF_COUNT_DEBUG
	ut_a(ibuf_count_get(buf_block_get_space(block),
			    buf_block_get_page_no(block)) == 0);
#endif
	buf_pool = buf_pool_from_block(block);
	buf_pool->stat.n_page_gets++;

	if (UNIV_UNLIKELY(trx && trx->take_stats)) {
		_increment_page_get_statistics(block, trx);
	}
	return(TRUE);
}

/********************************************************************//**
This is used to get access to a known database page, when no waiting can be
done. For example, if a search in an adaptive hash index leads us to this
frame.
@return	TRUE if success */
UNIV_INTERN
ibool
buf_page_get_known_nowait(
/*======================*/
	ulint		rw_latch,/*!< in: RW_S_LATCH, RW_X_LATCH */
	buf_block_t*	block,	/*!< in: the known page */
	ulint		mode,	/*!< in: BUF_MAKE_YOUNG or BUF_KEEP_OLD */
	const char*	file,	/*!< in: file name */
	ulint		line,	/*!< in: line where called */
	mtr_t*		mtr)	/*!< in: mini-transaction */
{
	buf_pool_t*	buf_pool;
	ibool		success;
	ulint		fix_type;
	trx_t*		trx = NULL;

	ut_ad(mtr);
	ut_ad(mtr->state == MTR_ACTIVE);
	ut_ad((rw_latch == RW_S_LATCH) || (rw_latch == RW_X_LATCH));

	mutex_enter(&block->mutex);

	if (buf_block_get_state(block) == BUF_BLOCK_REMOVE_HASH) {
		/* Another thread is just freeing the block from the LRU list
		of the buffer pool: do not try to access this page; this
		attempt to access the page can only come through the hash
		index because when the buffer block state is ..._REMOVE_HASH,
		we have already removed it from the page address hash table
		of the buffer pool. */

		mutex_exit(&block->mutex);

		return(FALSE);
	}

	ut_a(buf_block_get_state(block) == BUF_BLOCK_FILE_PAGE);

	buf_block_buf_fix_inc(block, file, line);

	buf_page_set_accessed(&block->page);

	mutex_exit(&block->mutex);

	buf_pool = buf_pool_from_block(block);

	if (mode == BUF_MAKE_YOUNG) {
		buf_page_make_young_if_needed(&block->page);
	}

	ut_ad(!ibuf_inside(mtr) || mode == BUF_KEEP_OLD);

	if (rw_latch == RW_S_LATCH) {
		success = rw_lock_s_lock_nowait(&(block->lock),
						file, line);
		fix_type = MTR_MEMO_PAGE_S_FIX;
	} else {
		success = rw_lock_x_lock_func_nowait_inline(&(block->lock),
							    file, line);
		fix_type = MTR_MEMO_PAGE_X_FIX;
	}

	if (!success) {
		buf_block_buf_fix_dec(block);

		return(FALSE);
	}

	mtr_memo_push(mtr, block, fix_type);

#if defined UNIV_DEBUG || defined UNIV_BUF_DEBUG
	ut_a(++buf_dbg_counter % 5771 || buf_validate());
	ut_a(block->page.buf_fix_count > 0);
	ut_a(buf_block_get_state(block) == BUF_BLOCK_FILE_PAGE);
#endif /* UNIV_DEBUG || UNIV_BUF_DEBUG */
#if defined UNIV_DEBUG_FILE_ACCESSES || defined UNIV_DEBUG
	if (mode != BUF_KEEP_OLD) {
		/* If mode == BUF_KEEP_OLD, we are executing an I/O
		completion routine.  Avoid a bogus assertion failure
		when ibuf_merge_or_delete_for_page() is processing a
		page that was just freed due to DROP INDEX, or
		deleting a record from SYS_INDEXES. This check will be
		skipped in recv_recover_page() as well. */

		mutex_enter(&block->mutex);
		ut_a(!block->page.file_page_was_freed);
		mutex_exit(&block->mutex);
	}
#endif

#ifdef UNIV_IBUF_COUNT_DEBUG
	ut_a((mode == BUF_KEEP_OLD)
	     || (ibuf_count_get(buf_block_get_space(block),
				buf_block_get_page_no(block)) == 0));
#endif
	buf_pool->stat.n_page_gets++;

	if (UNIV_UNLIKELY(innobase_get_slow_log())) {

		trx = innobase_get_trx();
		if (trx != NULL && trx->take_stats) {

			_increment_page_get_statistics(block, trx);
		}
	}

	return(TRUE);
}

/*******************************************************************//**
Given a tablespace id and page number tries to get that page. If the
page is not in the buffer pool it is not loaded and NULL is returned.
Suitable for using when holding the lock_sys_t::mutex.
@return	pointer to a page or NULL */
UNIV_INTERN
buf_block_t*
buf_page_try_get_func(
/*==================*/
	ulint		space_id,/*!< in: tablespace id */
	ulint		page_no,/*!< in: page number */
	ulint		rw_latch,/*!< in: RW_S_LATCH, RW_X_LATCH */
	bool		possibly_freed,
	const char*	file,	/*!< in: file name */
	ulint		line,	/*!< in: line where called */
	mtr_t*		mtr)	/*!< in: mini-transaction */
{
	buf_block_t*	block;
	ibool		success;
	ulint		fix_type;
	buf_pool_t*	buf_pool = buf_pool_get(space_id, page_no);
	prio_rw_lock_t*	hash_lock;

	ut_ad(mtr);
	ut_ad(mtr->state == MTR_ACTIVE);

	block = buf_block_hash_get_s_locked(buf_pool, space_id,
					    page_no, &hash_lock);

	if (!block || buf_block_get_state(block) != BUF_BLOCK_FILE_PAGE) {
		if (block) {
			rw_lock_s_unlock(hash_lock);
		}
		return(NULL);
	}

	ut_ad(!buf_pool_watch_is_sentinel(buf_pool, &block->page));

	mutex_enter(&block->mutex);
	rw_lock_s_unlock(hash_lock);

#if defined UNIV_DEBUG || defined UNIV_BUF_DEBUG
	ut_a(buf_block_get_state(block) == BUF_BLOCK_FILE_PAGE);
	ut_a(buf_block_get_space(block) == space_id);
	ut_a(buf_block_get_page_no(block) == page_no);
#endif /* UNIV_DEBUG || UNIV_BUF_DEBUG */

	buf_block_buf_fix_inc(block, file, line);
	mutex_exit(&block->mutex);

	if (rw_latch == RW_S_LATCH) {
		fix_type = MTR_MEMO_PAGE_S_FIX;
		success = rw_lock_s_lock_nowait(&block->lock, file, line);
	} else {
		success = false;
	}

	if (!success) {
		/* Let us try to get an X-latch. If the current thread
		is holding an X-latch on the page, we cannot get an
		S-latch. */

		fix_type = MTR_MEMO_PAGE_X_FIX;
		success = rw_lock_x_lock_func_nowait_inline(&block->lock,
							    file, line);
	}

	if (!success) {
		buf_block_buf_fix_dec(block);

		return(NULL);
	}

	mtr_memo_push(mtr, block, fix_type);
#if defined UNIV_DEBUG || defined UNIV_BUF_DEBUG
	ut_a(++buf_dbg_counter % 5771 || buf_validate());
	ut_a(block->page.buf_fix_count > 0);
	ut_a(buf_block_get_state(block) == BUF_BLOCK_FILE_PAGE);
#endif /* UNIV_DEBUG || UNIV_BUF_DEBUG */
#if defined UNIV_DEBUG_FILE_ACCESSES || defined UNIV_DEBUG
	if (!possibly_freed) {
		mutex_enter(&block->mutex);
		ut_a(!block->page.file_page_was_freed);
		mutex_exit(&block->mutex);
	}
#endif /* UNIV_DEBUG_FILE_ACCESSES || UNIV_DEBUG */
	buf_block_dbg_add_level(block, SYNC_NO_ORDER_CHECK);

	buf_pool->stat.n_page_gets++;

#ifdef UNIV_IBUF_COUNT_DEBUG
	ut_a(ibuf_count_get(buf_block_get_space(block),
			    buf_block_get_page_no(block)) == 0);
#endif

	return(block);
}

/********************************************************************//**
Initialize some fields of a control block. */
UNIV_INLINE
void
buf_page_init_low(
/*==============*/
	buf_page_t*	bpage)	/*!< in: block to init */
{
	bpage->flush_type = BUF_FLUSH_LRU;
	bpage->io_fix = BUF_IO_NONE;
	bpage->buf_fix_count = 0;
	bpage->freed_page_clock = 0;
	bpage->access_time = 0;
	bpage->newest_modification = 0;
	bpage->oldest_modification = 0;
	bpage->write_size = 0;
	bpage->encrypted = false;
	bpage->key_version = 0;
	bpage->real_size = 0;

	HASH_INVALIDATE(bpage, hash);
	bpage->is_corrupt = FALSE;
#if defined UNIV_DEBUG_FILE_ACCESSES || defined UNIV_DEBUG
	bpage->file_page_was_freed = FALSE;
#endif /* UNIV_DEBUG_FILE_ACCESSES || UNIV_DEBUG */
}

/********************************************************************//**
Inits a page to the buffer buf_pool. */
static MY_ATTRIBUTE((nonnull))
void
buf_page_init(
/*==========*/
	buf_pool_t*	buf_pool,/*!< in/out: buffer pool */
	ulint		space,	/*!< in: space id */
	ulint		offset,	/*!< in: offset of the page within space
				in units of a page */
	ulint		fold,	/*!< in: buf_page_address_fold(space,offset) */
	ulint		zip_size,/*!< in: compressed page size, or 0 */
	buf_block_t*	block)	/*!< in/out: block to init */
{
	buf_page_t*	hash_page;

	ut_ad(buf_pool == buf_pool_get(space, offset));

	ut_ad(mutex_own(&(block->mutex)));
	ut_a(buf_block_get_state(block) != BUF_BLOCK_FILE_PAGE);

#ifdef UNIV_SYNC_DEBUG
	ut_ad(rw_lock_own(buf_page_hash_lock_get(buf_pool, fold),
			  RW_LOCK_EX));
#endif /* UNIV_SYNC_DEBUG */

	/* Set the state of the block */
	buf_block_set_file_page(block, space, offset);

	buf_block_init_low(block);

	block->lock_hash_val = lock_rec_hash(space, offset);

	buf_page_init_low(&block->page);

	/* Insert into the hash table of file pages */

	hash_page = buf_page_hash_get_low(buf_pool, space, offset, fold);

	if (hash_page == NULL) {
		/* Block not found in the hash table */
	} else if (buf_pool_watch_is_sentinel(buf_pool, hash_page)) {

		mutex_enter(&buf_pool->zip_mutex);

		ib_uint32_t	buf_fix_count = hash_page->buf_fix_count;

		ut_a(buf_fix_count > 0);

#ifdef PAGE_ATOMIC_REF_COUNT
		os_atomic_increment_uint32(
			&block->page.buf_fix_count, buf_fix_count);
#else
		block->page.buf_fix_count += ulint(buf_fix_count);
#endif /* PAGE_ATOMIC_REF_COUNT */

		buf_pool_watch_remove(buf_pool, fold, hash_page);

		mutex_exit(&buf_pool->zip_mutex);

	} else {
		fprintf(stderr,
			"InnoDB: Error: page %lu %lu already found"
			" in the hash table: %p, %p\n",
			space,
			offset,
			(const void*) hash_page, (const void*) block);
#if defined UNIV_DEBUG || defined UNIV_BUF_DEBUG
		mutex_exit(&block->mutex);
		buf_print();
		buf_LRU_print();
		buf_validate();
		buf_LRU_validate();
#endif /* UNIV_DEBUG || UNIV_BUF_DEBUG */
		ut_error;
	}

	ut_ad(!block->page.in_zip_hash);
	ut_ad(!block->page.in_page_hash);
	ut_d(block->page.in_page_hash = TRUE);

	HASH_INSERT(buf_page_t, hash, buf_pool->page_hash, fold, &block->page);

	if (zip_size) {
		page_zip_set_size(&block->page.zip, zip_size);
	}
}

/********************************************************************//**
Function which inits a page for read to the buffer buf_pool. If the page is
(1) already in buf_pool, or
(2) if we specify to read only ibuf pages and the page is not an ibuf page, or
(3) if the space is deleted or being deleted,
then this function does nothing.
Sets the io_fix flag to BUF_IO_READ and sets a non-recursive exclusive lock
on the buffer frame. The io-handler must take care that the flag is cleared
and the lock released later.
@return	pointer to the block or NULL */
UNIV_INTERN
buf_page_t*
buf_page_init_for_read(
/*===================*/
	dberr_t*	err,	/*!< out: DB_SUCCESS or DB_TABLESPACE_DELETED */
	ulint		mode,	/*!< in: BUF_READ_IBUF_PAGES_ONLY, ... */
	ulint		space,	/*!< in: space id */
	ulint		zip_size,/*!< in: compressed page size, or 0 */
	ibool		unzip,	/*!< in: TRUE=request uncompressed page */
	ib_int64_t	tablespace_version,
				/*!< in: prevents reading from a wrong
				version of the tablespace in case we have done
				DISCARD + IMPORT */
	ulint		offset)	/*!< in: page number */
{
	buf_block_t*	block;
	buf_page_t*	bpage	= NULL;
	buf_page_t*	watch_page;
	prio_rw_lock_t*	hash_lock;
	mtr_t		mtr;
	ulint		fold;
	ibool		lru;
	void*		data;
	buf_pool_t*	buf_pool = buf_pool_get(space, offset);

	ut_ad(buf_pool);

	*err = DB_SUCCESS;

	if (mode == BUF_READ_IBUF_PAGES_ONLY) {
		/* It is a read-ahead within an ibuf routine */

		ut_ad(!ibuf_bitmap_page(zip_size, offset));

		ibuf_mtr_start(&mtr);

		if (!recv_no_ibuf_operations
		    && !ibuf_page(space, zip_size, offset, &mtr)) {

			ibuf_mtr_commit(&mtr);

			return(NULL);
		}
	} else {
		ut_ad(mode == BUF_READ_ANY_PAGE);
	}

	if (zip_size && !unzip && !recv_recovery_is_on()) {
		block = NULL;
	} else {
		block = buf_LRU_get_free_block(buf_pool);
		ut_ad(block);
		ut_ad(buf_pool_from_block(block) == buf_pool);
	}

	fold = buf_page_address_fold(space, offset);
	hash_lock = buf_page_hash_lock_get(buf_pool, fold);

	ut_ad(!mutex_own(&buf_pool->LRU_list_mutex));
	mutex_enter(&buf_pool->LRU_list_mutex);
	rw_lock_x_lock(hash_lock);

	watch_page = buf_page_hash_get_low(buf_pool, space, offset, fold);
	if (watch_page && !buf_pool_watch_is_sentinel(buf_pool, watch_page)) {
		/* The page is already in the buffer pool. */
		watch_page = NULL;
err_exit:
		mutex_exit(&buf_pool->LRU_list_mutex);
		rw_lock_x_unlock(hash_lock);
		if (block) {
			mutex_enter(&block->mutex);
			buf_LRU_block_free_non_file_page(block);
			mutex_exit(&block->mutex);
		}

		bpage = NULL;
		goto func_exit;
	}

	if (fil_tablespace_deleted_or_being_deleted_in_mem(
		    space, tablespace_version)) {
		/* The page belongs to a space which has been
		deleted or is being deleted. */
		*err = DB_TABLESPACE_DELETED;

		goto err_exit;
	}

	if (block) {
		bpage = &block->page;

		mutex_enter(&block->mutex);

		ut_ad(buf_pool_from_bpage(bpage) == buf_pool);

		buf_page_init(buf_pool, space, offset, fold, zip_size, block);

#ifdef PAGE_ATOMIC_REF_COUNT
		/* Note: We set the io state without the protection of
		the block->lock. This is because other threads cannot
		access this block unless it is in the hash table. */

		buf_page_set_io_fix(bpage, BUF_IO_READ);
#endif /* PAGE_ATOMIC_REF_COUNT */

		/* The block must be put to the LRU list, to the old blocks */
		buf_LRU_add_block(bpage, TRUE/* to old blocks */);
		mutex_exit(&buf_pool->LRU_list_mutex);

		/* We set a pass-type x-lock on the frame because then
		the same thread which called for the read operation
		(and is running now at this point of code) can wait
		for the read to complete by waiting for the x-lock on
		the frame; if the x-lock were recursive, the same
		thread would illegally get the x-lock before the page
		read is completed.  The x-lock is cleared by the
		io-handler thread. */

		rw_lock_x_lock_gen(&block->lock, BUF_IO_READ);

#ifndef PAGE_ATOMIC_REF_COUNT
		buf_page_set_io_fix(bpage, BUF_IO_READ);
#endif /* !PAGE_ATOMIC_REF_COUNT */

		rw_lock_x_unlock(hash_lock);

		if (zip_size) {
			/* buf_pool->LRU_list_mutex may be released and
			reacquired by buf_buddy_alloc().  Thus, we
			must release block->mutex in order not to
			break the latching order in the reacquisition
			of buf_pool->LRU_list_mutex.  We also must defer this
			operation until after the block descriptor has
			been added to buf_pool->LRU and
			buf_pool->page_hash. */
			mutex_exit(&block->mutex);
			mutex_enter(&buf_pool->LRU_list_mutex);
			data = buf_buddy_alloc(buf_pool, zip_size, &lru);
			mutex_enter(&block->mutex);
			block->page.zip.data = (page_zip_t*) data;

			/* To maintain the invariant
			block->in_unzip_LRU_list
			== buf_page_belongs_to_unzip_LRU(&block->page)
			we have to add this block to unzip_LRU
			after block->page.zip.data is set. */
			ut_ad(buf_page_belongs_to_unzip_LRU(&block->page));
			buf_unzip_LRU_add_block(block, TRUE);
			mutex_exit(&buf_pool->LRU_list_mutex);
		}

		mutex_exit(&block->mutex);
	} else {
		rw_lock_x_unlock(hash_lock);

		/* The compressed page must be allocated before the
		control block (bpage), in order to avoid the
		invocation of buf_buddy_relocate_block() on
		uninitialized data. */
		data = buf_buddy_alloc(buf_pool, zip_size, &lru);

		rw_lock_x_lock(hash_lock);

		/* We must check the page_hash again, as it may have been
		modified. */

		watch_page = buf_page_hash_get_low(
				buf_pool, space, offset, fold);

		if (UNIV_UNLIKELY(watch_page
			    && !buf_pool_watch_is_sentinel(buf_pool,
							   watch_page))) {

			/* The block was added by some other thread. */
			mutex_exit(&buf_pool->LRU_list_mutex);
			rw_lock_x_unlock(hash_lock);
			watch_page = NULL;
			buf_buddy_free(buf_pool, data, zip_size);

			bpage = NULL;
			goto func_exit;
		}

		bpage = buf_page_alloc_descriptor();

		/* Initialize the buf_pool pointer. */
		bpage->buf_pool_index = buf_pool_index(buf_pool);

		page_zip_des_init(&bpage->zip);
		page_zip_set_size(&bpage->zip, zip_size);
		bpage->zip.data = (page_zip_t*) data;

		bpage->slot = NULL;

		mutex_enter(&buf_pool->zip_mutex);
		UNIV_MEM_DESC(bpage->zip.data,
			      page_zip_get_size(&bpage->zip));

		buf_page_init_low(bpage);

		bpage->state	= BUF_BLOCK_ZIP_PAGE;
		bpage->space	= static_cast<ib_uint32_t>(space);
		bpage->offset	= static_cast<ib_uint32_t>(offset);

#ifdef UNIV_DEBUG
		bpage->in_page_hash = FALSE;
		bpage->in_zip_hash = FALSE;
		bpage->in_flush_list = FALSE;
		bpage->in_free_list = FALSE;
		bpage->in_LRU_list = FALSE;
#endif /* UNIV_DEBUG */

		ut_d(bpage->in_page_hash = TRUE);

		if (watch_page != NULL) {

			/* Preserve the reference count. */
			ib_uint32_t	buf_fix_count;

			buf_fix_count = watch_page->buf_fix_count;

			ut_a(buf_fix_count > 0);

			ut_ad(buf_own_zip_mutex_for_page(bpage));

#ifdef PAGE_ATOMIC_REF_COUNT
			os_atomic_increment_uint32(
				&bpage->buf_fix_count, buf_fix_count);
#else
			bpage->buf_fix_count += buf_fix_count;
#endif /* PAGE_ATOMIC_REF_COUNT */

			ut_ad(buf_pool_watch_is_sentinel(buf_pool, watch_page));
			buf_pool_watch_remove(buf_pool, fold, watch_page);
		}

		HASH_INSERT(buf_page_t, hash, buf_pool->page_hash, fold,
			    bpage);

		rw_lock_x_unlock(hash_lock);

		/* The block must be put to the LRU list, to the old blocks.
		The zip_size is already set into the page zip */
		buf_LRU_add_block(bpage, TRUE/* to old blocks */);
#if defined UNIV_DEBUG || defined UNIV_BUF_DEBUG
		buf_LRU_insert_zip_clean(bpage);
#endif /* UNIV_DEBUG || UNIV_BUF_DEBUG */
		mutex_exit(&buf_pool->LRU_list_mutex);

		buf_page_set_io_fix(bpage, BUF_IO_READ);

		mutex_exit(&buf_pool->zip_mutex);
	}

	os_atomic_increment_ulint(&buf_pool->n_pend_reads, 1);
func_exit:

	if (mode == BUF_READ_IBUF_PAGES_ONLY) {

		ibuf_mtr_commit(&mtr);
	}


#ifdef UNIV_SYNC_DEBUG
	ut_ad(!rw_lock_own(hash_lock, RW_LOCK_EX));
	ut_ad(!rw_lock_own(hash_lock, RW_LOCK_SHARED));
#endif /* UNIV_SYNC_DEBUG */

	ut_ad(!bpage || buf_page_in_file(bpage));
	return(bpage);
}

/********************************************************************//**
Initializes a page to the buffer buf_pool. The page is usually not read
from a file even if it cannot be found in the buffer buf_pool. This is one
of the functions which perform to a block a state transition NOT_USED =>
FILE_PAGE (the other is buf_page_get_gen).
@return	pointer to the block, page bufferfixed */
UNIV_INTERN
buf_block_t*
buf_page_create(
/*============*/
	ulint	space,	/*!< in: space id */
	ulint	offset,	/*!< in: offset of the page within space in units of
			a page */
	ulint	zip_size,/*!< in: compressed page size, or 0 */
	mtr_t*	mtr)	/*!< in: mini-transaction handle */
{
	buf_frame_t*	frame;
	buf_block_t*	block;
	ulint		fold;
	buf_block_t*	free_block	= NULL;
	buf_pool_t*	buf_pool	= buf_pool_get(space, offset);
	prio_rw_lock_t*	hash_lock;

	ut_ad(mtr);
	ut_ad(mtr->state == MTR_ACTIVE);
	ut_ad(space || !zip_size);

	free_block = buf_LRU_get_free_block(buf_pool);

	fold = buf_page_address_fold(space, offset);
	hash_lock = buf_page_hash_lock_get(buf_pool, fold);

	ut_ad(!mutex_own(&buf_pool->LRU_list_mutex));
	mutex_enter(&buf_pool->LRU_list_mutex);
	rw_lock_x_lock(hash_lock);

	block = (buf_block_t*) buf_page_hash_get_low(
		buf_pool, space, offset, fold);

	if (block
	    && buf_page_in_file(&block->page)
	    && !buf_pool_watch_is_sentinel(buf_pool, &block->page)) {
#ifdef UNIV_IBUF_COUNT_DEBUG
		ut_a(ibuf_count_get(space, offset) == 0);
#endif
#if defined UNIV_DEBUG_FILE_ACCESSES || defined UNIV_DEBUG
		block->page.file_page_was_freed = FALSE;
#endif /* UNIV_DEBUG_FILE_ACCESSES || UNIV_DEBUG */

		/* Page can be found in buf_pool */
		rw_lock_x_unlock(hash_lock);
		mutex_exit(&buf_pool->LRU_list_mutex);

		buf_block_free(free_block);

		return(buf_page_get_with_no_latch(space, zip_size, offset, mtr));
	}

	/* If we get here, the page was not in buf_pool: init it there */

#ifdef UNIV_DEBUG
	if (buf_debug_prints) {
		fprintf(stderr, "Creating space %lu page %lu to buffer\n",
			space, offset);
	}
#endif /* UNIV_DEBUG */

	block = free_block;

	mutex_enter(&block->mutex);

	buf_page_init(buf_pool, space, offset, fold, zip_size, block);

	rw_lock_x_unlock(hash_lock);

	/* The block must be put to the LRU list */
	buf_LRU_add_block(&block->page, FALSE);

	buf_block_buf_fix_inc(block, __FILE__, __LINE__);
	buf_pool->stat.n_pages_created++;

	if (zip_size) {
		void*	data;
		ibool	lru;

		/* Prevent race conditions during buf_buddy_alloc(),
		which may release and reacquire buf_pool->LRU_list_mutex,
		by IO-fixing and X-latching the block. */

		buf_page_set_io_fix(&block->page, BUF_IO_READ);
		rw_lock_x_lock(&block->lock);

		mutex_exit(&block->mutex);
		/* buf_pool->LRU_list_mutex may be released and reacquired by
		buf_buddy_alloc().  Thus, we must release block->mutex
		in order not to break the latching order in
		the reacquisition of buf_pool->LRU_list_mutex.  We also must
		defer this operation until after the block descriptor
		has been added to buf_pool->LRU and buf_pool->page_hash. */
		data = buf_buddy_alloc(buf_pool, zip_size, &lru);
		mutex_enter(&block->mutex);
		block->page.zip.data = (page_zip_t*) data;

		/* To maintain the invariant
		block->in_unzip_LRU_list
		== buf_page_belongs_to_unzip_LRU(&block->page)
		we have to add this block to unzip_LRU after
		block->page.zip.data is set. */
		ut_ad(buf_page_belongs_to_unzip_LRU(&block->page));
		buf_unzip_LRU_add_block(block, FALSE);

		buf_page_set_io_fix(&block->page, BUF_IO_NONE);
		rw_lock_x_unlock(&block->lock);
	}

	mutex_exit(&buf_pool->LRU_list_mutex);

	mtr_memo_push(mtr, block, MTR_MEMO_BUF_FIX);

	buf_page_set_accessed(&block->page);

	mutex_exit(&block->mutex);

	/* Delete possible entries for the page from the insert buffer:
	such can exist if the page belonged to an index which was dropped */

	ibuf_merge_or_delete_for_page(NULL, space, offset, zip_size, TRUE);

	frame = block->frame;

	memset(frame + FIL_PAGE_PREV, 0xff, 4);
	memset(frame + FIL_PAGE_NEXT, 0xff, 4);
	mach_write_to_2(frame + FIL_PAGE_TYPE, FIL_PAGE_TYPE_ALLOCATED);

	/* Reset to zero the file flush lsn field in the page; if the first
	page of an ibdata file is 'created' in this function into the buffer
	pool then we lose the original contents of the file flush lsn stamp.
	Then InnoDB could in a crash recovery print a big, false, corruption
	warning if the stamp contains an lsn bigger than the ib_logfile lsn. */

	memset(frame + FIL_PAGE_FILE_FLUSH_LSN_OR_KEY_VERSION, 0, 8);

#if defined UNIV_DEBUG || defined UNIV_BUF_DEBUG
	ut_a(++buf_dbg_counter % 5771 || buf_validate());
#endif /* UNIV_DEBUG || UNIV_BUF_DEBUG */
#ifdef UNIV_IBUF_COUNT_DEBUG
	ut_a(ibuf_count_get(buf_block_get_space(block),
			    buf_block_get_page_no(block)) == 0);
#endif
	return(block);
}

/********************************************************************//**
Monitor the buffer page read/write activity, and increment corresponding
counter value if MONITOR_MODULE_BUF_PAGE (module_buf_page) module is
enabled. */
static
void
buf_page_monitor(
/*=============*/
	const buf_page_t*	bpage,	/*!< in: pointer to the block */
	enum buf_io_fix		io_type)/*!< in: io_fix types */
{
	const byte*	frame;
	monitor_id_t	counter;

	ut_ad(mutex_own(buf_page_get_mutex(bpage)));

	/* If the counter module is not turned on, just return */
	if (!MONITOR_IS_ON(MONITOR_MODULE_BUF_PAGE)) {
		return;
	}

	ut_a(io_type == BUF_IO_READ || io_type == BUF_IO_WRITE);

	frame = bpage->zip.data
		? bpage->zip.data
		: ((buf_block_t*) bpage)->frame;

	switch (fil_page_get_type(frame)) {
		ulint	level;

	case FIL_PAGE_INDEX:
		level = btr_page_get_level_low(frame);

		/* Check if it is an index page for insert buffer */
		if (btr_page_get_index_id(frame)
		    == (index_id_t)(DICT_IBUF_ID_MIN + IBUF_SPACE_ID)) {
			if (level == 0) {
				counter = MONITOR_RW_COUNTER(
					io_type, MONITOR_INDEX_IBUF_LEAF_PAGE);
			} else {
				counter = MONITOR_RW_COUNTER(
					io_type,
					MONITOR_INDEX_IBUF_NON_LEAF_PAGE);
			}
		} else {
			if (level == 0) {
				counter = MONITOR_RW_COUNTER(
					io_type, MONITOR_INDEX_LEAF_PAGE);
			} else {
				counter = MONITOR_RW_COUNTER(
					io_type, MONITOR_INDEX_NON_LEAF_PAGE);
			}
		}
		break;

        case FIL_PAGE_UNDO_LOG:
		counter = MONITOR_RW_COUNTER(io_type, MONITOR_UNDO_LOG_PAGE);
		break;

        case FIL_PAGE_INODE:
		counter = MONITOR_RW_COUNTER(io_type, MONITOR_INODE_PAGE);
		break;

        case FIL_PAGE_IBUF_FREE_LIST:
		counter = MONITOR_RW_COUNTER(io_type,
					     MONITOR_IBUF_FREELIST_PAGE);
		break;

        case FIL_PAGE_IBUF_BITMAP:
		counter = MONITOR_RW_COUNTER(io_type,
					     MONITOR_IBUF_BITMAP_PAGE);
		break;

        case FIL_PAGE_TYPE_SYS:
		counter = MONITOR_RW_COUNTER(io_type, MONITOR_SYSTEM_PAGE);
		break;

        case FIL_PAGE_TYPE_TRX_SYS:
		counter = MONITOR_RW_COUNTER(io_type, MONITOR_TRX_SYSTEM_PAGE);
		break;

        case FIL_PAGE_TYPE_FSP_HDR:
		counter = MONITOR_RW_COUNTER(io_type, MONITOR_FSP_HDR_PAGE);
		break;

        case FIL_PAGE_TYPE_XDES:
		counter = MONITOR_RW_COUNTER(io_type, MONITOR_XDES_PAGE);
		break;

        case FIL_PAGE_TYPE_BLOB:
		counter = MONITOR_RW_COUNTER(io_type, MONITOR_BLOB_PAGE);
		break;

        case FIL_PAGE_TYPE_ZBLOB:
		counter = MONITOR_RW_COUNTER(io_type, MONITOR_ZBLOB_PAGE);
		break;

        case FIL_PAGE_TYPE_ZBLOB2:
		counter = MONITOR_RW_COUNTER(io_type, MONITOR_ZBLOB2_PAGE);
		break;

	default:
		counter = MONITOR_RW_COUNTER(io_type, MONITOR_OTHER_PAGE);
	}

	MONITOR_INC_NOCHECK(counter);
}

/********************************************************************//**
Mark a table with the specified space pointed by bpage->space corrupted.
Also remove the bpage from LRU list.
@return TRUE if successful */
static
ibool
buf_mark_space_corrupt(
/*===================*/
	buf_page_t*	bpage)	/*!< in: pointer to the block in question */
{
	buf_pool_t*	buf_pool = buf_pool_from_bpage(bpage);
	const ibool	uncompressed = (buf_page_get_state(bpage)
					== BUF_BLOCK_FILE_PAGE);
	ulint		space = bpage->space;
	ibool		ret = TRUE;
	const ulint	fold = buf_page_address_fold(bpage->space,
						     bpage->offset);
	prio_rw_lock_t*	hash_lock = buf_page_hash_lock_get(buf_pool, fold);

	/* First unfix and release lock on the bpage */
	ut_ad(!mutex_own(&buf_pool->LRU_list_mutex));

	if (!bpage->encrypted) {
		mutex_enter(&buf_pool->LRU_list_mutex);
		rw_lock_x_lock(hash_lock);
		mutex_enter(buf_page_get_mutex(bpage));
		ut_ad(buf_page_get_io_fix(bpage) == BUF_IO_READ);
		ut_ad(bpage->buf_fix_count == 0);

		/* Set BUF_IO_NONE before we remove the block from LRU list */
		buf_page_set_io_fix(bpage, BUF_IO_NONE);

		if (uncompressed) {
			rw_lock_x_unlock_gen(
				&((buf_block_t*) bpage)->lock,
				BUF_IO_READ);
		}
	}

	/* Find the table with specified space id, and mark it corrupted */
	if (dict_set_corrupted_by_space(space)) {
		if (!bpage->encrypted) {
			buf_LRU_free_one_page(bpage);
		}
	} else {
		if (!bpage->encrypted) {
			mutex_exit(buf_page_get_mutex(bpage));
		}
		ret = FALSE;
	}

	if(!bpage->encrypted) {
		mutex_exit(&buf_pool->LRU_list_mutex);
		ut_ad(buf_pool->n_pend_reads > 0);
		os_atomic_decrement_ulint(&buf_pool->n_pend_reads, 1);
	}

	return(ret);
}

/********************************************************************//**
Check if page is maybe compressed, encrypted or both when we encounter
corrupted page. Note that we can't be 100% sure if page is corrupted
or decrypt/decompress just failed.
@param[in,out]	bpage		Page
@return true if page corrupted, false if not */
UNIV_INTERN
bool
buf_page_check_corrupt(
	buf_page_t*	bpage)
{
	ulint zip_size = buf_page_get_zip_size(bpage);
	byte* dst_frame = (zip_size) ? bpage->zip.data :
		((buf_block_t*) bpage)->frame;
	ulint space_id = bpage->space;
	fil_space_t* space = fil_space_found_by_id(space_id);
	fil_space_crypt_t* crypt_data = space->crypt_data;
	bool still_encrypted = false;
	bool corrupted = false;
	ulint page_type = mach_read_from_2(dst_frame + FIL_PAGE_TYPE);

	/* In buf_decrypt_after_read we have either decrypted the page if
	page post encryption checksum matches and used key_id is found
	from the encryption plugin. If checksum did not match page was
	not decrypted and it could be either encrypted and corrupted
	or corrupted or good page. If we decrypted, there page could
	still be corrupted if used key does not match. */
	still_encrypted = (crypt_data &&
		crypt_data->type != CRYPT_SCHEME_UNENCRYPTED &&
		!bpage->encrypted &&
		fil_space_verify_crypt_checksum(dst_frame, zip_size,
					space, bpage->offset));

	if (!still_encrypted) {
		/* If traditional checksums match, we assume that page is
		not anymore encrypted. */
		corrupted = buf_page_is_corrupted(true, dst_frame, zip_size, space);

		if (!corrupted) {
			bpage->encrypted = false;
		}
	}

	/* Pages that we think are unencrypted but do not match the checksum
	checks could be corrupted or encrypted or both. */
	if (corrupted && !bpage->encrypted) {
		ib_logf(IB_LOG_LEVEL_ERROR,
			"%s: Block in space_id " ULINTPF " in file %s corrupted.",
			page_type ==  FIL_PAGE_PAGE_COMPRESSED_ENCRYPTED ? "Maybe corruption" : "Corruption",
			space_id, space->name ? space->name : "NULL");
		ib_logf(IB_LOG_LEVEL_ERROR,
			"Based on page type %s (" ULINTPF ")",
			fil_get_page_type_name(page_type), page_type);
	} else if (still_encrypted || (bpage->encrypted && corrupted)) {
		bpage->encrypted = true;
		corrupted = true;

		ib_logf(IB_LOG_LEVEL_ERROR,
			"Block in space_id " ULINTPF " in file %s encrypted.",
			space_id, space->name ? space->name : "NULL");
		ib_logf(IB_LOG_LEVEL_ERROR,
				"However key management plugin or used key_version %u is not found or"
				" used encryption algorithm or method does not match.",
				bpage->key_version);
		if (space_id > TRX_SYS_SPACE) {
			ib_logf(IB_LOG_LEVEL_ERROR,
				"Marking tablespace as missing. You may drop this table or"
				" install correct key management plugin and key file.");
		}
	}

	return corrupted;
}

/********************************************************************//**
Completes an asynchronous read or write request of a file page to or from
the buffer pool.
@return true if successful */
UNIV_INTERN
bool
buf_page_io_complete(
/*=================*/
	buf_page_t*	bpage)	/*!< in: pointer to the block in question */
{
	enum buf_io_fix	io_type;
	buf_pool_t*	buf_pool = buf_pool_from_bpage(bpage);
	const ibool	uncompressed = (buf_page_get_state(bpage)
					== BUF_BLOCK_FILE_PAGE);
	bool		have_LRU_mutex = false;
	fil_space_t*	space = NULL;
	byte*	frame = NULL;
	bool corrupted = false;

	ut_a(buf_page_in_file(bpage));

	/* We do not need protect io_fix here by mutex to read
	it because this is the only function where we can change the value
	from BUF_IO_READ or BUF_IO_WRITE to some other value, and our code
	ensures that this is the only thread that handles the i/o for this
	block. */

	io_type = buf_page_get_io_fix_unlocked(bpage);
	ut_ad(io_type == BUF_IO_READ || io_type == BUF_IO_WRITE);

	if (io_type == BUF_IO_READ) {
		ulint	read_page_no;
		ulint	read_space_id;

		buf_page_decrypt_after_read(bpage);

		if (buf_page_get_zip_size(bpage)) {
			frame = bpage->zip.data;
		} else {
			frame = ((buf_block_t*) bpage)->frame;
		}

		if (buf_page_get_zip_size(bpage)) {
			frame = bpage->zip.data;
			os_atomic_increment_ulint(&buf_pool->n_pend_unzip, 1);
			if (uncompressed
			    && !buf_zip_decompress((buf_block_t*) bpage,
						   FALSE)) {

				os_atomic_decrement_ulint(
					&buf_pool->n_pend_unzip, 1);

				ib_logf(IB_LOG_LEVEL_INFO,
					"Page %u in tablespace %u zip_decompress failure.",
					bpage->offset, bpage->space);

				corrupted = true;

				goto database_corrupted;
			}
			os_atomic_decrement_ulint(&buf_pool->n_pend_unzip, 1);
		} else {
			ut_a(uncompressed);
			frame = ((buf_block_t*) bpage)->frame;
		}

		/* If this page is not uninitialized and not in the
		doublewrite buffer, then the page number and space id
		should be the same as in block. */
		read_page_no = mach_read_from_4(frame + FIL_PAGE_OFFSET);
		read_space_id = mach_read_from_4(
			frame + FIL_PAGE_ARCH_LOG_NO_OR_SPACE_ID);

		if (bpage->space == TRX_SYS_SPACE
		    && buf_dblwr_page_inside(bpage->offset)) {

			ut_print_timestamp(stderr);
			fprintf(stderr,
				"  InnoDB: Error: reading page %u\n"
				"InnoDB: which is in the"
				" doublewrite buffer!\n",
				bpage->offset);
		} else if (!read_space_id && !read_page_no) {
			/* This is likely an uninitialized page. */
		} else if ((bpage->space
			    && bpage->space != read_space_id)
			   || bpage->offset != read_page_no) {
			/* We did not compare space_id to read_space_id
			if bpage->space == 0, because the field on the
			page may contain garbage in MySQL < 4.1.1,
			which only supported bpage->space == 0. */

			ut_print_timestamp(stderr);
			fprintf(stderr,
				"  InnoDB: Error: space id and page n:o"
				" stored in the page\n"
				"InnoDB: read in are " ULINTPF ":" ULINTPF ","
				" should be %u:%u!\n",
				read_space_id,
				read_page_no,
				bpage->space,
				bpage->offset);
		}

		if (UNIV_LIKELY(!bpage->is_corrupt ||
				!srv_pass_corrupt_table)) {
			corrupted = buf_page_check_corrupt(bpage);

		}

database_corrupted:

		if (corrupted) {
			/* Not a real corruption if it was triggered by
			error injection */

			DBUG_EXECUTE_IF("buf_page_is_corrupt_failure",
				if (bpage->space > TRX_SYS_SPACE
					&& buf_mark_space_corrupt(bpage)) {
					ib_logf(IB_LOG_LEVEL_INFO,
						"Simulated page corruption");
					return(true);
				}
				goto page_not_corrupt;
			);

			if (!bpage->encrypted) {
				fil_system_enter();
				space = fil_space_get_by_id(bpage->space);
				fil_system_exit();
				ib_logf(IB_LOG_LEVEL_ERROR,
					"Database page corruption on disk"
					" or a failed");
				ib_logf(IB_LOG_LEVEL_ERROR,
					"Space %u file %s read of page %u.",
					bpage->space,
					space->name ? space->name : "NULL",
					bpage->offset);
				ib_logf(IB_LOG_LEVEL_ERROR,
					"You may have to recover"
					" from a backup.");

				buf_page_print(frame, buf_page_get_zip_size(bpage),
					BUF_PAGE_PRINT_NO_CRASH);

				ib_logf(IB_LOG_LEVEL_ERROR,
					"It is also possible that your operating"
					"system has corrupted its own file cache.");
				ib_logf(IB_LOG_LEVEL_ERROR,
					"and rebooting your computer removes the error.");
				ib_logf(IB_LOG_LEVEL_ERROR,
					"If the corrupt page is an index page you can also try to");
				ib_logf(IB_LOG_LEVEL_ERROR,
					"fix the corruption by dumping, dropping, and reimporting");
				ib_logf(IB_LOG_LEVEL_ERROR,
					"the corrupt table. You can use CHECK");
				ib_logf(IB_LOG_LEVEL_ERROR,
					"TABLE to scan your table for corruption.");
				ib_logf(IB_LOG_LEVEL_ERROR,
					"See also "
					REFMAN "forcing-innodb-recovery.html"
					" about forcing recovery.");
			}

			if (srv_pass_corrupt_table && bpage->space != 0
				&& bpage->space < SRV_LOG_SPACE_FIRST_ID) {
				trx_t*	trx;

				fprintf(stderr,
					"InnoDB: space %u will be treated as corrupt.\n",
					bpage->space);
				fil_space_set_corrupt(bpage->space);

				trx = innobase_get_trx();

				if (trx && trx->dict_operation_lock_mode == RW_X_LATCH) {
					dict_table_set_corrupt_by_space(bpage->space, FALSE);
				} else {
					dict_table_set_corrupt_by_space(bpage->space, TRUE);
				}

				bpage->is_corrupt = TRUE;
			}

			if (srv_force_recovery < SRV_FORCE_IGNORE_CORRUPT) {
				/* If page space id is larger than TRX_SYS_SPACE
				(0), we will attempt to mark the corresponding
				table as corrupted instead of crashing server */
				if (bpage->space > TRX_SYS_SPACE
				    && buf_mark_space_corrupt(bpage)) {
					return(false);
				} else {
					if (!bpage->encrypted) {
						ib_logf(IB_LOG_LEVEL_ERROR,
							"Ending processing because of a corrupt database page.");

						ut_error;
					}

					ib_push_warning(innobase_get_trx(), DB_DECRYPTION_FAILED,
						"Table in tablespace %lu encrypted."
						"However key management plugin or used key_id %lu is not found or"
						" used encryption algorithm or method does not match."
						" Can't continue opening the table.",
						bpage->space, bpage->key_version);

					if (bpage->encrypted && bpage->space > TRX_SYS_SPACE) {
						buf_mark_space_corrupt(bpage);
					} else {
						ut_error;
					}

					return(false);
				}
			}
		}

		DBUG_EXECUTE_IF("buf_page_is_corrupt_failure",
				page_not_corrupt:  bpage = bpage; );

		if (recv_recovery_is_on()) {
			/* Pages must be uncompressed for crash recovery. */
			ut_a(uncompressed);
			recv_recover_page(TRUE, (buf_block_t*) bpage);
		}

		if (uncompressed && !recv_no_ibuf_operations
		    && fil_page_get_type(frame) == FIL_PAGE_INDEX
		    && page_is_leaf(frame)) {

			if (bpage && bpage->encrypted) {
				ib_logf(IB_LOG_LEVEL_WARN,
					"Table in tablespace %lu encrypted."
					"However key management plugin or used key_version %u is not found or"
					" used encryption algorithm or method does not match."
					" Can't continue opening the table.\n",
					(ulint)bpage->space, bpage->key_version);
			} else {

				ibuf_merge_or_delete_for_page(
					(buf_block_t*)bpage, bpage->space,
					bpage->offset, buf_page_get_zip_size(bpage),
					TRUE);
			}

		}
	} else {
		/* io_type == BUF_IO_WRITE */
		if (bpage->slot) {
			/* Mark slot free */
			bpage->slot->reserved = false;
			bpage->slot = NULL;
		}
	}

	if (io_type == BUF_IO_WRITE
	    && (
#if defined UNIV_DEBUG || defined UNIV_BUF_DEBUG
		/* to keep consistency at buf_LRU_insert_zip_clean() */
		buf_page_get_state(bpage) == BUF_BLOCK_ZIP_DIRTY ||
#endif /* UNIV_DEBUG || UNIV_BUF_DEBUG */
		buf_page_get_flush_type(bpage) == BUF_FLUSH_LRU)) {

		have_LRU_mutex = true; /* optimistic */
	}
retry_mutex:
	if (have_LRU_mutex) {
		mutex_enter(&buf_pool->LRU_list_mutex);
	}

	ib_mutex_t*	block_mutex = buf_page_get_mutex(bpage);
	mutex_enter(block_mutex);

	if (io_type == BUF_IO_WRITE
			  && (
#if defined UNIV_DEBUG || defined UNIV_BUF_DEBUG
			      buf_page_get_state(bpage) == BUF_BLOCK_ZIP_DIRTY
			      ||
#endif
			      buf_page_get_flush_type(bpage) == BUF_FLUSH_LRU)
			  && !have_LRU_mutex) {

		mutex_exit(block_mutex);
		have_LRU_mutex = true;
		goto retry_mutex;
	}

#ifdef UNIV_IBUF_COUNT_DEBUG
	if (io_type == BUF_IO_WRITE || uncompressed) {
		/* For BUF_IO_READ of compressed-only blocks, the
		buffered operations will be merged by buf_page_get_gen()
		after the block has been uncompressed. */
		ut_a(ibuf_count_get(bpage->space, bpage->offset) == 0);
	}
#endif
	/* Because this thread which does the unlocking is not the same that
	did the locking, we use a pass value != 0 in unlock, which simply
	removes the newest lock debug record, without checking the thread
	id. */

	switch (io_type) {
	case BUF_IO_READ:

		buf_page_set_io_fix(bpage, BUF_IO_NONE);

		/* NOTE that the call to ibuf may have moved the ownership of
		the x-latch to this OS thread: do not let this confuse you in
		debugging! */

		ut_ad(buf_pool->n_pend_reads > 0);
		os_atomic_decrement_ulint(&buf_pool->n_pend_reads, 1);
		os_atomic_increment_ulint(&buf_pool->stat.n_pages_read, 1);

		ut_ad(!have_LRU_mutex);

		if (uncompressed) {
			rw_lock_x_unlock_gen(&((buf_block_t*) bpage)->lock,
					     BUF_IO_READ);
		}

		break;

	case BUF_IO_WRITE:
		/* Write means a flush operation: call the completion
		routine in the flush system */

		buf_flush_write_complete(bpage);

		os_atomic_increment_ulint(&buf_pool->stat.n_pages_written, 1);

		if (have_LRU_mutex) {
			mutex_exit(&buf_pool->LRU_list_mutex);
		}

		if (uncompressed) {
			rw_lock_s_unlock_gen(&((buf_block_t*) bpage)->lock,
					     BUF_IO_WRITE);
		}

		break;

	default:
		ut_error;
	}

	buf_page_monitor(bpage, io_type);

#ifdef UNIV_DEBUG
	if (buf_debug_prints) {
		fprintf(stderr, "Has %s page space %lu page no %lu\n",
			io_type == BUF_IO_READ ? "read" : "written",
			buf_page_get_space(bpage),
			buf_page_get_page_no(bpage));
	}
#endif /* UNIV_DEBUG */

	mutex_exit(block_mutex);

	return(true);
}

/*********************************************************************//**
Asserts that all file pages in the buffer are in a replaceable state.
@return	TRUE */
static
ibool
buf_all_freed_instance(
/*===================*/
	buf_pool_t*	buf_pool)	/*!< in: buffer pool instancce */
{
	ulint		i;
	buf_chunk_t*	chunk;

	ut_ad(buf_pool);

	ut_ad(!mutex_own(&buf_pool->LRU_list_mutex));
	chunk = buf_pool->chunks;

	for (i = buf_pool->n_chunks; i--; chunk++) {

		mutex_enter(&buf_pool->LRU_list_mutex);

		const buf_block_t* block = buf_chunk_not_freed(chunk);

		mutex_exit(&buf_pool->LRU_list_mutex);

		if (UNIV_LIKELY_NULL(block)) {
<<<<<<< HEAD
				if (block->page.key_version == 0) {
				fil_space_t* space = fil_space_get(block->page.space);
				ib_logf(IB_LOG_LEVEL_ERROR,
					"Page %u %u still fixed or dirty.",
					block->page.space,
					block->page.offset);
				ib_logf(IB_LOG_LEVEL_ERROR,
					"Page oldest_modification " LSN_PF
					" fix_count %d io_fix %d.",
					block->page.oldest_modification,
					block->page.buf_fix_count,
					buf_page_get_io_fix(&block->page));
				ib_logf(IB_LOG_LEVEL_ERROR,
					"Page space_id %u name %s.",
					block->page.space,
					space->name ? space->name : "NULL");
				ut_error;
			}
=======
			fil_space_t* space = fil_space_get(block->page.space);
			ib_logf(IB_LOG_LEVEL_ERROR,
				"Page %u %u still fixed or dirty.",
				block->page.space,
				block->page.offset);
			ib_logf(IB_LOG_LEVEL_ERROR,
				"Page oldest_modification " LSN_PF
				" fix_count %d io_fix %d.",
				block->page.oldest_modification,
				block->page.buf_fix_count,
				buf_page_get_io_fix(&block->page));
			ib_logf(IB_LOG_LEVEL_ERROR,
				"Page space_id %u name %s.",
				block->page.space,
				(space && space->name) ? space->name : "NULL");
			ut_error;
>>>>>>> 1d47bd61
		}
	}

	return(TRUE);
}

/*********************************************************************//**
Invalidates file pages in one buffer pool instance */
static
void
buf_pool_invalidate_instance(
/*=========================*/
	buf_pool_t*	buf_pool)	/*!< in: buffer pool instance */
{
	ulint		i;

	ut_ad(!mutex_own(&buf_pool->LRU_list_mutex));

	mutex_enter(&buf_pool->flush_state_mutex);

	for (i = BUF_FLUSH_LRU; i < BUF_FLUSH_N_TYPES; i++) {

		/* As this function is called during startup and
		during redo application phase during recovery, InnoDB
		is single threaded (apart from IO helper threads) at
		this stage. No new write batch can be in intialization
		stage at this point. */
		ut_ad(buf_pool->init_flush[i] == FALSE);

		/* However, it is possible that a write batch that has
		been posted earlier is still not complete. For buffer
		pool invalidation to proceed we must ensure there is NO
		write activity happening. */
		if (buf_pool->n_flush[i] > 0) {
			buf_flush_t	type = static_cast<buf_flush_t>(i);

			mutex_exit(&buf_pool->flush_state_mutex);
			buf_flush_wait_batch_end(buf_pool, type);
			mutex_enter(&buf_pool->flush_state_mutex);
		}
	}
	mutex_exit(&buf_pool->flush_state_mutex);

	ut_ad(buf_all_freed_instance(buf_pool));

	while (buf_LRU_scan_and_free_block(buf_pool, TRUE)) {
	}

	ut_ad(!mutex_own(&buf_pool->LRU_list_mutex));
	mutex_enter(&buf_pool->LRU_list_mutex);

	ut_ad(UT_LIST_GET_LEN(buf_pool->LRU) == 0);
	ut_ad(UT_LIST_GET_LEN(buf_pool->unzip_LRU) == 0);

	buf_pool->freed_page_clock = 0;
	buf_pool->LRU_old = NULL;
	buf_pool->LRU_old_len = 0;

	mutex_exit(&buf_pool->LRU_list_mutex);

	memset(&buf_pool->stat, 0x00, sizeof(buf_pool->stat));
	buf_refresh_io_stats(buf_pool);
}

/*********************************************************************//**
Invalidates the file pages in the buffer pool when an archive recovery is
completed. All the file pages buffered must be in a replaceable state when
this function is called: not latched and not modified. */
UNIV_INTERN
void
buf_pool_invalidate(void)
/*=====================*/
{
	ulint   i;

	for (i = 0; i < srv_buf_pool_instances; i++) {
		buf_pool_invalidate_instance(buf_pool_from_array(i));
	}
}

#if defined UNIV_DEBUG || defined UNIV_BUF_DEBUG
/*********************************************************************//**
Validates data in one buffer pool instance
@return	TRUE */
static
ibool
buf_pool_validate_instance(
/*=======================*/
	buf_pool_t*	buf_pool)	/*!< in: buffer pool instance */
{
	buf_page_t*	b;
	buf_chunk_t*	chunk;
	ulint		i;
	ulint		n_lru_flush	= 0;
	ulint		n_page_flush	= 0;
	ulint		n_list_flush	= 0;
	ulint		n_lru		= 0;
	ulint		n_flush		= 0;
	ulint		n_free		= 0;
	ulint		n_zip		= 0;
	ulint		fold		= 0;
	ulint		space		= 0;
	ulint		offset		= 0;

	ut_ad(buf_pool);

	ut_ad(!mutex_own(&buf_pool->LRU_list_mutex));
	mutex_enter(&buf_pool->LRU_list_mutex);
	hash_lock_x_all(buf_pool->page_hash);
	mutex_enter(&buf_pool->zip_mutex);
	mutex_enter(&buf_pool->free_list_mutex);
	mutex_enter(&buf_pool->flush_state_mutex);

	chunk = buf_pool->chunks;

	/* Check the uncompressed blocks. */

	for (i = buf_pool->n_chunks; i--; chunk++) {

		ulint		j;
		buf_block_t*	block = chunk->blocks;

		for (j = chunk->size; j--; block++) {

			switch (buf_block_get_state(block)) {
			case BUF_BLOCK_POOL_WATCH:
			case BUF_BLOCK_ZIP_PAGE:
			case BUF_BLOCK_ZIP_DIRTY:
				/* These should only occur on
				zip_clean, zip_free[], or flush_list. */
				ut_error;
				break;

			case BUF_BLOCK_FILE_PAGE:

				space = buf_block_get_space(block);
				offset = buf_block_get_page_no(block);
				fold = buf_page_address_fold(space, offset);
				ut_a(buf_page_hash_get_low(buf_pool,
							   space,
							   offset,
							   fold)
				     == &block->page);

#ifdef UNIV_IBUF_COUNT_DEBUG
				ut_a(buf_page_get_io_fix_unlocked(&block->page)
				     == BUF_IO_READ
				     || !ibuf_count_get(buf_block_get_space(
								block),
							buf_block_get_page_no(
								block)));
#endif
				switch (buf_page_get_io_fix_unlocked(
						&block->page)) {
				case BUF_IO_NONE:
					break;

				case BUF_IO_WRITE:
					switch (buf_page_get_flush_type(
							&block->page)) {
					case BUF_FLUSH_LRU:
					case BUF_FLUSH_SINGLE_PAGE:
					case BUF_FLUSH_LIST:
						break;
					default:
						ut_error;
					}

					break;

				case BUF_IO_READ:

					ut_a(rw_lock_is_locked(&block->lock,
							       RW_LOCK_EX));
					break;

				case BUF_IO_PIN:
					break;
				}

				n_lru++;
				break;

			case BUF_BLOCK_NOT_USED:
				n_free++;
				break;

			case BUF_BLOCK_READY_FOR_USE:
			case BUF_BLOCK_MEMORY:
			case BUF_BLOCK_REMOVE_HASH:
				/* do nothing */
				break;
			}
		}
	}

	/* Check clean compressed-only blocks. */

	for (b = UT_LIST_GET_FIRST(buf_pool->zip_clean); b;
	     b = UT_LIST_GET_NEXT(list, b)) {
		ut_a(buf_page_get_state(b) == BUF_BLOCK_ZIP_PAGE);
		switch (buf_page_get_io_fix(b)) {
		case BUF_IO_NONE:
		case BUF_IO_PIN:
			/* All clean blocks should be I/O-unfixed. */
			break;
		case BUF_IO_READ:
			/* In buf_LRU_free_page(), we temporarily set
			b->io_fix = BUF_IO_READ for a newly allocated
			control block in order to prevent
			buf_page_get_gen() from decompressing the block. */
			break;
		default:
			ut_error;
			break;
		}

		/* It is OK to read oldest_modification here because
		we have acquired buf_pool->zip_mutex above which acts
		as the 'block->mutex' for these bpages. */
		ut_a(!b->oldest_modification);
		fold = buf_page_address_fold(b->space, b->offset);
		ut_a(buf_page_hash_get_low(buf_pool, b->space, b->offset,
					   fold) == b);
		n_lru++;
		n_zip++;
	}

	/* Check dirty blocks. */

	buf_flush_list_mutex_enter(buf_pool);
	for (b = UT_LIST_GET_FIRST(buf_pool->flush_list); b;
	     b = UT_LIST_GET_NEXT(list, b)) {
		ut_ad(b->in_flush_list);
		ut_a(b->oldest_modification);
		n_flush++;

		switch (buf_page_get_state(b)) {
		case BUF_BLOCK_ZIP_DIRTY:
			n_lru++;
			n_zip++;
			/* fallthrough */
		case BUF_BLOCK_FILE_PAGE:
			switch (buf_page_get_io_fix_unlocked(b)) {
			case BUF_IO_NONE:
			case BUF_IO_READ:
			case BUF_IO_PIN:
				break;
			case BUF_IO_WRITE:
				switch (buf_page_get_flush_type(b)) {
				case BUF_FLUSH_LRU:
					n_lru_flush++;
					break;
				case BUF_FLUSH_SINGLE_PAGE:
					n_page_flush++;
					break;
				case BUF_FLUSH_LIST:
					n_list_flush++;
					break;
				default:
					ut_error;
				}
				break;
			default:
				ut_error;
			}
			break;
		case BUF_BLOCK_POOL_WATCH:
		case BUF_BLOCK_ZIP_PAGE:
		case BUF_BLOCK_NOT_USED:
		case BUF_BLOCK_READY_FOR_USE:
		case BUF_BLOCK_MEMORY:
		case BUF_BLOCK_REMOVE_HASH:
			ut_error;
			break;
		}
		fold = buf_page_address_fold(b->space, b->offset);
		ut_a(buf_page_hash_get_low(buf_pool, b->space, b->offset,
					   fold) == b);
	}

	ut_a(UT_LIST_GET_LEN(buf_pool->flush_list) == n_flush);

	hash_unlock_x_all(buf_pool->page_hash);
	buf_flush_list_mutex_exit(buf_pool);

	mutex_exit(&buf_pool->zip_mutex);

	if (n_lru + n_free > buf_pool->curr_size + n_zip) {
		fprintf(stderr, "n LRU %lu, n free %lu, pool %lu zip %lu\n",
			n_lru, n_free,
			buf_pool->curr_size, n_zip);
		ut_error;
	}

	ut_a(UT_LIST_GET_LEN(buf_pool->LRU) == n_lru);

	mutex_exit(&buf_pool->LRU_list_mutex);

	if (UT_LIST_GET_LEN(buf_pool->free) != n_free) {
		fprintf(stderr, "Free list len %lu, free blocks %lu\n",
			UT_LIST_GET_LEN(buf_pool->free),
			n_free);
		ut_error;
	}

	mutex_exit(&buf_pool->free_list_mutex);

	ut_a(buf_pool->n_flush[BUF_FLUSH_LIST] == n_list_flush);
	ut_a(buf_pool->n_flush[BUF_FLUSH_LRU] == n_lru_flush);
	ut_a(buf_pool->n_flush[BUF_FLUSH_SINGLE_PAGE] == n_page_flush);

	mutex_exit(&buf_pool->flush_state_mutex);

	ut_a(buf_LRU_validate());
	ut_a(buf_flush_validate(buf_pool));

	return(TRUE);
}

/*********************************************************************//**
Validates the buffer buf_pool data structure.
@return	TRUE */
UNIV_INTERN
ibool
buf_validate(void)
/*==============*/
{
	ulint	i;

	for (i = 0; i < srv_buf_pool_instances; i++) {
		buf_pool_t*	buf_pool;

		buf_pool = buf_pool_from_array(i);

		buf_pool_validate_instance(buf_pool);
	}
	return(TRUE);
}

#endif /* UNIV_DEBUG || UNIV_BUF_DEBUG */

#if defined UNIV_DEBUG_PRINT || defined UNIV_DEBUG || defined UNIV_BUF_DEBUG
/*********************************************************************//**
Prints info of the buffer buf_pool data structure for one instance. */
static
void
buf_print_instance(
/*===============*/
	buf_pool_t*	buf_pool)
{
	index_id_t*	index_ids;
	ulint*		counts;
	ulint		size;
	ulint		i;
	ulint		j;
	index_id_t	id;
	ulint		n_found;
	buf_chunk_t*	chunk;
	dict_index_t*	index;

	ut_ad(buf_pool);

	size = buf_pool->curr_size;

	ut_ad(!mutex_own(&buf_pool->LRU_list_mutex));
	index_ids = static_cast<index_id_t*>(
		mem_alloc(size * sizeof *index_ids));

	counts = static_cast<ulint*>(mem_alloc(sizeof(ulint) * size));

	/* Dirty reads below */

	fprintf(stderr,
		"buf_pool size %lu\n"
		"database pages %lu\n"
		"free pages %lu\n"
		"modified database pages %lu\n"
		"n pending decompressions %lu\n"
		"n pending reads %lu\n"
		"n pending flush LRU %lu list %lu single page %lu\n"
		"pages made young %lu, not young %lu\n"
		"pages read %lu, created %lu, written %lu\n",
		(ulint) size,
		(ulint) UT_LIST_GET_LEN(buf_pool->LRU),
		(ulint) UT_LIST_GET_LEN(buf_pool->free),
		(ulint) UT_LIST_GET_LEN(buf_pool->flush_list),
		(ulint) buf_pool->n_pend_unzip,
		(ulint) buf_pool->n_pend_reads,
		(ulint) buf_pool->n_flush[BUF_FLUSH_LRU],
		(ulint) buf_pool->n_flush[BUF_FLUSH_LIST],
		(ulint) buf_pool->n_flush[BUF_FLUSH_SINGLE_PAGE],
		(ulint) buf_pool->stat.n_pages_made_young,
		(ulint) buf_pool->stat.n_pages_not_made_young,
		(ulint) buf_pool->stat.n_pages_read,
		(ulint) buf_pool->stat.n_pages_created,
		(ulint) buf_pool->stat.n_pages_written);

	/* Count the number of blocks belonging to each index in the buffer */

	n_found = 0;

	mutex_enter(&buf_pool->LRU_list_mutex);

	chunk = buf_pool->chunks;

	for (i = buf_pool->n_chunks; i--; chunk++) {
		buf_block_t*	block		= chunk->blocks;
		ulint		n_blocks	= chunk->size;

		for (; n_blocks--; block++) {
			const buf_frame_t* frame = block->frame;

			if (fil_page_get_type(frame) == FIL_PAGE_INDEX) {

				id = btr_page_get_index_id(frame);

				/* Look for the id in the index_ids array */
				j = 0;

				while (j < n_found) {

					if (index_ids[j] == id) {
						counts[j]++;

						break;
					}
					j++;
				}

				if (j == n_found) {
					n_found++;
					index_ids[j] = id;
					counts[j] = 1;
				}
			}
		}
	}

	mutex_exit(&buf_pool->LRU_list_mutex);

	for (i = 0; i < n_found; i++) {
		index = dict_index_get_if_in_cache(index_ids[i]);

		fprintf(stderr,
			"Block count for index %llu in buffer is about %lu",
			(ullint) index_ids[i],
			(ulint) counts[i]);

		if (index) {
			putc(' ', stderr);
			dict_index_name_print(stderr, NULL, index);
		}

		putc('\n', stderr);
	}

	mem_free(index_ids);
	mem_free(counts);

	ut_a(buf_pool_validate_instance(buf_pool));
}

/*********************************************************************//**
Prints info of the buffer buf_pool data structure. */
UNIV_INTERN
void
buf_print(void)
/*===========*/
{
	ulint   i;

	for (i = 0; i < srv_buf_pool_instances; i++) {
		buf_pool_t*	buf_pool;

		buf_pool = buf_pool_from_array(i);
		buf_print_instance(buf_pool);
	}
}
#endif /* UNIV_DEBUG_PRINT || UNIV_DEBUG || UNIV_BUF_DEBUG */

#ifdef UNIV_DEBUG
/*********************************************************************//**
Returns the number of latched pages in the buffer pool.
@return	number of latched pages */
UNIV_INTERN
ulint
buf_get_latched_pages_number_instance(
/*==================================*/
	buf_pool_t*	buf_pool)	/*!< in: buffer pool instance */
{
	buf_page_t*	b;
	ulint		i;
	buf_chunk_t*	chunk;
	ulint		fixed_pages_number = 0;

	/* The LRU list mutex is enough to protect the required fields below */
	mutex_enter(&buf_pool->LRU_list_mutex);

	chunk = buf_pool->chunks;

	for (i = buf_pool->n_chunks; i--; chunk++) {
		buf_block_t*	block;
		ulint		j;

		block = chunk->blocks;

		for (j = chunk->size; j--; block++) {
			if (buf_block_get_state(block)
			    != BUF_BLOCK_FILE_PAGE) {

				continue;
			}

			if (block->page.buf_fix_count != 0
			    || buf_page_get_io_fix_unlocked(&block->page)
			    != BUF_IO_NONE) {
				fixed_pages_number++;
			}

		}
	}

	mutex_exit(&buf_pool->LRU_list_mutex);

	mutex_enter(&buf_pool->zip_mutex);

	/* Traverse the lists of clean and dirty compressed-only blocks. */

	for (b = UT_LIST_GET_FIRST(buf_pool->zip_clean); b;
	     b = UT_LIST_GET_NEXT(list, b)) {
		ut_a(buf_page_get_state(b) == BUF_BLOCK_ZIP_PAGE);
		ut_a(buf_page_get_io_fix(b) != BUF_IO_WRITE);

		if (b->buf_fix_count != 0
		    || buf_page_get_io_fix(b) != BUF_IO_NONE) {
			fixed_pages_number++;
		}
	}

	buf_flush_list_mutex_enter(buf_pool);
	for (b = UT_LIST_GET_FIRST(buf_pool->flush_list); b;
	     b = UT_LIST_GET_NEXT(list, b)) {
		ut_ad(b->in_flush_list);

		switch (buf_page_get_state(b)) {
		case BUF_BLOCK_ZIP_DIRTY:
			if (b->buf_fix_count != 0
			    || buf_page_get_io_fix(b) != BUF_IO_NONE) {
				fixed_pages_number++;
			}
			break;
		case BUF_BLOCK_FILE_PAGE:
			/* uncompressed page */
		case BUF_BLOCK_REMOVE_HASH:
			/* We hold flush list but not LRU list mutex here.
			Thus encountering BUF_BLOCK_REMOVE_HASH pages is
			possible.  */
			break;
		case BUF_BLOCK_POOL_WATCH:
		case BUF_BLOCK_ZIP_PAGE:
		case BUF_BLOCK_NOT_USED:
		case BUF_BLOCK_READY_FOR_USE:
		case BUF_BLOCK_MEMORY:
			ut_error;
			break;
		}
	}

	buf_flush_list_mutex_exit(buf_pool);
	mutex_exit(&buf_pool->zip_mutex);

	return(fixed_pages_number);
}

/*********************************************************************//**
Returns the number of latched pages in all the buffer pools.
@return	number of latched pages */
UNIV_INTERN
ulint
buf_get_latched_pages_number(void)
/*==============================*/
{
	ulint	i;
	ulint	total_latched_pages = 0;

	for (i = 0; i < srv_buf_pool_instances; i++) {
		buf_pool_t*	buf_pool;

		buf_pool = buf_pool_from_array(i);

		total_latched_pages += buf_get_latched_pages_number_instance(
			buf_pool);
	}

	return(total_latched_pages);
}

#endif /* UNIV_DEBUG */

/*********************************************************************//**
Returns the number of pending buf pool read ios.
@return	number of pending read I/O operations */
UNIV_INTERN
ulint
buf_get_n_pending_read_ios(void)
/*============================*/
{
	ulint	i;
	ulint	pend_ios = 0;

	for (i = 0; i < srv_buf_pool_instances; i++) {
		pend_ios += buf_pool_from_array(i)->n_pend_reads;
	}

	return(pend_ios);
}

/*********************************************************************//**
Returns the ratio in percents of modified pages in the buffer pool /
database pages in the buffer pool.
@return	modified page percentage ratio */
UNIV_INTERN
double
buf_get_modified_ratio_pct(void)
/*============================*/
{
	double		percentage = 0.0;
	ulint		lru_len = 0;
	ulint		free_len = 0;
	ulint		flush_list_len = 0;

	buf_get_total_list_len(&lru_len, &free_len, &flush_list_len);

	percentage = (100.0 * flush_list_len) / (1.0 + lru_len + free_len);

	/* 1 + is there to avoid division by zero */

	return(percentage);
}

/*******************************************************************//**
Aggregates a pool stats information with the total buffer pool stats  */
static
void
buf_stats_aggregate_pool_info(
/*==========================*/
	buf_pool_info_t*	total_info,	/*!< in/out: the buffer pool
						info to store aggregated
						result */
	const buf_pool_info_t*	pool_info)	/*!< in: individual buffer pool
						stats info */
{
	ut_a(total_info && pool_info);

	/* Nothing to copy if total_info is the same as pool_info */
	if (total_info == pool_info) {
		return;
	}

	total_info->pool_size += pool_info->pool_size;
	total_info->pool_size_bytes += pool_info->pool_size_bytes;
	total_info->lru_len += pool_info->lru_len;
	total_info->old_lru_len += pool_info->old_lru_len;
	total_info->free_list_len += pool_info->free_list_len;
	total_info->flush_list_len += pool_info->flush_list_len;
	total_info->n_pend_unzip += pool_info->n_pend_unzip;
	total_info->n_pend_reads += pool_info->n_pend_reads;
	total_info->n_pending_flush_lru += pool_info->n_pending_flush_lru;
	total_info->n_pending_flush_list += pool_info->n_pending_flush_list;
	total_info->n_pages_made_young += pool_info->n_pages_made_young;
	total_info->n_pages_not_made_young += pool_info->n_pages_not_made_young;
	total_info->n_pages_read += pool_info->n_pages_read;
	total_info->n_pages_created += pool_info->n_pages_created;
	total_info->n_pages_written += pool_info->n_pages_written;
	total_info->n_page_gets += pool_info->n_page_gets;
	total_info->n_ra_pages_read_rnd += pool_info->n_ra_pages_read_rnd;
	total_info->n_ra_pages_read += pool_info->n_ra_pages_read;
	total_info->n_ra_pages_evicted += pool_info->n_ra_pages_evicted;
	total_info->page_made_young_rate += pool_info->page_made_young_rate;
	total_info->page_not_made_young_rate +=
		pool_info->page_not_made_young_rate;
	total_info->pages_read_rate += pool_info->pages_read_rate;
	total_info->pages_created_rate += pool_info->pages_created_rate;
	total_info->pages_written_rate += pool_info->pages_written_rate;
	total_info->n_page_get_delta += pool_info->n_page_get_delta;
	total_info->page_read_delta += pool_info->page_read_delta;
	total_info->young_making_delta += pool_info->young_making_delta;
	total_info->not_young_making_delta += pool_info->not_young_making_delta;
	total_info->pages_readahead_rnd_rate += pool_info->pages_readahead_rnd_rate;
	total_info->pages_readahead_rate += pool_info->pages_readahead_rate;
	total_info->pages_evicted_rate += pool_info->pages_evicted_rate;
	total_info->unzip_lru_len += pool_info->unzip_lru_len;
	total_info->io_sum += pool_info->io_sum;
	total_info->io_cur += pool_info->io_cur;
	total_info->unzip_sum += pool_info->unzip_sum;
	total_info->unzip_cur += pool_info->unzip_cur;
}
/*******************************************************************//**
Collect buffer pool stats information for a buffer pool. Also
record aggregated stats if there are more than one buffer pool
in the server */
UNIV_INTERN
void
buf_stats_get_pool_info(
/*====================*/
	buf_pool_t*		buf_pool,	/*!< in: buffer pool */
	ulint			pool_id,	/*!< in: buffer pool ID */
	buf_pool_info_t*	all_pool_info)	/*!< in/out: buffer pool info
						to fill */
{
	buf_pool_info_t*        pool_info;
	time_t			current_time;
	double			time_elapsed;

	/* Find appropriate pool_info to store stats for this buffer pool */
	pool_info = &all_pool_info[pool_id];
	ut_ad(!mutex_own(&buf_pool->LRU_list_mutex));

	pool_info->pool_unique_id = pool_id;

	pool_info->pool_size = buf_pool->curr_size;

	pool_info->pool_size_bytes = buf_pool->curr_pool_size;

	pool_info->lru_len = UT_LIST_GET_LEN(buf_pool->LRU);

	pool_info->old_lru_len = buf_pool->LRU_old_len;

	pool_info->free_list_len = UT_LIST_GET_LEN(buf_pool->free);

	pool_info->flush_list_len = UT_LIST_GET_LEN(buf_pool->flush_list);

	pool_info->n_pend_unzip = UT_LIST_GET_LEN(buf_pool->unzip_LRU);

	pool_info->n_pend_reads = buf_pool->n_pend_reads;

	mutex_enter(&buf_pool->flush_state_mutex);

	pool_info->n_pending_flush_lru =
		 (buf_pool->n_flush[BUF_FLUSH_LRU]
		  + buf_pool->init_flush[BUF_FLUSH_LRU]);

	pool_info->n_pending_flush_list =
		 (buf_pool->n_flush[BUF_FLUSH_LIST]
		  + buf_pool->init_flush[BUF_FLUSH_LIST]);

	pool_info->n_pending_flush_single_page =
		 (buf_pool->n_flush[BUF_FLUSH_SINGLE_PAGE]
		  + buf_pool->init_flush[BUF_FLUSH_SINGLE_PAGE]);

	mutex_exit(&buf_pool->flush_state_mutex);

	current_time = time(NULL);
	time_elapsed = 0.001 + difftime(current_time,
					buf_pool->last_printout_time);

	pool_info->n_pages_made_young = buf_pool->stat.n_pages_made_young;

	pool_info->n_pages_not_made_young =
		buf_pool->stat.n_pages_not_made_young;

	pool_info->n_pages_read = buf_pool->stat.n_pages_read;

	pool_info->n_pages_created = buf_pool->stat.n_pages_created;

	pool_info->n_pages_written = buf_pool->stat.n_pages_written;

	pool_info->n_page_gets = buf_pool->stat.n_page_gets;

	pool_info->n_ra_pages_read_rnd = buf_pool->stat.n_ra_pages_read_rnd;
	pool_info->n_ra_pages_read = buf_pool->stat.n_ra_pages_read;

	pool_info->n_ra_pages_evicted = buf_pool->stat.n_ra_pages_evicted;

	pool_info->page_made_young_rate =
		 (buf_pool->stat.n_pages_made_young
		  - buf_pool->old_stat.n_pages_made_young) / time_elapsed;

	pool_info->page_not_made_young_rate =
		 (buf_pool->stat.n_pages_not_made_young
		  - buf_pool->old_stat.n_pages_not_made_young) / time_elapsed;

	pool_info->pages_read_rate =
		(buf_pool->stat.n_pages_read
		  - buf_pool->old_stat.n_pages_read) / time_elapsed;

	pool_info->pages_created_rate =
		(buf_pool->stat.n_pages_created
		 - buf_pool->old_stat.n_pages_created) / time_elapsed;

	pool_info->pages_written_rate =
		(buf_pool->stat.n_pages_written
		 - buf_pool->old_stat.n_pages_written) / time_elapsed;

	pool_info->n_page_get_delta = buf_pool->stat.n_page_gets
				      - buf_pool->old_stat.n_page_gets;

	if (pool_info->n_page_get_delta) {
		pool_info->page_read_delta = buf_pool->stat.n_pages_read
					     - buf_pool->old_stat.n_pages_read;

		pool_info->young_making_delta =
			buf_pool->stat.n_pages_made_young
			- buf_pool->old_stat.n_pages_made_young;

		pool_info->not_young_making_delta =
			buf_pool->stat.n_pages_not_made_young
			- buf_pool->old_stat.n_pages_not_made_young;
	}
	pool_info->pages_readahead_rnd_rate =
		 (buf_pool->stat.n_ra_pages_read_rnd
		  - buf_pool->old_stat.n_ra_pages_read_rnd) / time_elapsed;


	pool_info->pages_readahead_rate =
		 (buf_pool->stat.n_ra_pages_read
		  - buf_pool->old_stat.n_ra_pages_read) / time_elapsed;

	pool_info->pages_evicted_rate =
		(buf_pool->stat.n_ra_pages_evicted
		 - buf_pool->old_stat.n_ra_pages_evicted) / time_elapsed;

	pool_info->unzip_lru_len = UT_LIST_GET_LEN(buf_pool->unzip_LRU);

	pool_info->io_sum = buf_LRU_stat_sum.io;

	pool_info->io_cur = buf_LRU_stat_cur.io;

	pool_info->unzip_sum = buf_LRU_stat_sum.unzip;

	pool_info->unzip_cur = buf_LRU_stat_cur.unzip;

	buf_refresh_io_stats(buf_pool);
}

/*********************************************************************//**
Prints info of the buffer i/o. */
UNIV_INTERN
void
buf_print_io_instance(
/*==================*/
	buf_pool_info_t*pool_info,	/*!< in: buffer pool info */
	FILE*		file)		/*!< in/out: buffer where to print */
{
	ut_ad(pool_info);

	fprintf(file,
		"Buffer pool size        %lu\n"
		"Buffer pool size, bytes " ULINTPF "\n"
		"Free buffers            %lu\n"
		"Database pages          %lu\n"
		"Old database pages      %lu\n"
		"Modified db pages       %lu\n"
		"Percent of dirty pages(LRU & free pages): %.3f\n"
		"Max dirty pages percent: %.3f\n"
		"Pending reads %lu\n"
		"Pending writes: LRU %lu, flush list %lu, single page %lu\n",
		pool_info->pool_size,
		pool_info->pool_size_bytes,
		pool_info->free_list_len,
		pool_info->lru_len,
		pool_info->old_lru_len,
		pool_info->flush_list_len,
		(((double) pool_info->flush_list_len) /
		  (pool_info->lru_len + pool_info->free_list_len + 1.0)) * 100.0,
		srv_max_buf_pool_modified_pct,
		pool_info->n_pend_reads,
		pool_info->n_pending_flush_lru,
		pool_info->n_pending_flush_list,
		pool_info->n_pending_flush_single_page);

	fprintf(file,
		"Pages made young %lu, not young %lu\n"
		"%.2f youngs/s, %.2f non-youngs/s\n"
		"Pages read %lu, created %lu, written %lu\n"
		"%.2f reads/s, %.2f creates/s, %.2f writes/s\n",
		pool_info->n_pages_made_young,
		pool_info->n_pages_not_made_young,
		pool_info->page_made_young_rate,
		pool_info->page_not_made_young_rate,
		pool_info->n_pages_read,
		pool_info->n_pages_created,
		pool_info->n_pages_written,
		pool_info->pages_read_rate,
		pool_info->pages_created_rate,
		pool_info->pages_written_rate);

	if (pool_info->n_page_get_delta) {
		double hit_rate = ((1000 * pool_info->page_read_delta)
				/ pool_info->n_page_get_delta);

		if (hit_rate > 1000) {
			hit_rate = 1000;
		}

		hit_rate = 1000 - hit_rate;

		fprintf(file,
			"Buffer pool hit rate %lu / 1000,"
			" young-making rate %lu / 1000 not %lu / 1000\n",
			(ulint) hit_rate,
			(ulint) (1000 * pool_info->young_making_delta
				 / pool_info->n_page_get_delta),
			(ulint) (1000 * pool_info->not_young_making_delta
				 / pool_info->n_page_get_delta));
	} else {
		fputs("No buffer pool page gets since the last printout\n",
		      file);
	}

	/* Statistics about read ahead algorithm */
	fprintf(file, "Pages read ahead %.2f/s,"
		" evicted without access %.2f/s,"
		" Random read ahead %.2f/s\n",

		pool_info->pages_readahead_rate,
		pool_info->pages_evicted_rate,
		pool_info->pages_readahead_rnd_rate);

	/* Print some values to help us with visualizing what is
	happening with LRU eviction. */
	fprintf(file,
		"LRU len: %lu, unzip_LRU len: %lu\n"
		"I/O sum[%lu]:cur[%lu], unzip sum[%lu]:cur[%lu]\n",
		pool_info->lru_len, pool_info->unzip_lru_len,
		pool_info->io_sum, pool_info->io_cur,
		pool_info->unzip_sum, pool_info->unzip_cur);
}

/*********************************************************************//**
Prints info of the buffer i/o. */
UNIV_INTERN
void
buf_print_io(
/*=========*/
	FILE*	file)	/*!< in/out: buffer where to print */
{
	ulint			i;
	buf_pool_info_t*	pool_info;
	buf_pool_info_t*	pool_info_total;

	/* If srv_buf_pool_instances is greater than 1, allocate
	one extra buf_pool_info_t, the last one stores
	aggregated/total values from all pools */
	if (srv_buf_pool_instances > 1) {
		pool_info = (buf_pool_info_t*) mem_zalloc((
			srv_buf_pool_instances + 1) * sizeof *pool_info);

		pool_info_total = &pool_info[srv_buf_pool_instances];
	} else {
		ut_a(srv_buf_pool_instances == 1);

		pool_info_total = pool_info =
			static_cast<buf_pool_info_t*>(
				mem_zalloc(sizeof *pool_info));
	}

	for (i = 0; i < srv_buf_pool_instances; i++) {
		buf_pool_t*	buf_pool;

		buf_pool = buf_pool_from_array(i);

		/* Fetch individual buffer pool info and calculate
		aggregated stats along the way */
		buf_stats_get_pool_info(buf_pool, i, pool_info);

		/* If we have more than one buffer pool, store
		the aggregated stats  */
		if (srv_buf_pool_instances > 1) {
			buf_stats_aggregate_pool_info(pool_info_total,
						      &pool_info[i]);
		}
	}

	/* Print the aggreate buffer pool info */
	buf_print_io_instance(pool_info_total, file);

	/* If there are more than one buffer pool, print each individual pool
	info */
	if (srv_buf_pool_instances > 1) {
		fputs("----------------------\n"
		"INDIVIDUAL BUFFER POOL INFO\n"
		"----------------------\n", file);

		for (i = 0; i < srv_buf_pool_instances; i++) {
			fprintf(file, "---BUFFER POOL %lu\n", i);
			buf_print_io_instance(&pool_info[i], file);
		}
	}

	mem_free(pool_info);
}

/**********************************************************************//**
Refreshes the statistics used to print per-second averages. */
UNIV_INTERN
void
buf_refresh_io_stats(
/*=================*/
	buf_pool_t*	buf_pool)	/*!< in: buffer pool instance */
{
	buf_pool->last_printout_time = ut_time();
	buf_pool->old_stat = buf_pool->stat;
}

/**********************************************************************//**
Refreshes the statistics used to print per-second averages. */
UNIV_INTERN
void
buf_refresh_io_stats_all(void)
/*==========================*/
{
	for (ulint i = 0; i < srv_buf_pool_instances; i++) {
		buf_pool_t*	buf_pool;

		buf_pool = buf_pool_from_array(i);

		buf_refresh_io_stats(buf_pool);
	}
}

/**********************************************************************//**
Check if all pages in all buffer pools are in a replacable state.
@return FALSE if not */
UNIV_INTERN
ibool
buf_all_freed(void)
/*===============*/
{
	for (ulint i = 0; i < srv_buf_pool_instances; i++) {
		buf_pool_t*	buf_pool;

		buf_pool = buf_pool_from_array(i);

		if (!buf_all_freed_instance(buf_pool)) {
			return(FALSE);
		}
	}

	return(TRUE);
}

/*********************************************************************//**
Checks that there currently are no pending i/o-operations for the buffer
pool.
@return	number of pending i/o */
UNIV_INTERN
ulint
buf_pool_check_no_pending_io(void)
/*==============================*/
{
	ulint		i;
	ulint		pending_io = 0;

	for (i = 0; i < srv_buf_pool_instances; i++) {
		buf_pool_t*	buf_pool;

		buf_pool = buf_pool_from_array(i);

		pending_io += buf_pool->n_pend_reads;

		mutex_enter(&buf_pool->flush_state_mutex);

		pending_io += buf_pool->n_flush[BUF_FLUSH_LRU];
		pending_io += buf_pool->n_flush[BUF_FLUSH_SINGLE_PAGE];
		pending_io += buf_pool->n_flush[BUF_FLUSH_LIST];

		mutex_exit(&buf_pool->flush_state_mutex);
	}

	return(pending_io);
}

#if 0
Code currently not used
/*********************************************************************//**
Gets the current length of the free list of buffer blocks.
@return	length of the free list */
UNIV_INTERN
ulint
buf_get_free_list_len(void)
/*=======================*/
{
	ulint	len;

	mutex_enter(&buf_pool->free_list_mutex);

	len = UT_LIST_GET_LEN(buf_pool->free);

	mutex_exit(&buf_pool->free_list_mutex);

	return(len);
}
#endif

#else /* !UNIV_HOTBACKUP */
/********************************************************************//**
Inits a page to the buffer buf_pool, for use in mysqlbackup --restore. */
UNIV_INTERN
void
buf_page_init_for_backup_restore(
/*=============================*/
	ulint		space,	/*!< in: space id */
	ulint		offset,	/*!< in: offset of the page within space
				in units of a page */
	ulint		zip_size,/*!< in: compressed page size in bytes
				or 0 for uncompressed pages */
	buf_block_t*	block)	/*!< in: block to init */
{
	block->page.state	= BUF_BLOCK_FILE_PAGE;
	block->page.space	= space;
	block->page.offset	= offset;

	page_zip_des_init(&block->page.zip);

	/* We assume that block->page.data has been allocated
	with zip_size == UNIV_PAGE_SIZE. */
	ut_ad(zip_size <= UNIV_ZIP_SIZE_MAX);
	ut_ad(ut_is_2pow(zip_size));
	page_zip_set_size(&block->page.zip, zip_size);
	if (zip_size) {
		block->page.zip.data = block->frame + UNIV_PAGE_SIZE;
	}
}
#endif /* !UNIV_HOTBACKUP */

/*********************************************************************//**
Aquire LRU list mutex */
void
buf_pool_mutex_enter(
/*=================*/
	buf_pool_t*	buf_pool) /*!< in: buffer pool */
{
	ut_ad(!mutex_own(&buf_pool->LRU_list_mutex));
	mutex_enter(&buf_pool->LRU_list_mutex);
}
/*********************************************************************//**
Exit LRU list mutex */
void
buf_pool_mutex_exit(
/*================*/
	buf_pool_t*	buf_pool) /*!< in: buffer pool */
{
	ut_ad(mutex_own(&buf_pool->LRU_list_mutex));
	mutex_exit(&buf_pool->LRU_list_mutex);
}

/********************************************************************//**
Reserve unused slot from temporary memory array and allocate necessary
temporary memory if not yet allocated.
@return reserved slot */
UNIV_INTERN
buf_tmp_buffer_t*
buf_pool_reserve_tmp_slot(
/*======================*/
	buf_pool_t*	buf_pool,	/*!< in: buffer pool where to
					reserve */
	bool		compressed)	/*!< in: is file space compressed */
{
	buf_tmp_buffer_t *free_slot=NULL;

	/* Array is protected by buf_pool mutex */
	buf_pool_mutex_enter(buf_pool);

	for(ulint i = 0; i < buf_pool->tmp_arr->n_slots; i++) {
		buf_tmp_buffer_t *slot = &buf_pool->tmp_arr->slots[i];

		if(slot->reserved == false) {
			free_slot = slot;
			break;
		}
	}

	/* We assume that free slot is found */
	ut_a(free_slot != NULL);
	free_slot->reserved = true;
	/* Now that we have reserved this slot we can release
	buf_pool mutex */
	buf_pool_mutex_exit(buf_pool);

	/* Allocate temporary memory for encryption/decryption */
	if (free_slot->crypt_buf_free == NULL) {
		free_slot->crypt_buf_free = static_cast<byte *>(ut_malloc(UNIV_PAGE_SIZE*2));
		free_slot->crypt_buf = static_cast<byte *>(ut_align(free_slot->crypt_buf_free, UNIV_PAGE_SIZE));
		memset(free_slot->crypt_buf_free, 0, UNIV_PAGE_SIZE *2);
	}

	/* For page compressed tables allocate temporary memory for
	compression/decompression */
	if (compressed && free_slot->comp_buf_free == NULL) {
		free_slot->comp_buf_free = static_cast<byte *>(ut_malloc(UNIV_PAGE_SIZE*2));
		free_slot->comp_buf = static_cast<byte *>(ut_align(free_slot->comp_buf_free, UNIV_PAGE_SIZE));
		memset(free_slot->comp_buf_free, 0, UNIV_PAGE_SIZE *2);
#ifdef HAVE_LZO
		free_slot->lzo_mem = static_cast<byte *>(ut_malloc(LZO1X_1_15_MEM_COMPRESS));
		memset(free_slot->lzo_mem, 0, LZO1X_1_15_MEM_COMPRESS);
#endif
	}

	return (free_slot);
}

/********************************************************************//**
Encrypts a buffer page right before it's flushed to disk
@param[in,out]	bpage		Page control block
@param[in,out]	src_frame	Source page
@param[in]	space_id	Tablespace id
@return either unencrypted source page or decrypted page.
*/
byte*
buf_page_encrypt_before_write(
	buf_page_t*	bpage,
	byte*		src_frame,
	ulint		space_id)
{
	fil_space_crypt_t* crypt_data = fil_space_get_crypt_data(space_id);
	ulint zip_size = buf_page_get_zip_size(bpage);
	ulint page_size = (zip_size) ? zip_size : UNIV_PAGE_SIZE;
	buf_pool_t* buf_pool = buf_pool_from_bpage(bpage);
	bool page_compressed = fil_space_is_page_compressed(bpage->space);
	bool encrypted = true;

	bpage->real_size = UNIV_PAGE_SIZE;

	fil_page_type_validate(src_frame);

	if (bpage->offset == 0) {
		/* Page 0 of a tablespace is not encrypted/compressed */
		ut_ad(bpage->key_version == 0);
		return src_frame;
	}

	if (bpage->space == TRX_SYS_SPACE && bpage->offset == TRX_SYS_PAGE_NO) {
		/* don't encrypt/compress page as it contains address to dblwr buffer */
		bpage->key_version = 0;
		return src_frame;
	}

	if (crypt_data != NULL && crypt_data->not_encrypted()) {
		/* Encryption is disabled */
		encrypted = false;
	}

	if (!srv_encrypt_tables && (crypt_data == NULL || crypt_data->is_default_encryption())) {
		/* Encryption is disabled */
		encrypted = false;
	}

	/* Is encryption needed? */
	if (crypt_data == NULL || crypt_data->type == CRYPT_SCHEME_UNENCRYPTED) {
		/* An unencrypted table */
		bpage->key_version = 0;
		encrypted = false;
	}

	if (!encrypted && !page_compressed) {
		/* No need to encrypt or page compress the page */
		return src_frame;
	}

	/* Find free slot from temporary memory array */
	buf_tmp_buffer_t* slot = buf_pool_reserve_tmp_slot(buf_pool, page_compressed);
	slot->out_buf = NULL;
	bpage->slot = slot;

	byte *dst_frame = slot->crypt_buf;

	if (!page_compressed) {
		/* Encrypt page content */
		byte* tmp = fil_space_encrypt(bpage->space,
					      bpage->offset,
					      bpage->newest_modification,
					      src_frame,
					      zip_size,
					      dst_frame);

		ulint key_version = mach_read_from_4(dst_frame + FIL_PAGE_FILE_FLUSH_LSN_OR_KEY_VERSION);
		ut_ad(key_version == 0 || key_version >= bpage->key_version);
		bpage->key_version = key_version;
		bpage->real_size = page_size;
		slot->out_buf = dst_frame = tmp;

#ifdef UNIV_DEBUG
		fil_page_type_validate(tmp);
#endif

	} else {
		/* First we compress the page content */
		ulint out_len = 0;
		ulint block_size = fil_space_get_block_size(bpage->space, bpage->offset, page_size);

		byte *tmp = fil_compress_page(bpage->space,
					(byte *)src_frame,
					slot->comp_buf,
					page_size,
					fil_space_get_page_compression_level(bpage->space),
					block_size,
					encrypted,
					&out_len,
					IF_LZO(slot->lzo_mem, NULL)
					);

		bpage->real_size = out_len;

#ifdef UNIV_DEBUG
		fil_page_type_validate(tmp);
#endif

		if(encrypted) {

			/* And then we encrypt the page content */
			tmp = fil_space_encrypt(bpage->space,
						bpage->offset,
						bpage->newest_modification,
						tmp,
						zip_size,
						dst_frame);
		}

		slot->out_buf = dst_frame = tmp;
	}

#ifdef UNIV_DEBUG
	fil_page_type_validate(dst_frame);
#endif

	// return dst_frame which will be written
	return dst_frame;
}

/********************************************************************//**
Decrypt page after it has been read from disk
@param[in,out]	bpage		Page control block
@return true if successfull, false if something went wrong
*/
UNIV_INTERN
bool
buf_page_decrypt_after_read(
	buf_page_t*	bpage)
{
	ulint zip_size = buf_page_get_zip_size(bpage);
	ulint size = (zip_size) ? zip_size : UNIV_PAGE_SIZE;

	byte* dst_frame = (zip_size) ? bpage->zip.data :
		((buf_block_t*) bpage)->frame;
	unsigned key_version =
		mach_read_from_4(dst_frame + FIL_PAGE_FILE_FLUSH_LSN_OR_KEY_VERSION);
	bool page_compressed = fil_page_is_compressed(dst_frame);
	bool page_compressed_encrypted = fil_page_is_compressed_encrypted(dst_frame);
	buf_pool_t* buf_pool = buf_pool_from_bpage(bpage);
	bool success = true;
	ulint 		space_id = mach_read_from_4(
		dst_frame + FIL_PAGE_ARCH_LOG_NO_OR_SPACE_ID);
	fil_space_crypt_t* crypt_data = fil_space_get_crypt_data(space_id);

	/* Page is encrypted if encryption information is found from
	tablespace and page contains used key_version. This is true
	also for pages first compressed and then encrypted. */
	if (!crypt_data) {
		key_version = 0;
	}

	bpage->key_version = key_version;

	if (bpage->offset == 0) {
		/* File header pages are not encrypted/compressed */
		return (true);
	}

	if (page_compressed) {
		/* the page we read is unencrypted */
		/* Find free slot from temporary memory array */
		buf_tmp_buffer_t* slot = buf_pool_reserve_tmp_slot(buf_pool, page_compressed);

#ifdef UNIV_DEBUG
		fil_page_type_validate(dst_frame);
#endif

		/* decompress using comp_buf to dst_frame */
		fil_decompress_page(slot->comp_buf,
			dst_frame,
			size,
			&bpage->write_size);

		/* Mark this slot as free */
		slot->reserved = false;
		key_version = 0;

#ifdef UNIV_DEBUG
		fil_page_type_validate(dst_frame);
#endif
	} else {
		buf_tmp_buffer_t* slot = NULL;

		if (key_version) {
			/* Verify encryption checksum before we even try to
			decrypt. */
			if (!fil_space_verify_crypt_checksum(dst_frame,
					zip_size, NULL, bpage->offset)) {
				return (false);
			}

			/* Find free slot from temporary memory array */
			slot = buf_pool_reserve_tmp_slot(buf_pool, page_compressed);

#ifdef UNIV_DEBUG
			fil_page_type_validate(dst_frame);
#endif

			/* decrypt using crypt_buf to dst_frame */
			byte* res = fil_space_decrypt(bpage->space,
						slot->crypt_buf,
						size,
						dst_frame,
						&bpage->encrypted);

			if (!res) {
				success = false;
			}
#ifdef UNIV_DEBUG
			fil_page_type_validate(dst_frame);
#endif
		}

		if (page_compressed_encrypted && success) {
			if (!slot) {
				slot = buf_pool_reserve_tmp_slot(buf_pool, page_compressed);
			}

#ifdef UNIV_DEBUG
			fil_page_type_validate(dst_frame);
#endif
			/* decompress using comp_buf to dst_frame */
			fil_decompress_page(slot->comp_buf,
					dst_frame,
					size,
					&bpage->write_size);

#ifdef UNIV_DEBUG
			fil_page_type_validate(dst_frame);
#endif
		}

		/* Mark this slot as free */
		if (slot) {
			slot->reserved = false;
		}
	}

	return (success);
}<|MERGE_RESOLUTION|>--- conflicted
+++ resolved
@@ -5016,27 +5016,7 @@
 
 		mutex_exit(&buf_pool->LRU_list_mutex);
 
-		if (UNIV_LIKELY_NULL(block)) {
-<<<<<<< HEAD
-				if (block->page.key_version == 0) {
-				fil_space_t* space = fil_space_get(block->page.space);
-				ib_logf(IB_LOG_LEVEL_ERROR,
-					"Page %u %u still fixed or dirty.",
-					block->page.space,
-					block->page.offset);
-				ib_logf(IB_LOG_LEVEL_ERROR,
-					"Page oldest_modification " LSN_PF
-					" fix_count %d io_fix %d.",
-					block->page.oldest_modification,
-					block->page.buf_fix_count,
-					buf_page_get_io_fix(&block->page));
-				ib_logf(IB_LOG_LEVEL_ERROR,
-					"Page space_id %u name %s.",
-					block->page.space,
-					space->name ? space->name : "NULL");
-				ut_error;
-			}
-=======
+		if (UNIV_LIKELY_NULL(block) && block->page.key_version == 0) {
 			fil_space_t* space = fil_space_get(block->page.space);
 			ib_logf(IB_LOG_LEVEL_ERROR,
 				"Page %u %u still fixed or dirty.",
@@ -5048,12 +5028,10 @@
 				block->page.oldest_modification,
 				block->page.buf_fix_count,
 				buf_page_get_io_fix(&block->page));
-			ib_logf(IB_LOG_LEVEL_ERROR,
+			ib_logf(IB_LOG_LEVEL_FATAL,
 				"Page space_id %u name %s.",
 				block->page.space,
 				(space && space->name) ? space->name : "NULL");
-			ut_error;
->>>>>>> 1d47bd61
 		}
 	}
 
