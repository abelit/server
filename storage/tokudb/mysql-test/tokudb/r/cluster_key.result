--- conflicted
+++ resolved
@@ -1,10 +1,6 @@
 SET DEFAULT_STORAGE_ENGINE='tokudb';
 DROP TABLE IF EXISTS t1;
-<<<<<<< HEAD
-create table t1(a int, b int, c int, d int, primary key(a), key(b) clustering=yes, key (c))engine=tokudb;
-=======
-create table t1(a int, b int, c int, d int, primary key(a,b,c), clustering key(b), key (c))engine=tokudb;
->>>>>>> 0a3f5056
+create table t1(a int, b int, c int, d int, primary key(a,b,c), key(b) clustering=yes, key (c))engine=tokudb;
 insert into t1 values (1,10,100,1000),(2,20,200,2000),(3,30,300,3000),(4,40,400,4000),(5,50,500,5000),(6,60,600,6000),(7,70,700,7000),(8,80,800,8000),(9,90,900,9000);
 explain select * from t1 where a > 5;
 id	select_type	table	type	possible_keys	key	key_len	ref	rows	Extra
@@ -17,11 +13,7 @@
 9	90	900	9000
 explain select * from t1 where b > 30;
 id	select_type	table	type	possible_keys	key	key_len	ref	rows	Extra
-<<<<<<< HEAD
-1	SIMPLE	t1	range	b	b	5	NULL	NULL;	Using where; Using index
-=======
-1	SIMPLE	t1	range	b	b	4	NULL	NULL;	Using where
->>>>>>> 0a3f5056
+1	SIMPLE	t1	range	b	b	4	NULL	NULL;	Using where; Using index
 select * from t1 where b > 30;
 a	b	c	d
 4	40	400	4000
@@ -45,7 +37,7 @@
 9
 explain select a,b from t1 where b > 30;
 id	select_type	table	type	possible_keys	key	key_len	ref	rows	Extra
-1	SIMPLE	t1	range	b	b	4	NULL	NULL;	Using where; Using index
+1	SIMPLE	t1	index	b	c	4	NULL	NULL;	Using where; Using index
 select a,b from t1 where b > 30;
 a	b
 4	40
@@ -56,7 +48,7 @@
 9	90
 explain select a,b from t1 where c > 750;
 id	select_type	table	type	possible_keys	key	key_len	ref	rows	Extra
-1	SIMPLE	t1	range	c	c	4	NULL	NULL;	Using where; Using index
+1	SIMPLE	t1	index	c	c	4	NULL	NULL;	Using where; Using index
 select a,c from t1 where c > 750;
 a	c
 8	800
@@ -77,11 +69,7 @@
 10	10	10	10
 explain select * from t1 where b > 30;
 id	select_type	table	type	possible_keys	key	key_len	ref	rows	Extra
-<<<<<<< HEAD
-1	SIMPLE	t1	range	b	b	5	NULL	NULL;	Using where; Using index
-=======
-1	SIMPLE	t1	range	b	b	4	NULL	NULL;	Using where
->>>>>>> 0a3f5056
+1	SIMPLE	t1	range	b	b	4	NULL	NULL;	Using where; Using index
 select * from t1 where b > 30;
 a	b	c	d
 4	40	400	4000
@@ -129,11 +117,7 @@
 10	10	10	10	NULL
 explain select * from t1 where b > 30;
 id	select_type	table	type	possible_keys	key	key_len	ref	rows	Extra
-<<<<<<< HEAD
-1	SIMPLE	t1	range	b	b	5	NULL	NULL;	Using where; Using index
-=======
-1	SIMPLE	t1	range	b	b	4	NULL	NULL;	Using where
->>>>>>> 0a3f5056
+1	SIMPLE	t1	range	b	b	4	NULL	NULL;	Using where; Using index
 select * from t1 where b > 30;
 a	b	c	d	e
 4	40	400	4000	NULL
@@ -158,7 +142,7 @@
 10
 explain select a,b from t1 where b > 30;
 id	select_type	table	type	possible_keys	key	key_len	ref	rows	Extra
-1	SIMPLE	t1	range	b	b	4	NULL	NULL;	Using where; Using index
+1	SIMPLE	t1	index	b	c	4	NULL	NULL;	Using where; Using index
 select a,b from t1 where b > 30;
 a	b
 4	40
@@ -169,7 +153,7 @@
 9	90
 explain select a,b from t1 where c > 750;
 id	select_type	table	type	possible_keys	key	key_len	ref	rows	Extra
-1	SIMPLE	t1	range	c	c	4	NULL	NULL;	Using where; Using index
+1	SIMPLE	t1	index	c	c	4	NULL	NULL;	Using where; Using index
 select a,c from t1 where c > 750;
 a	c
 8	800
@@ -187,11 +171,7 @@
 10	10	10	10	NULL
 explain select * from t1 where b > 30;
 id	select_type	table	type	possible_keys	key	key_len	ref	rows	Extra
-<<<<<<< HEAD
-1	SIMPLE	t1	range	b	b	5	NULL	NULL;	Using where; Using index
-=======
-1	SIMPLE	t1	range	b	b	4	NULL	NULL;	Using where
->>>>>>> 0a3f5056
+1	SIMPLE	t1	range	b	b	4	NULL	NULL;	Using where; Using index
 select * from t1 where b > 30;
 a	b	c	d	e
 4	40	400	4000	NULL
