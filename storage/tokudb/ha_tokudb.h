/* -*- mode: C++; c-basic-offset: 4; indent-tabs-mode: nil -*- */
// vim: ft=cpp:expandtab:ts=8:sw=4:softtabstop=4:
#ident "$Id$"
/*
COPYING CONDITIONS NOTICE:

  This program is free software; you can redistribute it and/or modify
  it under the terms of version 2 of the GNU General Public License as
  published by the Free Software Foundation, and provided that the
  following conditions are met:

      * Redistributions of source code must retain this COPYING
        CONDITIONS NOTICE, the COPYRIGHT NOTICE (below), the
        DISCLAIMER (below), the UNIVERSITY PATENT NOTICE (below), the
        PATENT MARKING NOTICE (below), and the PATENT RIGHTS
        GRANT (below).

      * Redistributions in binary form must reproduce this COPYING
        CONDITIONS NOTICE, the COPYRIGHT NOTICE (below), the
        DISCLAIMER (below), the UNIVERSITY PATENT NOTICE (below), the
        PATENT MARKING NOTICE (below), and the PATENT RIGHTS
        GRANT (below) in the documentation and/or other materials
        provided with the distribution.

  You should have received a copy of the GNU General Public License
  along with this program; if not, write to the Free Software
  Foundation, Inc., 51 Franklin Street, Fifth Floor, Boston, MA
  02110-1301, USA.

COPYRIGHT NOTICE:

  TokuDB, Tokutek Fractal Tree Indexing Library.
  Copyright (C) 2007-2013 Tokutek, Inc.

DISCLAIMER:

  This program is distributed in the hope that it will be useful, but
  WITHOUT ANY WARRANTY; without even the implied warranty of
  MERCHANTABILITY or FITNESS FOR A PARTICULAR PURPOSE.  See the GNU
  General Public License for more details.

UNIVERSITY PATENT NOTICE:

  The technology is licensed by the Massachusetts Institute of
  Technology, Rutgers State University of New Jersey, and the Research
  Foundation of State University of New York at Stony Brook under
  United States of America Serial No. 11/760379 and to the patents
  and/or patent applications resulting from it.

PATENT MARKING NOTICE:

  This software is covered by US Patent No. 8,185,551.
  This software is covered by US Patent No. 8,489,638.

PATENT RIGHTS GRANT:

  "THIS IMPLEMENTATION" means the copyrightable works distributed by
  Tokutek as part of the Fractal Tree project.

  "PATENT CLAIMS" means the claims of patents that are owned or
  licensable by Tokutek, both currently or in the future; and that in
  the absence of this license would be infringed by THIS
  IMPLEMENTATION or by using or running THIS IMPLEMENTATION.

  "PATENT CHALLENGE" shall mean a challenge to the validity,
  patentability, enforceability and/or non-infringement of any of the
  PATENT CLAIMS or otherwise opposing any of the PATENT CLAIMS.

  Tokutek hereby grants to you, for the term and geographical scope of
  the PATENT CLAIMS, a non-exclusive, no-charge, royalty-free,
  irrevocable (except as stated in this section) patent license to
  make, have made, use, offer to sell, sell, import, transfer, and
  otherwise run, modify, and propagate the contents of THIS
  IMPLEMENTATION, where such license applies only to the PATENT
  CLAIMS.  This grant does not include claims that would be infringed
  only as a consequence of further modifications of THIS
  IMPLEMENTATION.  If you or your agent or licensee institute or order
  or agree to the institution of patent litigation against any entity
  (including a cross-claim or counterclaim in a lawsuit) alleging that
  THIS IMPLEMENTATION constitutes direct or contributory patent
  infringement, or inducement of patent infringement, then any rights
  granted to you under this License shall terminate as of the date
  such litigation is filed.  If you or your agent or exclusive
  licensee institute or order or agree to the institution of a PATENT
  CHALLENGE, then Tokutek may terminate any rights granted to you
  under this License.
*/

#ident "Copyright (c) 2007-2013 Tokutek Inc.  All rights reserved."
#ident "The technology is licensed by the Massachusetts Institute of Technology, Rutgers State University of New Jersey, and the Research Foundation of State University of New York at Stony Brook under United States of America Serial No. 11/760379 and to the patents and/or patent applications resulting from it."
#if !defined(HA_TOKUDB_H)
#define HA_TOKUDB_H

#include <db.h>
#include "hatoku_cmp.h"

#define HA_TOKU_ORIG_VERSION 4
#define HA_TOKU_VERSION 4
//
// no capabilities yet
//
#define HA_TOKU_CAP 0

class ha_tokudb;

typedef struct loader_context {
    THD* thd;
    char write_status_msg[200];
    ha_tokudb* ha;
} *LOADER_CONTEXT;

//
// This object stores table information that is to be shared
// among all ha_tokudb objects.
// There is one instance per table, shared among threads.
// Some of the variables here are the DB* pointers to indexes,
// and auto increment information.
//
class TOKUDB_SHARE {
public:
    void init(void);
    void destroy(void);

public:
    char *table_name;
    uint table_name_length, use_count;
    pthread_mutex_t mutex;
    THR_LOCK lock;

    ulonglong auto_ident;
    ulonglong last_auto_increment, auto_inc_create_value;
    //
    // estimate on number of rows in table
    //
    ha_rows rows;
    //
    // estimate on number of rows added in the process of a locked tables
    // this is so we can better estimate row count during a lock table
    //
    ha_rows rows_from_locked_table;
    DB *status_block;
    //
    // DB that is indexed on the primary key
    //
    DB *file;
    //
    // array of all DB's that make up table, includes DB that
    // is indexed on the primary key, add 1 in case primary
    // key is hidden
    //
    DB *key_file[MAX_KEY +1];
    rw_lock_t key_file_lock;
    uint status, version, capabilities;
    uint ref_length;
    //
    // whether table has an auto increment column
    //
    bool has_auto_inc;
    //
    // index of auto increment column in table->field, if auto_inc exists
    //
    uint ai_field_index;
    //
    // whether the primary key has a string
    //
    bool pk_has_string;

    KEY_AND_COL_INFO kc_info;
    
    // 
    // we want the following optimization for bulk loads, if the table is empty, 
    // attempt to grab a table lock. emptiness check can be expensive, 
    // so we try it once for a table. After that, we keep this variable around 
    // to tell us to not try it again. 
    // 
    bool try_table_lock; 

    bool has_unique_keys;
    bool replace_into_fast;
    rw_lock_t num_DBs_lock;
    uint32_t num_DBs;

    pthread_cond_t m_openclose_cond;
    enum { CLOSED, OPENING, OPENED, CLOSING, ERROR } m_state;
    int m_error;
    int m_initialize_count;
};

typedef struct st_filter_key_part_info {
    uint offset;
    uint part_index;
} FILTER_KEY_PART_INFO;

typedef enum {
    lock_read = 0,
    lock_write
} TABLE_LOCK_TYPE;

// the number of rows bulk fetched in one callback grows exponentially
// with the bulk fetch iteration, so the max iteration is the max number
// of shifts we can perform on a 64 bit integer.
#define HA_TOKU_BULK_FETCH_ITERATION_MAX 63

class ha_tokudb : public handler {
private:
    THR_LOCK_DATA lock;         ///< MySQL lock
    TOKUDB_SHARE *share;        ///< Shared lock info

#ifdef MARIADB_BASE_VERSION
    // MariaDB version of MRR
    DsMrr_impl ds_mrr;
#elif 50600 <= MYSQL_VERSION_ID && MYSQL_VERSION_ID <= 50699
    // MySQL version of MRR
    DsMrr_impl ds_mrr;
#endif

    // For ICP. Cache our own copies
    Item* toku_pushed_idx_cond;
    uint toku_pushed_idx_cond_keyno;  /* The index which the above condition is for */
    bool icp_went_out_of_range;

    //
    // last key returned by ha_tokudb's cursor
    //
    DBT last_key;
    //
    // pointer used for multi_alloc of key_buff, key_buff2, primary_key_buff
    //
    void *alloc_ptr;
    //
    // buffer used to temporarily store a "packed row" 
    // data pointer of a DBT will end up pointing to this
    // see pack_row for usage
    //
    uchar *rec_buff;
    //
    // number of bytes allocated in rec_buff
    //
    ulong alloced_rec_buff_length;
    //
    // same as above two, but for updates
    //
    uchar *rec_update_buff;
    ulong alloced_update_rec_buff_length;
    uint32_t max_key_length;

    uchar* range_query_buff; // range query buffer
    uint32_t size_range_query_buff; // size of the allocated range query buffer
    uint32_t bytes_used_in_range_query_buff; // number of bytes used in the range query buffer
    uint32_t curr_range_query_buff_offset; // current offset into the range query buffer for queries to read
    uint64_t bulk_fetch_iteration;
    uint64_t rows_fetched_using_bulk_fetch;
    bool doing_bulk_fetch;
    bool maybe_index_scan;

    //
    // buffer used to temporarily store a "packed key" 
    // data pointer of a DBT will end up pointing to this
    //
    uchar *key_buff; 
    //
    // buffer used to temporarily store a "packed key" 
    // data pointer of a DBT will end up pointing to this
    // This is used in functions that require the packing
    // of more than one key
    //
    uchar *key_buff2; 
    uchar *key_buff3; 
    uchar *key_buff4;
    //
    // buffer used to temporarily store a "packed key" 
    // data pointer of a DBT will end up pointing to this
    // currently this is only used for a primary key in
    // the function update_row, hence the name. It 
    // does not carry any state throughout the class.
    //
    uchar *primary_key_buff;

    //
    // ranges of prelocked area, used to know how much to bulk fetch
    //
    uchar *prelocked_left_range; 
    uint32_t prelocked_left_range_size;
    uchar *prelocked_right_range; 
    uint32_t prelocked_right_range_size;


    //
    // individual DBTs for each index
    //
    DBT_ARRAY mult_key_dbt_array[2*(MAX_KEY + 1)];
    DBT_ARRAY mult_rec_dbt_array[MAX_KEY + 1];
    uint32_t mult_put_flags[MAX_KEY + 1];
    uint32_t mult_del_flags[MAX_KEY + 1];
    uint32_t mult_dbt_flags[MAX_KEY + 1];
    

    //
    // when unpacking blobs, we need to store it in a temporary
    // buffer that will persist because MySQL just gets a pointer to the 
    // blob data, a pointer we need to ensure is valid until the next
    // query
    //
    uchar* blob_buff;
    uint32_t num_blob_bytes;

    bool unpack_entire_row;

    //
    // buffers (and their sizes) that will hold the indexes
    // of fields that need to be read for a query
    //
    uint32_t* fixed_cols_for_query;
    uint32_t num_fixed_cols_for_query;
    uint32_t* var_cols_for_query;
    uint32_t num_var_cols_for_query;
    bool read_blobs;
    bool read_key;

    //
    // transaction used by ha_tokudb's cursor
    //
    DB_TXN *transaction;

    // external_lock will set this true for read operations that will be closely followed by write operations.
    bool use_write_locks; // use write locks for reads

    //
    // instance of cursor being used for init_xxx and rnd_xxx functions
    //
    DBC *cursor;
    uint32_t cursor_flags; // flags for cursor
    //
    // flags that are returned in table_flags()
    //
    ulonglong int_table_flags;
    // 
    // count on the number of rows that gets changed, such as when write_row occurs
    // this is meant to help keep estimate on number of elements in DB
    // 
    ulonglong added_rows;
    ulonglong deleted_rows;


    uint last_dup_key;
    //
    // if set to 0, then the primary key is not hidden
    // if non-zero (not necessarily 1), primary key is hidden
    //
    uint hidden_primary_key;
    bool key_read, using_ignore;
    bool using_ignore_no_key;

    //
    // After a cursor encounters an error, the cursor will be unusable
    // In case MySQL attempts to do a cursor operation (such as rnd_next
    // or index_prev), we will gracefully return this error instead of crashing
    //
    int last_cursor_error;

    //
    // For instances where we successfully prelock a range or a table,
    // we set this to true so that successive cursor calls can know
    // know to limit the locking overhead in a call to the fractal tree
    //
    bool range_lock_grabbed;
    bool range_lock_grabbed_null;

    //
    // For bulk inserts, we want option of not updating auto inc
    // until all inserts are done. By default, is false
    //
    bool delay_updating_ai_metadata; // if true, don't update auto-increment metadata until bulk load completes
    bool ai_metadata_update_required; // if true, autoincrement metadata must be updated 

    //
    // buffer for updating the status of long insert, delete, and update
    // statements. Right now, the the messages are 
    // "[inserted|updated|deleted] about %llu rows",
    // so a buffer of 200 is good enough.
    //
    char write_status_msg[200]; //buffer of 200 should be a good upper bound.
    struct loader_context lc;

    DB_LOADER* loader;
    bool abort_loader;
    int loader_error;

    bool num_DBs_locked_in_bulk;
    uint32_t lock_count;
    
    bool fix_rec_buff_for_blob(ulong length);
    bool fix_rec_update_buff_for_blob(ulong length);
    uchar current_ident[TOKUDB_HIDDEN_PRIMARY_KEY_LENGTH];

    ulong max_row_length(const uchar * buf);
    int pack_row_in_buff(
        DBT * row, 
        const uchar* record,
        uint index,
        uchar* row_buff
        );
    int pack_row(
        DBT * row, 
        const uchar* record,
        uint index
        );
    int pack_old_row_for_update(
        DBT * row, 
        const uchar* record,
        uint index
        );
    uint32_t place_key_into_mysql_buff(KEY* key_info, uchar * record, uchar* data);
    void unpack_key(uchar * record, DBT const *key, uint index);
    uint32_t place_key_into_dbt_buff(KEY* key_info, uchar * buff, const uchar * record, bool* has_null, int key_length);
    DBT* create_dbt_key_from_key(DBT * key, KEY* key_info, uchar * buff, const uchar * record, bool* has_null, bool dont_pack_pk, int key_length, uint8_t inf_byte);
    DBT *create_dbt_key_from_table(DBT * key, uint keynr, uchar * buff, const uchar * record, bool* has_null, int key_length = MAX_KEY_LENGTH);
    DBT* create_dbt_key_for_lookup(DBT * key, KEY* key_info, uchar * buff, const uchar * record, bool* has_null, int key_length = MAX_KEY_LENGTH);
    DBT *pack_key(DBT * key, uint keynr, uchar * buff, const uchar * key_ptr, uint key_length, int8_t inf_byte);
#if TOKU_INCLUDE_EXTENDED_KEYS
    DBT *pack_ext_key(DBT * key, uint keynr, uchar * buff, const uchar * key_ptr, uint key_length, int8_t inf_byte);
#endif
    bool key_changed(uint keynr, const uchar * old_row, const uchar * new_row);
    int handle_cursor_error(int error, int err_to_return, uint keynr);
    DBT *get_pos(DBT * to, uchar * pos);
 
    int open_main_dictionary(const char* name, bool is_read_only, DB_TXN* txn);
    int open_secondary_dictionary(DB** ptr, KEY* key_info, const char* name, bool is_read_only, DB_TXN* txn);
    int acquire_table_lock (DB_TXN* trans, TABLE_LOCK_TYPE lt);
    int estimate_num_rows(DB* db, uint64_t* num_rows, DB_TXN* txn);
    bool has_auto_increment_flag(uint* index);

    int write_frm_data(DB* db, DB_TXN* txn, const char* frm_name);
    int verify_frm_data(const char* frm_name, DB_TXN* trans);
    int remove_frm_data(DB *db, DB_TXN *txn);

    int write_to_status(DB* db, HA_METADATA_KEY curr_key_data, void* data, uint size, DB_TXN* txn);
    int remove_from_status(DB* db, HA_METADATA_KEY curr_key_data, DB_TXN* txn);

    int write_metadata(DB* db, void* key, uint key_size, void* data, uint data_size, DB_TXN* txn);
    int remove_metadata(DB* db, void* key_data, uint key_size, DB_TXN* transaction);

    int update_max_auto_inc(DB* db, ulonglong val);
    int remove_key_name_from_status(DB* status_block, char* key_name, DB_TXN* txn);
    int write_key_name_to_status(DB* status_block, char* key_name, DB_TXN* txn);
    int write_auto_inc_create(DB* db, ulonglong val, DB_TXN* txn);
    void init_auto_increment();
    bool can_replace_into_be_fast(TABLE_SHARE* table_share, KEY_AND_COL_INFO* kc_info, uint pk);
    int initialize_share(const char* name, int mode);

    void set_query_columns(uint keynr);
    int prelock_range (const key_range *start_key, const key_range *end_key);
    int create_txn(THD* thd, tokudb_trx_data* trx);
    bool may_table_be_empty(DB_TXN *txn);
    int delete_or_rename_table (const char* from_name, const char* to_name, bool is_delete);
    int delete_or_rename_dictionary( const char* from_name, const char* to_name, const char* index_name, bool is_key, DB_TXN* txn, bool is_delete);
    int truncate_dictionary( uint keynr, DB_TXN* txn );
    int create_secondary_dictionary(
        const char* name, 
        TABLE* form, 
        KEY* key_info, 
        DB_TXN* txn, 
        KEY_AND_COL_INFO* kc_info, 
        uint32_t keynr, 
        bool is_hot_index,
        toku_compression_method compression_method
        );
    int create_main_dictionary(const char* name, TABLE* form, DB_TXN* txn, KEY_AND_COL_INFO* kc_info, toku_compression_method compression_method);
    void trace_create_table_info(const char *name, TABLE * form);
    int is_index_unique(bool* is_unique, DB_TXN* txn, DB* db, KEY* key_info, int lock_flags);
    int is_val_unique(bool* is_unique, uchar* record, KEY* key_info, uint dict_index, DB_TXN* txn);
    int do_uniqueness_checks(uchar* record, DB_TXN* txn, THD* thd);
    void set_main_dict_put_flags(THD* thd, bool opt_eligible, uint32_t* put_flags);
    int insert_row_to_main_dictionary(uchar* record, DBT* pk_key, DBT* pk_val, DB_TXN* txn);
    int insert_rows_to_dictionaries_mult(DBT* pk_key, DBT* pk_val, DB_TXN* txn, THD* thd);
    void test_row_packing(uchar* record, DBT* pk_key, DBT* pk_val);
    uint32_t fill_row_mutator(
        uchar* buf, 
        uint32_t* dropped_columns, 
        uint32_t num_dropped_columns,
        TABLE* altered_table,
        KEY_AND_COL_INFO* altered_kc_info,
        uint32_t keynr,
        bool is_add
        );

    // 0 <= active_index < table_share->keys || active_index == MAX_KEY
    // tokudb_active_index = active_index if active_index < table_share->keys, else tokudb_active_index = primary_key = table_share->keys
    uint tokudb_active_index;
 
public:
    ha_tokudb(handlerton * hton, TABLE_SHARE * table_arg);
    ~ha_tokudb();

    const char *table_type() const;
    const char *index_type(uint inx);
    const char **bas_ext() const;

    //
    // Returns a bit mask of capabilities of storage engine. Capabilities 
    // defined in sql/handler.h
    //
    ulonglong table_flags(void) const;
    
    ulong index_flags(uint inx, uint part, bool all_parts) const;

    //
    // Returns limit on the number of keys imposed by tokudb.
    //
    uint max_supported_keys() const {
        return MAX_KEY;
    } 

    uint extra_rec_buf_length() const {
        return TOKUDB_HIDDEN_PRIMARY_KEY_LENGTH;
    } 
    ha_rows estimate_rows_upper_bound();

    //
    // Returns the limit on the key length imposed by tokudb.
    //
    uint max_supported_key_length() const {
        return UINT_MAX32;
    } 

    //
    // Returns limit on key part length imposed by tokudb.
    //
    uint max_supported_key_part_length() const {
        return UINT_MAX32;
    } 
    const key_map *keys_to_use_for_scanning() {
        return &key_map_full;
    }

    double scan_time();

    double read_time(uint index, uint ranges, ha_rows rows);
    
    // Defined in mariadb
    double keyread_time(uint index, uint ranges, ha_rows rows);

    // Defined in mysql 5.6
    double index_only_read_time(uint keynr, double records);

    int open(const char *name, int mode, uint test_if_locked);
    int close(void);
    void update_create_info(HA_CREATE_INFO* create_info);
    int create(const char *name, TABLE * form, HA_CREATE_INFO * create_info);
    int delete_table(const char *name);
    int rename_table(const char *from, const char *to);
    int optimize(THD * thd, HA_CHECK_OPT * check_opt);
    int analyze(THD * thd, HA_CHECK_OPT * check_opt);
    int write_row(uchar * buf);
    int update_row(const uchar * old_data, uchar * new_data);
    int delete_row(const uchar * buf);
#if MYSQL_VERSION_ID >= 100000
    void start_bulk_insert(ha_rows rows, uint flags);
#else
    void start_bulk_insert(ha_rows rows);
#endif
    int end_bulk_insert();
    int end_bulk_insert(bool abort);

    int prepare_index_scan();
    int prepare_index_key_scan( const uchar * key, uint key_len );
    int prepare_range_scan( const key_range *start_key, const key_range *end_key);
    void column_bitmaps_signal();
    int index_init(uint index, bool sorted);
    int index_end();
    int index_next_same(uchar * buf, const uchar * key, uint keylen); 
    int index_read(uchar * buf, const uchar * key, uint key_len, enum ha_rkey_function find_flag);
    int index_read_last(uchar * buf, const uchar * key, uint key_len);
    int index_next(uchar * buf);
    int index_prev(uchar * buf);
    int index_first(uchar * buf);
    int index_last(uchar * buf);

    int rnd_init(bool scan);
    int rnd_end();
    int rnd_next(uchar * buf);
    int rnd_pos(uchar * buf, uchar * pos);

    int read_range_first(const key_range *start_key,
                                 const key_range *end_key,
                                 bool eq_range, bool sorted);
    int read_range_next();


    void position(const uchar * record);
    int info(uint);
    int extra(enum ha_extra_function operation);
    int reset(void);
    int external_lock(THD * thd, int lock_type);
    int start_stmt(THD * thd, thr_lock_type lock_type);

    ha_rows records_in_range(uint inx, key_range * min_key, key_range * max_key);

    uint32_t get_cursor_isolation_flags(enum thr_lock_type lock_type, THD* thd);
    THR_LOCK_DATA **store_lock(THD * thd, THR_LOCK_DATA ** to, enum thr_lock_type lock_type);

    int get_status(DB_TXN* trans);
    void init_hidden_prim_key_info(DB_TXN *txn);
    inline void get_auto_primary_key(uchar * to) {
        tokudb_pthread_mutex_lock(&share->mutex);
        share->auto_ident++;
        hpk_num_to_char(to, share->auto_ident);
        tokudb_pthread_mutex_unlock(&share->mutex);
    }
    virtual void get_auto_increment(ulonglong offset, ulonglong increment, ulonglong nb_desired_values, ulonglong * first_value, ulonglong * nb_reserved_values);
    bool is_optimize_blocking();
    bool is_auto_inc_singleton();
    void print_error(int error, myf errflag);
    uint8 table_cache_type() {
        return HA_CACHE_TBL_TRANSACT;
    }
    bool primary_key_is_clustered() {
        return true;
    }
    bool supports_clustered_keys() {
        return true;
    }
    int cmp_ref(const uchar * ref1, const uchar * ref2);
    bool check_if_incompatible_data(HA_CREATE_INFO * info, uint table_changes);

#ifdef MARIADB_BASE_VERSION

// MariaDB MRR introduced in 5.5, API changed in MariaDB 10.0
#if MYSQL_VERSION_ID >= 100000
#define COST_VECT Cost_estimate
#endif

    int multi_range_read_init(RANGE_SEQ_IF* seq,
                              void* seq_init_param,
                              uint n_ranges, uint mode,
                              HANDLER_BUFFER *buf);
    int multi_range_read_next(range_id_t *range_info);
    ha_rows multi_range_read_info_const(uint keyno, RANGE_SEQ_IF *seq,
                                        void *seq_init_param, 
                                        uint n_ranges, uint *bufsz,
                                        uint *flags, COST_VECT *cost);
    ha_rows multi_range_read_info(uint keyno, uint n_ranges, uint keys,
                                  uint key_parts, uint *bufsz, 
                                  uint *flags, COST_VECT *cost);
    int multi_range_read_explain_info(uint mrr_mode, char *str, size_t size);

#else

// MySQL  MRR introduced in 5.6
#if 50600 <= MYSQL_VERSION_ID && MYSQL_VERSION_ID <= 50699
    int multi_range_read_init(RANGE_SEQ_IF *seq, void *seq_init_param,
                              uint n_ranges, uint mode, HANDLER_BUFFER *buf);
    int multi_range_read_next(char **range_info);
    ha_rows multi_range_read_info_const(uint keyno, RANGE_SEQ_IF *seq,
                                        void *seq_init_param, 
                                        uint n_ranges, uint *bufsz,
                                        uint *flags, Cost_estimate *cost);
    ha_rows multi_range_read_info(uint keyno, uint n_ranges, uint keys,
                                  uint *bufsz, uint *flags, Cost_estimate *cost);
#endif

#endif

    // ICP introduced in MariaDB 5.5
    Item* idx_cond_push(uint keyno, class Item* idx_cond);


#if TOKU_INCLUDE_ALTER_56
 public:
    enum_alter_inplace_result check_if_supported_inplace_alter(TABLE *altered_table, Alter_inplace_info *ha_alter_info);
    bool prepare_inplace_alter_table(TABLE *altered_table, Alter_inplace_info *ha_alter_info);
    bool inplace_alter_table(TABLE *altered_table, Alter_inplace_info *ha_alter_info);
    bool commit_inplace_alter_table(TABLE *altered_table, Alter_inplace_info *ha_alter_info, bool commit);
 private:
    int alter_table_add_index(TABLE *altered_table, Alter_inplace_info *ha_alter_info);
    int alter_table_drop_index(TABLE *altered_table, Alter_inplace_info *ha_alter_info);
    int alter_table_add_or_drop_column(TABLE *altered_table, Alter_inplace_info *ha_alter_info);
    int alter_table_expand_varchar_offsets(TABLE *altered_table, Alter_inplace_info *ha_alter_info);
    int alter_table_expand_columns(TABLE *altered_table, Alter_inplace_info *ha_alter_info);
    int alter_table_expand_one_column(TABLE *altered_table, Alter_inplace_info *ha_alter_info, int expand_field_num);
    int alter_table_expand_blobs(TABLE *altered_table, Alter_inplace_info *ha_alter_info);
    void print_alter_info(TABLE *altered_table, Alter_inplace_info *ha_alter_info);
    int setup_kc_info(TABLE *altered_table, KEY_AND_COL_INFO *kc_info);
    int new_row_descriptor(TABLE *table, TABLE *altered_table, Alter_inplace_info *ha_alter_info, uint32_t idx, DBT *row_descriptor);

 public:
#endif
#if TOKU_INCLUDE_ALTER_55
public:
    // Returns true of the 5.6 inplace alter table interface is used.
    bool try_hot_alter_table();

    // Used by the partition storage engine to provide new frm data for the table.
    int new_alter_table_frm_data(const uchar *frm_data, size_t frm_len);
#endif

 private:
    int tokudb_add_index(
        TABLE *table_arg, 
        KEY *key_info, 
        uint num_of_keys, 
        DB_TXN* txn, 
        bool* inc_num_DBs,
        bool* modified_DB
        ); 
    void restore_add_index(TABLE* table_arg, uint num_of_keys, bool incremented_numDBs, bool modified_DBs);
    int drop_indexes(TABLE *table_arg, uint *key_num, uint num_of_keys, KEY *key_info, DB_TXN* txn);
    void restore_drop_indexes(TABLE *table_arg, uint *key_num, uint num_of_keys);

 public:
    // delete all rows from the table
    // effect: all dictionaries, including the main and indexes, should be empty
    int discard_or_import_tablespace(my_bool discard);
    int truncate();
    int delete_all_rows();
    void extract_hidden_primary_key(uint keynr, DBT const *found_key);
    void read_key_only(uchar * buf, uint keynr, DBT const *found_key);
    int read_row_callback (uchar * buf, uint keynr, DBT const *row, DBT const *found_key);
    int read_primary_key(uchar * buf, uint keynr, DBT const *row, DBT const *found_key);
    int unpack_blobs(
        uchar* record,
        const uchar* from_tokudb_blob,
        uint32_t num_blob_bytes,
        bool check_bitmap
        );
    int unpack_row(
        uchar* record, 
        DBT const *row, 
        DBT const *key,
        uint index
        );

    int prefix_cmp_dbts( uint keynr, const DBT* first_key, const DBT* second_key) {
        return tokudb_prefix_cmp_dbt_key(share->key_file[keynr], first_key, second_key);
    }

    void track_progress(THD* thd);
    void set_loader_error(int err);
    void set_dup_value_for_pk(DBT* key);


    //
    // index into key_file that holds DB* that is indexed on
    // the primary_key. this->key_file[primary_index] == this->file
    //
    uint primary_key;

    int check(THD *thd, HA_CHECK_OPT *check_opt);

    int fill_range_query_buf(
        bool need_val, 
        DBT const *key, 
        DBT  const *row, 
        int direction,
        THD* thd,
        uchar* buf,
        DBT* key_to_compare
        );

<<<<<<< HEAD
=======
    enum row_type get_row_type() const;

>>>>>>> b585b4f7
private:
    int read_full_row(uchar * buf);
    int __close();
    int get_next(uchar* buf, int direction, DBT* key_to_compare, bool do_key_read);
    int read_data_from_range_query_buff(uchar* buf, bool need_val, bool do_key_read);
    // for ICP, only in MariaDB and MySQL 5.6
#if defined(MARIADB_BASE_VERSION) || (50600 <= MYSQL_VERSION_ID && MYSQL_VERSION_ID <= 50699)
    enum icp_result toku_handler_index_cond_check(Item* pushed_idx_cond);
#endif
    void invalidate_bulk_fetch();
    void invalidate_icp();
    int delete_all_rows_internal();
    void close_dsmrr();
    void reset_dsmrr();
    
#if TOKU_INCLUDE_WRITE_FRM_DATA
    int write_frm_data(const uchar *frm_data, size_t frm_len);
#endif
#if TOKU_INCLUDE_UPSERT
private:
    int fast_update(THD *thd, List<Item> &update_fields, List<Item> &update_values, Item *conds);
    bool check_fast_update(THD *thd, List<Item> &update_fields, List<Item> &update_values, Item *conds);
    int send_update_message(List<Item> &update_fields, List<Item> &update_values, Item *conds, DB_TXN *txn);
    int upsert(THD *thd, List<Item> &update_fields, List<Item> &update_values);
    bool check_upsert(THD *thd, List<Item> &update_fields, List<Item> &update_values);
    int send_upsert_message(THD *thd, List<Item> &update_fields, List<Item> &update_values, DB_TXN *txn);
#endif
public:
    // mysql sometimes retires a txn before a cursor that references the txn is closed.
    // for example, commit is sometimes called before index_end.  the following methods
    // put the handler on a list of handlers that get cleaned up when the txn is retired.
    void cleanup_txn(DB_TXN *txn);
private:
    LIST trx_handler_list;
    void add_to_trx_handler_list();
    void remove_from_trx_handler_list();

private:
    int do_optimize(THD *thd);
    int map_to_handler_error(int error);
};

#if TOKU_INCLUDE_OPTION_STRUCTS
struct ha_table_option_struct {
    uint row_format;
};

struct ha_index_option_struct {
    bool clustering;
};

static inline bool key_is_clustering(const KEY *key) {
    return (key->flags & HA_CLUSTERING) || (key->option_struct && key->option_struct->clustering);
}

#else

static inline bool key_is_clustering(const KEY *key) {
    return key->option_struct && key->option_struct->clustering;
}
#endif

#endif
<|MERGE_RESOLUTION|>--- conflicted
+++ resolved
@@ -757,11 +757,6 @@
         DBT* key_to_compare
         );
 
-<<<<<<< HEAD
-=======
-    enum row_type get_row_type() const;
-
->>>>>>> b585b4f7
 private:
     int read_full_row(uchar * buf);
     int __close();
