/* Copyright (C) 2007 MySQL AB & Sanja Belkin

   This program is free software; you can redistribute it and/or modify
   it under the terms of the GNU General Public License as published by
   the Free Software Foundation; version 2 of the License.

   This program is distributed in the hope that it will be useful,
   but WITHOUT ANY WARRANTY; without even the implied warranty of
   MERCHANTABILITY or FITNESS FOR A PARTICULAR PURPOSE.  See the
   GNU General Public License for more details.

   You should have received a copy of the GNU General Public License
   along with this program; if not, write to the Free Software
   Foundation, Inc., 59 Temple Place, Suite 330, Boston, MA  02111-1307  USA */

#include "maria_def.h"
#include "trnman.h"
#include "ma_blockrec.h" /* for some constants and in-write hooks */
#include "ma_key_recover.h" /* For some in-write hooks */
#include "ma_checkpoint.h"
#include "ma_servicethread.h"

/*
  On Windows, neither my_open() nor my_sync() work for directories.
  Also there is no need to flush filesystem changes ,i.e to sync()
  directories.
*/
#ifdef __WIN__
#define sync_dir(A,B) 0
#else
#define sync_dir(A,B) my_sync(A,B)
#endif

/**
   @file
   @brief Module which writes and reads to a transaction log
*/

/* 0xFF can never be valid first byte of a chunk */
#define TRANSLOG_FILLER 0xFF

/* number of opened log files in the pagecache (should be at least 2) */
#define OPENED_FILES_NUM 3
#define CACHED_FILES_NUM 5
#define CACHED_FILES_NUM_DIRECT_SEARCH_LIMIT 7
#if CACHED_FILES_NUM > CACHED_FILES_NUM_DIRECT_SEARCH_LIMIT
#include <hash.h>
#include <m_ctype.h>
#endif

/** @brief protects checkpoint_in_progress */
static pthread_mutex_t LOCK_soft_sync;
/** @brief for killing the background checkpoint thread */
static pthread_cond_t  COND_soft_sync;
/** @brief control structure for checkpoint background thread */
static MA_SERVICE_THREAD_CONTROL soft_sync_control=
  {THREAD_DEAD, FALSE, &LOCK_soft_sync, &COND_soft_sync};


/* transaction log file descriptor */
typedef struct st_translog_file
{
  uint32 number;
  PAGECACHE_FILE handler;
  my_bool was_recovered;
  my_bool is_sync;
} TRANSLOG_FILE;

/* records buffer size (should be TRANSLOG_PAGE_SIZE * n) */
#define TRANSLOG_WRITE_BUFFER (1024*1024)
/*
  pagecache_read/write/inject() use bmove512() on their buffers so those must
  be long-aligned, which we guarantee by using the type below:
*/
typedef union
{
  ulonglong dummy;
  uchar buffer[TRANSLOG_PAGE_SIZE];
} TRANSLOG_PAGE_SIZE_BUFF;

/* min chunk length */
#define TRANSLOG_MIN_CHUNK 3
/*
  Number of buffers used by loghandler

  Should be at least 4, because one thread can block up to 2 buffers in
  normal circumstances (less then half of one and full other, or just
  switched one and other), But if we met end of the file in the middle and
  have to switch buffer it will be 3.  + 1 buffer for flushing/writing.
  We have a bigger number here for higher concurrency and to make division
  faster.

  The number should be power of 2 to be fast.
*/
#define TRANSLOG_BUFFERS_NO 8
/* number of bytes (+ header) which can be unused on first page in sequence */
#define TRANSLOG_MINCHUNK_CONTENT 1
/* version of log file */
#define TRANSLOG_VERSION_ID 10000               /* 1.00.00 */

#define TRANSLOG_PAGE_FLAGS 6 /* transaction log page flags offset */

/* Maximum length of compressed LSNs (the worst case of whole LSN storing) */
#define COMPRESSED_LSN_MAX_STORE_SIZE (2 + LSN_STORE_SIZE)
#define MAX_NUMBER_OF_LSNS_PER_RECORD 2


/* max lsn calculation for buffer */
#define BUFFER_MAX_LSN(B)  \
  ((B)->last_lsn == LSN_IMPOSSIBLE ? (B)->prev_last_lsn : (B)->last_lsn)

/* log write buffer descriptor */
struct st_translog_buffer
{
  /*
    Cache for current log. Comes first to be aligned for bmove512() in
    pagecache_inject()
  */
  uchar buffer[TRANSLOG_WRITE_BUFFER];
  /*
    Maximum LSN of records which ends in this buffer (or IMPOSSIBLE_LSN
    if no LSNs ends here)
  */
  LSN last_lsn;
  /* last_lsn of previous buffer or IMPOSSIBLE_LSN if it is very first one */
  LSN prev_last_lsn;
  /* This buffer offset in the file */
  TRANSLOG_ADDRESS offset;
  /*
    Next buffer offset in the file (it is not always offset + size,
    in case of flush by LSN it can be offset + size - TRANSLOG_PAGE_SIZE)
  */
  TRANSLOG_ADDRESS next_buffer_offset;
  /* Previous buffer offset to detect it flush finish */
  TRANSLOG_ADDRESS prev_buffer_offset;
  /*
    If the buffer was forced to close it save value of its horizon
    otherwise LSN_IMPOSSIBLE
  */
  TRANSLOG_ADDRESS pre_force_close_horizon;
  /*
     How much is written (or will be written when copy_to_buffer_in_progress
     become 0) to this buffer
  */
  translog_size_t size;
  /*
     When moving from one log buffer to another, we write the last of the
     previous buffer to file and then move to start using the new log
     buffer.  In the case of a part filed last page, this page is not moved
     to the start of the new buffer but instead we set the 'skip_data'
     variable to tell us how much data at the beginning of the buffer is not
     relevant.
  */
  uint skipped_data;
  /* File handler for this buffer */
  TRANSLOG_FILE *file;
  /* Threads which are waiting for buffer filling/freeing */
  pthread_cond_t waiting_filling_buffer;
  /* Number of records which are in copy progress */
  uint copy_to_buffer_in_progress;
  /* list of waiting buffer ready threads */
  struct st_my_thread_var *waiting_flush;
  /*
    If true then previous buffer overlap with this one (due to flush of
    loghandler, the last page of that buffer is the same as the first page
    of this buffer) and have to be written first (because contain old
    content of page which present in both buffers)
  */
  my_bool overlay;
  uint buffer_no;
  /*
    Lock for the buffer.

    Current buffer also lock the whole handler (if one want lock the handler
    one should lock the current buffer).

    Buffers are locked only in one direction (with overflow and beginning
    from the first buffer). If we keep lock on buffer N we can lock only
    buffer N+1 (never N-1).

    One thread do not lock more then 2 buffer in a time, so to make dead
    lock it should be N thread (where N equal number of buffers) takes one
    buffer and try to lock next. But it is impossible because there is only
    2 cases when thread take 2 buffers: 1) one thread finishes current
    buffer (where horizon is) and start next (to which horizon moves).  2)
    flush start from buffer after current (oldest) and go till the current
    crabbing by buffer sequence. And there is  only one flush in a moment
    (they are serialised).

   Because of above and number of buffers equal 5 we can't get dead lock (it is
   impossible to get all 5 buffers locked simultaneously).
  */
  pthread_mutex_t mutex;
  /*
    Some thread is going to close the buffer and it should be
    done only by that thread
  */
  my_bool is_closing_buffer;
  /*
    Version of the buffer increases every time buffer the buffer flushed.
    With file and offset it allow detect buffer changes
  */
  uint8 ver;

  /*
    When previous buffer sent to disk it set its address here to allow
    to detect when it is done
    (we have to keep it in this buffer to lock buffers only in one direction).
  */
  TRANSLOG_ADDRESS prev_sent_to_disk;
  pthread_cond_t prev_sent_to_disk_cond;
};


struct st_buffer_cursor
{
  /* pointer into the buffer */
  uchar *ptr;
  /* current buffer */
  struct st_translog_buffer *buffer;
  /* How many bytes we wrote on the current page */
  uint16 current_page_fill;
  /*
    How many times we write the page on the disk during flushing process
    (for sector protection).
  */
  uint16 write_counter;
  /* previous write offset */
  uint16 previous_offset;
  /* Number of current buffer */
  uint8 buffer_no;
  /*
    True if it is just filling buffer after advancing the pointer to
    the horizon.
  */
  my_bool chaser;
  /*
    Is current page of the cursor already finished (sector protection
    should be applied if it is needed)
  */
  my_bool protected;
};


typedef uint8 dirty_buffer_mask_t;

struct st_translog_descriptor
{
  /* *** Parameters of the log handler *** */

  /* Page cache for the log reads */
  PAGECACHE *pagecache;
  uint flags;
  /* File open flags */
  uint open_flags;
  /* max size of one log size (for new logs creation) */
  uint32 log_file_max_size;
  uint32 server_version;
  /* server ID (used for replication) */
  uint32 server_id;
  /* Loghandler's buffer capacity in case of chunk 2 filling */
  uint32 buffer_capacity_chunk_2;
  /*
    Half of the buffer capacity in case of chunk 2 filling,
    used to decide will we write a record in one group or many.
    It is written to the variable just to avoid devision every
    time we need it.
  */
  uint32 half_buffer_capacity_chunk_2;
  /* Page overhead calculated by flags (whether CRC is enabled, etc) */
  uint16 page_overhead;
  /*
    Page capacity ("useful load") calculated by flags
    (TRANSLOG_PAGE_SIZE - page_overhead-1)
  */
  uint16 page_capacity_chunk_2;
  /* Path to the directory where we store log store files */
  char directory[FN_REFLEN];

  /* *** Current state of the log handler *** */
  /* list of opened files */
  DYNAMIC_ARRAY open_files;
  /* min/max number of file in the array */
  uint32 max_file, min_file;
  /* the opened files list guard */
  rw_lock_t open_files_lock;

  /*
    File descriptor of the directory where we store log files for syncing
    it.
  */
  File directory_fd;
  /* buffers for log writing */
  struct st_translog_buffer buffers[TRANSLOG_BUFFERS_NO];
  /* Mask where 1 in position N mean that buffer N is not flushed */
  dirty_buffer_mask_t dirty_buffer_mask;
  /* The above variable protection */
  pthread_mutex_t dirty_buffer_mask_lock;
  /*
     horizon - visible end of the log (here is absolute end of the log:
     position where next chunk can start
  */
  TRANSLOG_ADDRESS horizon;
  /* horizon buffer cursor */
  struct st_buffer_cursor bc;
  /* maximum LSN of the current (not finished) file */
  LSN max_lsn;

  /*
    Last flushed LSN (protected by log_flush_lock).
    Pointers in the log ordered like this:
    last_lsn_checked <= flushed <= sent_to_disk <= in_buffers_only <=
    max_lsn <= horizon
  */
  LSN flushed;
  /* Last LSN sent to the disk (but maybe not written yet) */
  LSN sent_to_disk;
  /* Horizon from which log started after initialization */
  TRANSLOG_ADDRESS log_start;
  TRANSLOG_ADDRESS previous_flush_horizon;
  /* All what is after this address is not sent to disk yet */
  TRANSLOG_ADDRESS in_buffers_only;
  /* protection of sent_to_disk and in_buffers_only */
  pthread_mutex_t sent_to_disk_lock;
  /*
    Protect flushed (see above) and for flush serialization (will
    be removed in v1.5
  */
  pthread_mutex_t log_flush_lock;
  pthread_cond_t log_flush_cond;
  pthread_cond_t new_goal_cond;

  /* Protects changing of headers of finished files (max_lsn) */
  pthread_mutex_t file_header_lock;

  /*
    Sorted array (with protection) of files where we started writing process
    and so we can't give last LSN yet
  */
  pthread_mutex_t unfinished_files_lock;
  DYNAMIC_ARRAY unfinished_files;

  /*
    minimum number of still need file calculeted during last
    translog_purge call
  */
  uint32 min_need_file;
  /* Purger data: minimum file in the log (or 0 if unknown) */
  uint32 min_file_number;
  /* Protect purger from many calls and it's data */
  pthread_mutex_t purger_lock;
  /* last low water mark checked */
  LSN last_lsn_checked;
  /**
    Must be set to 0 under loghandler lock every time a new LSN
    is generated.
  */
  my_bool is_everything_flushed;
  /* True when flush pass is in progress */
  my_bool flush_in_progress;
  /* The flush number (used to distinguish two flushes goes one by one) */
  volatile int flush_no;
  /* Next flush pass variables */
  TRANSLOG_ADDRESS next_pass_max_lsn;
  pthread_t max_lsn_requester;
};

static struct st_translog_descriptor log_descriptor;

ulong log_purge_type= TRANSLOG_PURGE_IMMIDIATE;
ulong log_file_size= TRANSLOG_FILE_SIZE;
/* sync() of log files directory mode */
ulong sync_log_dir= TRANSLOG_SYNC_DIR_NEWFILE;
ulong maria_group_commit= TRANSLOG_GCOMMIT_NONE;
ulong maria_group_commit_interval= 0;

/* Marker for end of log */
static uchar end_of_log= 0;
#define END_OF_LOG &end_of_log
/**
  Switch for "soft" sync (no real sync() but periodical sync by service
  thread)
*/
static volatile my_bool soft_sync= FALSE;
/**
  Switch for "hard" group commit mode
*/
static volatile my_bool hard_group_commit= FALSE;
/**
  File numbers interval which have to be sync()
*/
static uint32 soft_sync_min= 0;
static uint32 soft_sync_max= 0;
static uint32 soft_need_sync= 1;
/**
  stores interval in microseconds
*/
static uint32 group_commit_wait= 0;

enum enum_translog_status translog_status= TRANSLOG_UNINITED;
ulonglong translog_syncs= 0; /* Number of sync()s */

/* time of last flush */
static ulonglong flush_start= 0;

/* chunk types */
#define TRANSLOG_CHUNK_LSN   0x00      /* 0 chunk refer as LSN (head or tail */
#define TRANSLOG_CHUNK_FIXED (1 << 6)  /* 1 (pseudo)fixed record (also LSN) */
#define TRANSLOG_CHUNK_NOHDR (2 << 6)  /* 2 no head chunk (till page end) */
#define TRANSLOG_CHUNK_LNGTH (3 << 6)  /* 3 chunk with chunk length */
#define TRANSLOG_CHUNK_TYPE  (3 << 6)  /* Mask to get chunk type */
#define TRANSLOG_REC_TYPE    0x3F      /* Mask to get record type */
#define TRANSLOG_CHUNK_0_CONT 0x3F     /* the type to mark chunk 0 continue */

/* compressed (relative) LSN constants */
#define TRANSLOG_CLSN_LEN_BITS 0xC0    /* Mask to get compressed LSN length */


#include <my_atomic.h>
/* an array that maps id of a MARIA_SHARE to this MARIA_SHARE */
static MARIA_SHARE **id_to_share= NULL;
/* lock for id_to_share */
static my_atomic_rwlock_t LOCK_id_to_share;

static my_bool translog_dummy_callback(uchar *page,
                                       pgcache_page_no_t page_no,
                                       uchar* data_ptr);
static my_bool translog_page_validator(uchar *page,
                                       pgcache_page_no_t page_no,
                                       uchar* data_ptr);

static my_bool translog_get_next_chunk(TRANSLOG_SCANNER_DATA *scanner);
static uint32 translog_first_file(TRANSLOG_ADDRESS horizon, int is_protected);
LSN translog_next_LSN(TRANSLOG_ADDRESS addr, TRANSLOG_ADDRESS horizon);


/*
  Initialize log_record_type_descriptors
*/

LOG_DESC log_record_type_descriptor[LOGREC_NUMBER_OF_TYPES];


#ifndef DBUG_OFF

#define translog_buffer_lock_assert_owner(B) \
  safe_mutex_assert_owner(&(B)->mutex)
#define translog_lock_assert_owner() \
  safe_mutex_assert_owner(&log_descriptor.bc.buffer->mutex)
void translog_lock_handler_assert_owner()
{
  translog_lock_assert_owner();
}

/**
  @brief check the description table validity

  @param num             how many records should be filled
*/

static void check_translog_description_table(int num)
{
  int i;
  DBUG_ENTER("check_translog_description_table");
  DBUG_PRINT("enter", ("last record: %d", num));
  DBUG_ASSERT(num > 0);
  /* last is reserved for extending the table */
  DBUG_ASSERT(num < LOGREC_NUMBER_OF_TYPES - 1);
  DBUG_ASSERT(log_record_type_descriptor[0].rclass == LOGRECTYPE_NOT_ALLOWED);

  for (i= 0; i <= num; i++)
  {
    DBUG_PRINT("info",
               ("record type: %d  class: %d  fixed: %u  header: %u  LSNs: %u  "
                "name: %s",
                i, log_record_type_descriptor[i].rclass,
                (uint)log_record_type_descriptor[i].fixed_length,
                (uint)log_record_type_descriptor[i].read_header_len,
                (uint)log_record_type_descriptor[i].compressed_LSN,
                log_record_type_descriptor[i].name));
    switch (log_record_type_descriptor[i].rclass) {
    case LOGRECTYPE_NOT_ALLOWED:
      DBUG_ASSERT(i == 0);
      break;
    case LOGRECTYPE_VARIABLE_LENGTH:
      DBUG_ASSERT(log_record_type_descriptor[i].fixed_length == 0);
      DBUG_ASSERT((log_record_type_descriptor[i].compressed_LSN == 0) ||
                  ((log_record_type_descriptor[i].compressed_LSN == 1) &&
                   (log_record_type_descriptor[i].read_header_len >=
                    LSN_STORE_SIZE)) ||
                  ((log_record_type_descriptor[i].compressed_LSN == 2) &&
                   (log_record_type_descriptor[i].read_header_len >=
                    LSN_STORE_SIZE * 2)));
      break;
    case LOGRECTYPE_PSEUDOFIXEDLENGTH:
      DBUG_ASSERT(log_record_type_descriptor[i].fixed_length ==
                  log_record_type_descriptor[i].read_header_len);
      DBUG_ASSERT(log_record_type_descriptor[i].compressed_LSN > 0);
      DBUG_ASSERT(log_record_type_descriptor[i].compressed_LSN <= 2);
      break;
    case LOGRECTYPE_FIXEDLENGTH:
      DBUG_ASSERT(log_record_type_descriptor[i].fixed_length ==
                  log_record_type_descriptor[i].read_header_len);
      DBUG_ASSERT(log_record_type_descriptor[i].compressed_LSN == 0);
      break;
    default:
      DBUG_ASSERT(0);
    }
  }
  for (i= num + 1; i < LOGREC_NUMBER_OF_TYPES; i++)
  {
    DBUG_ASSERT(log_record_type_descriptor[i].rclass ==
                LOGRECTYPE_NOT_ALLOWED);
  }
  DBUG_VOID_RETURN;
}
#else
#define translog_buffer_lock_assert_owner(B) {}
#define translog_lock_assert_owner() {}
#endif

static LOG_DESC INIT_LOGREC_RESERVED_FOR_CHUNKS23=
{LOGRECTYPE_NOT_ALLOWED, 0, 0, NULL, NULL, NULL, 0,
 "reserved", LOGREC_NOT_LAST_IN_GROUP, NULL, NULL };

static LOG_DESC INIT_LOGREC_REDO_INSERT_ROW_HEAD=
{LOGRECTYPE_VARIABLE_LENGTH, 0,
 FILEID_STORE_SIZE + PAGE_STORE_SIZE + DIRPOS_STORE_SIZE, NULL,
 write_hook_for_redo, NULL, 0,
 "redo_insert_row_head", LOGREC_NOT_LAST_IN_GROUP, NULL, NULL};

static LOG_DESC INIT_LOGREC_REDO_INSERT_ROW_TAIL=
{LOGRECTYPE_VARIABLE_LENGTH, 0,
 FILEID_STORE_SIZE + PAGE_STORE_SIZE + DIRPOS_STORE_SIZE, NULL,
 write_hook_for_redo, NULL, 0,
 "redo_insert_row_tail", LOGREC_NOT_LAST_IN_GROUP, NULL, NULL};

static LOG_DESC INIT_LOGREC_REDO_NEW_ROW_HEAD=
{LOGRECTYPE_VARIABLE_LENGTH, 0,
 FILEID_STORE_SIZE + PAGE_STORE_SIZE + DIRPOS_STORE_SIZE, NULL,
 write_hook_for_redo, NULL, 0,
 "redo_new_row_head", LOGREC_NOT_LAST_IN_GROUP, NULL, NULL};

static LOG_DESC INIT_LOGREC_REDO_NEW_ROW_TAIL=
{LOGRECTYPE_VARIABLE_LENGTH, 0,
 FILEID_STORE_SIZE + PAGE_STORE_SIZE + DIRPOS_STORE_SIZE, NULL,
 write_hook_for_redo, NULL, 0,
 "redo_new_row_tail", LOGREC_NOT_LAST_IN_GROUP, NULL, NULL};

static LOG_DESC INIT_LOGREC_REDO_INSERT_ROW_BLOBS=
{LOGRECTYPE_VARIABLE_LENGTH, 0, FILEID_STORE_SIZE, NULL,
 write_hook_for_redo, NULL, 0,
 "redo_insert_row_blobs", LOGREC_NOT_LAST_IN_GROUP, NULL, NULL};

static LOG_DESC INIT_LOGREC_REDO_PURGE_ROW_HEAD=
{LOGRECTYPE_FIXEDLENGTH,
 FILEID_STORE_SIZE + PAGE_STORE_SIZE + DIRPOS_STORE_SIZE,
 FILEID_STORE_SIZE + PAGE_STORE_SIZE + DIRPOS_STORE_SIZE,
 NULL, write_hook_for_redo, NULL, 0,
 "redo_purge_row_head", LOGREC_NOT_LAST_IN_GROUP, NULL, NULL};

static LOG_DESC INIT_LOGREC_REDO_PURGE_ROW_TAIL=
{LOGRECTYPE_FIXEDLENGTH,
 FILEID_STORE_SIZE + PAGE_STORE_SIZE + DIRPOS_STORE_SIZE,
 FILEID_STORE_SIZE + PAGE_STORE_SIZE + DIRPOS_STORE_SIZE,
 NULL, write_hook_for_redo, NULL, 0,
 "redo_purge_row_tail", LOGREC_NOT_LAST_IN_GROUP, NULL, NULL};

static LOG_DESC INIT_LOGREC_REDO_FREE_BLOCKS=
{LOGRECTYPE_VARIABLE_LENGTH, 0,
 FILEID_STORE_SIZE + PAGERANGE_STORE_SIZE,
 NULL, write_hook_for_redo, NULL, 0,
 "redo_free_blocks", LOGREC_NOT_LAST_IN_GROUP, NULL, NULL};

static LOG_DESC INIT_LOGREC_REDO_FREE_HEAD_OR_TAIL=
{LOGRECTYPE_FIXEDLENGTH,
 FILEID_STORE_SIZE + PAGE_STORE_SIZE,
 FILEID_STORE_SIZE + PAGE_STORE_SIZE,
 NULL, write_hook_for_redo, NULL, 0,
 "redo_free_head_or_tail", LOGREC_NOT_LAST_IN_GROUP, NULL, NULL};

/* not yet used; for when we have versioning */
static LOG_DESC INIT_LOGREC_REDO_DELETE_ROW=
{LOGRECTYPE_FIXEDLENGTH, 16, 16, NULL, write_hook_for_redo, NULL, 0,
 "redo_delete_row", LOGREC_NOT_LAST_IN_GROUP, NULL, NULL};

/** @todo RECOVERY BUG unused, remove? */
static LOG_DESC INIT_LOGREC_REDO_UPDATE_ROW_HEAD=
{LOGRECTYPE_VARIABLE_LENGTH, 0, 9, NULL, write_hook_for_redo, NULL, 0,
 "redo_update_row_head", LOGREC_NOT_LAST_IN_GROUP, NULL, NULL};

static LOG_DESC INIT_LOGREC_REDO_INDEX=
{LOGRECTYPE_VARIABLE_LENGTH, 0, 9, NULL, write_hook_for_redo, NULL, 0,
 "redo_index", LOGREC_NOT_LAST_IN_GROUP, NULL, NULL};

static LOG_DESC INIT_LOGREC_REDO_INDEX_NEW_PAGE=
{LOGRECTYPE_VARIABLE_LENGTH, 0,
 FILEID_STORE_SIZE + PAGE_STORE_SIZE * 2 + KEY_NR_STORE_SIZE + 1,
 NULL, write_hook_for_redo, NULL, 0,
 "redo_index_new_page", LOGREC_NOT_LAST_IN_GROUP, NULL, NULL};

static LOG_DESC INIT_LOGREC_REDO_INDEX_FREE_PAGE=
{LOGRECTYPE_FIXEDLENGTH, FILEID_STORE_SIZE + PAGE_STORE_SIZE * 2,
 FILEID_STORE_SIZE + PAGE_STORE_SIZE * 2,
 NULL, write_hook_for_redo, NULL, 0,
 "redo_index_free_page", LOGREC_NOT_LAST_IN_GROUP, NULL, NULL};

static LOG_DESC INIT_LOGREC_REDO_UNDELETE_ROW=
{LOGRECTYPE_FIXEDLENGTH, 16, 16, NULL, write_hook_for_redo, NULL, 0,
 "redo_undelete_row", LOGREC_NOT_LAST_IN_GROUP, NULL, NULL};

static LOG_DESC INIT_LOGREC_CLR_END=
{LOGRECTYPE_VARIABLE_LENGTH, 0, LSN_STORE_SIZE + FILEID_STORE_SIZE +
 CLR_TYPE_STORE_SIZE, NULL, write_hook_for_clr_end, NULL, 1,
 "clr_end", LOGREC_LAST_IN_GROUP, NULL, NULL};

static LOG_DESC INIT_LOGREC_PURGE_END=
{LOGRECTYPE_PSEUDOFIXEDLENGTH, 5, 5, NULL, NULL, NULL, 1,
 "purge_end", LOGREC_LAST_IN_GROUP, NULL, NULL};

static LOG_DESC INIT_LOGREC_UNDO_ROW_INSERT=
{LOGRECTYPE_VARIABLE_LENGTH, 0,
 LSN_STORE_SIZE + FILEID_STORE_SIZE + PAGE_STORE_SIZE + DIRPOS_STORE_SIZE,
 NULL, write_hook_for_undo_row_insert, NULL, 1,
 "undo_row_insert", LOGREC_LAST_IN_GROUP, NULL, NULL};

static LOG_DESC INIT_LOGREC_UNDO_ROW_DELETE=
{LOGRECTYPE_VARIABLE_LENGTH, 0,
 LSN_STORE_SIZE + FILEID_STORE_SIZE + PAGE_STORE_SIZE + DIRPOS_STORE_SIZE,
 NULL, write_hook_for_undo_row_delete, NULL, 1,
 "undo_row_delete", LOGREC_LAST_IN_GROUP, NULL, NULL};

static LOG_DESC INIT_LOGREC_UNDO_ROW_UPDATE=
{LOGRECTYPE_VARIABLE_LENGTH, 0,
 LSN_STORE_SIZE + FILEID_STORE_SIZE + PAGE_STORE_SIZE + DIRPOS_STORE_SIZE,
 NULL, write_hook_for_undo_row_update, NULL, 1,
 "undo_row_update", LOGREC_LAST_IN_GROUP, NULL, NULL};

static LOG_DESC INIT_LOGREC_UNDO_KEY_INSERT=
{LOGRECTYPE_VARIABLE_LENGTH, 0,
 LSN_STORE_SIZE + FILEID_STORE_SIZE + KEY_NR_STORE_SIZE,
 NULL, write_hook_for_undo_key_insert, NULL, 1,
 "undo_key_insert", LOGREC_LAST_IN_GROUP, NULL, NULL};

/* This will never be in the log, only in the clr */
static LOG_DESC INIT_LOGREC_UNDO_KEY_INSERT_WITH_ROOT=
{LOGRECTYPE_VARIABLE_LENGTH, 0,
 LSN_STORE_SIZE + FILEID_STORE_SIZE + KEY_NR_STORE_SIZE + PAGE_STORE_SIZE,
 NULL, write_hook_for_undo_key, NULL, 1,
 "undo_key_insert_with_root", LOGREC_LAST_IN_GROUP, NULL, NULL};

static LOG_DESC INIT_LOGREC_UNDO_KEY_DELETE=
{LOGRECTYPE_VARIABLE_LENGTH, 0,
 LSN_STORE_SIZE + FILEID_STORE_SIZE + KEY_NR_STORE_SIZE,
 NULL, write_hook_for_undo_key_delete, NULL, 1,
 "undo_key_delete", LOGREC_LAST_IN_GROUP, NULL, NULL};

static LOG_DESC INIT_LOGREC_UNDO_KEY_DELETE_WITH_ROOT=
{LOGRECTYPE_VARIABLE_LENGTH, 0,
 LSN_STORE_SIZE + FILEID_STORE_SIZE + KEY_NR_STORE_SIZE + PAGE_STORE_SIZE,
 NULL, write_hook_for_undo_key_delete, NULL, 1,
 "undo_key_delete_with_root", LOGREC_LAST_IN_GROUP, NULL, NULL};

static LOG_DESC INIT_LOGREC_PREPARE=
{LOGRECTYPE_VARIABLE_LENGTH, 0, 0, NULL, NULL, NULL, 0,
 "prepare", LOGREC_IS_GROUP_ITSELF, NULL, NULL};

static LOG_DESC INIT_LOGREC_PREPARE_WITH_UNDO_PURGE=
{LOGRECTYPE_VARIABLE_LENGTH, 0, LSN_STORE_SIZE, NULL, NULL, NULL, 1,
 "prepare_with_undo_purge", LOGREC_IS_GROUP_ITSELF, NULL, NULL};

static LOG_DESC INIT_LOGREC_COMMIT=
{LOGRECTYPE_FIXEDLENGTH, 0, 0, NULL,
 write_hook_for_commit, NULL, 0, "commit", LOGREC_IS_GROUP_ITSELF, NULL,
 NULL};

static LOG_DESC INIT_LOGREC_COMMIT_WITH_UNDO_PURGE=
{LOGRECTYPE_PSEUDOFIXEDLENGTH, 5, 5, NULL, write_hook_for_commit, NULL, 1,
 "commit_with_undo_purge", LOGREC_IS_GROUP_ITSELF, NULL, NULL};

static LOG_DESC INIT_LOGREC_CHECKPOINT=
{LOGRECTYPE_VARIABLE_LENGTH, 0, 0, NULL, NULL, NULL, 0,
 "checkpoint", LOGREC_IS_GROUP_ITSELF, NULL, NULL};

static LOG_DESC INIT_LOGREC_REDO_CREATE_TABLE=
{LOGRECTYPE_VARIABLE_LENGTH, 0, 1 + 2, NULL, NULL, NULL, 0,
"redo_create_table", LOGREC_IS_GROUP_ITSELF, NULL, NULL};

static LOG_DESC INIT_LOGREC_REDO_RENAME_TABLE=
{LOGRECTYPE_VARIABLE_LENGTH, 0, 0, NULL, NULL, NULL, 0,
 "redo_rename_table", LOGREC_IS_GROUP_ITSELF, NULL, NULL};

static LOG_DESC INIT_LOGREC_REDO_DROP_TABLE=
{LOGRECTYPE_VARIABLE_LENGTH, 0, 0, NULL, NULL, NULL, 0,
 "redo_drop_table", LOGREC_IS_GROUP_ITSELF, NULL, NULL};

static LOG_DESC INIT_LOGREC_REDO_DELETE_ALL=
{LOGRECTYPE_FIXEDLENGTH, FILEID_STORE_SIZE, FILEID_STORE_SIZE,
 NULL, write_hook_for_redo_delete_all, NULL, 0,
 "redo_delete_all", LOGREC_IS_GROUP_ITSELF, NULL, NULL};

static LOG_DESC INIT_LOGREC_REDO_REPAIR_TABLE=
{LOGRECTYPE_FIXEDLENGTH, FILEID_STORE_SIZE + 8 + 8, FILEID_STORE_SIZE + 8 + 8,
 NULL, NULL, NULL, 0,
 "redo_repair_table", LOGREC_IS_GROUP_ITSELF, NULL, NULL};

static LOG_DESC INIT_LOGREC_FILE_ID=
{LOGRECTYPE_VARIABLE_LENGTH, 0, 2, NULL, write_hook_for_file_id, NULL, 0,
 "file_id", LOGREC_IS_GROUP_ITSELF, NULL, NULL};

static LOG_DESC INIT_LOGREC_LONG_TRANSACTION_ID=
{LOGRECTYPE_FIXEDLENGTH, 6, 6, NULL, NULL, NULL, 0,
 "long_transaction_id", LOGREC_IS_GROUP_ITSELF, NULL, NULL};

static LOG_DESC INIT_LOGREC_INCOMPLETE_LOG=
{LOGRECTYPE_FIXEDLENGTH, FILEID_STORE_SIZE, FILEID_STORE_SIZE,
 NULL, NULL, NULL, 0,
 "incomplete_log", LOGREC_IS_GROUP_ITSELF, NULL, NULL};

static LOG_DESC INIT_LOGREC_INCOMPLETE_GROUP=
{LOGRECTYPE_FIXEDLENGTH, 0, 0,
 NULL, NULL, NULL, 0,
 "incomplete_group", LOGREC_IS_GROUP_ITSELF, NULL, NULL};

static LOG_DESC INIT_LOGREC_UNDO_BULK_INSERT=
{LOGRECTYPE_VARIABLE_LENGTH, 0,
 LSN_STORE_SIZE + FILEID_STORE_SIZE,
 NULL, write_hook_for_undo_bulk_insert, NULL, 1,
 "undo_bulk_insert", LOGREC_LAST_IN_GROUP, NULL, NULL};

static LOG_DESC INIT_LOGREC_REDO_BITMAP_NEW_PAGE=
{LOGRECTYPE_FIXEDLENGTH, FILEID_STORE_SIZE + PAGE_STORE_SIZE * 2,
 FILEID_STORE_SIZE + PAGE_STORE_SIZE * 2,
 NULL, NULL, NULL, 0,
 "redo_create_bitmap", LOGREC_IS_GROUP_ITSELF, NULL, NULL};

static LOG_DESC INIT_LOGREC_IMPORTED_TABLE=
{LOGRECTYPE_VARIABLE_LENGTH, 0, 0, NULL, NULL, NULL, 0,
 "imported_table", LOGREC_IS_GROUP_ITSELF, NULL, NULL};

static LOG_DESC INIT_LOGREC_DEBUG_INFO=
{LOGRECTYPE_VARIABLE_LENGTH, 0, 0, NULL, NULL, NULL, 0,
 "info", LOGREC_IS_GROUP_ITSELF, NULL, NULL};

const myf log_write_flags= MY_WME | MY_NABP | MY_WAIT_IF_FULL;

void translog_table_init()
{
  int i;
  log_record_type_descriptor[LOGREC_RESERVED_FOR_CHUNKS23]=
    INIT_LOGREC_RESERVED_FOR_CHUNKS23;
  log_record_type_descriptor[LOGREC_REDO_INSERT_ROW_HEAD]=
    INIT_LOGREC_REDO_INSERT_ROW_HEAD;
  log_record_type_descriptor[LOGREC_REDO_INSERT_ROW_TAIL]=
    INIT_LOGREC_REDO_INSERT_ROW_TAIL;
  log_record_type_descriptor[LOGREC_REDO_NEW_ROW_HEAD]=
    INIT_LOGREC_REDO_NEW_ROW_HEAD;
  log_record_type_descriptor[LOGREC_REDO_NEW_ROW_TAIL]=
    INIT_LOGREC_REDO_NEW_ROW_TAIL;
  log_record_type_descriptor[LOGREC_REDO_INSERT_ROW_BLOBS]=
    INIT_LOGREC_REDO_INSERT_ROW_BLOBS;
  log_record_type_descriptor[LOGREC_REDO_PURGE_ROW_HEAD]=
    INIT_LOGREC_REDO_PURGE_ROW_HEAD;
  log_record_type_descriptor[LOGREC_REDO_PURGE_ROW_TAIL]=
    INIT_LOGREC_REDO_PURGE_ROW_TAIL;
  log_record_type_descriptor[LOGREC_REDO_FREE_BLOCKS]=
    INIT_LOGREC_REDO_FREE_BLOCKS;
  log_record_type_descriptor[LOGREC_REDO_FREE_HEAD_OR_TAIL]=
    INIT_LOGREC_REDO_FREE_HEAD_OR_TAIL;
  log_record_type_descriptor[LOGREC_REDO_DELETE_ROW]=
    INIT_LOGREC_REDO_DELETE_ROW;
  log_record_type_descriptor[LOGREC_REDO_UPDATE_ROW_HEAD]=
    INIT_LOGREC_REDO_UPDATE_ROW_HEAD;
  log_record_type_descriptor[LOGREC_REDO_INDEX]=
    INIT_LOGREC_REDO_INDEX;
  log_record_type_descriptor[LOGREC_REDO_INDEX_NEW_PAGE]=
    INIT_LOGREC_REDO_INDEX_NEW_PAGE;
  log_record_type_descriptor[LOGREC_REDO_INDEX_FREE_PAGE]=
    INIT_LOGREC_REDO_INDEX_FREE_PAGE;
  log_record_type_descriptor[LOGREC_REDO_UNDELETE_ROW]=
    INIT_LOGREC_REDO_UNDELETE_ROW;
  log_record_type_descriptor[LOGREC_CLR_END]=
    INIT_LOGREC_CLR_END;
  log_record_type_descriptor[LOGREC_PURGE_END]=
    INIT_LOGREC_PURGE_END;
  log_record_type_descriptor[LOGREC_UNDO_ROW_INSERT]=
    INIT_LOGREC_UNDO_ROW_INSERT;
  log_record_type_descriptor[LOGREC_UNDO_ROW_DELETE]=
    INIT_LOGREC_UNDO_ROW_DELETE;
  log_record_type_descriptor[LOGREC_UNDO_ROW_UPDATE]=
    INIT_LOGREC_UNDO_ROW_UPDATE;
  log_record_type_descriptor[LOGREC_UNDO_KEY_INSERT]=
    INIT_LOGREC_UNDO_KEY_INSERT;
  log_record_type_descriptor[LOGREC_UNDO_KEY_INSERT_WITH_ROOT]=
    INIT_LOGREC_UNDO_KEY_INSERT_WITH_ROOT;
  log_record_type_descriptor[LOGREC_UNDO_KEY_DELETE]=
    INIT_LOGREC_UNDO_KEY_DELETE;
  log_record_type_descriptor[LOGREC_UNDO_KEY_DELETE_WITH_ROOT]=
    INIT_LOGREC_UNDO_KEY_DELETE_WITH_ROOT;
  log_record_type_descriptor[LOGREC_PREPARE]=
    INIT_LOGREC_PREPARE;
  log_record_type_descriptor[LOGREC_PREPARE_WITH_UNDO_PURGE]=
    INIT_LOGREC_PREPARE_WITH_UNDO_PURGE;
  log_record_type_descriptor[LOGREC_COMMIT]=
    INIT_LOGREC_COMMIT;
  log_record_type_descriptor[LOGREC_COMMIT_WITH_UNDO_PURGE]=
    INIT_LOGREC_COMMIT_WITH_UNDO_PURGE;
  log_record_type_descriptor[LOGREC_CHECKPOINT]=
    INIT_LOGREC_CHECKPOINT;
  log_record_type_descriptor[LOGREC_REDO_CREATE_TABLE]=
    INIT_LOGREC_REDO_CREATE_TABLE;
  log_record_type_descriptor[LOGREC_REDO_RENAME_TABLE]=
    INIT_LOGREC_REDO_RENAME_TABLE;
  log_record_type_descriptor[LOGREC_REDO_DROP_TABLE]=
    INIT_LOGREC_REDO_DROP_TABLE;
  log_record_type_descriptor[LOGREC_REDO_DELETE_ALL]=
    INIT_LOGREC_REDO_DELETE_ALL;
  log_record_type_descriptor[LOGREC_REDO_REPAIR_TABLE]=
    INIT_LOGREC_REDO_REPAIR_TABLE;
  log_record_type_descriptor[LOGREC_FILE_ID]=
    INIT_LOGREC_FILE_ID;
  log_record_type_descriptor[LOGREC_LONG_TRANSACTION_ID]=
    INIT_LOGREC_LONG_TRANSACTION_ID;
  log_record_type_descriptor[LOGREC_INCOMPLETE_LOG]=
    INIT_LOGREC_INCOMPLETE_LOG;
  log_record_type_descriptor[LOGREC_INCOMPLETE_GROUP]=
    INIT_LOGREC_INCOMPLETE_GROUP;
  log_record_type_descriptor[LOGREC_UNDO_BULK_INSERT]=
    INIT_LOGREC_UNDO_BULK_INSERT;
  log_record_type_descriptor[LOGREC_REDO_BITMAP_NEW_PAGE]=
    INIT_LOGREC_REDO_BITMAP_NEW_PAGE;
  log_record_type_descriptor[LOGREC_IMPORTED_TABLE]=
    INIT_LOGREC_IMPORTED_TABLE;
  log_record_type_descriptor[LOGREC_DEBUG_INFO]=
    INIT_LOGREC_DEBUG_INFO;

  for (i= LOGREC_FIRST_FREE; i < LOGREC_NUMBER_OF_TYPES; i++)
    log_record_type_descriptor[i].rclass= LOGRECTYPE_NOT_ALLOWED;
#ifndef DBUG_OFF
  check_translog_description_table(LOGREC_FIRST_FREE -1);
#endif
}


/* all possible flags page overheads */
static uint page_overhead[TRANSLOG_FLAGS_NUM];

typedef struct st_translog_validator_data
{
  TRANSLOG_ADDRESS *addr;
  my_bool was_recovered;
} TRANSLOG_VALIDATOR_DATA;


/*
  Check cursor/buffer consistence

  SYNOPSIS
    translog_check_cursor
    cursor               cursor which will be checked
*/

static void translog_check_cursor(struct st_buffer_cursor *cursor
                                 __attribute__((unused)))
{
  DBUG_ASSERT(cursor->chaser ||
              ((ulong) (cursor->ptr - cursor->buffer->buffer) ==
               cursor->buffer->size));
  DBUG_ASSERT(cursor->buffer->buffer_no == cursor->buffer_no);
  DBUG_ASSERT((cursor->ptr -cursor->buffer->buffer) %TRANSLOG_PAGE_SIZE ==
              cursor->current_page_fill % TRANSLOG_PAGE_SIZE);
  DBUG_ASSERT(cursor->current_page_fill <= TRANSLOG_PAGE_SIZE);
}


/**
  @brief switch the loghandler in read only mode in case of write error
*/

void translog_stop_writing()
{
  DBUG_ENTER("translog_stop_writing");
  DBUG_PRINT("error", ("errno: %d   my_errno: %d", errno, my_errno));
  translog_status= (translog_status == TRANSLOG_SHUTDOWN ?
                    TRANSLOG_UNINITED :
                    TRANSLOG_READONLY);
  log_descriptor.is_everything_flushed= 1;
  log_descriptor.open_flags= O_BINARY | O_RDONLY;
  DBUG_ASSERT(0);
  DBUG_VOID_RETURN;
}


/*
  @brief Get file name of the log by log number

  @param file_no         Number of the log we want to open
  @param path            Pointer to buffer where file name will be
                         stored (must be FN_REFLEN bytes at least)

  @return pointer to path
*/

char *translog_filename_by_fileno(uint32 file_no, char *path)
{
  char buff[11], *end;
  uint length;
  DBUG_ENTER("translog_filename_by_fileno");
  DBUG_ASSERT(file_no <= 0xfffffff);

  /* log_descriptor.directory is already formated */
  end= strxmov(path, log_descriptor.directory, "maria_log.0000000", NullS);
  length= (uint) (int10_to_str(file_no, buff, 10) - buff);
  strmov(end - length +1, buff);

  DBUG_PRINT("info", ("Path: '%s'  path: 0x%lx", path, (ulong) path));
  DBUG_RETURN(path);
}


/**
  @brief Create log file with given number without cache

  @param file_no         Number of the log we want to open

  retval -1  error
  retval # file descriptor number
*/

static File create_logfile_by_number_no_cache(uint32 file_no)
{
  File file;
  char path[FN_REFLEN];
  DBUG_ENTER("create_logfile_by_number_no_cache");

  if (translog_status != TRANSLOG_OK)
     DBUG_RETURN(-1);

  /* TODO: add O_DIRECT to open flags (when buffer is aligned) */
  if ((file= my_create(translog_filename_by_fileno(file_no, path),
                       0, O_BINARY | O_RDWR, MYF(MY_WME))) < 0)
  {
    DBUG_PRINT("error", ("Error %d during creating file '%s'", errno, path));
    translog_stop_writing();
    DBUG_RETURN(-1);
  }
  if (sync_log_dir >= TRANSLOG_SYNC_DIR_NEWFILE &&
      sync_dir(log_descriptor.directory_fd, MYF(MY_WME | MY_IGNORE_BADFD)))
  {
    DBUG_PRINT("error", ("Error %d during syncing directory '%s'",
                         errno, log_descriptor.directory));
    translog_stop_writing();
    DBUG_RETURN(-1);
  }
  DBUG_PRINT("info", ("File: '%s'  handler: %d", path, file));
  DBUG_RETURN(file);
}

/**
  @brief Open (not create) log file with given number without cache

  @param file_no         Number of the log we want to open

  retval -1  error
  retval # file descriptor number
*/

static File open_logfile_by_number_no_cache(uint32 file_no)
{
  File file;
  char path[FN_REFLEN];
  DBUG_ENTER("open_logfile_by_number_no_cache");

  /* TODO: add O_DIRECT to open flags (when buffer is aligned) */
  /* TODO: use my_create() */
  if ((file= my_open(translog_filename_by_fileno(file_no, path),
                     log_descriptor.open_flags,
                     MYF(MY_WME))) < 0)
  {
    DBUG_PRINT("error", ("Error %d during opening file '%s'", errno, path));
    DBUG_RETURN(-1);
  }
  DBUG_PRINT("info", ("File: '%s'  handler: %d", path, file));
  DBUG_RETURN(file);
}


/**
  @brief get file descriptor by given number using cache

  @param file_no         Number of the log we want to open

  retval # file descriptor
  retval NULL file is not opened
*/

static TRANSLOG_FILE *get_logfile_by_number(uint32 file_no)
{
  TRANSLOG_FILE *file;
  DBUG_ENTER("get_logfile_by_number");
  rw_rdlock(&log_descriptor.open_files_lock);
  if (log_descriptor.max_file - file_no >=
      log_descriptor.open_files.elements)
  {
    DBUG_PRINT("info", ("File #%u is not opened", file_no));
    rw_unlock(&log_descriptor.open_files_lock);
    DBUG_RETURN(NULL);
  }
  DBUG_ASSERT(log_descriptor.max_file - log_descriptor.min_file + 1 ==
              log_descriptor.open_files.elements);
  DBUG_ASSERT(log_descriptor.max_file >= file_no);
  DBUG_ASSERT(log_descriptor.min_file <= file_no);

  file= *dynamic_element(&log_descriptor.open_files,
                         log_descriptor.max_file - file_no, TRANSLOG_FILE **);
  rw_unlock(&log_descriptor.open_files_lock);
  DBUG_PRINT("info", ("File 0x%lx File no: %lu, File handler: %d",
                      (ulong)file, (ulong)file_no,
                      (file ? file->handler.file : -1)));
  DBUG_ASSERT(!file || file->number == file_no);
  DBUG_RETURN(file);
}


/**
  @brief get current file descriptor

  retval # file descriptor
*/

static TRANSLOG_FILE *get_current_logfile()
{
  TRANSLOG_FILE *file;
  DBUG_ENTER("get_current_logfile");
  rw_rdlock(&log_descriptor.open_files_lock);
  DBUG_PRINT("info", ("max_file: %lu  min_file: %lu  open_files: %lu",
                      (ulong) log_descriptor.max_file,
                      (ulong) log_descriptor.min_file,
                      (ulong) log_descriptor.open_files.elements));
  DBUG_ASSERT(log_descriptor.max_file - log_descriptor.min_file + 1 ==
              log_descriptor.open_files.elements);
  file= *dynamic_element(&log_descriptor.open_files, 0, TRANSLOG_FILE **);
  rw_unlock(&log_descriptor.open_files_lock);
  DBUG_RETURN(file);
}

uchar	NEAR maria_trans_file_magic[]=
{ (uchar) 254, (uchar) 254, (uchar) 11, '\001', 'M', 'A', 'R', 'I', 'A',
 'L', 'O', 'G' };
#define LOG_HEADER_DATA_SIZE (sizeof(maria_trans_file_magic) + \
                              8 + 4 + 4 + 4 + 2 + 3 + \
                              LSN_STORE_SIZE)


/*
  Write log file page header in the just opened new log file

  SYNOPSIS
    translog_write_file_header();

   NOTES
    First page is just a marker page; We don't store any real log data in it.

  RETURN
    0 OK
    1 ERROR
*/

static my_bool translog_write_file_header()
{
  TRANSLOG_FILE *file;
  ulonglong timestamp;
  uchar page_buff[TRANSLOG_PAGE_SIZE], *page= page_buff;
  my_bool rc;
  DBUG_ENTER("translog_write_file_header");

  /* file tag */
  memcpy(page, maria_trans_file_magic, sizeof(maria_trans_file_magic));
  page+= sizeof(maria_trans_file_magic);
  /* timestamp */
  timestamp= my_getsystime();
  int8store(page, timestamp);
  page+= 8;
  /* maria version */
  int4store(page, TRANSLOG_VERSION_ID);
  page+= 4;
  /* mysql version (MYSQL_VERSION_ID) */
  int4store(page, log_descriptor.server_version);
  page+= 4;
  /* server ID */
  int4store(page, log_descriptor.server_id);
  page+= 4;
  /* loghandler page_size */
  int2store(page, TRANSLOG_PAGE_SIZE - 1);
  page+= 2;
  /* file number */
  int3store(page, LSN_FILE_NO(log_descriptor.horizon));
  page+= 3;
  lsn_store(page, LSN_IMPOSSIBLE);
  page+= LSN_STORE_SIZE;
  memset(page, TRANSLOG_FILLER, sizeof(page_buff) - (page- page_buff));

  file= get_current_logfile();
  rc= my_pwrite(file->handler.file, page_buff, sizeof(page_buff), 0,
                log_write_flags) != 0;
  /*
    Dropping the flag in such way can make false alarm: signalling than the
    file in not sync when it is sync, but the situation is quite rare and
    protections with mutexes give much more overhead to the whole engine
  */
  file->is_sync= 0;
  DBUG_RETURN(rc);
}

/*
  @brief write the new LSN on the given file header

  @param file            The file descriptor
  @param lsn             That LSN which should be written

  @retval 0 OK
  @retval 1 Error
*/

static my_bool translog_max_lsn_to_header(File file, LSN lsn)
{
  uchar lsn_buff[LSN_STORE_SIZE];
  my_bool rc;
  DBUG_ENTER("translog_max_lsn_to_header");
  DBUG_PRINT("enter", ("File descriptor: %ld  "
                       "lsn: (%lu,0x%lx)",
                       (long) file,
                       LSN_IN_PARTS(lsn)));

  lsn_store(lsn_buff, lsn);

  rc= (my_pwrite(file, lsn_buff,
                 LSN_STORE_SIZE,
                 (LOG_HEADER_DATA_SIZE - LSN_STORE_SIZE),
                 log_write_flags) != 0 ||
       my_sync(file, MYF(MY_WME)) != 0);
  /*
    We should not increase counter in case of error above, but it is so
    unlikely that we can ignore this case
  */
  translog_syncs++;
  DBUG_RETURN(rc);
}


/*
  Information from transaction log file header
*/

typedef struct st_loghandler_file_info
{
  /*
    LSN_IMPOSSIBLE for current file (not finished file).
    Maximum LSN of the record which parts stored in the
    file.
  */
  LSN max_lsn;
  ulonglong timestamp;   /* Time stamp */
  ulong maria_version;   /* Version of maria loghandler */
  ulong mysql_version;   /* Version of mysql server */
  ulong server_id;       /* Server ID */
  ulong page_size;       /* Loghandler page size */
  ulong file_number;     /* Number of the file (from the file header) */
} LOGHANDLER_FILE_INFO;

/*
  @brief Extract hander file information from loghandler file page

  @param desc header information descriptor to be filled with information
  @param page_buff buffer with the page content
*/

static void translog_interpret_file_header(LOGHANDLER_FILE_INFO *desc,
                                           uchar *page_buff)
{
  uchar *ptr;

  ptr= page_buff + sizeof(maria_trans_file_magic);
  desc->timestamp= uint8korr(ptr);
  ptr+= 8;
  desc->maria_version= uint4korr(ptr);
  ptr+= 4;
  desc->mysql_version= uint4korr(ptr);
  ptr+= 4;
  desc->server_id= uint4korr(ptr + 4);
  ptr+= 4;
  desc->page_size= uint2korr(ptr) + 1;
  ptr+= 2;
  desc->file_number= uint3korr(ptr);
  ptr+=3;
  desc->max_lsn= lsn_korr(ptr);
}


/*
  @brief Read hander file information from loghandler file

  @param desc header information descriptor to be filled with information
  @param file file descriptor to read

  @retval 0 OK
  @retval 1 Error
*/

my_bool translog_read_file_header(LOGHANDLER_FILE_INFO *desc, File file)
{
  uchar page_buff[LOG_HEADER_DATA_SIZE];
  DBUG_ENTER("translog_read_file_header");

  if (my_pread(file, page_buff,
               sizeof(page_buff), 0, MYF(MY_FNABP | MY_WME)))
  {
    DBUG_PRINT("info", ("log read fail error: %d", my_errno));
    DBUG_RETURN(1);
  }
  translog_interpret_file_header(desc, page_buff);
  DBUG_PRINT("info", ("timestamp: %llu  maria ver: %lu mysql ver: %lu  "
                      "server id %lu page size %lu file number %lu  "
                      "max lsn: (%lu,0x%lx)",
                      (ulonglong) desc->timestamp,
                      (ulong) desc->maria_version,
                      (ulong) desc->mysql_version,
                      (ulong) desc->server_id,
                      desc->page_size, (ulong) desc->file_number,
                      LSN_IN_PARTS(desc->max_lsn)));
  DBUG_RETURN(0);
}


/*
  @brief set the lsn to the files from_file - to_file if it is greater
  then written in the file

  @param from_file       first file number (min)
  @param to_file         last file number (max)
  @param lsn             the lsn for writing
  @param is_locked       true if current thread locked the log handler

  @retval 0 OK
  @retval 1 Error
*/

static my_bool translog_set_lsn_for_files(uint32 from_file, uint32 to_file,
                                          LSN lsn, my_bool is_locked)
{
  uint32 file;
  DBUG_ENTER("translog_set_lsn_for_files");
  DBUG_PRINT("enter", ("From: %lu  to: %lu  lsn: (%lu,0x%lx)  locked: %d",
                       (ulong) from_file, (ulong) to_file,
                       LSN_IN_PARTS(lsn),
                       is_locked));
  DBUG_ASSERT(from_file <= to_file);
  DBUG_ASSERT(from_file > 0); /* we have not file 0 */

  /* Checks the current file (not finished yet file) */
  if (!is_locked)
    translog_lock();
  if (to_file == (uint32) LSN_FILE_NO(log_descriptor.horizon))
  {
    if (likely(cmp_translog_addr(lsn, log_descriptor.max_lsn) > 0))
      log_descriptor.max_lsn= lsn;
    to_file--;
  }
  if (!is_locked)
    translog_unlock();

  /* Checks finished files if they are */
  pthread_mutex_lock(&log_descriptor.file_header_lock);
  for (file= from_file; file <= to_file; file++)
  {
    LOGHANDLER_FILE_INFO info;
    LINT_INIT(info.max_lsn);

    File fd= open_logfile_by_number_no_cache(file);
    LINT_INIT_STRUCT(info);
    if ((fd < 0) ||
        ((translog_read_file_header(&info, fd) ||
          (cmp_translog_addr(lsn, info.max_lsn) > 0 &&
           translog_max_lsn_to_header(fd, lsn))) |
          my_close(fd, MYF(MY_WME))))
    {
      translog_stop_writing();
      DBUG_RETURN(1);
    }
  }
  pthread_mutex_unlock(&log_descriptor.file_header_lock);

  DBUG_RETURN(0);
}


/* descriptor of file in unfinished_files */
struct st_file_counter
{
  uint32 file;            /* file number */
  uint32 counter;         /* counter for started writes */
};


/*
  @brief mark file "in progress" (for multi-group records)

  @param file            log file number
*/

static void translog_mark_file_unfinished(uint32 file)
{
  int place, i;
  struct st_file_counter fc, *fc_ptr;

  DBUG_ENTER("translog_mark_file_unfinished");
  DBUG_PRINT("enter", ("file: %lu", (ulong) file));

  fc.file= file; fc.counter= 1;
  pthread_mutex_lock(&log_descriptor.unfinished_files_lock);

  if (log_descriptor.unfinished_files.elements == 0)
  {
    insert_dynamic(&log_descriptor.unfinished_files, (uchar*) &fc);
    DBUG_PRINT("info", ("The first element inserted"));
    goto end;
  }

  for (place= log_descriptor.unfinished_files.elements - 1;
       place >= 0;
       place--)
  {
    fc_ptr= dynamic_element(&log_descriptor.unfinished_files,
                            place, struct st_file_counter *);
    if (fc_ptr->file <= file)
      break;
  }

  if (place >= 0 && fc_ptr->file == file)
  {
     fc_ptr->counter++;
     DBUG_PRINT("info", ("counter increased"));
     goto end;
  }

  if (place == (int)log_descriptor.unfinished_files.elements)
  {
    insert_dynamic(&log_descriptor.unfinished_files, (uchar*) &fc);
    DBUG_PRINT("info", ("The last element inserted"));
    goto end;
  }
  /* shift and assign new element */
  insert_dynamic(&log_descriptor.unfinished_files,
                 (uchar*)
                 dynamic_element(&log_descriptor.unfinished_files,
                                 log_descriptor.unfinished_files.elements- 1,
                                 struct st_file_counter *));
  for(i= log_descriptor.unfinished_files.elements - 1; i > place; i--)
  {
    /* we do not use set_dynamic() to avoid unneeded checks */
    memcpy(dynamic_element(&log_descriptor.unfinished_files,
                           i, struct st_file_counter *),
           dynamic_element(&log_descriptor.unfinished_files,
                           i + 1, struct st_file_counter *),
           sizeof(struct st_file_counter));
  }
  memcpy(dynamic_element(&log_descriptor.unfinished_files,
                         place + 1, struct st_file_counter *),
         &fc, sizeof(struct st_file_counter));
end:
  pthread_mutex_unlock(&log_descriptor.unfinished_files_lock);
  DBUG_VOID_RETURN;
}


/*
  @brief remove file mark "in progress" (for multi-group records)

  @param file            log file number
*/

static void translog_mark_file_finished(uint32 file)
{
  int i;
  struct st_file_counter *fc_ptr;
  DBUG_ENTER("translog_mark_file_finished");
  DBUG_PRINT("enter", ("file: %lu", (ulong) file));

  LINT_INIT(fc_ptr);

  pthread_mutex_lock(&log_descriptor.unfinished_files_lock);

  DBUG_ASSERT(log_descriptor.unfinished_files.elements > 0);
  for (i= 0;
       i < (int) log_descriptor.unfinished_files.elements;
       i++)
  {
    fc_ptr= dynamic_element(&log_descriptor.unfinished_files,
                            i, struct st_file_counter *);
    if (fc_ptr->file == file)
    {
      break;
    }
  }
  DBUG_ASSERT(i < (int) log_descriptor.unfinished_files.elements);

  if (! --fc_ptr->counter)
    delete_dynamic_element(&log_descriptor.unfinished_files, i);
  pthread_mutex_unlock(&log_descriptor.unfinished_files_lock);
  DBUG_VOID_RETURN;
}


/*
  @brief get max LSN of the record which parts stored in this file

  @param file            file number

  @return requested LSN or LSN_IMPOSSIBLE/LSN_ERROR
    @retval LSN_IMPOSSIBLE File is still not finished
    @retval LSN_ERROR Error opening file
    @retval # LSN of the record which parts stored in this file
*/

LSN translog_get_file_max_lsn_stored(uint32 file)
{
  uint32 limit= FILENO_IMPOSSIBLE;
  DBUG_ENTER("translog_get_file_max_lsn_stored");
  DBUG_PRINT("enter", ("file: %lu", (ulong)file));
  DBUG_ASSERT(translog_status == TRANSLOG_OK ||
              translog_status == TRANSLOG_READONLY);

  pthread_mutex_lock(&log_descriptor.unfinished_files_lock);

  /* find file with minimum file number "in progress" */
  if (log_descriptor.unfinished_files.elements > 0)
  {
    struct st_file_counter *fc_ptr;
    fc_ptr= dynamic_element(&log_descriptor.unfinished_files,
                            0, struct st_file_counter *);
    limit= fc_ptr->file; /* minimal file number "in progress" */
  }
  pthread_mutex_unlock(&log_descriptor.unfinished_files_lock);

  /*
    if there is no "in progress file" then unfinished file is in progress
    for sure
  */
  if (limit == FILENO_IMPOSSIBLE)
  {
    TRANSLOG_ADDRESS horizon= translog_get_horizon();
    limit= LSN_FILE_NO(horizon);
  }

  if (file >= limit)
  {
    DBUG_PRINT("info", ("The file in in progress"));
    DBUG_RETURN(LSN_IMPOSSIBLE);
  }

  {
    LOGHANDLER_FILE_INFO info;
    File fd= open_logfile_by_number_no_cache(file);
    LINT_INIT_STRUCT(info);
    if ((fd < 0) ||
        (translog_read_file_header(&info, fd) | my_close(fd, MYF(MY_WME))))
    {
      DBUG_PRINT("error", ("Can't read file header"));
      DBUG_RETURN(LSN_ERROR);
    }
    DBUG_PRINT("info", ("Max lsn: (%lu,0x%lx)",
                         LSN_IN_PARTS(info.max_lsn)));
    DBUG_RETURN(info.max_lsn);
  }
}

/*
  Initialize transaction log file buffer

  SYNOPSIS
    translog_buffer_init()
    buffer               The buffer to initialize
    num                  Number of this buffer

  RETURN
    0  OK
    1  Error
*/

static my_bool translog_buffer_init(struct st_translog_buffer *buffer, int num)
{
  DBUG_ENTER("translog_buffer_init");
  buffer->pre_force_close_horizon=
    buffer->prev_last_lsn= buffer->last_lsn=
    LSN_IMPOSSIBLE;
  DBUG_PRINT("info", ("last_lsn  and prev_last_lsn set to 0  buffer: 0x%lx",
                      (ulong) buffer));

  buffer->buffer_no= (uint8) num;
  /* This Buffer File */
  buffer->file= NULL;
  buffer->overlay= 0;
  /* cache for current log */
  memset(buffer->buffer, TRANSLOG_FILLER, TRANSLOG_WRITE_BUFFER);
  /* Buffer size */
  buffer->size= 0;
  buffer->skipped_data= 0;
  /* cond of thread which is waiting for buffer filling */
  if (pthread_cond_init(&buffer->waiting_filling_buffer, 0))
    DBUG_RETURN(1);
  /* Number of records which are in copy progress */
  buffer->copy_to_buffer_in_progress= 0;
  /* list of waiting buffer ready threads */
  buffer->waiting_flush= 0;
  /*
    Buffers locked by fallowing mutex. As far as buffers create logical
    circle (after last buffer goes first) it trigger false alarm of deadlock
    detect system, so we remove check of deadlock for this buffers. In deed
    all mutex locks concentrated around current buffer except flushing
    thread (but it is only one thread). One thread can't take more then
    2 buffer locks at once. So deadlock is impossible here.

    To prevent false alarm of dead lock detection we switch dead lock
    detection for one buffer in the middle of the buffers chain. Excluding
    only one of eight buffers from deadlock detection hardly can hide other
    possible problems which include this mutexes.
  */
  if (my_pthread_mutex_init(&buffer->mutex, MY_MUTEX_INIT_FAST,
                            "translog_buffer->mutex",
                            (num == TRANSLOG_BUFFERS_NO - 2 ?
                             MYF_NO_DEADLOCK_DETECTION : 0)) ||
      pthread_cond_init(&buffer->prev_sent_to_disk_cond, 0))
    DBUG_RETURN(1);
  buffer->is_closing_buffer= 0;
  buffer->prev_sent_to_disk= LSN_IMPOSSIBLE;
  buffer->prev_buffer_offset= LSN_IMPOSSIBLE;
  buffer->ver= 0;
  DBUG_RETURN(0);
}


/*
  @brief close transaction log file by descriptor

  @param file            pagegecache file descriptor reference

  @return Operation status
    @retval 0  OK
    @retval 1  Error
*/

static my_bool translog_close_log_file(TRANSLOG_FILE *file)
{
  int rc= 0;
  flush_pagecache_blocks(log_descriptor.pagecache, &file->handler,
                         FLUSH_RELEASE);
  /*
    Sync file when we close it
    TODO: sync only we have changed the log
  */
  if (!file->is_sync)
  {
    rc= my_sync(file->handler.file, MYF(MY_WME));
    translog_syncs++;
  }
  rc|= my_close(file->handler.file, MYF(MY_WME));
  my_free(file, MYF(0));
  return test(rc);
}


/**
  @brief Dummy function for write failure (the log to not use
  pagecache writing)
*/

void translog_dummy_write_failure(uchar *data __attribute__((unused)))
{
  return;
}


/**
  @brief Initializes TRANSLOG_FILE structure

  @param file            reference on the file to initialize
  @param number          file number
  @param is_sync         is file synced on disk
*/

static void translog_file_init(TRANSLOG_FILE *file, uint32 number,
                               my_bool is_sync)
{
  pagecache_file_init(file->handler, &translog_page_validator,
                      &translog_dummy_callback,
                      &translog_dummy_write_failure,
                      maria_flush_log_for_page_none, file);
  file->number= number;
  file->was_recovered= 0;
  file->is_sync= is_sync;
}


/**
  @brief Create and fill header of new file.

  @note the caller must call it right after it has increased
   log_descriptor.horizon to the new file
   (log_descriptor.horizon+= LSN_ONE_FILE)


  @retval 0 OK
  @retval 1 Error
*/

static my_bool translog_create_new_file()
{
  TRANSLOG_FILE *file= (TRANSLOG_FILE*)my_malloc(sizeof(TRANSLOG_FILE),
                                                 MYF(0));

  TRANSLOG_FILE *old= get_current_logfile();
  uint32 file_no= LSN_FILE_NO(log_descriptor.horizon);
  DBUG_ENTER("translog_create_new_file");

  if (file == NULL)
    goto error;

  /*
    Writes max_lsn to the file header before finishing it (there is no need
    to lock file header buffer because it is still unfinished file, so only
    one thread can finish the file and nobody interested of LSN of current
    (unfinished) file, because no one can purge it).
  */
  if (translog_max_lsn_to_header(old->handler.file, log_descriptor.max_lsn))
    goto error;

  rw_wrlock(&log_descriptor.open_files_lock);
  DBUG_ASSERT(log_descriptor.max_file - log_descriptor.min_file + 1 ==
              log_descriptor.open_files.elements);
  DBUG_ASSERT(file_no == log_descriptor.max_file + 1);
  if (allocate_dynamic(&log_descriptor.open_files,
                       log_descriptor.max_file - log_descriptor.min_file + 2))
    goto error_lock;
  if ((file->handler.file=
       create_logfile_by_number_no_cache(file_no)) == -1)
    goto error_lock;
  translog_file_init(file, file_no, 0);

  /* this call just expand the array */
  insert_dynamic(&log_descriptor.open_files, (uchar*)&file);
  log_descriptor.max_file++;
  {
    char *start= (char*) dynamic_element(&log_descriptor.open_files, 0,
                                         TRANSLOG_FILE**);
    memmove(start + sizeof(TRANSLOG_FILE*), start,
            sizeof(TRANSLOG_FILE*) *
            (log_descriptor.max_file - log_descriptor.min_file + 1 - 1));
  }
  /* can't fail we because we expanded array */
  set_dynamic(&log_descriptor.open_files, (uchar*)&file, 0);
  DBUG_ASSERT(log_descriptor.max_file - log_descriptor.min_file + 1 ==
              log_descriptor.open_files.elements);
  rw_unlock(&log_descriptor.open_files_lock);

  DBUG_PRINT("info", ("file_no: %lu", (ulong)file_no));

  if (translog_write_file_header())
    DBUG_RETURN(1);

  if (ma_control_file_write_and_force(last_checkpoint_lsn, file_no,
                                      max_trid_in_control_file,
                                      recovery_failures))
  {
    translog_stop_writing();
    DBUG_RETURN(1);
  }

  DBUG_RETURN(0);

error_lock:
  rw_unlock(&log_descriptor.open_files_lock);
error:
  translog_stop_writing();
  DBUG_RETURN(1);
}


/**
  @brief Locks the loghandler buffer.

  @param buffer          This buffer which should be locked

  @note See comment before buffer 'mutex' variable.

  @retval 0 OK
  @retval 1 Error
*/

static void translog_buffer_lock(struct st_translog_buffer *buffer)
{
  DBUG_ENTER("translog_buffer_lock");
  DBUG_PRINT("enter",
             ("Lock buffer #%u: (0x%lx)", (uint) buffer->buffer_no,
              (ulong) buffer));
  pthread_mutex_lock(&buffer->mutex);
  DBUG_VOID_RETURN;
}


/*
  Unlock the loghandler buffer

  SYNOPSIS
    translog_buffer_unlock()
    buffer               This buffer which should be unlocked

  RETURN
    0  OK
    1  Error
*/

static void translog_buffer_unlock(struct st_translog_buffer *buffer)
{
  DBUG_ENTER("translog_buffer_unlock");
  DBUG_PRINT("enter", ("Unlock buffer... #%u (0x%lx)",
                       (uint) buffer->buffer_no, (ulong) buffer));

  pthread_mutex_unlock(&buffer->mutex);
  DBUG_VOID_RETURN;
}


/*
  Write a header on the page

  SYNOPSIS
    translog_new_page_header()
    horizon              Where to write the page
    cursor               Where to write the page

  NOTE
    - space for page header should be checked before
*/

static uchar translog_sector_random;

static void translog_new_page_header(TRANSLOG_ADDRESS *horizon,
                                     struct st_buffer_cursor *cursor)
{
  uchar *ptr;

  DBUG_ENTER("translog_new_page_header");
  DBUG_ASSERT(cursor->ptr);

  cursor->protected= 0;

  ptr= cursor->ptr;
  /* Page number */
  int3store(ptr, LSN_OFFSET(*horizon) / TRANSLOG_PAGE_SIZE);
  ptr+= 3;
  /* File number */
  int3store(ptr, LSN_FILE_NO(*horizon));
  ptr+= 3;
  DBUG_ASSERT(TRANSLOG_PAGE_FLAGS == (ptr - cursor->ptr));
  cursor->ptr[TRANSLOG_PAGE_FLAGS]= (uchar) log_descriptor.flags;
  ptr++;
  if (log_descriptor.flags & TRANSLOG_PAGE_CRC)
  {
#ifndef DBUG_OFF
    DBUG_PRINT("info", ("write  0x11223344 CRC to (%lu,0x%lx)",
                        LSN_IN_PARTS(*horizon)));
    /* This will be overwritten by real CRC; This is just for debugging */
    int4store(ptr, 0x11223344);
#endif
    /* CRC will be put when page is finished */
    ptr+= CRC_SIZE;
  }
  if (log_descriptor.flags & TRANSLOG_SECTOR_PROTECTION)
  {
    /*
      translog_sector_randmo works like "random" values producer because
      it is enough to have such "random" for this purpose and it will
      not interfere with higher level pseudo random value generator
    */
    ptr[0]= translog_sector_random++;
    ptr+= TRANSLOG_PAGE_SIZE / DISK_DRIVE_SECTOR_SIZE;
  }
  {
    uint len= (ptr - cursor->ptr);
    (*horizon)+= len; /* increasing the offset part of the address */
    cursor->current_page_fill= len;
    if (!cursor->chaser)
      cursor->buffer->size+= len;
  }
  cursor->ptr= ptr;
  DBUG_PRINT("info", ("NewP buffer #%u: 0x%lx  chaser: %d  Size: %lu (%lu)  "
                      "Horizon: (%lu,0x%lx)",
                      (uint) cursor->buffer->buffer_no, (ulong) cursor->buffer,
                      cursor->chaser, (ulong) cursor->buffer->size,
                      (ulong) (cursor->ptr - cursor->buffer->buffer),
                      LSN_IN_PARTS(*horizon)));
  translog_check_cursor(cursor);
  DBUG_VOID_RETURN;
}


/*
  Put sector protection on the page image

  SYNOPSIS
    translog_put_sector_protection()
    page                 reference on the page content
    cursor               cursor of the buffer

  NOTES
    We put a sector protection on all following sectors on the page,
    except the first sector that is protected by page header.
*/

static void translog_put_sector_protection(uchar *page,
                                           struct st_buffer_cursor *cursor)
{
  uchar *table= page + log_descriptor.page_overhead -
    TRANSLOG_PAGE_SIZE / DISK_DRIVE_SECTOR_SIZE;
  uint i, offset;
  uint16 last_protected_sector= ((cursor->previous_offset - 1) /
                                 DISK_DRIVE_SECTOR_SIZE);
  uint16 start_sector= cursor->previous_offset / DISK_DRIVE_SECTOR_SIZE;
  uint8 value= table[0] + cursor->write_counter;
  DBUG_ENTER("translog_put_sector_protection");

  if (start_sector == 0)
  {
    /* First sector is protected by file & page numbers in the page header. */
    start_sector= 1;
  }

  DBUG_PRINT("enter", ("Write counter:%u  value:%u  offset:%u, "
                       "last protected:%u  start sector:%u",
                       (uint) cursor->write_counter,
                       (uint) value,
                       (uint) cursor->previous_offset,
                       (uint) last_protected_sector, (uint) start_sector));
  if (last_protected_sector == start_sector)
  {
    i= last_protected_sector;
    offset= last_protected_sector * DISK_DRIVE_SECTOR_SIZE;
    /* restore data, because we modified sector which was protected */
    if (offset < cursor->previous_offset)
      page[offset]= table[i];
  }
  for (i= start_sector, offset= start_sector * DISK_DRIVE_SECTOR_SIZE;
       i < TRANSLOG_PAGE_SIZE / DISK_DRIVE_SECTOR_SIZE;
       i++, (offset+= DISK_DRIVE_SECTOR_SIZE))
  {
    DBUG_PRINT("info", ("sector:%u  offset:%u  data 0x%x",
                        i, offset, (uint) page[offset]));
    table[i]= page[offset];
    page[offset]= value;
    DBUG_PRINT("info", ("sector:%u  offset:%u  data 0x%x",
                        i, offset, (uint) page[offset]));
  }
  DBUG_VOID_RETURN;
}


/*
  Calculate CRC32 of given area

  SYNOPSIS
    translog_crc()
    area                 Pointer of the area beginning
    length               The Area length

  RETURN
    CRC32
*/

static uint32 translog_crc(uchar *area, uint length)
{
  DBUG_ENTER("translog_crc");
  DBUG_RETURN(crc32(0L, (unsigned char*) area, length));
}


/*
  Finish current page with zeros

  SYNOPSIS
    translog_finish_page()
    horizon              \ horizon & buffer pointers
    cursor               /
*/

static void translog_finish_page(TRANSLOG_ADDRESS *horizon,
                                 struct st_buffer_cursor *cursor)
{
  uint16 left= TRANSLOG_PAGE_SIZE - cursor->current_page_fill;
  uchar *page= cursor->ptr - cursor->current_page_fill;
  DBUG_ENTER("translog_finish_page");
  DBUG_PRINT("enter", ("Buffer: #%u 0x%lx  "
                       "Buffer addr: (%lu,0x%lx)  "
                       "Page addr: (%lu,0x%lx)  "
                       "size:%lu (%lu)  Pg:%u  left:%u",
                       (uint) cursor->buffer_no, (ulong) cursor->buffer,
                       LSN_IN_PARTS(cursor->buffer->offset),
                       (ulong) LSN_FILE_NO(*horizon),
                       (ulong) (LSN_OFFSET(*horizon) -
                                cursor->current_page_fill),
                       (ulong) cursor->buffer->size,
                       (ulong) (cursor->ptr -cursor->buffer->buffer),
                       (uint) cursor->current_page_fill, (uint) left));
  DBUG_ASSERT(LSN_FILE_NO(*horizon) == LSN_FILE_NO(cursor->buffer->offset));
  translog_check_cursor(cursor);
  if (cursor->protected)
  {
    DBUG_PRINT("info", ("Already protected and finished"));
    DBUG_VOID_RETURN;
  }
  cursor->protected= 1;

  DBUG_ASSERT(left < TRANSLOG_PAGE_SIZE);
  if (left != 0)
  {
    DBUG_PRINT("info", ("left: %u", (uint) left));
    memset(cursor->ptr, TRANSLOG_FILLER, left);
    cursor->ptr+= left;
    (*horizon)+= left; /* offset increasing */
    if (!cursor->chaser)
      cursor->buffer->size+= left;
    /* We are finishing the page so reset the counter */
    cursor->current_page_fill= 0;
    DBUG_PRINT("info", ("Finish Page buffer #%u: 0x%lx  "
                        "chaser: %d  Size: %lu (%lu)",
                        (uint) cursor->buffer->buffer_no,
                        (ulong) cursor->buffer, cursor->chaser,
                        (ulong) cursor->buffer->size,
                        (ulong) (cursor->ptr - cursor->buffer->buffer)));
    translog_check_cursor(cursor);
  }
  /*
    When we are finishing the page other thread might not finish the page
    header yet (in case if we started from the middle of the page) so we
    have to read log_descriptor.flags but not the flags from the page.
  */
  if (log_descriptor.flags & TRANSLOG_SECTOR_PROTECTION)
  {
    translog_put_sector_protection(page, cursor);
    DBUG_PRINT("info", ("drop write_counter"));
    cursor->write_counter= 0;
    cursor->previous_offset= 0;
  }
  if (log_descriptor.flags & TRANSLOG_PAGE_CRC)
  {
    uint32 crc= translog_crc(page + log_descriptor.page_overhead,
                             TRANSLOG_PAGE_SIZE -
                             log_descriptor.page_overhead);
    DBUG_PRINT("info", ("CRC: %lx", (ulong) crc));
    /* We have page number, file number and flag before crc */
    int4store(page + 3 + 3 + 1, crc);
  }
  DBUG_VOID_RETURN;
}


/*
  @brief Wait until all threads have finished closing this buffer.

  @param buffer          This buffer should be check
*/

static void translog_wait_for_closing(struct st_translog_buffer *buffer)
{
  DBUG_ENTER("translog_wait_for_closing");
  DBUG_PRINT("enter", ("Buffer #%u 0x%lx  copies in progress: %u  "
                       "is closing %u  File: %d  size: %lu",
                       (uint) buffer->buffer_no, (ulong) buffer,
                       (uint) buffer->copy_to_buffer_in_progress,
                       (uint) buffer->is_closing_buffer,
                       (buffer->file ? buffer->file->handler.file : -1),
                       (ulong) buffer->size));
  translog_buffer_lock_assert_owner(buffer);

  while (buffer->is_closing_buffer)
  {
    DBUG_PRINT("info", ("wait for writers... buffer: #%u  0x%lx",
                        (uint) buffer->buffer_no, (ulong) buffer));
    DBUG_ASSERT(buffer->file != NULL);
    pthread_cond_wait(&buffer->waiting_filling_buffer, &buffer->mutex);
    DBUG_PRINT("info", ("wait for writers done buffer: #%u  0x%lx",
                        (uint) buffer->buffer_no, (ulong) buffer));
  }

  DBUG_VOID_RETURN;
}


/*
  @brief Wait until all threads have finished filling this buffer.

  @param buffer          This buffer should be check
*/

static void translog_wait_for_writers(struct st_translog_buffer *buffer)
{
  DBUG_ENTER("translog_wait_for_writers");
  DBUG_PRINT("enter", ("Buffer #%u 0x%lx  copies in progress: %u  "
                       "is closing %u  File: %d  size: %lu",
                       (uint) buffer->buffer_no, (ulong) buffer,
                       (uint) buffer->copy_to_buffer_in_progress,
                       (uint) buffer->is_closing_buffer,
                       (buffer->file ? buffer->file->handler.file : -1),
                       (ulong) buffer->size));
  translog_buffer_lock_assert_owner(buffer);

  while (buffer->copy_to_buffer_in_progress)
  {
    DBUG_PRINT("info", ("wait for writers... buffer: #%u  0x%lx",
                        (uint) buffer->buffer_no, (ulong) buffer));
    DBUG_ASSERT(buffer->file != NULL);
    pthread_cond_wait(&buffer->waiting_filling_buffer, &buffer->mutex);
    DBUG_PRINT("info", ("wait for writers done buffer: #%u  0x%lx",
                        (uint) buffer->buffer_no, (ulong) buffer));
  }

  DBUG_VOID_RETURN;
}


/*

  Wait for buffer to become free

  SYNOPSIS
    translog_wait_for_buffer_free()
    buffer               The buffer we are waiting for

  NOTE
    - this buffer should be locked
*/

static void translog_wait_for_buffer_free(struct st_translog_buffer *buffer)
{
  TRANSLOG_ADDRESS offset= buffer->offset;
  TRANSLOG_FILE *file= buffer->file;
  uint8 ver= buffer->ver;
  DBUG_ENTER("translog_wait_for_buffer_free");
  DBUG_PRINT("enter", ("Buffer #%u 0x%lx  copies in progress: %u  "
                       "is closing %u  File: %d  size: %lu",
                       (uint) buffer->buffer_no, (ulong) buffer,
                       (uint) buffer->copy_to_buffer_in_progress,
                       (uint) buffer->is_closing_buffer,
                       (buffer->file ? buffer->file->handler.file : -1),
                       (ulong) buffer->size));

  translog_wait_for_writers(buffer);

  if (offset != buffer->offset || file != buffer->file || ver != buffer->ver)
    DBUG_VOID_RETURN; /* the buffer if already freed */

  while (buffer->file != NULL)
  {
    DBUG_PRINT("info", ("wait for writers... buffer: #%u  0x%lx",
                        (uint) buffer->buffer_no, (ulong) buffer));
    pthread_cond_wait(&buffer->waiting_filling_buffer, &buffer->mutex);
    DBUG_PRINT("info", ("wait for writers done. buffer: #%u  0x%lx",
                        (uint) buffer->buffer_no, (ulong) buffer));
  }
  DBUG_ASSERT(buffer->copy_to_buffer_in_progress == 0);
  DBUG_VOID_RETURN;
}


/*
  Initialize the cursor for a buffer

  SYNOPSIS
    translog_cursor_init()
    buffer               The buffer
    cursor               It's cursor
    buffer_no            Number of buffer
*/

static void translog_cursor_init(struct st_buffer_cursor *cursor,
                                 struct st_translog_buffer *buffer,
                                 uint8 buffer_no)
{
  DBUG_ENTER("translog_cursor_init");
  cursor->ptr= buffer->buffer;
  cursor->buffer= buffer;
  cursor->buffer_no= buffer_no;
  cursor->current_page_fill= 0;
  cursor->chaser= (cursor != &log_descriptor.bc);
  cursor->write_counter= 0;
  cursor->previous_offset= 0;
  cursor->protected= 0;
  DBUG_VOID_RETURN;
}


/*
  @brief Initialize buffer for the current file, and a cursor for this buffer.

  @param buffer          The buffer
  @param cursor          It's cursor
  @param buffer_no       Number of buffer
*/

static void translog_start_buffer(struct st_translog_buffer *buffer,
                                  struct st_buffer_cursor *cursor,
                                  uint buffer_no)
{
  DBUG_ENTER("translog_start_buffer");
  DBUG_PRINT("enter",
             ("Assign buffer: #%u (0x%lx) offset: 0x%lx(%lu)",
              (uint) buffer->buffer_no, (ulong) buffer,
              (ulong) LSN_OFFSET(log_descriptor.horizon),
              (ulong) LSN_OFFSET(log_descriptor.horizon)));
  DBUG_ASSERT(buffer_no == buffer->buffer_no);
  buffer->pre_force_close_horizon=
    buffer->prev_last_lsn= buffer->last_lsn= LSN_IMPOSSIBLE;
  DBUG_PRINT("info", ("last_lsn and prev_last_lsn set to 0  buffer: 0x%lx",
                      (ulong) buffer));
  buffer->offset= log_descriptor.horizon;
  buffer->next_buffer_offset= LSN_IMPOSSIBLE;
  buffer->file= get_current_logfile();
  buffer->overlay= 0;
  buffer->size= 0;
  buffer->skipped_data= 0;
  translog_cursor_init(cursor, buffer, buffer_no);
  DBUG_PRINT("info", ("file: #%ld (%d)  init cursor #%u: 0x%lx  "
                      "chaser: %d  Size: %lu (%lu)",
                      (long) (buffer->file ? buffer->file->number : 0),
                      (buffer->file ? buffer->file->handler.file : -1),
                      (uint) cursor->buffer->buffer_no, (ulong) cursor->buffer,
                      cursor->chaser, (ulong) cursor->buffer->size,
                      (ulong) (cursor->ptr - cursor->buffer->buffer)));
  translog_check_cursor(cursor);
  pthread_mutex_lock(&log_descriptor.dirty_buffer_mask_lock);
  log_descriptor.dirty_buffer_mask|= (1 << buffer->buffer_no);
  pthread_mutex_unlock(&log_descriptor.dirty_buffer_mask_lock);

  DBUG_VOID_RETURN;
}


/*
  @brief Switch to the next buffer in a chain.

  @param horizon         \ Pointers on current position in file and buffer
  @param cursor          /
  @param new_file        Also start new file

  @note
   - loghandler should be locked
   - after return new and old buffer still are locked

  @retval 0 OK
  @retval 1 Error
*/

static my_bool translog_buffer_next(TRANSLOG_ADDRESS *horizon,
                                    struct st_buffer_cursor *cursor,
                                    my_bool new_file)
{
  uint old_buffer_no= cursor->buffer_no;
  uint new_buffer_no= (old_buffer_no + 1) % TRANSLOG_BUFFERS_NO;
  struct st_translog_buffer *new_buffer= log_descriptor.buffers + new_buffer_no;
  my_bool chasing= cursor->chaser;
  DBUG_ENTER("translog_buffer_next");

  DBUG_PRINT("info", ("horizon: (%lu,0x%lx)  chasing: %d",
                      LSN_IN_PARTS(log_descriptor.horizon), chasing));

  DBUG_ASSERT(cmp_translog_addr(log_descriptor.horizon, *horizon) >= 0);

  translog_finish_page(horizon, cursor);

  if (!chasing)
  {
    translog_buffer_lock(new_buffer);
#ifndef DBUG_OFF
    {
      TRANSLOG_ADDRESS offset= new_buffer->offset;
      TRANSLOG_FILE *file= new_buffer->file;
      uint8 ver= new_buffer->ver;
      translog_lock_assert_owner();
#endif
      translog_wait_for_buffer_free(new_buffer);
#ifndef DBUG_OFF
      /* We keep the handler locked so nobody can start this new buffer */
      DBUG_ASSERT(offset == new_buffer->offset && new_buffer->file == NULL &&
                  (file == NULL ? ver : (uint8)(ver + 1)) == new_buffer->ver);
    }
#endif
  }
  else
    DBUG_ASSERT(new_buffer->file != NULL);

  if (new_file)
  {
    /* move the horizon to the next file and its header page */
    (*horizon)+= LSN_ONE_FILE;
    (*horizon)= LSN_REPLACE_OFFSET(*horizon, TRANSLOG_PAGE_SIZE);
    if (!chasing && translog_create_new_file())
    {
      DBUG_RETURN(1);
    }
  }

  /* prepare next page */
  if (chasing)
    translog_cursor_init(cursor, new_buffer, new_buffer_no);
  else
  {
    translog_lock_assert_owner();
    translog_start_buffer(new_buffer, cursor, new_buffer_no);
    new_buffer->prev_buffer_offset=
      log_descriptor.buffers[old_buffer_no].offset;
    new_buffer->prev_last_lsn=
      BUFFER_MAX_LSN(log_descriptor.buffers + old_buffer_no);
  }
  log_descriptor.buffers[old_buffer_no].next_buffer_offset= new_buffer->offset;
  DBUG_PRINT("info", ("prev_last_lsn set to (%lu,0x%lx)  buffer: 0x%lx",
                      LSN_IN_PARTS(new_buffer->prev_last_lsn),
                      (ulong) new_buffer));
  translog_new_page_header(horizon, cursor);
  DBUG_RETURN(0);
}


/*
  Sets max LSN sent to file, and address from which data is only in the buffer

  SYNOPSIS
    translog_set_sent_to_disk()
    buffer               buffer which we have sent to disk

  TODO: use atomic operations if possible (64bit architectures?)
*/

static void translog_set_sent_to_disk(struct st_translog_buffer *buffer)
{
  LSN lsn= buffer->last_lsn;
  TRANSLOG_ADDRESS in_buffers= buffer->next_buffer_offset;

  DBUG_ENTER("translog_set_sent_to_disk");
  pthread_mutex_lock(&log_descriptor.sent_to_disk_lock);
  DBUG_PRINT("enter", ("lsn: (%lu,0x%lx) in_buffers: (%lu,0x%lx)  "
                       "in_buffers_only: (%lu,0x%lx)  start: (%lu,0x%lx)  "
                       "sent_to_disk: (%lu,0x%lx)",
                       LSN_IN_PARTS(lsn),
                       LSN_IN_PARTS(in_buffers),
                       LSN_IN_PARTS(log_descriptor.log_start),
                       LSN_IN_PARTS(log_descriptor.in_buffers_only),
                       LSN_IN_PARTS(log_descriptor.sent_to_disk)));
  /*
    We write sequentially (first part of following assert) but we rewrite
    the same page in case we started mysql and shut it down immediately
    (second part of the following assert)
  */
  DBUG_ASSERT(cmp_translog_addr(lsn, log_descriptor.sent_to_disk) >= 0 ||
              cmp_translog_addr(lsn, log_descriptor.log_start) < 0);
  log_descriptor.sent_to_disk= lsn;
  /* LSN_IMPOSSIBLE == 0 => it will work for very first time */
  if (cmp_translog_addr(in_buffers, log_descriptor.in_buffers_only) > 0)
  {
    log_descriptor.in_buffers_only= in_buffers;
    DBUG_PRINT("info", ("set new in_buffers_only"));
  }
  pthread_mutex_unlock(&log_descriptor.sent_to_disk_lock);
  DBUG_VOID_RETURN;
}


/*
  Sets address from which data is only in the buffer

  SYNOPSIS
    translog_set_only_in_buffers()
    lsn                  LSN to assign
    in_buffers           to assign to in_buffers_only
*/

static void translog_set_only_in_buffers(TRANSLOG_ADDRESS in_buffers)
{
  DBUG_ENTER("translog_set_only_in_buffers");
  pthread_mutex_lock(&log_descriptor.sent_to_disk_lock);
  DBUG_PRINT("enter", ("in_buffers: (%lu,0x%lx)  "
                       "in_buffers_only: (%lu,0x%lx)",
                       LSN_IN_PARTS(in_buffers),
                       LSN_IN_PARTS(log_descriptor.in_buffers_only)));
  /* LSN_IMPOSSIBLE == 0 => it will work for very first time */
  if (cmp_translog_addr(in_buffers, log_descriptor.in_buffers_only) > 0)
  {
    if (translog_status != TRANSLOG_OK)
      DBUG_VOID_RETURN;
    log_descriptor.in_buffers_only= in_buffers;
    DBUG_PRINT("info", ("set new in_buffers_only"));
  }
  pthread_mutex_unlock(&log_descriptor.sent_to_disk_lock);
  DBUG_VOID_RETURN;
}


/*
  Gets address from which data is only in the buffer

  SYNOPSIS
    translog_only_in_buffers()

  RETURN
    address from which data is only in the buffer
*/

static TRANSLOG_ADDRESS translog_only_in_buffers()
{
  register TRANSLOG_ADDRESS addr;
  DBUG_ENTER("translog_only_in_buffers");
  pthread_mutex_lock(&log_descriptor.sent_to_disk_lock);
  addr= log_descriptor.in_buffers_only;
  pthread_mutex_unlock(&log_descriptor.sent_to_disk_lock);
  DBUG_RETURN(addr);
}


/*
  Get max LSN sent to file

  SYNOPSIS
    translog_get_sent_to_disk()

  RETURN
    max LSN send to file
*/

static LSN translog_get_sent_to_disk()
{
  register LSN lsn;
  DBUG_ENTER("translog_get_sent_to_disk");
  pthread_mutex_lock(&log_descriptor.sent_to_disk_lock);
  lsn= log_descriptor.sent_to_disk;
  DBUG_PRINT("info", ("sent to disk up to (%lu,0x%lx)", LSN_IN_PARTS(lsn)));
  pthread_mutex_unlock(&log_descriptor.sent_to_disk_lock);
  DBUG_RETURN(lsn);
}


/*
  Get first chunk address on the given page

  SYNOPSIS
    translog_get_first_chunk_offset()
    page                 The page where to find first chunk

  RETURN
    first chunk offset
*/

static my_bool translog_get_first_chunk_offset(uchar *page)
{
  DBUG_ENTER("translog_get_first_chunk_offset");
  DBUG_ASSERT(page[TRANSLOG_PAGE_FLAGS] < TRANSLOG_FLAGS_NUM);
  DBUG_RETURN(page_overhead[page[TRANSLOG_PAGE_FLAGS]]);
}


/*
  Write coded length of record

  SYNOPSIS
    translog_write_variable_record_1group_code_len
    dst                  Destination buffer pointer
    length               Length which should be coded
    header_len           Calculated total header length
*/

static void
translog_write_variable_record_1group_code_len(uchar *dst,
                                               translog_size_t length,
                                               uint16 header_len)
{
  switch (header_len) {
  case 6:                                      /* (5 + 1) */
    DBUG_ASSERT(length <= 250);
    *dst= (uint8) length;
    return;
  case 8:                                      /* (5 + 3) */
    DBUG_ASSERT(length <= 0xFFFF);
    *dst= 251;
    int2store(dst + 1, length);
    return;
  case 9:                                      /* (5 + 4) */
    DBUG_ASSERT(length <= (ulong) 0xFFFFFF);
    *dst= 252;
    int3store(dst + 1, length);
    return;
  case 10:                                     /* (5 + 5) */
    *dst= 253;
    int4store(dst + 1, length);
    return;
  default:
    DBUG_ASSERT(0);
  }
  return;
}


/*
  Decode record data length and advance given pointer to the next field

  SYNOPSIS
    translog_variable_record_1group_decode_len()
    src                  The pointer to the pointer to the length beginning

  RETURN
    decoded length
*/

static translog_size_t translog_variable_record_1group_decode_len(uchar **src)
{
  uint8 first= (uint8) (**src);
  switch (first) {
  case 251:
    (*src)+= 3;
    return (uint2korr((*src) - 2));
  case 252:
    (*src)+= 4;
    return (uint3korr((*src) - 3));
  case 253:
    (*src)+= 5;
    return (uint4korr((*src) - 4));
  case 254:
  case 255:
    DBUG_ASSERT(0);                             /* reserved for future use */
    return (0);
  default:
    (*src)++;
    return (first);
  }
}


/*
  Get total length of this chunk (not only body)

  SYNOPSIS
    translog_get_total_chunk_length()
    page                 The page where chunk placed
    offset               Offset of the chunk on this place

  RETURN
    total length of the chunk
*/

static uint16 translog_get_total_chunk_length(uchar *page, uint16 offset)
{
  DBUG_ENTER("translog_get_total_chunk_length");
  switch (page[offset] & TRANSLOG_CHUNK_TYPE) {
  case TRANSLOG_CHUNK_LSN:
  {
    /* 0 chunk referred as LSN (head or tail) */
    translog_size_t rec_len;
    uchar *start= page + offset;
    uchar *ptr= start + 1 + 2; /* chunk type and short trid */
    uint16 chunk_len, header_len, page_rest;
    DBUG_PRINT("info", ("TRANSLOG_CHUNK_LSN"));
    rec_len= translog_variable_record_1group_decode_len(&ptr);
    chunk_len= uint2korr(ptr);
    header_len= (uint16) (ptr -start) + 2;
    DBUG_PRINT("info", ("rec len: %lu  chunk len: %u  header len: %u",
                        (ulong) rec_len, (uint) chunk_len, (uint) header_len));
    if (chunk_len)
    {
      DBUG_PRINT("info", ("chunk len: %u + %u = %u",
                          (uint) header_len, (uint) chunk_len,
                          (uint) (chunk_len + header_len)));
      DBUG_RETURN(chunk_len + header_len);
    }
    page_rest= TRANSLOG_PAGE_SIZE - offset;
    DBUG_PRINT("info", ("page_rest %u", (uint) page_rest));
    if (rec_len + header_len < page_rest)
      DBUG_RETURN(rec_len + header_len);
    DBUG_RETURN(page_rest);
  }
  case TRANSLOG_CHUNK_FIXED:
  {
    uchar *ptr;
    uint type= page[offset] & TRANSLOG_REC_TYPE;
    uint length;
    int i;
    /* 1 (pseudo)fixed record (also LSN) */
    DBUG_PRINT("info", ("TRANSLOG_CHUNK_FIXED"));
    DBUG_ASSERT(log_record_type_descriptor[type].rclass ==
                LOGRECTYPE_FIXEDLENGTH ||
                log_record_type_descriptor[type].rclass ==
                LOGRECTYPE_PSEUDOFIXEDLENGTH);
    if (log_record_type_descriptor[type].rclass == LOGRECTYPE_FIXEDLENGTH)
    {
      DBUG_PRINT("info",
                 ("Fixed length: %u",
                  (uint) (log_record_type_descriptor[type].fixed_length + 3)));
      DBUG_RETURN(log_record_type_descriptor[type].fixed_length + 3);
    }

    ptr= page + offset + 3;            /* first compressed LSN */
    length= log_record_type_descriptor[type].fixed_length + 3;
    for (i= 0; i < log_record_type_descriptor[type].compressed_LSN; i++)
    {
      /* first 2 bits is length - 2 */
      uint len= (((uint8) (*ptr)) >> 6) + 2;
      if (ptr[0] == 0 && ((uint8) ptr[1]) == 1)
        len+= LSN_STORE_SIZE; /* case of full LSN storing */
      ptr+= len;
      /* subtract saved bytes */
      length-= (LSN_STORE_SIZE - len);
    }
    DBUG_PRINT("info", ("Pseudo-fixed length: %u", length));
    DBUG_RETURN(length);
  }
  case TRANSLOG_CHUNK_NOHDR:
    /* 2 no header chunk (till page end) */
    DBUG_PRINT("info", ("TRANSLOG_CHUNK_NOHDR  length: %u",
                        (uint) (TRANSLOG_PAGE_SIZE - offset)));
    DBUG_RETURN(TRANSLOG_PAGE_SIZE - offset);
  case TRANSLOG_CHUNK_LNGTH:                   /* 3 chunk with chunk length */
    DBUG_PRINT("info", ("TRANSLOG_CHUNK_LNGTH"));
    DBUG_ASSERT(TRANSLOG_PAGE_SIZE - offset >= 3);
    DBUG_PRINT("info", ("length: %u", uint2korr(page + offset + 1) + 3));
    DBUG_RETURN(uint2korr(page + offset + 1) + 3);
  default:
    DBUG_ASSERT(0);
    DBUG_RETURN(0);
  }
}

/*
  @brief Waits previous buffer flush finish

  @param buffer          buffer for check

  @retval 0 previous buffer flushed and this thread have to flush this one
  @retval 1 previous buffer flushed and this buffer flushed by other thread too
*/

my_bool translog_prev_buffer_flush_wait(struct st_translog_buffer *buffer)
{
  TRANSLOG_ADDRESS offset= buffer->offset;
  TRANSLOG_FILE *file= buffer->file;
  uint8 ver= buffer->ver;
  DBUG_ENTER("translog_prev_buffer_flush_wait");
  DBUG_PRINT("enter", ("buffer: 0x%lx  #%u  offset: (%lu,0x%lx)  "
                       "prev sent: (%lu,0x%lx) prev offset: (%lu,0x%lx)",
                       (ulong) buffer, (uint) buffer->buffer_no,
                       LSN_IN_PARTS(buffer->offset),
                       LSN_IN_PARTS(buffer->prev_sent_to_disk),
                       LSN_IN_PARTS(buffer->prev_buffer_offset)));
  translog_buffer_lock_assert_owner(buffer);
  /*
    if prev_sent_to_disk == LSN_IMPOSSIBLE then
    prev_buffer_offset should be LSN_IMPOSSIBLE
    because it means that this buffer was never used
  */
  DBUG_ASSERT((buffer->prev_sent_to_disk == LSN_IMPOSSIBLE &&
               buffer->prev_buffer_offset == LSN_IMPOSSIBLE) ||
              buffer->prev_sent_to_disk != LSN_IMPOSSIBLE);
  if (buffer->prev_buffer_offset != buffer->prev_sent_to_disk)
  {
    do {
      pthread_cond_wait(&buffer->prev_sent_to_disk_cond, &buffer->mutex);
      if (buffer->file != file || buffer->offset != offset ||
          buffer->ver != ver)
      {
        translog_buffer_unlock(buffer);
        DBUG_RETURN(1); /* some the thread flushed the buffer already */
      }
    } while(buffer->prev_buffer_offset != buffer->prev_sent_to_disk);
  }
  DBUG_RETURN(0);
}


/*
  Flush given buffer

  SYNOPSIS
    translog_buffer_flush()
    buffer               This buffer should be flushed

  RETURN
    0  OK
    1  Error
*/

static my_bool translog_buffer_flush(struct st_translog_buffer *buffer)
{
  uint32 i, pg;
  TRANSLOG_ADDRESS offset= buffer->offset;
  TRANSLOG_FILE *file= buffer->file;
  uint8 ver= buffer->ver;
  uint skipped_data;
  DBUG_ENTER("translog_buffer_flush");
  DBUG_PRINT("enter",
             ("Buffer: #%u 0x%lx file: %d  offset: (%lu,0x%lx)  size: %lu",
              (uint) buffer->buffer_no, (ulong) buffer,
              buffer->file->handler.file,
              LSN_IN_PARTS(buffer->offset),
              (ulong) buffer->size));
  translog_buffer_lock_assert_owner(buffer);

  if (buffer->file == NULL)
    DBUG_RETURN(0);

  translog_wait_for_writers(buffer);

  if (buffer->file != file || buffer->offset != offset || buffer->ver != ver)
    DBUG_RETURN(0); /* some the thread flushed the buffer already */

  if (buffer->is_closing_buffer)
  {
    /* some other flush in progress */
    translog_wait_for_closing(buffer);
  }

  if (buffer->file != file || buffer->offset != offset || buffer->ver != ver)
    DBUG_RETURN(0); /* some the thread flushed the buffer already */

  if (buffer->overlay && translog_prev_buffer_flush_wait(buffer))
    DBUG_RETURN(0); /* some the thread flushed the buffer already */

  /*
    Send page by page in the pagecache what we are going to write on the
    disk
  */
  file= buffer->file;
  skipped_data= buffer->skipped_data;
  DBUG_ASSERT(skipped_data < TRANSLOG_PAGE_SIZE);
  for (i= 0, pg= LSN_OFFSET(buffer->offset) / TRANSLOG_PAGE_SIZE;
       i < buffer->size;
       i+= TRANSLOG_PAGE_SIZE, pg++)
  {
    TRANSLOG_ADDRESS addr= (buffer->offset + i);
    TRANSLOG_VALIDATOR_DATA data;
    DBUG_PRINT("info", ("send log form %lu till %lu  address: (%lu,0x%lx)  "
                        "page #: %lu  buffer size: %lu  buffer: 0x%lx",
                        (ulong) i, (ulong) (i + TRANSLOG_PAGE_SIZE),
                        LSN_IN_PARTS(addr), (ulong) pg, (ulong) buffer->size,
                        (ulong) buffer));
    data.addr= &addr;
    DBUG_ASSERT(log_descriptor.pagecache->block_size == TRANSLOG_PAGE_SIZE);
    DBUG_ASSERT(i + TRANSLOG_PAGE_SIZE <= buffer->size);
    if (translog_status != TRANSLOG_OK && translog_status != TRANSLOG_SHUTDOWN)
      DBUG_RETURN(1);
    if (pagecache_write_part(log_descriptor.pagecache,
                        &file->handler, pg, 3,
                        buffer->buffer + i,
                        PAGECACHE_PLAIN_PAGE,
                        PAGECACHE_LOCK_LEFT_UNLOCKED,
                        PAGECACHE_PIN_LEFT_UNPINNED,
                        PAGECACHE_WRITE_DONE, 0,
                        LSN_IMPOSSIBLE,
                        skipped_data,
                        TRANSLOG_PAGE_SIZE - skipped_data))
    {
      DBUG_PRINT("error",
                 ("Can't write page (%lu,0x%lx) to pagecache, error: %d",
                  (ulong) buffer->file->number,
                  (ulong) (LSN_OFFSET(buffer->offset)+ i),
                  my_errno));
      translog_stop_writing();
      DBUG_RETURN(1);
    }
    skipped_data= 0;
  }
  file->is_sync= 0;
  if (my_pwrite(file->handler.file, buffer->buffer + buffer->skipped_data,
                buffer->size - buffer->skipped_data,
                LSN_OFFSET(buffer->offset) + buffer->skipped_data,
                log_write_flags))
  {
    DBUG_PRINT("error", ("Can't write buffer (%lu,0x%lx) size %lu "
                         "to the disk (%d)",
                         (ulong) file->handler.file,
                         (ulong) LSN_OFFSET(buffer->offset),
                         (ulong) buffer->size, errno));
    translog_stop_writing();
    DBUG_RETURN(1);
  }
  /*
    Dropping the flag in such way can make false alarm: signalling than the
    file in not sync when it is sync, but the situation is quite rare and
    protections with mutexes give much more overhead to the whole engine
  */
  file->is_sync= 0;

  if (LSN_OFFSET(buffer->last_lsn) != 0)    /* if buffer->last_lsn is set */
  {
    if (translog_prev_buffer_flush_wait(buffer))
      DBUG_RETURN(0); /* some the thread flushed the buffer already */
    translog_set_sent_to_disk(buffer);
  }
  else
    translog_set_only_in_buffers(buffer->next_buffer_offset);

  /* say to next buffer that we are finished */
  {
    struct st_translog_buffer *next_buffer=
      log_descriptor.buffers + ((buffer->buffer_no + 1) % TRANSLOG_BUFFERS_NO);
    if (likely(translog_status == TRANSLOG_OK)){
      translog_buffer_lock(next_buffer);
      next_buffer->prev_sent_to_disk= buffer->offset;
      translog_buffer_unlock(next_buffer);
      pthread_cond_broadcast(&next_buffer->prev_sent_to_disk_cond);
    }
    else
    {
      /*
        It is shutdown =>
          1) there is only one thread
          2) mutexes of other buffers can be destroyed => we can't use them
      */
      next_buffer->prev_sent_to_disk= buffer->offset;
    }
  }
  /* Free buffer */
  buffer->file= NULL;
  buffer->overlay= 0;
  buffer->ver++;
  pthread_mutex_lock(&log_descriptor.dirty_buffer_mask_lock);
  log_descriptor.dirty_buffer_mask&= ~(1 << buffer->buffer_no);
  pthread_mutex_unlock(&log_descriptor.dirty_buffer_mask_lock);
  pthread_cond_broadcast(&buffer->waiting_filling_buffer);
  DBUG_RETURN(0);
}


/*
  Recover page with sector protection (wipe out failed chunks)

  SYNOPSYS
    translog_recover_page_up_to_sector()
    page                 reference on the page
    offset               offset of failed sector

  RETURN
    0  OK
    1  Error
*/

static my_bool translog_recover_page_up_to_sector(uchar *page, uint16 offset)
{
  uint16 chunk_offset= translog_get_first_chunk_offset(page), valid_chunk_end;
  DBUG_ENTER("translog_recover_page_up_to_sector");
  DBUG_PRINT("enter", ("offset: %u  first chunk: %u",
                       (uint) offset, (uint) chunk_offset));

  while (page[chunk_offset] != TRANSLOG_FILLER && chunk_offset < offset)
  {
    uint16 chunk_length;
    if ((chunk_length=
         translog_get_total_chunk_length(page, chunk_offset)) == 0)
    {
      DBUG_PRINT("error", ("cant get chunk length (offset %u)",
                           (uint) chunk_offset));
      DBUG_RETURN(1);
    }
    DBUG_PRINT("info", ("chunk: offset: %u  length %u",
                        (uint) chunk_offset, (uint) chunk_length));
    if (((ulong) chunk_offset) + ((ulong) chunk_length) > TRANSLOG_PAGE_SIZE)
    {
      DBUG_PRINT("error", ("damaged chunk (offset %u) in trusted area",
                           (uint) chunk_offset));
      DBUG_RETURN(1);
    }
    chunk_offset+= chunk_length;
  }

  valid_chunk_end= chunk_offset;
  /* end of trusted area - sector parsing */
  while (page[chunk_offset] != TRANSLOG_FILLER)
  {
    uint16 chunk_length;
    if ((chunk_length=
         translog_get_total_chunk_length(page, chunk_offset)) == 0)
      break;

    DBUG_PRINT("info", ("chunk: offset: %u  length %u",
                        (uint) chunk_offset, (uint) chunk_length));
    if (((ulong) chunk_offset) + ((ulong) chunk_length) >
        (uint) (offset + DISK_DRIVE_SECTOR_SIZE))
      break;

    chunk_offset+= chunk_length;
    valid_chunk_end= chunk_offset;
  }
  DBUG_PRINT("info", ("valid chunk end offset: %u", (uint) valid_chunk_end));

  memset(page + valid_chunk_end, TRANSLOG_FILLER,
         TRANSLOG_PAGE_SIZE - valid_chunk_end);

  DBUG_RETURN(0);
}


/**
  @brief Dummy write callback.
*/

static my_bool
translog_dummy_callback(uchar *page __attribute__((unused)),
                        pgcache_page_no_t page_no __attribute__((unused)),
                        uchar* data_ptr __attribute__((unused)))
{
  return 0;
}


/**
  @brief Checks and removes sector protection.

  @param page            reference on the page content.
  @param file            transaction log descriptor.

  @retvat 0 OK
  @retval 1 Error
*/

static my_bool
translog_check_sector_protection(uchar *page, TRANSLOG_FILE *file)
{
  uint i, offset;
  uchar *table= page + page_overhead[page[TRANSLOG_PAGE_FLAGS]] -
    TRANSLOG_PAGE_SIZE / DISK_DRIVE_SECTOR_SIZE;
  uint8 current= table[0];
  DBUG_ENTER("translog_check_sector_protection");

  for (i= 1, offset= DISK_DRIVE_SECTOR_SIZE;
       i < TRANSLOG_PAGE_SIZE / DISK_DRIVE_SECTOR_SIZE;
       i++, offset+= DISK_DRIVE_SECTOR_SIZE)
  {
    /*
      TODO: add chunk counting for "suspecting" sectors (difference is
      more than 1-2), if difference more then present chunks then it is
      the problem.
    */
    uint8 test= page[offset];
    DBUG_PRINT("info", ("sector: #%u  offset: %u  current: %lx "
                        "read: 0x%x  stored: 0x%x%x",
                        i, offset, (ulong) current,
                        (uint) uint2korr(page + offset), (uint) table[i],
                        (uint) table[i + 1]));
    /*
      3 is minimal possible record length. So we can have "distance"
      between 2 sectors value more then DISK_DRIVE_SECTOR_SIZE / 3
      only if it is old value, i.e. the sector was not written.
    */
    if (((test < current) &&
         ((uint)(0xFFL - current + test) > DISK_DRIVE_SECTOR_SIZE / 3)) ||
        ((test >= current) &&
         ((uint)(test - current) > DISK_DRIVE_SECTOR_SIZE / 3)))
    {
      if (translog_recover_page_up_to_sector(page, offset))
        DBUG_RETURN(1);
      file->was_recovered= 1;
      DBUG_RETURN(0);
    }

    /* Restore value on the page */
    page[offset]= table[i];
    current= test;
    DBUG_PRINT("info", ("sector: #%u  offset: %u  current: %lx  "
                        "read: 0x%x  stored: 0x%x",
                        i, offset, (ulong) current,
                        (uint) page[offset], (uint) table[i]));
  }
  DBUG_RETURN(0);
}


/**
  @brief Log page validator (read callback)

  @param page            The page data to check
  @param page_no         The page number (<offset>/<page length>)
  @param data_ptr        Read callback data pointer (pointer to TRANSLOG_FILE)

  @todo: add turning loghandler to read-only mode after merging with
  that patch.

  @retval 0 OK
  @retval 1 Error
*/

static my_bool translog_page_validator(uchar *page,
                                       pgcache_page_no_t page_no,
                                       uchar* data_ptr)
{
  uint this_page_page_overhead;
  uint flags;
  uchar *page_pos;
  TRANSLOG_FILE *data= (TRANSLOG_FILE *) data_ptr;
#ifndef DBUG_OFF
  pgcache_page_no_t offset= page_no * TRANSLOG_PAGE_SIZE;
#endif
  DBUG_ENTER("translog_page_validator");

  data->was_recovered= 0;

  if ((pgcache_page_no_t) uint3korr(page) != page_no ||
      (uint32) uint3korr(page + 3) != data->number)
  {
    DBUG_PRINT("error", ("Page (%lu,0x%lx): "
                         "page address written in the page is incorrect: "
                         "File %lu instead of %lu or page %lu instead of %lu",
                         (ulong) data->number, (ulong) offset,
                         (ulong) uint3korr(page + 3), (ulong) data->number,
                         (ulong) uint3korr(page),
                         (ulong) page_no));
    DBUG_RETURN(1);
  }
  flags= (uint)(page[TRANSLOG_PAGE_FLAGS]);
  this_page_page_overhead= page_overhead[flags];
  if (flags & ~(TRANSLOG_PAGE_CRC | TRANSLOG_SECTOR_PROTECTION |
                TRANSLOG_RECORD_CRC))
  {
    DBUG_PRINT("error", ("Page (%lu,0x%lx): "
                         "Garbage in the page flags field detected : %x",
                         (ulong) data->number, (ulong) offset,
                         (uint) flags));
    DBUG_RETURN(1);
  }
  page_pos= page + (3 + 3 + 1);
  if (flags & TRANSLOG_PAGE_CRC)
  {
    uint32 crc= translog_crc(page + this_page_page_overhead,
                             TRANSLOG_PAGE_SIZE -
                             this_page_page_overhead);
    if (crc != uint4korr(page_pos))
    {
      DBUG_PRINT("error", ("Page (%lu,0x%lx): "
                           "CRC mismatch: calculated: %lx on the page %lx",
                           (ulong) data->number, (ulong) offset,
                           (ulong) crc, (ulong) uint4korr(page_pos)));
      DBUG_RETURN(1);
    }
    page_pos+= CRC_SIZE;                      /* Skip crc */
  }
  if (flags & TRANSLOG_SECTOR_PROTECTION &&
      translog_check_sector_protection(page, data))
  {
    DBUG_RETURN(1);
  }
  DBUG_RETURN(0);
}


/**
  @brief Locks the loghandler.
*/

void translog_lock()
{
  uint8 current_buffer;
  DBUG_ENTER("translog_lock");

  /*
     Locking the loghandler mean locking current buffer, but it can change
     during locking, so we should check it
  */
  for (;;)
  {
    /*
      log_descriptor.bc.buffer_no is only one byte so its reading is
      an atomic operation
    */
    current_buffer= log_descriptor.bc.buffer_no;
    translog_buffer_lock(log_descriptor.buffers + current_buffer);
    if (log_descriptor.bc.buffer_no == current_buffer)
      break;
    translog_buffer_unlock(log_descriptor.buffers + current_buffer);
  }
  DBUG_VOID_RETURN;
}


/*
  Unlock the loghandler

  SYNOPSIS
    translog_unlock()

  RETURN
    0  OK
    1  Error
*/

void translog_unlock()
{
  translog_buffer_unlock(log_descriptor.bc.buffer);
}


/**
  @brief Get log page by file number and offset of the beginning of the page

  @param data            validator data, which contains the page address
  @param buffer          buffer for page placing
                         (might not be used in some cache implementations)
  @param direct_link     if it is not NULL then caller can accept direct
                         link to the page cache

  @retval NULL Error
  @retval #    pointer to the page cache which should be used to read this page
*/

static uchar *translog_get_page(TRANSLOG_VALIDATOR_DATA *data, uchar *buffer,
                                PAGECACHE_BLOCK_LINK **direct_link)
{
  TRANSLOG_ADDRESS addr= *(data->addr), in_buffers;
  uint32 file_no= LSN_FILE_NO(addr);
  TRANSLOG_FILE *file;
  DBUG_ENTER("translog_get_page");
  DBUG_PRINT("enter", ("File: %lu  Offset: %lu(0x%lx)",
                       (ulong) file_no,
                       (ulong) LSN_OFFSET(addr),
                       (ulong) LSN_OFFSET(addr)));

  /* it is really page address */
  DBUG_ASSERT(LSN_OFFSET(addr) % TRANSLOG_PAGE_SIZE == 0);
  if (direct_link)
    *direct_link= NULL;

restart:

  in_buffers= translog_only_in_buffers();
  DBUG_PRINT("info", ("in_buffers: (%lu,0x%lx)",
                      LSN_IN_PARTS(in_buffers)));
  if (in_buffers != LSN_IMPOSSIBLE &&
      cmp_translog_addr(addr, in_buffers) >= 0)
  {
    translog_lock();
    DBUG_ASSERT(cmp_translog_addr(addr, log_descriptor.horizon) < 0);
    /* recheck with locked loghandler */
    in_buffers= translog_only_in_buffers();
    if (cmp_translog_addr(addr, in_buffers) >= 0)
    {
      uint16 buffer_no= log_descriptor.bc.buffer_no;
#ifndef DBUG_OFF
      uint16 buffer_start= buffer_no;
#endif
      struct st_translog_buffer *buffer_unlock= log_descriptor.bc.buffer;
      struct st_translog_buffer *curr_buffer= log_descriptor.bc.buffer;
      for (;;)
      {
        /*
          if the page is in the buffer and it is the last version of the
          page (in case of division the page by buffer flush)
        */
        if (curr_buffer->file != NULL &&
            cmp_translog_addr(addr, curr_buffer->offset) >= 0 &&
            cmp_translog_addr(addr,
                              (curr_buffer->next_buffer_offset ?
                               curr_buffer->next_buffer_offset:
                               curr_buffer->offset + curr_buffer->size)) < 0)
        {
          TRANSLOG_ADDRESS offset= curr_buffer->offset;
          TRANSLOG_FILE *fl= curr_buffer->file;
          uchar *from, *table= NULL;
          int is_last_unfinished_page;
          uint last_protected_sector= 0;
          uint skipped_data= curr_buffer->skipped_data;
          TRANSLOG_FILE file_copy;
          uint8 ver= curr_buffer->ver;
          translog_wait_for_writers(curr_buffer);
          if (offset != curr_buffer->offset || fl != curr_buffer->file ||
              ver != curr_buffer->ver)
          {
            DBUG_ASSERT(buffer_unlock == curr_buffer);
            translog_buffer_unlock(buffer_unlock);
            goto restart;
          }
          DBUG_ASSERT(LSN_FILE_NO(addr) ==  LSN_FILE_NO(curr_buffer->offset));
          from= curr_buffer->buffer + (addr - curr_buffer->offset);
          if (skipped_data && addr == curr_buffer->offset)
          {
            /*
              We read page part of which is not present in buffer,
              so we should read absent part from file (page cache actually)
            */
            file= get_logfile_by_number(file_no);
            DBUG_ASSERT(file != NULL);
            /*
              it's ok to not lock the page because:
                - The log handler has it's own page cache.
                - There is only one thread that can access the log
                cache at a time
            */
            if (!(buffer= pagecache_read(log_descriptor.pagecache,
                                         &file->handler,
                                         LSN_OFFSET(addr) / TRANSLOG_PAGE_SIZE,
                                         3, buffer,
                                         PAGECACHE_PLAIN_PAGE,
                                         PAGECACHE_LOCK_LEFT_UNLOCKED,
                                         NULL)))
              DBUG_RETURN(NULL);
          }
          else
            skipped_data= 0;  /* Read after skipped in buffer data */
          /*
            Now we have correct data in buffer up to 'skipped_data'. The
            following memcpy() will move the data from the internal buffer
            that was not yet on disk.
          */
          memcpy(buffer + skipped_data, from + skipped_data,
                 TRANSLOG_PAGE_SIZE - skipped_data);
          /*
            We can use copy then in translog_page_validator() because it
            do not put it permanently somewhere.
            We have to use copy because after releasing log lock we can't
            guaranty that the file still be present (in real life it will be
            present but theoretically possible that it will be released
            already from last files cache);
          */
          file_copy= *(curr_buffer->file);
          file_copy.handler.callback_data= (uchar*) &file_copy;
          is_last_unfinished_page= ((log_descriptor.bc.buffer ==
                                     curr_buffer) &&
                                    (log_descriptor.bc.ptr >= from) &&
                                    (log_descriptor.bc.ptr <
                                     from + TRANSLOG_PAGE_SIZE));
          if (is_last_unfinished_page &&
              (buffer[TRANSLOG_PAGE_FLAGS] & TRANSLOG_SECTOR_PROTECTION))
          {
            last_protected_sector= ((log_descriptor.bc.previous_offset - 1) /
                                    DISK_DRIVE_SECTOR_SIZE);
            table= buffer + log_descriptor.page_overhead -
              TRANSLOG_PAGE_SIZE / DISK_DRIVE_SECTOR_SIZE;
          }

          DBUG_ASSERT(buffer_unlock == curr_buffer);
          translog_buffer_unlock(buffer_unlock);
          if (is_last_unfinished_page)
          {
            uint i;
            /*
              This is last unfinished page => we should not check CRC and
              remove only that protection which already installed (no need
              to check it)

              We do not check the flag of sector protection, because if
              (buffer[TRANSLOG_PAGE_FLAGS] & TRANSLOG_SECTOR_PROTECTION) is
              not set then last_protected_sector will be 0 so following loop
              will be never executed
            */
            DBUG_PRINT("info", ("This is last unfinished page, "
                                "last protected sector %u",
                                last_protected_sector));
            for (i= 1; i <= last_protected_sector; i++)
            {
              uint offset= i * DISK_DRIVE_SECTOR_SIZE;
              DBUG_PRINT("info", ("Sector %u: 0x%02x <- 0x%02x",
                                  i, buffer[offset],
                                  table[i]));
              buffer[offset]= table[i];
            }
          }
          else
          {
            /*
              This IF should be true because we use in-memory data which
              supposed to be correct.
            */
            if (translog_page_validator(buffer,
                                        LSN_OFFSET(addr) / TRANSLOG_PAGE_SIZE,
                                        (uchar*) &file_copy))
            {
              DBUG_ASSERT(0);
              buffer= NULL;
            }
          }
          DBUG_RETURN(buffer);
        }
        buffer_no= (buffer_no + 1) % TRANSLOG_BUFFERS_NO;
        curr_buffer= log_descriptor.buffers + buffer_no;
        translog_buffer_lock(curr_buffer);
        translog_buffer_unlock(buffer_unlock);
        buffer_unlock= curr_buffer;
        /* we can't make a full circle */
        DBUG_ASSERT(buffer_start != buffer_no);
      }
    }
    translog_unlock();
  }
  file= get_logfile_by_number(file_no);
  DBUG_ASSERT(file != NULL);
  buffer= pagecache_read(log_descriptor.pagecache, &file->handler,
                         LSN_OFFSET(addr) / TRANSLOG_PAGE_SIZE,
                         3, (direct_link ? NULL : buffer),
                         PAGECACHE_PLAIN_PAGE,
                         (direct_link ?
                          PAGECACHE_LOCK_READ :
                          PAGECACHE_LOCK_LEFT_UNLOCKED),
                         direct_link);
  DBUG_PRINT("info", ("Direct link is assigned to : 0x%lx * 0x%lx",
                      (ulong) direct_link,
                      (ulong)(direct_link ? *direct_link : NULL)));
  data->was_recovered= file->was_recovered;
  DBUG_RETURN(buffer);
}


/**
  @brief free direct log page link

  @param direct_link the direct log page link to be freed

*/

static void translog_free_link(PAGECACHE_BLOCK_LINK *direct_link)
{
  DBUG_ENTER("translog_free_link");
  DBUG_PRINT("info", ("Direct link: 0x%lx",
                      (ulong) direct_link));
  if (direct_link)
    pagecache_unlock_by_link(log_descriptor.pagecache, direct_link,
                             PAGECACHE_LOCK_READ_UNLOCK, PAGECACHE_UNPIN,
                             LSN_IMPOSSIBLE, LSN_IMPOSSIBLE, 0, FALSE);
  DBUG_VOID_RETURN;
}


/**
  @brief Finds last full page of the given log file.

  @param addr            address structure to fill with data, which contain
                         file number of the log file
  @param last_page_ok    Result of the check whether last page OK.
                         (for now only we check only that file length
                         divisible on page length).
  @param no_errors       suppress messages about non-critical errors

  @retval 0 OK
  @retval 1 Error
*/

static my_bool translog_get_last_page_addr(TRANSLOG_ADDRESS *addr,
                                           my_bool *last_page_ok,
                                           my_bool no_errors)
{
  char path[FN_REFLEN];
  uint32 rec_offset;
  my_off_t file_size;
  uint32 file_no= LSN_FILE_NO(*addr);
  TRANSLOG_FILE *file;
#ifndef DBUG_OFF
  char buff[21];
#endif
  DBUG_ENTER("translog_get_last_page_addr");

  if (likely((file= get_logfile_by_number(file_no)) != NULL))
  {
    /*
      This function used only during initialization of loghandler or in
      scanner (which mean we need read that part of the log), so the
      requested log file have to be opened and can't be freed after
      returning pointer on it (file_size).
    */
    file_size= my_seek(file->handler.file, 0, SEEK_END, MYF(0));
  }
  else
  {
    /*
      This branch is used only during very early initialization
      when files are not opened.
    */
    File fd;
    if ((fd= my_open(translog_filename_by_fileno(file_no, path),
                     O_RDONLY, (no_errors ? MYF(0) : MYF(MY_WME)))) < 0)
    {
      my_errno= errno;
      DBUG_PRINT("error", ("Error %d during opening file #%d",
                           errno, file_no));
      DBUG_RETURN(1);
    }
    file_size= my_seek(fd, 0, SEEK_END, MYF(0));
    my_close(fd, MYF(0));
  }
  DBUG_PRINT("info", ("File size: %s", llstr(file_size, buff)));
  if (file_size == MY_FILEPOS_ERROR)
    DBUG_RETURN(1);
  DBUG_ASSERT(file_size < ULL(0xffffffff));
  if (((uint32)file_size) > TRANSLOG_PAGE_SIZE)
  {
    rec_offset= (((((uint32)file_size) / TRANSLOG_PAGE_SIZE) - 1) *
                       TRANSLOG_PAGE_SIZE);
    *last_page_ok= (((uint32)file_size) == rec_offset + TRANSLOG_PAGE_SIZE);
  }
  else
  {
    *last_page_ok= 0;
    rec_offset= 0;
  }
  *addr= MAKE_LSN(file_no, rec_offset);
  DBUG_PRINT("info", ("Last page: 0x%lx  ok: %d", (ulong) rec_offset,
                      *last_page_ok));
  DBUG_RETURN(0);
}


/**
  @brief Get number bytes for record length storing

  @param length          Record length which will be encoded

  @return 1,3,4,5 - number of bytes to store given length
*/

static uint translog_variable_record_length_bytes(translog_size_t length)
{
  if (length < 250)
    return 1;
  if (length < 0xFFFF)
    return 3;
  if (length < (ulong) 0xFFFFFF)
    return 4;
  return 5;
}


/**
  @brief Gets header of this chunk.

  @param chunk           The pointer to the chunk beginning

  @retval # total length of the chunk
  @retval 0 Error
*/

static uint16 translog_get_chunk_header_length(uchar *chunk)
{
  DBUG_ENTER("translog_get_chunk_header_length");
  switch (*chunk & TRANSLOG_CHUNK_TYPE) {
  case TRANSLOG_CHUNK_LSN:
  {
    /* 0 chunk referred as LSN (head or tail) */
    translog_size_t rec_len;
    uchar *start= chunk;
    uchar *ptr= start + 1 + 2;
    uint16 chunk_len, header_len;
    DBUG_PRINT("info", ("TRANSLOG_CHUNK_LSN"));
    rec_len= translog_variable_record_1group_decode_len(&ptr);
    chunk_len= uint2korr(ptr);
    header_len= (uint16) (ptr - start) +2;
    DBUG_PRINT("info", ("rec len: %lu  chunk len: %u  header len: %u",
                        (ulong) rec_len, (uint) chunk_len, (uint) header_len));
    if (chunk_len)
    {
      /* TODO: fine header end */
      /*
        The last chunk of multi-group record can be base for it header
        calculation (we skip to the first group to read the header) so if we
        stuck here something is wrong.
      */
      DBUG_ASSERT(0);
      DBUG_RETURN(0);                               /* Keep compiler happy */
    }
    DBUG_RETURN(header_len);
  }
  case TRANSLOG_CHUNK_FIXED:
  {
    /* 1 (pseudo)fixed record (also LSN) */
    DBUG_PRINT("info", ("TRANSLOG_CHUNK_FIXED = 3"));
    DBUG_RETURN(3);
  }
  case TRANSLOG_CHUNK_NOHDR:
    /* 2 no header chunk (till page end) */
    DBUG_PRINT("info", ("TRANSLOG_CHUNK_NOHDR = 1"));
    DBUG_RETURN(1);
    break;
  case TRANSLOG_CHUNK_LNGTH:
    /* 3 chunk with chunk length */
    DBUG_PRINT("info", ("TRANSLOG_CHUNK_LNGTH = 3"));
    DBUG_RETURN(3);
    break;
  default:
    DBUG_ASSERT(0);
    DBUG_RETURN(0);                               /* Keep compiler happy */
  }
}


/**
  @brief Truncate the log to the given address. Used during the startup if the
         end of log if corrupted.

  @param addr            new horizon

  @retval 0 OK
  @retval 1 Error
*/

static my_bool translog_truncate_log(TRANSLOG_ADDRESS addr)
{
  uchar *page;
  TRANSLOG_ADDRESS current_page;
  uint32 next_page_offset, page_rest;
  uint32 i;
  File fd;
  int rc;
  TRANSLOG_VALIDATOR_DATA data;
  char path[FN_REFLEN];
  uchar page_buff[TRANSLOG_PAGE_SIZE];
  DBUG_ENTER("translog_truncate_log");
  /* TODO: write warning to the client */
  DBUG_PRINT("warning", ("removing all records from (%lu,0x%lx) "
                         "till (%lu,0x%lx)",
                         LSN_IN_PARTS(addr),
                         LSN_IN_PARTS(log_descriptor.horizon)));
  DBUG_ASSERT(cmp_translog_addr(addr, log_descriptor.horizon) < 0);
  /* remove files between the address and horizon */
  for (i= LSN_FILE_NO(addr) + 1; i <= LSN_FILE_NO(log_descriptor.horizon); i++)
    if (my_delete(translog_filename_by_fileno(i, path),  MYF(MY_WME)))
    {
      translog_unlock();
      DBUG_RETURN(1);
    }

  /* truncate the last file up to the last page */
  next_page_offset= LSN_OFFSET(addr);
  next_page_offset= (next_page_offset -
                     ((next_page_offset - 1) % TRANSLOG_PAGE_SIZE + 1) +
                     TRANSLOG_PAGE_SIZE);
  page_rest= next_page_offset - LSN_OFFSET(addr);
  memset(page_buff, TRANSLOG_FILLER, page_rest);
  rc= ((fd= open_logfile_by_number_no_cache(LSN_FILE_NO(addr))) < 0 ||
       ((my_chsize(fd, next_page_offset, TRANSLOG_FILLER, MYF(MY_WME)) ||
         (page_rest && my_pwrite(fd, page_buff, page_rest, LSN_OFFSET(addr),
                                 log_write_flags)) ||
         my_sync(fd, MYF(MY_WME)))));
  translog_syncs++;
  rc|= (fd > 0 && my_close(fd, MYF(MY_WME)));
  if (sync_log_dir >= TRANSLOG_SYNC_DIR_ALWAYS)
  {
    rc|= sync_dir(log_descriptor.directory_fd, MYF(MY_WME | MY_IGNORE_BADFD));
    translog_syncs++;
  }
  if (rc)
    DBUG_RETURN(1);

  /* fix the horizon */
  log_descriptor.horizon= addr;
  /* fix the buffer data */
  current_page= MAKE_LSN(LSN_FILE_NO(addr), (next_page_offset -
                                             TRANSLOG_PAGE_SIZE));
  data.addr= &current_page;
  if ((page= translog_get_page(&data, log_descriptor.buffers->buffer, NULL)) ==
      NULL)
    DBUG_RETURN(1);
  if (page != log_descriptor.buffers->buffer)
    memcpy(log_descriptor.buffers->buffer, page, TRANSLOG_PAGE_SIZE);
  log_descriptor.bc.buffer->offset= current_page;
  log_descriptor.bc.buffer->size= LSN_OFFSET(addr) - LSN_OFFSET(current_page);
  log_descriptor.bc.ptr=
    log_descriptor.buffers->buffer + log_descriptor.bc.buffer->size;
  log_descriptor.bc.current_page_fill= log_descriptor.bc.buffer->size;
  DBUG_RETURN(0);
}


/**
  Applies function 'callback' to all files (in a directory) which
  name looks like a log's name (maria_log.[0-9]{7}).
  If 'callback' returns TRUE this interrupts the walk and returns
  TRUE. Otherwise FALSE is returned after processing all log files.
  It cannot just use log_descriptor.directory because that may not yet have
  been initialized.

  @param  directory        directory to scan
  @param  callback         function to apply; is passed directory and base
                           name of found file
*/

my_bool translog_walk_filenames(const char *directory,
                                my_bool (*callback)(const char *,
                                                    const char *))
{
  MY_DIR *dirp;
  uint i;
  my_bool rc= FALSE;

  /* Finds and removes transaction log files */
  if (!(dirp = my_dir(directory, MYF(MY_DONT_SORT))))
    return FALSE;

  for (i= 0; i < dirp->number_off_files; i++)
  {
    char *file= dirp->dir_entry[i].name;
    if (strncmp(file, "maria_log.", 10) == 0 &&
        file[10] >= '0' && file[10] <= '9' &&
        file[11] >= '0' && file[11] <= '9' &&
        file[12] >= '0' && file[12] <= '9' &&
        file[13] >= '0' && file[13] <= '9' &&
        file[14] >= '0' && file[14] <= '9' &&
        file[15] >= '0' && file[15] <= '9' &&
        file[16] >= '0' && file[16] <= '9' &&
        file[17] >= '0' && file[17] <= '9' &&
        file[18] == '\0' && (*callback)(directory, file))
    {
      rc= TRUE;
      break;
    }
  }
  my_dirend(dirp);
  return rc;
}


/**
  @brief Fills table of dependence length of page header from page flags
*/

static void translog_fill_overhead_table()
{
  uint i;
  for (i= 0; i < TRANSLOG_FLAGS_NUM; i++)
  {
     page_overhead[i]= 7;
     if (i & TRANSLOG_PAGE_CRC)
       page_overhead[i]+= CRC_SIZE;
     if (i & TRANSLOG_SECTOR_PROTECTION)
       page_overhead[i]+= TRANSLOG_PAGE_SIZE /
                           DISK_DRIVE_SECTOR_SIZE;
  }
}


/**
  Callback to find first log in directory.
*/

static my_bool translog_callback_search_first(const char *directory
                                              __attribute__((unused)),
                                              const char *filename
                                              __attribute__((unused)))
{
  return TRUE;
}


/**
  @brief Checks that chunk is LSN one

  @param type            type of the chunk

  @retval 1 the chunk is LNS
  @retval 0 the chunk is not LSN
*/

static my_bool translog_is_LSN_chunk(uchar type)
{
  DBUG_ENTER("translog_is_LSN_chunk");
  DBUG_PRINT("info", ("byte: %x  chunk type: %u  record type: %u",
                      type, type >> 6, type & TRANSLOG_REC_TYPE));
  DBUG_RETURN(((type & TRANSLOG_CHUNK_TYPE) == TRANSLOG_CHUNK_FIXED) ||
              (((type & TRANSLOG_CHUNK_TYPE) == TRANSLOG_CHUNK_LSN)  &&
               ((type & TRANSLOG_REC_TYPE)) != TRANSLOG_CHUNK_0_CONT));
}


/**
  @brief Initialize transaction log

  @param directory       Directory where log files are put
  @param log_file_max_size max size of one log size (for new logs creation)
  @param server_version  version of MySQL server (MYSQL_VERSION_ID)
  @param server_id       server ID (replication & Co)
  @param pagecache       Page cache for the log reads
  @param flags           flags (TRANSLOG_PAGE_CRC, TRANSLOG_SECTOR_PROTECTION
                           TRANSLOG_RECORD_CRC)
  @param read_only       Put transaction log in read-only mode
  @param init_table_func function to initialize record descriptors table
  @param no_errors       suppress messages about non-critical errors

  @todo
    Free used resources in case of error.

  @retval 0 OK
  @retval 1 Error
*/

my_bool translog_init_with_table(const char *directory,
                                 uint32 log_file_max_size,
                                 uint32 server_version,
                                 uint32 server_id, PAGECACHE *pagecache,
                                 uint flags, my_bool readonly,
                                 void (*init_table_func)(),
                                 my_bool no_errors)
{
  int i;
  int old_log_was_recovered= 0, logs_found= 0;
  uint old_flags= flags;
  uint32 start_file_num= 1;
  TRANSLOG_ADDRESS sure_page, last_page, last_valid_page, checkpoint_lsn;
  my_bool version_changed= 0;
  DBUG_ENTER("translog_init_with_table");

  translog_syncs= 0;
  flush_start= 0;
  id_to_share= NULL;

  log_descriptor.directory_fd= -1;
  log_descriptor.is_everything_flushed= 1;
  log_descriptor.flush_in_progress= 0;
  log_descriptor.flush_no= 0;
  log_descriptor.next_pass_max_lsn= LSN_IMPOSSIBLE;

  (*init_table_func)();
  compile_time_assert(sizeof(log_descriptor.dirty_buffer_mask) * 8 >=
                      TRANSLOG_BUFFERS_NO);
  log_descriptor.dirty_buffer_mask= 0;
  if (readonly)
    log_descriptor.open_flags= O_BINARY | O_RDONLY;
  else
    log_descriptor.open_flags= O_BINARY | O_RDWR;
  if (pthread_mutex_init(&log_descriptor.sent_to_disk_lock,
                         MY_MUTEX_INIT_FAST) ||
      pthread_mutex_init(&log_descriptor.file_header_lock,
                         MY_MUTEX_INIT_FAST) ||
      pthread_mutex_init(&log_descriptor.unfinished_files_lock,
                         MY_MUTEX_INIT_FAST) ||
      pthread_mutex_init(&log_descriptor.purger_lock,
                         MY_MUTEX_INIT_FAST) ||
      pthread_mutex_init(&log_descriptor.log_flush_lock,
                         MY_MUTEX_INIT_FAST) ||
      pthread_mutex_init(&log_descriptor.dirty_buffer_mask_lock,
                         MY_MUTEX_INIT_FAST) ||
      pthread_cond_init(&log_descriptor.log_flush_cond, 0) ||
      pthread_cond_init(&log_descriptor.new_goal_cond, 0) ||
      my_rwlock_init(&log_descriptor.open_files_lock,
                     NULL) ||
      my_init_dynamic_array(&log_descriptor.open_files,
                            sizeof(TRANSLOG_FILE*), 10, 10) ||
      my_init_dynamic_array(&log_descriptor.unfinished_files,
                            sizeof(struct st_file_counter),
                            10, 10))
    goto err;
  log_descriptor.min_need_file= 0;
  log_descriptor.min_file_number= 0;
  log_descriptor.last_lsn_checked= LSN_IMPOSSIBLE;

  /* Directory to store files */
  unpack_dirname(log_descriptor.directory, directory);
#ifndef __WIN__
  if ((log_descriptor.directory_fd= my_open(log_descriptor.directory,
                                            O_RDONLY, MYF(MY_WME))) < 0)
  {
    my_errno= errno;
    DBUG_PRINT("error", ("Error %d during opening directory '%s'",
                         errno, log_descriptor.directory));
    goto err;
  }
#endif
  log_descriptor.in_buffers_only= LSN_IMPOSSIBLE;
  DBUG_ASSERT(log_file_max_size % TRANSLOG_PAGE_SIZE == 0 &&
              log_file_max_size >= TRANSLOG_MIN_FILE_SIZE);
  /* max size of one log size (for new logs creation) */
  log_file_size= log_descriptor.log_file_max_size=
    log_file_max_size;
  /* server version */
  log_descriptor.server_version= server_version;
  /* server ID */
  log_descriptor.server_id= server_id;
  /* Page cache for the log reads */
  log_descriptor.pagecache= pagecache;
  /* Flags */
  DBUG_ASSERT((flags &
               ~(TRANSLOG_PAGE_CRC | TRANSLOG_SECTOR_PROTECTION |
                 TRANSLOG_RECORD_CRC)) == 0);
  log_descriptor.flags= flags;
  translog_fill_overhead_table();
  log_descriptor.page_overhead= page_overhead[flags];
  log_descriptor.page_capacity_chunk_2=
    TRANSLOG_PAGE_SIZE - log_descriptor.page_overhead - 1;
  compile_time_assert(TRANSLOG_WRITE_BUFFER % TRANSLOG_PAGE_SIZE == 0);
  log_descriptor.buffer_capacity_chunk_2=
    (TRANSLOG_WRITE_BUFFER / TRANSLOG_PAGE_SIZE) *
    log_descriptor.page_capacity_chunk_2;
  log_descriptor.half_buffer_capacity_chunk_2=
    log_descriptor.buffer_capacity_chunk_2 / 2;
  DBUG_PRINT("info",
             ("Overhead: %u  pc2: %u  bc2: %u,  bc2/2: %u",
              log_descriptor.page_overhead,
              log_descriptor.page_capacity_chunk_2,
              log_descriptor.buffer_capacity_chunk_2,
              log_descriptor.half_buffer_capacity_chunk_2));

  /* Just to init it somehow (hack for bootstrap)*/
  {
    TRANSLOG_FILE *file= 0;
    log_descriptor.min_file = log_descriptor.max_file= 1;
    insert_dynamic(&log_descriptor.open_files, (uchar *)&file);
    translog_start_buffer(log_descriptor.buffers, &log_descriptor.bc, 0);
    pop_dynamic(&log_descriptor.open_files);
  }

  /* Buffers for log writing */
  for (i= 0; i < TRANSLOG_BUFFERS_NO; i++)
  {
    if (translog_buffer_init(log_descriptor.buffers + i, i))
      goto err;
    DBUG_PRINT("info", ("translog_buffer buffer #%u: 0x%lx",
                        i, (ulong) log_descriptor.buffers + i));
  }

  /*
    last_logno and last_checkpoint_lsn were set in
    ma_control_file_create_or_open()
  */
  logs_found= (last_logno != FILENO_IMPOSSIBLE);

  translog_status= (readonly ? TRANSLOG_READONLY : TRANSLOG_OK);
  checkpoint_lsn= last_checkpoint_lsn;

  if (logs_found)
  {
    my_bool pageok;
    DBUG_PRINT("info", ("log found..."));
    /*
      TODO: scan directory for maria_log.XXXXXXXX files and find
       highest XXXXXXXX & set logs_found
      TODO: check that last checkpoint within present log addresses space

      find the log end
    */
    if (LSN_FILE_NO(last_checkpoint_lsn) == FILENO_IMPOSSIBLE)
    {
      DBUG_ASSERT(LSN_OFFSET(last_checkpoint_lsn) == 0);
      /* only last log needs to be checked */
      sure_page= MAKE_LSN(last_logno, TRANSLOG_PAGE_SIZE);
    }
    else
    {
      sure_page= last_checkpoint_lsn;
      DBUG_ASSERT(LSN_OFFSET(sure_page) % TRANSLOG_PAGE_SIZE != 0);
      sure_page-= LSN_OFFSET(sure_page) % TRANSLOG_PAGE_SIZE;
    }
    /* Set horizon to the beginning of the last file first */
    log_descriptor.horizon= last_page= MAKE_LSN(last_logno, 0);
    if (translog_get_last_page_addr(&last_page, &pageok, no_errors))
    {
      if (!translog_walk_filenames(log_descriptor.directory,
                                   &translog_callback_search_first))
      {
        /*
          Files was deleted, just start from the next log number, so that
          existing tables are in the past.
        */
        start_file_num= last_logno + 1;
        checkpoint_lsn= LSN_IMPOSSIBLE; /* no log so no checkpoint */
        logs_found= 0;
      }
      else
        goto err;
    }
    else if (LSN_OFFSET(last_page) == 0)
    {
      if (LSN_FILE_NO(last_page) == 1)
      {
        logs_found= 0;                          /* file #1 has no pages */
        DBUG_PRINT("info", ("log found. But is is empty => no log assumed"));
      }
      else
      {
        last_page-= LSN_ONE_FILE;
        if (translog_get_last_page_addr(&last_page, &pageok, 0))
          goto err;
      }
    }
    if (logs_found)
    {
      uint32 i;
      log_descriptor.min_file= translog_first_file(log_descriptor.horizon, 1);
      log_descriptor.max_file= last_logno;
      /* Open all files */
      if (allocate_dynamic(&log_descriptor.open_files,
                           log_descriptor.max_file -
                           log_descriptor.min_file + 1))
        goto err;
      for (i = log_descriptor.max_file; i >= log_descriptor.min_file; i--)
      {
        /*
          We can't allocate all file together because they will be freed
          one by one
        */
        TRANSLOG_FILE *file= (TRANSLOG_FILE *)my_malloc(sizeof(TRANSLOG_FILE),
                                                        MYF(0));

        compile_time_assert(MY_FILEPOS_ERROR > ULL(0xffffffff));
        if (file == NULL ||
            (file->handler.file=
             open_logfile_by_number_no_cache(i)) < 0 ||
            my_seek(file->handler.file, 0, SEEK_END, MYF(0)) >=
            ULL(0xffffffff))
        {
          int j;
          for (j= i - log_descriptor.min_file - 1; j > 0; j--)
          {
            TRANSLOG_FILE *el=
              *dynamic_element(&log_descriptor.open_files, j,
                               TRANSLOG_FILE **);
            my_close(el->handler.file, MYF(MY_WME));
            my_free(el, MYF(0));
          }
          if (file)
          {
            free(file);
            goto err;
          }
          else
            goto err;
        }
        translog_file_init(file, i, 1);
        /* we allocated space so it can't fail */
        insert_dynamic(&log_descriptor.open_files, (uchar *)&file);
      }
      DBUG_ASSERT(log_descriptor.max_file - log_descriptor.min_file + 1 ==
                  log_descriptor.open_files.elements);
    }
  }
  else if (readonly)
  {
    /* There is no logs and there is read-only mode => nothing to read */
    DBUG_PRINT("error", ("No logs and read-only mode"));
    goto err;
  }

  if (logs_found)
  {
    TRANSLOG_ADDRESS current_page= sure_page;
    my_bool pageok;

    DBUG_PRINT("info", ("The log is really present"));
    DBUG_ASSERT(sure_page <= last_page);

    /* TODO: check page size */

    last_valid_page= LSN_IMPOSSIBLE;
    /*
      Scans and validate pages. We need it to show "outside" only for sure
      valid part of the log. If the log was damaged then fixed we have to
      cut off damaged part before some other process start write something
      in the log.
    */
    do
    {
      TRANSLOG_ADDRESS current_file_last_page;
      current_file_last_page= current_page;
      if (translog_get_last_page_addr(&current_file_last_page, &pageok, 0))
        goto err;
      if (!pageok)
      {
        DBUG_PRINT("error", ("File %lu have no complete last page",
                             (ulong) LSN_FILE_NO(current_file_last_page)));
        old_log_was_recovered= 1;
        /* This file is not written till the end so it should be last */
        last_page= current_file_last_page;
        /* TODO: issue warning */
      }
      do
      {
        TRANSLOG_VALIDATOR_DATA data;
        TRANSLOG_PAGE_SIZE_BUFF psize_buff;
        uchar *page;
        data.addr= &current_page;
        if ((page= translog_get_page(&data, psize_buff.buffer, NULL)) == NULL)
          goto err;
        if (data.was_recovered)
        {
          DBUG_PRINT("error", ("file no: %lu (%d)  "
                               "rec_offset: 0x%lx (%lu) (%d)",
                               (ulong) LSN_FILE_NO(current_page),
                               (uint3korr(page + 3) !=
                                LSN_FILE_NO(current_page)),
                               (ulong) LSN_OFFSET(current_page),
                               (ulong) (LSN_OFFSET(current_page) /
                                        TRANSLOG_PAGE_SIZE),
                               (uint3korr(page) !=
                                LSN_OFFSET(current_page) /
                                TRANSLOG_PAGE_SIZE)));
          old_log_was_recovered= 1;
          break;
        }
        old_flags= page[TRANSLOG_PAGE_FLAGS];
        last_valid_page= current_page;
        current_page+= TRANSLOG_PAGE_SIZE; /* increase offset */
      } while (current_page <= current_file_last_page);
      current_page+= LSN_ONE_FILE;
      current_page= LSN_REPLACE_OFFSET(current_page, TRANSLOG_PAGE_SIZE);
    } while (LSN_FILE_NO(current_page) <= LSN_FILE_NO(last_page) &&
             !old_log_was_recovered);
    if (last_valid_page == LSN_IMPOSSIBLE)
    {
      /* Panic!!! Even page which should be valid is invalid */
      /* TODO: issue error */
      goto err;
    }
    DBUG_PRINT("info", ("Last valid page is in file: %lu  "
                        "offset: %lu (0x%lx)  "
                        "Logs found: %d  was recovered: %d  "
                        "flags match: %d",
                        (ulong) LSN_FILE_NO(last_valid_page),
                        (ulong) LSN_OFFSET(last_valid_page),
                        (ulong) LSN_OFFSET(last_valid_page),
                        logs_found, old_log_was_recovered,
                        (old_flags == flags)));

    /* TODO: check server ID */
    if (logs_found && !old_log_was_recovered && old_flags == flags)
    {
      TRANSLOG_VALIDATOR_DATA data;
      TRANSLOG_PAGE_SIZE_BUFF psize_buff;
      uchar *page;
      uint16 chunk_offset;
      data.addr= &last_valid_page;
      /* continue old log */
      DBUG_ASSERT(LSN_FILE_NO(last_valid_page)==
                  LSN_FILE_NO(log_descriptor.horizon));
      if ((page= translog_get_page(&data, psize_buff.buffer, NULL)) == NULL ||
          (chunk_offset= translog_get_first_chunk_offset(page)) == 0)
        goto err;

      /* Puts filled part of old page in the buffer */
      log_descriptor.horizon= last_valid_page;
      translog_start_buffer(log_descriptor.buffers, &log_descriptor.bc, 0);
      /*
         Free space if filled with TRANSLOG_FILLER and first uchar of
         real chunk can't be TRANSLOG_FILLER
      */
      while (chunk_offset < TRANSLOG_PAGE_SIZE &&
             page[chunk_offset] != TRANSLOG_FILLER)
      {
        uint16 chunk_length;
        if ((chunk_length=
             translog_get_total_chunk_length(page, chunk_offset)) == 0)
          goto err;
        DBUG_PRINT("info", ("chunk: offset: %u  length: %u",
                            (uint) chunk_offset, (uint) chunk_length));
        chunk_offset+= chunk_length;

        /* chunk can't cross the page border */
        DBUG_ASSERT(chunk_offset <= TRANSLOG_PAGE_SIZE);
      }
      memcpy(log_descriptor.buffers->buffer, page, chunk_offset);
      log_descriptor.bc.buffer->size+= chunk_offset;
      log_descriptor.bc.ptr+= chunk_offset;
      log_descriptor.bc.current_page_fill= chunk_offset;
      log_descriptor.horizon= LSN_REPLACE_OFFSET(log_descriptor.horizon,
                                                 (chunk_offset +
                                                  LSN_OFFSET(last_valid_page)));
      DBUG_PRINT("info", ("Move Page #%u: 0x%lx  chaser: %d  Size: %lu (%lu)",
                          (uint) log_descriptor.bc.buffer_no,
                          (ulong) log_descriptor.bc.buffer,
                          log_descriptor.bc.chaser,
                          (ulong) log_descriptor.bc.buffer->size,
                          (ulong) (log_descriptor.bc.ptr - log_descriptor.bc.
                                   buffer->buffer)));
      translog_check_cursor(&log_descriptor.bc);
    }
    if (!old_log_was_recovered && old_flags == flags)
    {
      LOGHANDLER_FILE_INFO info;
<<<<<<< HEAD
      LINT_INIT_STRUCT(info);
=======
      LINT_INIT(info.maria_version);

>>>>>>> dec8b025
      /*
        Accessing &log_descriptor.open_files without mutex is safe
        because it is initialization
      */
      if (translog_read_file_header(&info,
                                    (*dynamic_element(&log_descriptor.
                                                      open_files,
                                                      0, TRANSLOG_FILE **))->
                                    handler.file))
        goto err;
      version_changed= (info.maria_version != TRANSLOG_VERSION_ID);
    }
  }
  DBUG_PRINT("info", ("Logs found: %d  was recovered: %d",
                      logs_found, old_log_was_recovered));
  if (!logs_found)
  {
    TRANSLOG_FILE *file= (TRANSLOG_FILE*)my_malloc(sizeof(TRANSLOG_FILE),
                                                   MYF(0));
    DBUG_PRINT("info", ("The log is not found => we will create new log"));
    if (file == NULL)
       goto err;
    /* Start new log system from scratch */
    log_descriptor.horizon= MAKE_LSN(start_file_num,
                                     TRANSLOG_PAGE_SIZE); /* header page */
    if ((file->handler.file=
         create_logfile_by_number_no_cache(start_file_num)) == -1)
      goto err;
    translog_file_init(file, start_file_num, 0);
    if (insert_dynamic(&log_descriptor.open_files, (uchar*)&file))
      goto err;
    log_descriptor.min_file= log_descriptor.max_file= start_file_num;
    if (translog_write_file_header())
      goto err;
    DBUG_ASSERT(log_descriptor.max_file - log_descriptor.min_file + 1 ==
                log_descriptor.open_files.elements);

    if (ma_control_file_write_and_force(checkpoint_lsn, start_file_num,
                                        max_trid_in_control_file,
                                        recovery_failures))
      goto err;
    /* assign buffer 0 */
    translog_start_buffer(log_descriptor.buffers, &log_descriptor.bc, 0);
    translog_new_page_header(&log_descriptor.horizon, &log_descriptor.bc);
  }
  else if ((old_log_was_recovered || old_flags != flags || version_changed) &&
           !readonly)
  {
    /* leave the damaged file untouched */
    log_descriptor.horizon+= LSN_ONE_FILE;
    /* header page */
    log_descriptor.horizon= LSN_REPLACE_OFFSET(log_descriptor.horizon,
                                               TRANSLOG_PAGE_SIZE);
    if (translog_create_new_file())
      goto err;
    /*
      Buffer system left untouched after recovery => we should init it
      (starting from buffer 0)
    */
    translog_start_buffer(log_descriptor.buffers, &log_descriptor.bc, 0);
    translog_new_page_header(&log_descriptor.horizon, &log_descriptor.bc);
  }

  /* all LSNs that are on disk are flushed */
  log_descriptor.log_start= log_descriptor.sent_to_disk=
    log_descriptor.flushed= log_descriptor.horizon;
  log_descriptor.in_buffers_only= log_descriptor.bc.buffer->offset;
  log_descriptor.max_lsn= LSN_IMPOSSIBLE; /* set to 0 */
  /*
    Now 'flushed' is set to 'horizon' value, but 'horizon' is (potentially)
    address of the next LSN and we want indicate that all LSNs that are
    already on the disk are flushed so we need decrease horizon on 1 (we are
    sure that there is no LSN on the disk which is greater then 'flushed'
    and there will not be LSN created that is equal or less then the value
    of the 'flushed').
  */
  log_descriptor.flushed--; /* offset decreased */
  log_descriptor.sent_to_disk--; /* offset decreased */
  /*
    Log records will refer to a MARIA_SHARE by a unique 2-byte id; set up
    structures for generating 2-byte ids:
  */
  my_atomic_rwlock_init(&LOCK_id_to_share);
  id_to_share= (MARIA_SHARE **) my_malloc(SHARE_ID_MAX * sizeof(MARIA_SHARE*),
                                          MYF(MY_WME | MY_ZEROFILL));
  if (unlikely(!id_to_share))
    goto err;
  id_to_share--; /* min id is 1 */

  /* Check the last LSN record integrity */
  if (logs_found)
  {
    TRANSLOG_SCANNER_DATA scanner;
    TRANSLOG_ADDRESS page_addr;
    LSN last_lsn= LSN_IMPOSSIBLE;
    /*
      take very last page address and try to find LSN record on it
      if it fail take address of previous page and so on
    */
    page_addr= (log_descriptor.horizon -
                ((log_descriptor.horizon - 1) % TRANSLOG_PAGE_SIZE + 1));
    if (translog_scanner_init(page_addr, 1, &scanner, 1))
      goto err;
    scanner.page_offset= page_overhead[scanner.page[TRANSLOG_PAGE_FLAGS]];
    for (;;)
    {
      uint chunk_1byte;
      chunk_1byte= scanner.page[scanner.page_offset];
      while (!translog_is_LSN_chunk(chunk_1byte) &&
             scanner.page != END_OF_LOG &&
             scanner.page[scanner.page_offset] != TRANSLOG_FILLER &&
             scanner.page_addr == page_addr)
      {
        if (translog_get_next_chunk(&scanner))
        {
          translog_destroy_scanner(&scanner);
          goto err;
        }
        if (scanner.page != END_OF_LOG)
          chunk_1byte= scanner.page[scanner.page_offset];
      }
      if (translog_is_LSN_chunk(chunk_1byte))
      {
        last_lsn= scanner.page_addr + scanner.page_offset;
        if (translog_get_next_chunk(&scanner))
        {
          translog_destroy_scanner(&scanner);
          goto err;
        }
        if (scanner.page == END_OF_LOG)
          break; /* it was the last record */
        chunk_1byte= scanner.page[scanner.page_offset];
        continue; /* try to find other record on this page */
      }

      if (last_lsn != LSN_IMPOSSIBLE)
        break; /* there is no more records on the page */

      /* We have to make step back */
      if (unlikely(LSN_OFFSET(page_addr) == TRANSLOG_PAGE_SIZE))
      {
        uint32 file_no= LSN_FILE_NO(page_addr);
        my_bool last_page_ok;
        /* it is beginning of the current file */
        if (unlikely(file_no == 1))
        {
          /*
            It is beginning of the log => there is no LSNs in the log =>
            There is no harm in leaving it "as-is".
          */
          log_descriptor.previous_flush_horizon= log_descriptor.horizon;
          DBUG_PRINT("info", ("previous_flush_horizon: (%lu,0x%lx)",
                              LSN_IN_PARTS(log_descriptor.
                                           previous_flush_horizon)));
          DBUG_RETURN(0);
        }
        file_no--;
        page_addr= MAKE_LSN(file_no, TRANSLOG_PAGE_SIZE);
        translog_get_last_page_addr(&page_addr, &last_page_ok, 0);
        /* page should be OK as it is not the last file */
        DBUG_ASSERT(last_page_ok);
      }
      else
      {
         page_addr-= TRANSLOG_PAGE_SIZE;
      }
      translog_destroy_scanner(&scanner);
      if (translog_scanner_init(page_addr, 1, &scanner, 1))
        goto err;
      scanner.page_offset= page_overhead[scanner.page[TRANSLOG_PAGE_FLAGS]];
    }
    translog_destroy_scanner(&scanner);

    /* Now scanner points to the last LSN chunk, lets check it */
    {
      TRANSLOG_HEADER_BUFFER rec;
      translog_size_t rec_len;
      int len;
      uchar buffer[1];
      DBUG_PRINT("info", ("going to check the last found record (%lu,0x%lx)",
                          LSN_IN_PARTS(last_lsn)));

      len=
        translog_read_record_header(last_lsn, &rec);
      if (unlikely (len == RECHEADER_READ_ERROR ||
                    len == RECHEADER_READ_EOF))
      {
        DBUG_PRINT("error", ("unexpected end of log or record during "
                             "reading record header: (%lu,0x%lx)  len: %d",
                             LSN_IN_PARTS(last_lsn), len));
        if (readonly)
          log_descriptor.log_start= log_descriptor.horizon= last_lsn;
        else if (translog_truncate_log(last_lsn))
        {
          translog_free_record_header(&rec);
          goto err;
        }
      }
      else
      {
        DBUG_ASSERT(last_lsn == rec.lsn);
        if (likely(rec.record_length != 0))
        {
          /*
            Reading the last byte of record will trigger scanning all
            record chunks for now
          */
          rec_len= translog_read_record(rec.lsn, rec.record_length - 1, 1,
                                        buffer, NULL);
          if (rec_len != 1)
          {
            DBUG_PRINT("error", ("unexpected end of log or record during "
                                 "reading record body: (%lu,0x%lx)  len: %d",
                                 LSN_IN_PARTS(rec.lsn),
                                 len));
            if (readonly)
              log_descriptor.log_start= log_descriptor.horizon= last_lsn;

            else if (translog_truncate_log(last_lsn))
            {
              translog_free_record_header(&rec);
              goto err;
            }
          }
        }
      }
      translog_free_record_header(&rec);
    }
  }
  log_descriptor.previous_flush_horizon= log_descriptor.horizon;
  DBUG_PRINT("info", ("previous_flush_horizon: (%lu,0x%lx)",
                      LSN_IN_PARTS(log_descriptor.previous_flush_horizon)));
  DBUG_RETURN(0);
err:
  ma_message_no_user(0, "log initialization failed");
  DBUG_RETURN(1);
}


/*
  @brief Free transaction log file buffer.

  @param buffer_no       The buffer to free
*/

static void translog_buffer_destroy(struct st_translog_buffer *buffer)
{
  DBUG_ENTER("translog_buffer_destroy");
  DBUG_PRINT("enter",
             ("Buffer #%u: 0x%lx  file: %d  offset: (%lu,0x%lx)  size: %lu",
              (uint) buffer->buffer_no, (ulong) buffer,
              (buffer->file ? buffer->file->handler.file : -1),
              LSN_IN_PARTS(buffer->offset),
              (ulong) buffer->size));
  if (buffer->file != NULL)
  {
    /*
      We ignore errors here, because we can't do something about it
      (it is shutting down)

      We also have to take the locks even if there can't be any other
      threads running, because translog_buffer_flush()
      requires that we have the buffer locked.
    */
    translog_buffer_lock(buffer);
    translog_buffer_flush(buffer);
    translog_buffer_unlock(buffer);
  }
  DBUG_PRINT("info", ("Destroy mutex: 0x%lx", (ulong) &buffer->mutex));
  pthread_mutex_destroy(&buffer->mutex);
  pthread_cond_destroy(&buffer->waiting_filling_buffer);
  DBUG_VOID_RETURN;
}


/*
  Free log handler resources

  SYNOPSIS
    translog_destroy()
*/

void translog_destroy()
{
  TRANSLOG_FILE **file;
  uint i;
  uint8 current_buffer;
  DBUG_ENTER("translog_destroy");

  DBUG_ASSERT(translog_status == TRANSLOG_OK ||
              translog_status == TRANSLOG_READONLY);
  translog_lock();
  current_buffer= log_descriptor.bc.buffer_no;
  translog_status= (translog_status == TRANSLOG_READONLY ?
                    TRANSLOG_UNINITED :
                    TRANSLOG_SHUTDOWN);
  if (log_descriptor.bc.buffer->file != NULL)
    translog_finish_page(&log_descriptor.horizon, &log_descriptor.bc);
  translog_unlock();

  for (i= 0; i < TRANSLOG_BUFFERS_NO; i++)
  {
    struct st_translog_buffer *buffer= (log_descriptor.buffers +
                                        ((i + current_buffer + 1) %
                                         TRANSLOG_BUFFERS_NO));
    translog_buffer_destroy(buffer);
  }
  translog_status= TRANSLOG_UNINITED;

  /* close files */
  while ((file= (TRANSLOG_FILE **)pop_dynamic(&log_descriptor.open_files)))
    translog_close_log_file(*file);
  pthread_mutex_destroy(&log_descriptor.sent_to_disk_lock);
  pthread_mutex_destroy(&log_descriptor.file_header_lock);
  pthread_mutex_destroy(&log_descriptor.unfinished_files_lock);
  pthread_mutex_destroy(&log_descriptor.purger_lock);
  pthread_mutex_destroy(&log_descriptor.log_flush_lock);
  pthread_mutex_destroy(&log_descriptor.dirty_buffer_mask_lock);
  pthread_cond_destroy(&log_descriptor.log_flush_cond);
  pthread_cond_destroy(&log_descriptor.new_goal_cond);
  rwlock_destroy(&log_descriptor.open_files_lock);
  delete_dynamic(&log_descriptor.open_files);
  delete_dynamic(&log_descriptor.unfinished_files);

  if (log_descriptor.directory_fd >= 0)
    my_close(log_descriptor.directory_fd, MYF(MY_WME));
  my_atomic_rwlock_destroy(&LOCK_id_to_share);
  if (id_to_share != NULL)
    my_free((id_to_share + 1), MYF(MY_WME));
  DBUG_VOID_RETURN;
}


/*
  @brief Starts new page.

  @param horizon         \ Position in file and buffer where we are
  @param cursor          /
  @param prev_buffer     Buffer which should be flushed will be assigned here.
                         This is always set (to NULL if nothing to flush).

  @note We do not want to flush the buffer immediately because we want to
  let caller of this function first advance 'horizon' pointer and unlock the
  loghandler and only then flush the log which can take some time.

  @retval 0 OK
  @retval 1 Error
*/

static my_bool translog_page_next(TRANSLOG_ADDRESS *horizon,
                                  struct st_buffer_cursor *cursor,
                                  struct st_translog_buffer **prev_buffer)
{
  struct st_translog_buffer *buffer= cursor->buffer;
  DBUG_ENTER("translog_page_next");

  *prev_buffer= NULL;
  if ((cursor->ptr + TRANSLOG_PAGE_SIZE >
       cursor->buffer->buffer + TRANSLOG_WRITE_BUFFER) ||
      (LSN_OFFSET(*horizon) >
       log_descriptor.log_file_max_size - TRANSLOG_PAGE_SIZE))
  {
    DBUG_PRINT("info", ("Switch to next buffer  Buffer Size: %lu (%lu) => %d  "
                        "File size: %lu  max: %lu => %d",
                        (ulong) cursor->buffer->size,
                        (ulong) (cursor->ptr - cursor->buffer->buffer),
                        (cursor->ptr + TRANSLOG_PAGE_SIZE >
                         cursor->buffer->buffer + TRANSLOG_WRITE_BUFFER),
                        (ulong) LSN_OFFSET(*horizon),
                        (ulong) log_descriptor.log_file_max_size,
                        (LSN_OFFSET(*horizon) >
                         (log_descriptor.log_file_max_size -
                          TRANSLOG_PAGE_SIZE))));
    if (translog_buffer_next(horizon, cursor,
                             LSN_OFFSET(*horizon) >
                             (log_descriptor.log_file_max_size -
                              TRANSLOG_PAGE_SIZE)))
      DBUG_RETURN(1);
    *prev_buffer= buffer;
    DBUG_PRINT("info", ("Buffer #%u (0x%lu): have to be flushed",
                        (uint) buffer->buffer_no, (ulong) buffer));
  }
  else
  {
    DBUG_PRINT("info", ("Use the same buffer #%u (0x%lu): "
                        "Buffer Size: %lu (%lu)",
                        (uint) buffer->buffer_no,
                        (ulong) buffer,
                        (ulong) cursor->buffer->size,
                        (ulong) (cursor->ptr - cursor->buffer->buffer)));
    translog_finish_page(horizon, cursor);
    translog_new_page_header(horizon, cursor);
  }
  DBUG_RETURN(0);
}


/*
  Write data of given length to the current page

  SYNOPSIS
    translog_write_data_on_page()
    horizon              \ Pointers on file and buffer
    cursor               /
    length               IN     length of the chunk
    buffer               buffer with data

  RETURN
    0  OK
    1  Error
*/

static my_bool translog_write_data_on_page(TRANSLOG_ADDRESS *horizon,
                                           struct st_buffer_cursor *cursor,
                                           translog_size_t length,
                                           uchar *buffer)
{
  DBUG_ENTER("translog_write_data_on_page");
  DBUG_PRINT("enter", ("Chunk length: %lu  Page size %u",
                       (ulong) length, (uint) cursor->current_page_fill));
  DBUG_ASSERT(length > 0);
  DBUG_ASSERT(length + cursor->current_page_fill <= TRANSLOG_PAGE_SIZE);
  DBUG_ASSERT(length + cursor->ptr <= cursor->buffer->buffer +
              TRANSLOG_WRITE_BUFFER);

  memcpy(cursor->ptr, buffer, length);
  cursor->ptr+= length;
  (*horizon)+= length; /* adds offset */
  cursor->current_page_fill+= length;
  if (!cursor->chaser)
    cursor->buffer->size+= length;
  DBUG_PRINT("info", ("Write data buffer #%u: 0x%lx  "
                      "chaser: %d  Size: %lu (%lu)",
                      (uint) cursor->buffer->buffer_no, (ulong) cursor->buffer,
                      cursor->chaser, (ulong) cursor->buffer->size,
                      (ulong) (cursor->ptr - cursor->buffer->buffer)));
  translog_check_cursor(cursor);

  DBUG_RETURN(0);
}


/*
  Write data from parts of given length to the current page

  SYNOPSIS
    translog_write_parts_on_page()
    horizon              \ Pointers on file and buffer
    cursor               /
    length               IN     length of the chunk
    parts                IN/OUT chunk source

  RETURN
    0  OK
    1  Error
*/

static my_bool translog_write_parts_on_page(TRANSLOG_ADDRESS *horizon,
                                            struct st_buffer_cursor *cursor,
                                            translog_size_t length,
                                            struct st_translog_parts *parts)
{
  translog_size_t left= length;
  uint cur= (uint) parts->current;
  DBUG_ENTER("translog_write_parts_on_page");
  DBUG_PRINT("enter", ("Chunk length: %lu  parts: %u of %u. Page size: %u  "
                       "Buffer size: %lu (%lu)",
                       (ulong) length,
                       (uint) (cur + 1), (uint) parts->elements,
                       (uint) cursor->current_page_fill,
                       (ulong) cursor->buffer->size,
                       (ulong) (cursor->ptr - cursor->buffer->buffer)));
  DBUG_ASSERT(length > 0);
  DBUG_ASSERT(length + cursor->current_page_fill <= TRANSLOG_PAGE_SIZE);
  DBUG_ASSERT(length + cursor->ptr <= cursor->buffer->buffer +
              TRANSLOG_WRITE_BUFFER);

  do
  {
    translog_size_t len;
    LEX_CUSTRING *part;
    const uchar *buff;

    DBUG_ASSERT(cur < parts->elements);
    part= parts->parts + cur;
    buff= part->str;
    DBUG_PRINT("info", ("Part: %u  Length: %lu  left: %lu  buff: 0x%lx",
                        (uint) (cur + 1), (ulong) part->length, (ulong) left,
                        (ulong) buff));

    if (part->length > left)
    {
      /* we should write less then the current part */
      len= left;
      part->length-= len;
      part->str+= len;
      DBUG_PRINT("info", ("Set new part: %u  Length: %lu",
                          (uint) (cur + 1), (ulong) part->length));
    }
    else
    {
      len= (translog_size_t) part->length;
      cur++;
      DBUG_PRINT("info", ("moved to next part (len: %lu)", (ulong) len));
    }
    DBUG_PRINT("info", ("copy: 0x%lx <- 0x%lx  %u",
                        (ulong) cursor->ptr, (ulong)buff, (uint)len));
    if (likely(len))
    {
      memcpy(cursor->ptr, buff, len);
      left-= len;
      cursor->ptr+= len;
    }
  } while (left);

  DBUG_PRINT("info", ("Horizon: (%lu,0x%lx)  Length %lu(0x%lx)",
                      LSN_IN_PARTS(*horizon),
                      (ulong) length, (ulong) length));
  parts->current= cur;
  (*horizon)+= length; /* offset increasing */
  cursor->current_page_fill+= length;
  if (!cursor->chaser)
    cursor->buffer->size+= length;
  /*
    We do not not updating parts->total_record_length here because it is
    need only before writing record to have total length
  */
  DBUG_PRINT("info", ("Write parts buffer #%u: 0x%lx  "
                      "chaser: %d  Size: %lu (%lu)  "
                      "Horizon: (%lu,0x%lx)  buff offset: 0x%lx",
                      (uint) cursor->buffer->buffer_no, (ulong) cursor->buffer,
                      cursor->chaser, (ulong) cursor->buffer->size,
                      (ulong) (cursor->ptr - cursor->buffer->buffer),
                      LSN_IN_PARTS(*horizon),
                      (ulong) (LSN_OFFSET(cursor->buffer->offset) +
                               cursor->buffer->size)));
  translog_check_cursor(cursor);

  DBUG_RETURN(0);
}


/*
  Put 1 group chunk type 0 header into parts array

  SYNOPSIS
    translog_write_variable_record_1group_header()
    parts                Descriptor of record source parts
    type                 The log record type
    short_trid           Short transaction ID or 0 if it has no sense
    header_length        Calculated header length of chunk type 0
    chunk0_header        Buffer for the chunk header writing
*/

static void
translog_write_variable_record_1group_header(struct st_translog_parts *parts,
                                             enum translog_record_type type,
                                             SHORT_TRANSACTION_ID short_trid,
                                             uint16 header_length,
                                             uchar *chunk0_header)
{
  LEX_CUSTRING *part;
  DBUG_ASSERT(parts->current != 0);     /* first part is left for header */
  part= parts->parts + (--parts->current);
  parts->total_record_length+= (translog_size_t) (part->length= header_length);
  part->str= chunk0_header;
  /* puts chunk type */
  *chunk0_header= (uchar) (type | TRANSLOG_CHUNK_LSN);
  int2store(chunk0_header + 1, short_trid);
  /* puts record length */
  translog_write_variable_record_1group_code_len(chunk0_header + 3,
                                                 parts->record_length,
                                                 header_length);
  /* puts 0 as chunk length which indicate 1 group record */
  int2store(chunk0_header + header_length - 2, 0);
}


/*
  Increase number of writers for this buffer

  SYNOPSIS
    translog_buffer_increase_writers()
    buffer               target buffer
*/

static inline void
translog_buffer_increase_writers(struct st_translog_buffer *buffer)
{
  DBUG_ENTER("translog_buffer_increase_writers");
  translog_buffer_lock_assert_owner(buffer);
  buffer->copy_to_buffer_in_progress++;
  DBUG_PRINT("info", ("copy_to_buffer_in_progress. Buffer #%u  0x%lx  progress: %d",
                      (uint) buffer->buffer_no, (ulong) buffer,
                      buffer->copy_to_buffer_in_progress));
  DBUG_VOID_RETURN;
}


/*
  Decrease number of writers for this buffer

  SYNOPSIS
    translog_buffer_decrease_writers()
    buffer               target buffer
*/

static void translog_buffer_decrease_writers(struct st_translog_buffer *buffer)
{
  DBUG_ENTER("translog_buffer_decrease_writers");
  translog_buffer_lock_assert_owner(buffer);
  buffer->copy_to_buffer_in_progress--;
  DBUG_PRINT("info",
             ("copy_to_buffer_in_progress. Buffer #%u  0x%lx  progress: %d",
              (uint) buffer->buffer_no, (ulong) buffer,
              buffer->copy_to_buffer_in_progress));
  if (buffer->copy_to_buffer_in_progress == 0)
    pthread_cond_broadcast(&buffer->waiting_filling_buffer);
  DBUG_VOID_RETURN;
}


/**
  @brief Skip to the next page for chaser (thread which advanced horizon
  pointer and now feeling the buffer)

  @param horizon         \ Pointers on file position and buffer
  @param cursor          /

  @retval 1 OK
  @retval 0 Error
*/

static my_bool translog_chaser_page_next(TRANSLOG_ADDRESS *horizon,
                                         struct st_buffer_cursor *cursor)
{
  struct st_translog_buffer *buffer_to_flush;
  my_bool rc;
  DBUG_ENTER("translog_chaser_page_next");
  DBUG_ASSERT(cursor->chaser);
  rc= translog_page_next(horizon, cursor, &buffer_to_flush);
  if (buffer_to_flush != NULL)
  {
    translog_buffer_lock(buffer_to_flush);
    translog_buffer_decrease_writers(buffer_to_flush);
    if (!rc)
      rc= translog_buffer_flush(buffer_to_flush);
    translog_buffer_unlock(buffer_to_flush);
  }
  DBUG_RETURN(rc);
}

/*
  Put chunk 2 from new page beginning

  SYNOPSIS
    translog_write_variable_record_chunk2_page()
    parts                Descriptor of record source parts
    horizon              \ Pointers on file position and buffer
    cursor               /

  RETURN
    0  OK
    1  Error
*/

static my_bool
translog_write_variable_record_chunk2_page(struct st_translog_parts *parts,
                                           TRANSLOG_ADDRESS *horizon,
                                           struct st_buffer_cursor *cursor)
{
  uchar chunk2_header[1];
  DBUG_ENTER("translog_write_variable_record_chunk2_page");
  chunk2_header[0]= TRANSLOG_CHUNK_NOHDR;

  if (translog_chaser_page_next(horizon, cursor))
    DBUG_RETURN(1);

  /* Puts chunk type */
  translog_write_data_on_page(horizon, cursor, 1, chunk2_header);
  /* Puts chunk body */
  translog_write_parts_on_page(horizon, cursor,
                               log_descriptor.page_capacity_chunk_2, parts);
  DBUG_RETURN(0);
}


/*
  Put chunk 3 of requested length in the buffer from new page beginning

  SYNOPSIS
    translog_write_variable_record_chunk3_page()
    parts                Descriptor of record source parts
    length               Length of this chunk
    horizon              \ Pointers on file position and buffer
    cursor               /

  RETURN
    0  OK
    1  Error
*/

static my_bool
translog_write_variable_record_chunk3_page(struct st_translog_parts *parts,
                                           uint16 length,
                                           TRANSLOG_ADDRESS *horizon,
                                           struct st_buffer_cursor *cursor)
{
  LEX_CUSTRING *part;
  uchar chunk3_header[1 + 2];
  DBUG_ENTER("translog_write_variable_record_chunk3_page");

  if (translog_chaser_page_next(horizon, cursor))
    DBUG_RETURN(1);

  if (length == 0)
  {
    /* It was call to write page header only (no data for chunk 3) */
    DBUG_PRINT("info", ("It is a call to make page header only"));
    DBUG_RETURN(0);
  }

  DBUG_ASSERT(parts->current != 0);       /* first part is left for header */
  part= parts->parts + (--parts->current);
  parts->total_record_length+= (translog_size_t) (part->length= 1 + 2);
  part->str= chunk3_header;
  /* Puts chunk type */
  *chunk3_header= (uchar) (TRANSLOG_CHUNK_LNGTH);
  /* Puts chunk length */
  int2store(chunk3_header + 1, length);

  translog_write_parts_on_page(horizon, cursor, length + 1 + 2, parts);
  DBUG_RETURN(0);
}

/*
  Move log pointer (horizon) on given number pages starting from next page,
  and given offset on the last page

  SYNOPSIS
    translog_advance_pointer()
    pages                Number of full pages starting from the next one
    last_page_data       Plus this data on the last page

  RETURN
    0  OK
    1  Error
*/

static my_bool translog_advance_pointer(int pages, uint16 last_page_data)
{
  translog_size_t last_page_offset= (log_descriptor.page_overhead +
                                     last_page_data);
  translog_size_t offset= (TRANSLOG_PAGE_SIZE -
                           log_descriptor.bc.current_page_fill +
                           pages * TRANSLOG_PAGE_SIZE + last_page_offset);
  translog_size_t buffer_end_offset, file_end_offset, min_offset;
  DBUG_ENTER("translog_advance_pointer");
  DBUG_PRINT("enter", ("Pointer:  (%lu, 0x%lx) + %u + %u pages + %u + %u",
                       LSN_IN_PARTS(log_descriptor.horizon),
                       (uint) (TRANSLOG_PAGE_SIZE -
                               log_descriptor.bc.current_page_fill),
                       pages, (uint) log_descriptor.page_overhead,
                       (uint) last_page_data));
  translog_lock_assert_owner();

  if (pages == -1)
  {
    /*
      It is special case when we advance the pointer on the same page.
      It can happened when we write last part of multi-group record.
    */
    DBUG_ASSERT(last_page_data + log_descriptor.bc.current_page_fill <=
                TRANSLOG_PAGE_SIZE);
    offset= last_page_data;
    last_page_offset= log_descriptor.bc.current_page_fill + last_page_data;
    goto end;
  }
  DBUG_PRINT("info", ("last_page_offset %lu", (ulong) last_page_offset));
  DBUG_ASSERT(last_page_offset <= TRANSLOG_PAGE_SIZE);

  /*
    The loop will be executed 1-3 times. Usually we advance the
    pointer to fill only the current buffer (if we have more then 1/2 of
    buffer free or 2 buffers (rest of current and all next). In case of
    really huge record end where we write last group with "table of
    content" of all groups and ignore buffer borders we can occupy
    3 buffers.
  */
  for (;;)
  {
    uint8 new_buffer_no;
    struct st_translog_buffer *new_buffer;
    struct st_translog_buffer *old_buffer;
    buffer_end_offset= TRANSLOG_WRITE_BUFFER - log_descriptor.bc.buffer->size;
    if (likely(log_descriptor.log_file_max_size >=
               LSN_OFFSET(log_descriptor.horizon)))
      file_end_offset= (log_descriptor.log_file_max_size -
                        LSN_OFFSET(log_descriptor.horizon));
    else
    {
      /*
        We already have written more then current file limit allow,
        So we will finish this page and start new file
      */
      file_end_offset= (TRANSLOG_PAGE_SIZE -
                        log_descriptor.bc.current_page_fill);
    }
    DBUG_PRINT("info", ("offset: %lu  buffer_end_offs: %lu, "
                        "file_end_offs:  %lu",
                        (ulong) offset, (ulong) buffer_end_offset,
                        (ulong) file_end_offset));
    DBUG_PRINT("info", ("Buff #%u %u (0x%lx) offset 0x%lx + size 0x%lx = "
                        "0x%lx (0x%lx)",
                        (uint) log_descriptor.bc.buffer->buffer_no,
                        (uint) log_descriptor.bc.buffer_no,
                        (ulong) log_descriptor.bc.buffer,
                        (ulong) LSN_OFFSET(log_descriptor.bc.buffer->offset),
                        (ulong) log_descriptor.bc.buffer->size,
                        (ulong) (LSN_OFFSET(log_descriptor.bc.buffer->offset) +
                                 log_descriptor.bc.buffer->size),
                        (ulong) LSN_OFFSET(log_descriptor.horizon)));
    DBUG_ASSERT(LSN_OFFSET(log_descriptor.bc.buffer->offset) +
                log_descriptor.bc.buffer->size ==
                LSN_OFFSET(log_descriptor.horizon));

    if (offset <= buffer_end_offset && offset <= file_end_offset)
      break;
    old_buffer= log_descriptor.bc.buffer;
    new_buffer_no= (log_descriptor.bc.buffer_no + 1) % TRANSLOG_BUFFERS_NO;
    new_buffer= log_descriptor.buffers + new_buffer_no;

    translog_buffer_lock(new_buffer);
#ifndef DBUG_OFF
    {
      TRANSLOG_ADDRESS offset= new_buffer->offset;
      TRANSLOG_FILE *file= new_buffer->file;
      uint8 ver= new_buffer->ver;
      translog_lock_assert_owner();
#endif
      translog_wait_for_buffer_free(new_buffer);
#ifndef DBUG_OFF
      /* We keep the handler locked so nobody can start this new buffer */
      DBUG_ASSERT(offset == new_buffer->offset && new_buffer->file == NULL &&
                  (file == NULL ? ver : (uint8)(ver + 1)) == new_buffer->ver);
    }
#endif

    min_offset= min(buffer_end_offset, file_end_offset);
    /* TODO: check is it ptr or size enough */
    log_descriptor.bc.buffer->size+= min_offset;
    log_descriptor.bc.ptr+= min_offset;
    DBUG_PRINT("info", ("NewP buffer #%u: 0x%lx  chaser: %d  Size: %lu (%lu)",
                        (uint) log_descriptor.bc.buffer->buffer_no,
                        (ulong) log_descriptor.bc.buffer,
                        log_descriptor.bc.chaser,
                        (ulong) log_descriptor.bc.buffer->size,
                        (ulong) (log_descriptor.bc.ptr -log_descriptor.bc.
                                 buffer->buffer)));
    DBUG_ASSERT((ulong) (log_descriptor.bc.ptr -
                         log_descriptor.bc.buffer->buffer) ==
                log_descriptor.bc.buffer->size);
    DBUG_ASSERT(log_descriptor.bc.buffer->buffer_no ==
                log_descriptor.bc.buffer_no);
    translog_buffer_increase_writers(log_descriptor.bc.buffer);

    if (file_end_offset <= buffer_end_offset)
    {
      log_descriptor.horizon+= LSN_ONE_FILE;
      log_descriptor.horizon= LSN_REPLACE_OFFSET(log_descriptor.horizon,
                                                 TRANSLOG_PAGE_SIZE);
      DBUG_PRINT("info", ("New file: %lu",
                          (ulong) LSN_FILE_NO(log_descriptor.horizon)));
      if (translog_create_new_file())
      {
        DBUG_RETURN(1);
      }
    }
    else
    {
      DBUG_PRINT("info", ("The same file"));
      log_descriptor.horizon+= min_offset; /* offset increasing */
    }
    translog_start_buffer(new_buffer, &log_descriptor.bc, new_buffer_no);
    old_buffer->next_buffer_offset= new_buffer->offset;
    new_buffer->prev_buffer_offset= old_buffer->offset;
    translog_buffer_unlock(old_buffer);
    offset-= min_offset;
  }
  DBUG_PRINT("info", ("drop write_counter"));
  log_descriptor.bc.write_counter= 0;
  log_descriptor.bc.previous_offset= 0;
end:
  log_descriptor.bc.ptr+= offset;
  log_descriptor.bc.buffer->size+= offset;
  translog_buffer_increase_writers(log_descriptor.bc.buffer);
  log_descriptor.horizon+= offset; /* offset increasing */
  log_descriptor.bc.current_page_fill= last_page_offset;
  DBUG_PRINT("info", ("NewP buffer #%u: 0x%lx  chaser: %d  Size: %lu (%lu)  "
                      "offset: %u  last page: %u",
                      (uint) log_descriptor.bc.buffer->buffer_no,
                      (ulong) log_descriptor.bc.buffer,
                      log_descriptor.bc.chaser,
                      (ulong) log_descriptor.bc.buffer->size,
                      (ulong) (log_descriptor.bc.ptr -
                               log_descriptor.bc.buffer->
                               buffer), (uint) offset,
                      (uint) last_page_offset));
  DBUG_PRINT("info",
             ("pointer moved to: (%lu, 0x%lx)",
              LSN_IN_PARTS(log_descriptor.horizon)));
  translog_check_cursor(&log_descriptor.bc);
  log_descriptor.bc.protected= 0;
  DBUG_RETURN(0);
}


/*
  Get page rest

  SYNOPSIS
    translog_get_current_page_rest()

  NOTE loghandler should be locked

  RETURN
    number of bytes left on the current page
*/

static uint translog_get_current_page_rest()
{
  return (TRANSLOG_PAGE_SIZE - log_descriptor.bc.current_page_fill);
}


/*
  Get buffer rest in full pages

  SYNOPSIS
     translog_get_current_buffer_rest()

  NOTE loghandler should be locked

  RETURN
    number of full pages left on the current buffer
*/

static uint translog_get_current_buffer_rest()
{
  return ((log_descriptor.bc.buffer->buffer + TRANSLOG_WRITE_BUFFER -
           log_descriptor.bc.ptr) /
          TRANSLOG_PAGE_SIZE);
}

/*
  Calculate possible group size without first (current) page

  SYNOPSIS
    translog_get_current_group_size()

  NOTE loghandler should be locked

  RETURN
    group size without first (current) page
*/

static translog_size_t translog_get_current_group_size()
{
  /* buffer rest in full pages */
  translog_size_t buffer_rest= translog_get_current_buffer_rest();
  DBUG_ENTER("translog_get_current_group_size");
  DBUG_PRINT("info", ("buffer_rest in pages: %u", buffer_rest));

  buffer_rest*= log_descriptor.page_capacity_chunk_2;
  /* in case of only half of buffer free we can write this and next buffer */
  if (buffer_rest < log_descriptor.half_buffer_capacity_chunk_2)
  {
    DBUG_PRINT("info", ("buffer_rest: %lu -> add %lu",
                        (ulong) buffer_rest,
                        (ulong) log_descriptor.buffer_capacity_chunk_2));
    buffer_rest+= log_descriptor.buffer_capacity_chunk_2;
  }

  DBUG_PRINT("info", ("buffer_rest: %lu", (ulong) buffer_rest));

  DBUG_RETURN(buffer_rest);
}


static inline void set_lsn(LSN *lsn, LSN value)
{
  DBUG_ENTER("set_lsn");
  translog_lock_assert_owner();
  *lsn= value;
  /* we generate LSN so something is not flushed in log */
  log_descriptor.is_everything_flushed= 0;
  DBUG_PRINT("info", ("new LSN appeared: (%lu,0x%lx)", LSN_IN_PARTS(value)));
  DBUG_VOID_RETURN;
}


/**
   @brief Write variable record in 1 group.

   @param  lsn             LSN of the record will be written here
   @param  type            the log record type
   @param  short_trid      Short transaction ID or 0 if it has no sense
   @param  parts           Descriptor of record source parts
   @param  buffer_to_flush Buffer which have to be flushed if it is not 0
   @param  header_length   Calculated header length of chunk type 0
   @param  trn             Transaction structure pointer for hooks by
                           record log type, for short_id
   @param  hook_arg        Argument which will be passed to pre-write and
                           in-write hooks of this record.

   @note
     We must have a translog_lock() when entering this function
     We must have buffer_to_flush locked (if not null)

   @return Operation status
     @retval 0      OK
     @retval 1      Error
*/

static my_bool
translog_write_variable_record_1group(LSN *lsn,
                                      enum translog_record_type type,
                                      MARIA_HA *tbl_info,
                                      SHORT_TRANSACTION_ID short_trid,
                                      struct st_translog_parts *parts,
                                      struct st_translog_buffer
                                      *buffer_to_flush, uint16 header_length,
                                      TRN *trn, void *hook_arg)
{
  TRANSLOG_ADDRESS horizon;
  struct st_buffer_cursor cursor;
  int rc= 0;
  uint i;
  translog_size_t record_rest, full_pages, first_page;
  uint additional_chunk3_page= 0;
  uchar chunk0_header[1 + 2 + 5 + 2];
  DBUG_ENTER("translog_write_variable_record_1group");
  translog_lock_assert_owner();
  if (buffer_to_flush)
    translog_buffer_lock_assert_owner(buffer_to_flush);

  set_lsn(lsn, horizon= log_descriptor.horizon);
  if (translog_set_lsn_for_files(LSN_FILE_NO(*lsn), LSN_FILE_NO(*lsn),
                                 *lsn, TRUE) ||
      (log_record_type_descriptor[type].inwrite_hook &&
       (*log_record_type_descriptor[type].inwrite_hook)(type, trn, tbl_info,
                                                        lsn, hook_arg)))
  {
    translog_unlock();
    DBUG_RETURN(1);
  }
  cursor= log_descriptor.bc;
  cursor.chaser= 1;

  /* Advance pointer to be able unlock the loghandler */
  first_page= translog_get_current_page_rest();
  record_rest= parts->record_length - (first_page - header_length);
  full_pages= record_rest / log_descriptor.page_capacity_chunk_2;
  record_rest= (record_rest % log_descriptor.page_capacity_chunk_2);

  if (record_rest + 1 == log_descriptor.page_capacity_chunk_2)
  {
    DBUG_PRINT("info", ("2 chunks type 3 is needed"));
    /* We will write 2 chunks type 3 at the end of this group */
    additional_chunk3_page= 1;
    record_rest= 1;
  }

  DBUG_PRINT("info", ("first_page: %u (%u)  full_pages: %u (%lu)  "
                      "additional: %u (%u)  rest %u = %u",
                      first_page, first_page - header_length,
                      full_pages,
                      (ulong) full_pages *
                      log_descriptor.page_capacity_chunk_2,
                      additional_chunk3_page,
                      additional_chunk3_page *
                      (log_descriptor.page_capacity_chunk_2 - 1),
                      record_rest, parts->record_length));
  /* record_rest + 3 is chunk type 3 overhead + record_rest */
  rc|= translog_advance_pointer((int)(full_pages + additional_chunk3_page),
                                (record_rest ? record_rest + 3 : 0));
  log_descriptor.bc.buffer->last_lsn= *lsn;
  DBUG_PRINT("info", ("last_lsn set to (%lu,0x%lx)  buffer: 0x%lx",
                      LSN_IN_PARTS(log_descriptor.bc.buffer->last_lsn),
                      (ulong) log_descriptor.bc.buffer));

  translog_unlock();

  /*
     Check if we switched buffer and need process it (current buffer is
     unlocked already => we will not delay other threads
  */
  if (buffer_to_flush != NULL)
  {
    if (!rc)
      rc= translog_buffer_flush(buffer_to_flush);
    translog_buffer_unlock(buffer_to_flush);
  }
  if (rc)
    DBUG_RETURN(1);

  translog_write_variable_record_1group_header(parts, type, short_trid,
                                               header_length, chunk0_header);

  /* fill the pages */
  translog_write_parts_on_page(&horizon, &cursor, first_page, parts);

  DBUG_PRINT("info", ("absolute horizon: (%lu,0x%lx)  local: (%lu,0x%lx)",
                      LSN_IN_PARTS(log_descriptor.horizon),
                      LSN_IN_PARTS(horizon)));

  for (i= 0; i < full_pages; i++)
  {
    if (translog_write_variable_record_chunk2_page(parts, &horizon, &cursor))
      DBUG_RETURN(1);

    DBUG_PRINT("info", ("absolute horizon: (%lu,0x%lx)  local: (%lu,0x%lx)",
                        LSN_IN_PARTS(log_descriptor.horizon),
                        LSN_IN_PARTS(horizon)));
  }

  if (additional_chunk3_page)
  {
    if (translog_write_variable_record_chunk3_page(parts,
                                                   log_descriptor.
                                                   page_capacity_chunk_2 - 2,
                                                   &horizon, &cursor))
      DBUG_RETURN(1);
    DBUG_PRINT("info", ("absolute horizon: (%lu,0x%lx)  local: (%lu,0x%lx)",
                        LSN_IN_PARTS(log_descriptor.horizon),
                        LSN_IN_PARTS(horizon)));
    DBUG_ASSERT(cursor.current_page_fill == TRANSLOG_PAGE_SIZE);
  }

  if (translog_write_variable_record_chunk3_page(parts,
                                                 record_rest,
                                                 &horizon, &cursor))
    DBUG_RETURN(1);
    DBUG_PRINT("info", ("absolute horizon: (%lu,0x%lx)  local: (%lu,0x%lx)",
                        (ulong) LSN_FILE_NO(log_descriptor.horizon),
                        (ulong) LSN_OFFSET(log_descriptor.horizon),
                        (ulong) LSN_FILE_NO(horizon),
                        (ulong) LSN_OFFSET(horizon)));

  translog_buffer_lock(cursor.buffer);
  translog_buffer_decrease_writers(cursor.buffer);
  translog_buffer_unlock(cursor.buffer);
  DBUG_RETURN(rc);
}


/**
   @brief Write variable record in 1 chunk.

   @param  lsn             LSN of the record will be written here
   @param  type            the log record type
   @param  short_trid      Short transaction ID or 0 if it has no sense
   @param  parts           Descriptor of record source parts
   @param  buffer_to_flush Buffer which have to be flushed if it is not 0
   @param  header_length   Calculated header length of chunk type 0
   @param  trn             Transaction structure pointer for hooks by
                           record log type, for short_id
   @param  hook_arg        Argument which will be passed to pre-write and
                           in-write hooks of this record.

   @note
     We must have a translog_lock() when entering this function
     We must have buffer_to_flush locked (if not null)

   @return Operation status
     @retval 0      OK
     @retval 1      Error
*/

static my_bool
translog_write_variable_record_1chunk(LSN *lsn,
                                      enum translog_record_type type,
                                      MARIA_HA *tbl_info,
                                      SHORT_TRANSACTION_ID short_trid,
                                      struct st_translog_parts *parts,
                                      struct st_translog_buffer
                                      *buffer_to_flush, uint16 header_length,
                                      TRN *trn, void *hook_arg)
{
  int rc;
  uchar chunk0_header[1 + 2 + 5 + 2];
  DBUG_ENTER("translog_write_variable_record_1chunk");
  translog_lock_assert_owner();
  if (buffer_to_flush)
    translog_buffer_lock_assert_owner(buffer_to_flush);

  translog_write_variable_record_1group_header(parts, type, short_trid,
                                               header_length, chunk0_header);
  set_lsn(lsn, log_descriptor.horizon);
  if (translog_set_lsn_for_files(LSN_FILE_NO(*lsn), LSN_FILE_NO(*lsn),
                                 *lsn, TRUE) ||
      (log_record_type_descriptor[type].inwrite_hook &&
       (*log_record_type_descriptor[type].inwrite_hook)(type, trn, tbl_info,
                                                        lsn, hook_arg)))
  {
    translog_unlock();
    DBUG_RETURN(1);
  }

  rc= translog_write_parts_on_page(&log_descriptor.horizon,
                                   &log_descriptor.bc,
                                   parts->total_record_length, parts);
  log_descriptor.bc.buffer->last_lsn= *lsn;
  DBUG_PRINT("info", ("last_lsn set to (%lu,0x%lx)  buffer: 0x%lx",
                      LSN_IN_PARTS(log_descriptor.bc.buffer->last_lsn),
                      (ulong) log_descriptor.bc.buffer));
  translog_unlock();

  /*
     check if we switched buffer and need process it (current buffer is
     unlocked already => we will not delay other threads
  */
  if (buffer_to_flush != NULL)
  {
    if (!rc)
      rc= translog_buffer_flush(buffer_to_flush);
    translog_buffer_unlock(buffer_to_flush);
  }

  DBUG_RETURN(rc);
}


/*
  @brief Calculates and write LSN difference (compressed LSN).

  @param base_lsn        LSN from which we calculate difference
  @param lsn             LSN for codding
  @param dst             Result will be written to dst[-pack_length] .. dst[-1]

  @note To store an LSN in a compact way we will use the following compression:
    If a log record has LSN1, and it contains the LSN2 as a back reference,
    Instead of LSN2 we write LSN1-LSN2, encoded as:
     two bits     the number N (see below)
     14 bits
     N bytes
     That is, LSN is encoded in 2..5 bytes, and the number of bytes minus 2
     is stored in the first two bits.

  @note function made to write the result in backward direction with no
  special sense or tricks both directions are equal in complicity

  @retval #    pointer on coded LSN
*/

static uchar *translog_put_LSN_diff(LSN base_lsn, LSN lsn, uchar *dst)
{
  uint64 diff;
  DBUG_ENTER("translog_put_LSN_diff");
  DBUG_PRINT("enter", ("Base: (%lu,0x%lx)  val: (%lu,0x%lx)  dst: 0x%lx",
                       LSN_IN_PARTS(base_lsn), LSN_IN_PARTS(lsn),
                       (ulong) dst));
  DBUG_ASSERT(base_lsn > lsn);
  diff= base_lsn - lsn;
  DBUG_PRINT("info", ("Diff: 0x%llx", (ulonglong) diff));
  if (diff <= 0x3FFF)
  {
    dst-= 2;
    /*
      Note we store this high uchar first to ensure that first uchar has
      0 in the 3 upper bits.
    */
    dst[0]= (uchar)(diff >> 8);
    dst[1]= (uchar)(diff & 0xFF);
  }
  else if (diff <= 0x3FFFFFL)
  {
    dst-= 3;
    dst[0]= (uchar)(0x40 | (diff >> 16));
    int2store(dst + 1, diff & 0xFFFF);
  }
  else if (diff <= 0x3FFFFFFFL)
  {
    dst-= 4;
    dst[0]= (uchar)(0x80 | (diff >> 24));
    int3store(dst + 1, diff & 0xFFFFFFL);
  }
  else if (diff <= LL(0x3FFFFFFFFF))

  {
    dst-= 5;
    dst[0]= (uchar)(0xC0 | (diff >> 32));
    int4store(dst + 1, diff & 0xFFFFFFFFL);
  }
  else
  {
    /*
      It is full LSN after special 1 diff (which is impossible
      in real life)
    */
    dst-= 2 + LSN_STORE_SIZE;
    dst[0]= 0;
    dst[1]= 1;
    lsn_store(dst + 2, lsn);
  }
  DBUG_PRINT("info", ("new dst: 0x%lx", (ulong) dst));
  DBUG_RETURN(dst);
}


/*
  Get LSN from LSN-difference (compressed LSN)

  SYNOPSIS
    translog_get_LSN_from_diff()
    base_lsn             LSN from which we calculate difference
    src                  pointer to coded lsn
    dst                  pointer to buffer where to write 7byte LSN

  NOTE:
    To store an LSN in a compact way we will use the following compression:

    If a log record has LSN1, and it contains the lSN2 as a back reference,
    Instead of LSN2 we write LSN1-LSN2, encoded as:

     two bits     the number N (see below)
     14 bits
     N bytes

    That is, LSN is encoded in 2..5 bytes, and the number of bytes minus 2
    is stored in the first two bits.

  RETURN
    pointer to buffer after decoded LSN
*/

static uchar *translog_get_LSN_from_diff(LSN base_lsn, uchar *src, uchar *dst)
{
  LSN lsn;
  uint32 diff;
  uint32 first_byte;
  uint32 file_no, rec_offset;
  uint8 code;
  DBUG_ENTER("translog_get_LSN_from_diff");
  DBUG_PRINT("enter", ("Base: (%lu,0x%lx)  src: 0x%lx  dst 0x%lx",
                       LSN_IN_PARTS(base_lsn), (ulong) src, (ulong) dst));
  first_byte= *((uint8*) src);
  code= first_byte >> 6; /* Length is in 2 most significant bits */
  first_byte&= 0x3F;
  src++;                                        /* Skip length + encode */
  file_no= LSN_FILE_NO(base_lsn);               /* Assume relative */
  DBUG_PRINT("info", ("code: %u  first byte: %lu",
                      (uint) code, (ulong) first_byte));
  switch (code) {
  case 0:
    if (first_byte == 0 && *((uint8*)src) == 1)
    {
      /*
        It is full LSN after special 1 diff (which is impossible
        in real life)
      */
      memcpy(dst, src + 1, LSN_STORE_SIZE);
      DBUG_PRINT("info", ("Special case of full LSN, new src: 0x%lx",
                          (ulong) (src + 1 + LSN_STORE_SIZE)));
      DBUG_RETURN(src + 1 + LSN_STORE_SIZE);
    }
    rec_offset= LSN_OFFSET(base_lsn) - ((first_byte << 8) + *((uint8*)src));
    break;
  case 1:
    diff= uint2korr(src);
    rec_offset= LSN_OFFSET(base_lsn) - ((first_byte << 16) + diff);
    break;
  case 2:
    diff= uint3korr(src);
    rec_offset= LSN_OFFSET(base_lsn) - ((first_byte << 24) + diff);
    break;
  case 3:
  {
    ulonglong base_offset= LSN_OFFSET(base_lsn);
    diff= uint4korr(src);
    if (diff > LSN_OFFSET(base_lsn))
    {
      /* take 1 from file offset */
      first_byte++;
      base_offset+= LL(0x100000000);
    }
    file_no= LSN_FILE_NO(base_lsn) - first_byte;
    DBUG_ASSERT(base_offset - diff <= UINT_MAX);
    rec_offset= (uint32)(base_offset - diff);
    break;
  }
  default:
    DBUG_ASSERT(0);
    DBUG_RETURN(NULL);
  }
  lsn= MAKE_LSN(file_no, rec_offset);
  src+= code + 1;
  lsn_store(dst, lsn);
  DBUG_PRINT("info", ("new src: 0x%lx", (ulong) src));
  DBUG_RETURN(src);
}


/**
  @brief Encodes relative LSNs listed in the parameters.

  @param parts           Parts list with encoded LSN(s)
  @param base_lsn        LSN which is base for encoding
  @param lsns            number of LSN(s) to encode
  @param compressed_LSNs buffer which can be used for storing compressed LSN(s)
*/

static void  translog_relative_LSN_encode(struct st_translog_parts *parts,
                                          LSN base_lsn,
                                          uint lsns, uchar *compressed_LSNs)
{
  LEX_CUSTRING *part;
  uint lsns_len= lsns * LSN_STORE_SIZE;
  uchar buffer_src[MAX_NUMBER_OF_LSNS_PER_RECORD * LSN_STORE_SIZE];
  uchar *buffer= buffer_src;
  const uchar *cbuffer;

  DBUG_ENTER("translog_relative_LSN_encode");

  DBUG_ASSERT(parts->current != 0);
  part= parts->parts + parts->current;

  /* collect all LSN(s) in one chunk if it (they) is (are) divided */
  if (part->length < lsns_len)
  {
    uint copied= part->length;
    LEX_CUSTRING *next_part;
    DBUG_PRINT("info", ("Using buffer: 0x%lx", (ulong) compressed_LSNs));
    memcpy(buffer, part->str, part->length);
    next_part= parts->parts + parts->current + 1;
    do
    {
      DBUG_ASSERT(next_part < parts->parts + parts->elements);
      if ((next_part->length + copied) < lsns_len)
      {
        memcpy(buffer + copied, next_part->str,
               next_part->length);
        copied+= next_part->length;
        next_part->length= 0; next_part->str= 0;
        /* delete_dynamic_element(&parts->parts, parts->current + 1); */
        next_part++;
        parts->current++;
        part= parts->parts + parts->current;
      }
      else
      {
        uint len= lsns_len - copied;
        memcpy(buffer + copied, next_part->str, len);
        copied= lsns_len;
        next_part->str+= len;
        next_part->length-= len;
      }
    } while (copied < lsns_len);
    cbuffer= buffer;
  }
  else
  {
    cbuffer= part->str;
    part->str+= lsns_len;
    part->length-= lsns_len;
    parts->current--;
    part= parts->parts + parts->current;
  }

  {
    /* Compress */
    LSN ref;
    int economy;
    const uchar *src_ptr;
    uchar *dst_ptr= compressed_LSNs + (MAX_NUMBER_OF_LSNS_PER_RECORD *
                                      COMPRESSED_LSN_MAX_STORE_SIZE);
    /*
      We write the result in backward direction with no special sense or
      tricks both directions are equal in complicity
    */
    for (src_ptr= cbuffer + lsns_len - LSN_STORE_SIZE;
         src_ptr >= (const uchar*)cbuffer;
         src_ptr-= LSN_STORE_SIZE)
    {
      ref= lsn_korr(src_ptr);
      dst_ptr= translog_put_LSN_diff(base_lsn, ref, dst_ptr);
    }
    part->length= (uint)((compressed_LSNs +
                          (MAX_NUMBER_OF_LSNS_PER_RECORD *
                           COMPRESSED_LSN_MAX_STORE_SIZE)) -
                         dst_ptr);
    parts->record_length-= (economy= lsns_len - part->length);
    DBUG_PRINT("info", ("new length of LSNs: %lu  economy: %d",
                        (ulong)part->length, economy));
    parts->total_record_length-= economy;
    part->str= dst_ptr;
  }
  DBUG_VOID_RETURN;
}


/**
   @brief Write multi-group variable-size record.

   @param  lsn             LSN of the record will be written here
   @param  type            the log record type
   @param  short_trid      Short transaction ID or 0 if it has no sense
   @param  parts           Descriptor of record source parts
   @param  buffer_to_flush Buffer which have to be flushed if it is not 0
   @param  header_length   Header length calculated for 1 group
   @param  buffer_rest     Beginning from which we plan to write in full pages
   @param  trn             Transaction structure pointer for hooks by
                           record log type, for short_id
   @param  hook_arg        Argument which will be passed to pre-write and
                           in-write hooks of this record.

   @note
     We must have a translog_lock() when entering this function

     We must have buffer_to_flush locked (if not null)
     buffer_to_flush should *NOT* be locked when calling this function.
     (This is note is here as this is different from most other
     translog_write...() functions which require the buffer to be locked)

   @return Operation status
     @retval 0      OK
     @retval 1      Error
*/

static my_bool
translog_write_variable_record_mgroup(LSN *lsn,
                                      enum translog_record_type type,
                                      MARIA_HA *tbl_info,
                                      SHORT_TRANSACTION_ID short_trid,
                                      struct st_translog_parts *parts,
                                      struct st_translog_buffer
                                      *buffer_to_flush,
                                      uint16 header_length,
                                      translog_size_t buffer_rest,
                                      TRN *trn, void *hook_arg)
{
  TRANSLOG_ADDRESS horizon;
  struct st_buffer_cursor cursor;
  int rc= 0;
  uint i, chunk2_page, full_pages;
  uint curr_group= 0;
  translog_size_t record_rest, first_page, chunk3_pages, chunk0_pages= 1;
  translog_size_t done= 0;
  struct st_translog_group_descriptor group;
  DYNAMIC_ARRAY groups;
  uint16 chunk3_size;
  uint16 page_capacity= log_descriptor.page_capacity_chunk_2 + 1;
  uint16 last_page_capacity;
  my_bool new_page_before_chunk0= 1, first_chunk0= 1;
  uchar chunk0_header[1 + 2 + 5 + 2 + 2], group_desc[7 + 1];
  uchar chunk2_header[1];
  uint header_fixed_part= header_length + 2;
  uint groups_per_page= (page_capacity - header_fixed_part) / (7 + 1);
  uint file_of_the_first_group;
  int pages_to_skip;
  struct st_translog_buffer *buffer_of_last_lsn;
  DBUG_ENTER("translog_write_variable_record_mgroup");
  translog_lock_assert_owner();

  chunk2_header[0]= TRANSLOG_CHUNK_NOHDR;

  if (my_init_dynamic_array(&groups,
                            sizeof(struct st_translog_group_descriptor),
                            10, 10))
  {
    translog_unlock();
    DBUG_PRINT("error", ("init array failed"));
    DBUG_RETURN(1);
  }

  first_page= translog_get_current_page_rest();
  record_rest= parts->record_length - (first_page - 1);
  DBUG_PRINT("info", ("Record Rest: %lu", (ulong) record_rest));

  if (record_rest < buffer_rest)
  {
    /*
      The record (group 1 type) is larger than the free space on the page
      - we need to split it in two. But when we split it in two, the first
      part is big enough to hold all the data of the record (because the
      header of the first part of the split is smaller than the header of
      the record as a whole when it takes only one chunk)
    */
    DBUG_PRINT("info", ("too many free space because changing header"));
    buffer_rest-= log_descriptor.page_capacity_chunk_2;
    DBUG_ASSERT(record_rest >= buffer_rest);
  }

  file_of_the_first_group= LSN_FILE_NO(log_descriptor.horizon);
  translog_mark_file_unfinished(file_of_the_first_group);
  do
  {
    group.addr= horizon= log_descriptor.horizon;
    cursor= log_descriptor.bc;
    cursor.chaser= 1;
    if ((full_pages= buffer_rest / log_descriptor.page_capacity_chunk_2) > 255)
    {
      /* sizeof(uint8) == 256 is max number of chunk in multi-chunks group */
      full_pages= 255;
      buffer_rest= full_pages * log_descriptor.page_capacity_chunk_2;
    }
    /*
       group chunks =
       full pages + first page (which actually can be full, too).
       But here we assign number of chunks - 1
    */
    group.num= full_pages;
    if (insert_dynamic(&groups, (uchar*) &group))
    {
      DBUG_PRINT("error", ("insert into array failed"));
      goto err_unlock;
    }

    DBUG_PRINT("info", ("chunk: #%u  first_page: %u (%u)  "
                        "full_pages: %lu (%lu)  "
                        "Left %lu",
                        groups.elements,
                        first_page, first_page - 1,
                        (ulong) full_pages,
                        (ulong) (full_pages *
                                 log_descriptor.page_capacity_chunk_2),
                        (ulong)(parts->record_length - (first_page - 1 +
                                                        buffer_rest) -
                                done)));
    rc|= translog_advance_pointer((int)full_pages, 0);

    translog_unlock();

    if (buffer_to_flush != NULL)
    {
      translog_buffer_decrease_writers(buffer_to_flush);
      if (!rc)
        rc= translog_buffer_flush(buffer_to_flush);
      translog_buffer_unlock(buffer_to_flush);
      buffer_to_flush= NULL;
    }
    if (rc)
    {
      DBUG_PRINT("error", ("flush of unlock buffer failed"));
      goto err;
    }

    translog_write_data_on_page(&horizon, &cursor, 1, chunk2_header);
    translog_write_parts_on_page(&horizon, &cursor, first_page - 1, parts);
    DBUG_PRINT("info", ("absolute horizon: (%lu,0x%lx)  local: (%lu,0x%lx)  "
                        "Left  %lu",
                        LSN_IN_PARTS(log_descriptor.horizon),
                        LSN_IN_PARTS(horizon),
                        (ulong) (parts->record_length - (first_page - 1) -
                                 done)));

    for (i= 0; i < full_pages; i++)
    {
      if (translog_write_variable_record_chunk2_page(parts, &horizon, &cursor))
        goto err;

      DBUG_PRINT("info", ("absolute horizon: (%lu,0x%lx)  "
                          "local: (%lu,0x%lx)  "
                          "Left: %lu",
                          LSN_IN_PARTS(log_descriptor.horizon),
                          LSN_IN_PARTS(horizon),
                          (ulong) (parts->record_length - (first_page - 1) -
                                   i * log_descriptor.page_capacity_chunk_2 -
                                   done)));
    }

    done+= (first_page - 1 + buffer_rest);

    if (translog_chaser_page_next(&horizon, &cursor))
    {
      DBUG_PRINT("error", ("flush of unlock buffer failed"));
      goto err;
    }
    translog_buffer_lock(cursor.buffer);
    translog_buffer_decrease_writers(cursor.buffer);
    translog_buffer_unlock(cursor.buffer);

    translog_lock();

    /* Check that we have place for chunk type 2 */
    first_page= translog_get_current_page_rest();
    if (first_page <= 1)
    {
      if (translog_page_next(&log_descriptor.horizon, &log_descriptor.bc,
                             &buffer_to_flush))
        goto err_unlock;
      first_page= translog_get_current_page_rest();
    }
    buffer_rest= translog_get_current_group_size();
  } while ((translog_size_t)(first_page + buffer_rest) <
           (translog_size_t)(parts->record_length - done));

  group.addr= horizon= log_descriptor.horizon;
  cursor= log_descriptor.bc;
  cursor.chaser= 1;
  group.num= 0;                       /* 0 because it does not matter */
  if (insert_dynamic(&groups, (uchar*) &group))
  {
    DBUG_PRINT("error", ("insert into array failed"));
    goto err_unlock;
  }
  record_rest= parts->record_length - done;
  DBUG_PRINT("info", ("Record rest: %lu", (ulong) record_rest));
  if (first_page > record_rest + 1)
  {
    /*
      We have not so much data to fill all first page
      (no speaking about full pages)
      so it will be:
      <chunk0 <data>>
      or
      <chunk0>...<chunk0><chunk0 <data>>
      or
      <chunk3 <data>><chunk0>...<chunk0><chunk0 <possible data of 1 byte>>
    */
    chunk2_page= full_pages= 0;
    last_page_capacity= first_page;
    pages_to_skip= -1;
  }
  else
  {
    /*
      We will have:
      <chunk2 <data>>...<chunk2 <data>><chunk0 <data>>
      or
      <chunk2 <data>>...<chunk2 <data>><chunk0>...<chunk0><chunk0 <data>>
      or
      <chunk3 <data>><chunk0>...<chunk0><chunk0 <possible data of 1 byte>>
    */
    chunk2_page= 1;
    record_rest-= (first_page - 1);
    pages_to_skip= full_pages=
      record_rest / log_descriptor.page_capacity_chunk_2;
    record_rest= (record_rest % log_descriptor.page_capacity_chunk_2);
    last_page_capacity= page_capacity;
  }
  chunk3_size= 0;
  chunk3_pages= 0;
  if (last_page_capacity > record_rest + 1 && record_rest != 0)
  {
    if (last_page_capacity >
        record_rest + header_fixed_part + groups.elements * (7 + 1))
    {
      /* 1 record of type 0 */
      chunk3_pages= 0;
    }
    else
    {
      pages_to_skip++;
      chunk3_pages= 1;
      if (record_rest + 2 == last_page_capacity)
      {
        chunk3_size= record_rest - 1;
        record_rest= 1;
      }
      else
      {
        chunk3_size= record_rest;
        record_rest= 0;
      }
    }
  }
  /*
     A first non-full page will hold type 0 chunk only if it fit in it with
     all its headers
  */
  while (page_capacity <
         record_rest + header_fixed_part +
         (groups.elements - groups_per_page * (chunk0_pages - 1)) * (7 + 1))
    chunk0_pages++;
  DBUG_PRINT("info", ("chunk0_pages: %u  groups %u  groups per full page: %u  "
                      "Group on last page: %u",
                      chunk0_pages, groups.elements,
                      groups_per_page,
                      (groups.elements -
                       ((page_capacity - header_fixed_part) / (7 + 1)) *
                       (chunk0_pages - 1))));
  DBUG_PRINT("info", ("first_page: %u  chunk2: %u  full_pages: %u (%lu)  "
                      "chunk3: %u (%u)  rest: %u",
                      first_page,
                      chunk2_page, full_pages,
                      (ulong) full_pages *
                      log_descriptor.page_capacity_chunk_2,
                      chunk3_pages, (uint) chunk3_size, (uint) record_rest));
  rc= translog_advance_pointer(pages_to_skip + (int)(chunk0_pages - 1),
                               record_rest + header_fixed_part +
                               (groups.elements -
                                ((page_capacity -
                                  header_fixed_part) / (7 + 1)) *
                                (chunk0_pages - 1)) * (7 + 1));
  buffer_of_last_lsn= log_descriptor.bc.buffer;
  translog_unlock();

  if (buffer_to_flush != NULL)
  {
    translog_buffer_decrease_writers(buffer_to_flush);
    if (!rc)
      rc= translog_buffer_flush(buffer_to_flush);
    translog_buffer_unlock(buffer_to_flush);
    buffer_to_flush= NULL;
  }
  if (rc)
  {
    DBUG_PRINT("error", ("flush of unlock buffer failed"));
    goto err;
  }

  if (rc)
    goto err;

  if (chunk2_page)
  {
    DBUG_PRINT("info", ("chunk 2 to finish first page"));
    translog_write_data_on_page(&horizon, &cursor, 1, chunk2_header);
    translog_write_parts_on_page(&horizon, &cursor, first_page - 1, parts);
    DBUG_PRINT("info", ("absolute horizon: (%lu,0x%lx)  local: (%lu,0x%lx) "
                        "Left: %lu",
                        LSN_IN_PARTS(log_descriptor.horizon),
                        LSN_IN_PARTS(horizon),
                        (ulong) (parts->record_length - (first_page - 1) -
                                 done)));
  }
  else if (chunk3_pages)
  {
    uchar chunk3_header[3];
    DBUG_PRINT("info", ("chunk 3"));
    DBUG_ASSERT(full_pages == 0);
    chunk3_pages= 0;
    chunk3_header[0]= TRANSLOG_CHUNK_LNGTH;
    int2store(chunk3_header + 1, chunk3_size);
    translog_write_data_on_page(&horizon, &cursor, 3, chunk3_header);
    translog_write_parts_on_page(&horizon, &cursor, chunk3_size, parts);
    DBUG_PRINT("info", ("absolute horizon: (%lu,0x%lx)  local: (%lu,0x%lx) "
                        "Left: %lu",
                        LSN_IN_PARTS(log_descriptor.horizon),
                        LSN_IN_PARTS(horizon),
                        (ulong) (parts->record_length - chunk3_size - done)));
  }
  else
  {
    DBUG_PRINT("info", ("no new_page_before_chunk0"));
    new_page_before_chunk0= 0;
  }

  for (i= 0; i < full_pages; i++)
  {
    DBUG_ASSERT(chunk2_page != 0);
    if (translog_write_variable_record_chunk2_page(parts, &horizon, &cursor))
      goto err;

    DBUG_PRINT("info", ("absolute horizon: (%lu,0x%lx)  local: (%lu,0x%lx) "
                        "Left: %lu",
                        LSN_IN_PARTS(log_descriptor.horizon),
                        LSN_IN_PARTS(horizon),
                        (ulong) (parts->record_length - (first_page - 1) -
                                 i * log_descriptor.page_capacity_chunk_2 -
                                 done)));
  }

  if (chunk3_pages &&
      translog_write_variable_record_chunk3_page(parts,
                                                 chunk3_size,
                                                 &horizon, &cursor))
    goto err;
  DBUG_PRINT("info", ("absolute horizon: (%lu,0x%lx)  local: (%lu,0x%lx)",
                      LSN_IN_PARTS(log_descriptor.horizon),
                      LSN_IN_PARTS(horizon)));

  *chunk0_header= (uchar) (type | TRANSLOG_CHUNK_LSN);
  int2store(chunk0_header + 1, short_trid);
  translog_write_variable_record_1group_code_len(chunk0_header + 3,
                                                 parts->record_length,
                                                 header_length);
  do
  {
    int limit;
    if (new_page_before_chunk0 &&
        translog_chaser_page_next(&horizon, &cursor))
    {
      DBUG_PRINT("error", ("flush of unlock buffer failed"));
      goto err;
    }
    new_page_before_chunk0= 1;

    if (first_chunk0)
    {
      first_chunk0= 0;

      /*
        We can drop "log_descriptor.is_everything_flushed" earlier when have
        lock on loghandler and assign initial value of "horizon" variable or
        before unlocking loghandler (because we will increase writers
        counter on the buffer and every thread which wanted flush the buffer
        will wait till we finish with it). But IMHO better here take short
        lock and do not bother other threads with waiting.
      */
      translog_lock();
      set_lsn(lsn, horizon);
      buffer_of_last_lsn->last_lsn= *lsn;
      DBUG_PRINT("info", ("last_lsn set to (%lu,0x%lx)  buffer: 0x%lx",
                          LSN_IN_PARTS(buffer_of_last_lsn->last_lsn),
                          (ulong) buffer_of_last_lsn));
      if (log_record_type_descriptor[type].inwrite_hook &&
          (*log_record_type_descriptor[type].inwrite_hook) (type, trn,
                                                            tbl_info,
                                                            lsn, hook_arg))
        goto err_unlock;
      translog_unlock();
    }

    /*
       A first non-full page will hold type 0 chunk only if it fit in it with
       all its headers => the fist page is full or number of groups less then
       possible number of full page.
    */
    limit= (groups_per_page < groups.elements - curr_group ?
            groups_per_page : groups.elements - curr_group);
    DBUG_PRINT("info", ("Groups: %u  curr: %u  limit: %u",
                        (uint) groups.elements, (uint) curr_group,
                        (uint) limit));

    if (chunk0_pages == 1)
    {
      DBUG_PRINT("info", ("chunk_len: 2 + %u * (7+1) + %u = %u",
                          (uint) limit, (uint) record_rest,
                          (uint) (2 + limit * (7 + 1) + record_rest)));
      int2store(chunk0_header + header_length - 2,
                2 + limit * (7 + 1) + record_rest);
    }
    else
    {
      DBUG_PRINT("info", ("chunk_len: 2 + %u * (7+1) = %u",
                          (uint) limit, (uint) (2 + limit * (7 + 1))));
      int2store(chunk0_header + header_length - 2, 2 + limit * (7 + 1));
    }
    int2store(chunk0_header + header_length, groups.elements - curr_group);
    translog_write_data_on_page(&horizon, &cursor, header_fixed_part,
                                chunk0_header);
    for (i= curr_group; i < limit + curr_group; i++)
    {
      struct st_translog_group_descriptor *grp_ptr;
      grp_ptr= dynamic_element(&groups, i,
                               struct st_translog_group_descriptor *);
      lsn_store(group_desc, grp_ptr->addr);
      group_desc[7]= grp_ptr->num;
      translog_write_data_on_page(&horizon, &cursor, (7 + 1), group_desc);
    }

    if (chunk0_pages == 1 && record_rest != 0)
      translog_write_parts_on_page(&horizon, &cursor, record_rest, parts);

    chunk0_pages--;
    curr_group+= limit;
    /* put special type to indicate that it is not LSN chunk */
    *chunk0_header= (uchar) (TRANSLOG_CHUNK_LSN | TRANSLOG_CHUNK_0_CONT);
  } while (chunk0_pages != 0);
  translog_buffer_lock(cursor.buffer);
  translog_buffer_decrease_writers(cursor.buffer);
  translog_buffer_unlock(cursor.buffer);
  rc= 0;

  if (translog_set_lsn_for_files(file_of_the_first_group, LSN_FILE_NO(*lsn),
                                 *lsn, FALSE))
    goto err;

  translog_mark_file_finished(file_of_the_first_group);

  delete_dynamic(&groups);
  DBUG_RETURN(rc);

err_unlock:

  translog_unlock();

err:
  if (buffer_to_flush != NULL)
  {
    /* This is to prevent locking buffer forever in case of error */
    translog_buffer_decrease_writers(buffer_to_flush);
    if (!rc)
      rc= translog_buffer_flush(buffer_to_flush);
    translog_buffer_unlock(buffer_to_flush);
    buffer_to_flush= NULL;
  }


  translog_mark_file_finished(file_of_the_first_group);

  delete_dynamic(&groups);
  DBUG_RETURN(1);
}


/**
   @brief Write the variable length log record.

   @param  lsn             LSN of the record will be written here
   @param  type            the log record type
   @param  short_trid      Short transaction ID or 0 if it has no sense
   @param  parts           Descriptor of record source parts
   @param  trn             Transaction structure pointer for hooks by
                           record log type, for short_id
   @param  hook_arg        Argument which will be passed to pre-write and
                           in-write hooks of this record.

   @return Operation status
     @retval 0      OK
     @retval 1      Error
*/

static my_bool translog_write_variable_record(LSN *lsn,
                                              enum translog_record_type type,
                                              MARIA_HA *tbl_info,
                                              SHORT_TRANSACTION_ID short_trid,
                                              struct st_translog_parts *parts,
                                              TRN *trn, void *hook_arg)
{
  struct st_translog_buffer *buffer_to_flush= NULL;
  uint header_length1= 1 + 2 + 2 +
    translog_variable_record_length_bytes(parts->record_length);
  ulong buffer_rest;
  uint page_rest;
  /* Max number of such LSNs per record is 2 */
  uchar compressed_LSNs[MAX_NUMBER_OF_LSNS_PER_RECORD *
    COMPRESSED_LSN_MAX_STORE_SIZE];
  my_bool res;
  DBUG_ENTER("translog_write_variable_record");

  translog_lock();
  DBUG_PRINT("info", ("horizon: (%lu,0x%lx)",
                      LSN_IN_PARTS(log_descriptor.horizon)));
  page_rest= TRANSLOG_PAGE_SIZE - log_descriptor.bc.current_page_fill;
  DBUG_PRINT("info", ("header length: %u  page_rest: %u",
                      header_length1, page_rest));

  /*
    header and part which we should read have to fit in one chunk
    TODO: allow to divide readable header
  */
  if (page_rest <
      (header_length1 + log_record_type_descriptor[type].read_header_len))
  {
    DBUG_PRINT("info",
               ("Next page, size: %u  header: %u + %u",
                log_descriptor.bc.current_page_fill,
                header_length1,
                log_record_type_descriptor[type].read_header_len));
    translog_page_next(&log_descriptor.horizon, &log_descriptor.bc,
                       &buffer_to_flush);
    /* Chunk 2 header is 1 byte, so full page capacity will be one uchar more */
    page_rest= log_descriptor.page_capacity_chunk_2 + 1;
    DBUG_PRINT("info", ("page_rest: %u", page_rest));
  }

  /*
     To minimize compressed size we will compress always relative to
     very first chunk address (log_descriptor.horizon for now)
  */
  if (log_record_type_descriptor[type].compressed_LSN > 0)
  {
    translog_relative_LSN_encode(parts, log_descriptor.horizon,
                                 log_record_type_descriptor[type].
                                 compressed_LSN, compressed_LSNs);
    /* recalculate header length after compression */
    header_length1= 1 + 2 + 2 +
      translog_variable_record_length_bytes(parts->record_length);
    DBUG_PRINT("info", ("after compressing LSN(s) header length: %u  "
                        "record length: %lu",
                        header_length1, (ulong)parts->record_length));
  }

  /* TODO: check space on current page for header + few bytes */
  if (page_rest >= parts->record_length + header_length1)
  {
    /* following function makes translog_unlock(); */
    res= translog_write_variable_record_1chunk(lsn, type, tbl_info,
                                               short_trid,
                                               parts, buffer_to_flush,
                                               header_length1, trn, hook_arg);
    DBUG_RETURN(res);
  }

  buffer_rest= translog_get_current_group_size();

  if (buffer_rest >= parts->record_length + header_length1 - page_rest)
  {
    /* following function makes translog_unlock(); */
    res= translog_write_variable_record_1group(lsn, type, tbl_info,
                                               short_trid,
                                               parts, buffer_to_flush,
                                               header_length1, trn, hook_arg);
    DBUG_RETURN(res);
  }
  /* following function makes translog_unlock(); */
  res= translog_write_variable_record_mgroup(lsn, type, tbl_info,
                                             short_trid,
                                             parts, buffer_to_flush,
                                             header_length1,
                                             buffer_rest, trn, hook_arg);
  DBUG_RETURN(res);
}


/**
   @brief Write the fixed and pseudo-fixed log record.

   @param  lsn             LSN of the record will be written here
   @param  type            the log record type
   @param  short_trid      Short transaction ID or 0 if it has no sense
   @param  parts           Descriptor of record source parts
   @param  trn             Transaction structure pointer for hooks by
                           record log type, for short_id
   @param  hook_arg        Argument which will be passed to pre-write and
                           in-write hooks of this record.

   @return Operation status
     @retval 0      OK
     @retval 1      Error
*/

static my_bool translog_write_fixed_record(LSN *lsn,
                                           enum translog_record_type type,
                                           MARIA_HA *tbl_info,
                                           SHORT_TRANSACTION_ID short_trid,
                                           struct st_translog_parts *parts,
                                           TRN *trn, void *hook_arg)
{
  struct st_translog_buffer *buffer_to_flush= NULL;
  uchar chunk1_header[1 + 2];
  /* Max number of such LSNs per record is 2 */
  uchar compressed_LSNs[MAX_NUMBER_OF_LSNS_PER_RECORD *
    COMPRESSED_LSN_MAX_STORE_SIZE];
  LEX_CUSTRING *part;
  int rc= 1;
  DBUG_ENTER("translog_write_fixed_record");
  DBUG_ASSERT((log_record_type_descriptor[type].rclass ==
               LOGRECTYPE_FIXEDLENGTH &&
               parts->record_length ==
               log_record_type_descriptor[type].fixed_length) ||
              (log_record_type_descriptor[type].rclass ==
               LOGRECTYPE_PSEUDOFIXEDLENGTH &&
               parts->record_length ==
               log_record_type_descriptor[type].fixed_length));

  translog_lock();
  DBUG_PRINT("info", ("horizon: (%lu,0x%lx)",
                      LSN_IN_PARTS(log_descriptor.horizon)));

  DBUG_ASSERT(log_descriptor.bc.current_page_fill <= TRANSLOG_PAGE_SIZE);
  DBUG_PRINT("info",
             ("Page size: %u  record: %u  next cond: %d",
              log_descriptor.bc.current_page_fill,
              (parts->record_length +
               log_record_type_descriptor[type].compressed_LSN * 2 + 3),
              ((((uint) log_descriptor.bc.current_page_fill) +
                (parts->record_length +
                 log_record_type_descriptor[type].compressed_LSN * 2 + 3)) >
               TRANSLOG_PAGE_SIZE)));
  /*
    check that there is enough place on current page.
    NOTE: compressing may increase page LSN size on two bytes for every LSN
  */
  if ((((uint) log_descriptor.bc.current_page_fill) +
       (parts->record_length +
        log_record_type_descriptor[type].compressed_LSN * 2 + 3)) >
      TRANSLOG_PAGE_SIZE)
  {
    DBUG_PRINT("info", ("Next page"));
    if (translog_page_next(&log_descriptor.horizon, &log_descriptor.bc,
                           &buffer_to_flush))
      goto err;                                 /* rc == 1 */
    if (buffer_to_flush)
      translog_buffer_lock_assert_owner(buffer_to_flush);
  }

  set_lsn(lsn, log_descriptor.horizon);
  if (translog_set_lsn_for_files(LSN_FILE_NO(*lsn), LSN_FILE_NO(*lsn),
                             *lsn, TRUE) ||
      (log_record_type_descriptor[type].inwrite_hook &&
       (*log_record_type_descriptor[type].inwrite_hook)(type, trn, tbl_info,
                                                        lsn, hook_arg)))
    goto err;

  /* compress LSNs */
  if (log_record_type_descriptor[type].rclass ==
      LOGRECTYPE_PSEUDOFIXEDLENGTH)
  {
    DBUG_ASSERT(log_record_type_descriptor[type].compressed_LSN > 0);
    translog_relative_LSN_encode(parts, *lsn,
                                 log_record_type_descriptor[type].
                                 compressed_LSN, compressed_LSNs);
  }

  /*
    Write the whole record at once (we know that there is enough place on
    the destination page)
  */
  DBUG_ASSERT(parts->current != 0);       /* first part is left for header */
  part= parts->parts + (--parts->current);
  parts->total_record_length+= (translog_size_t) (part->length= 1 + 2);
  part->str= chunk1_header;
  *chunk1_header= (uchar) (type | TRANSLOG_CHUNK_FIXED);
  int2store(chunk1_header + 1, short_trid);

  rc= translog_write_parts_on_page(&log_descriptor.horizon,
                                   &log_descriptor.bc,
                                   parts->total_record_length, parts);

  log_descriptor.bc.buffer->last_lsn= *lsn;
  DBUG_PRINT("info", ("last_lsn set to (%lu,0x%lx)  buffer: 0x%lx",
                      LSN_IN_PARTS(log_descriptor.bc.buffer->last_lsn),
                      (ulong) log_descriptor.bc.buffer));

err:
  translog_unlock();

  /*
    check if we switched buffer and need process it (current buffer is
    unlocked already => we will not delay other threads
  */
  if (buffer_to_flush != NULL)
  {
    if (!rc)
      rc= translog_buffer_flush(buffer_to_flush);
    translog_buffer_unlock(buffer_to_flush);
  }

  DBUG_RETURN(rc);
}


/**
   @brief Writes the log record

   If share has no 2-byte-id yet, gives an id to the share and logs
   LOGREC_FILE_ID. If transaction has not logged LOGREC_LONG_TRANSACTION_ID
   yet, logs it.

   @param  lsn             LSN of the record will be written here
   @param  type            the log record type
   @param  trn             Transaction structure pointer for hooks by
                           record log type, for short_id
   @param  tbl_info        MARIA_HA of table or NULL
   @param  rec_len         record length or 0 (count it)
   @param  part_no         number of parts or 0 (count it)
   @param  parts_data      zero ended (in case of number of parts is 0)
                           array of LEX_STRINGs (parts), first
                           TRANSLOG_INTERNAL_PARTS positions in the log
                           should be unused (need for loghandler)
   @param  store_share_id  if tbl_info!=NULL then share's id will
                           automatically be stored in the two first bytes
                           pointed (so pointer is assumed to be !=NULL)
   @param  hook_arg        argument which will be passed to pre-write and
                           in-write hooks of this record.

   @return Operation status
     @retval 0      OK
     @retval 1      Error
*/

my_bool translog_write_record(LSN *lsn,
                              enum translog_record_type type,
                              TRN *trn, MARIA_HA *tbl_info,
                              translog_size_t rec_len,
                              uint part_no,
                              LEX_CUSTRING *parts_data,
                              uchar *store_share_id,
                              void *hook_arg)
{
  struct st_translog_parts parts;
  LEX_CUSTRING *part;
  int rc;
  uint short_trid= trn->short_id;
  DBUG_ENTER("translog_write_record");
  DBUG_PRINT("enter", ("type: %u (%s)  ShortTrID: %u  rec_len: %lu",
                       (uint) type, log_record_type_descriptor[type].name,
                       (uint) short_trid, (ulong) rec_len));
  DBUG_ASSERT(translog_status == TRANSLOG_OK ||
              translog_status == TRANSLOG_READONLY);
  if (unlikely(translog_status != TRANSLOG_OK))
  {
    DBUG_PRINT("error", ("Transaction log is write protected"));
    DBUG_RETURN(1);
  }

  if (tbl_info)
  {
    MARIA_SHARE *share= tbl_info->s;
    DBUG_ASSERT(share->now_transactional);
    if (unlikely(share->id == 0))
    {
      /*
        First log write for this MARIA_SHARE; give it a short id.
        When the lock manager is enabled and needs a short id, it should be
        assigned in the lock manager (because row locks will be taken before
        log records are written; for example SELECT FOR UPDATE takes locks but
        writes no log record.
      */
      if (unlikely(translog_assign_id_to_share(tbl_info, trn)))
        DBUG_RETURN(1);
    }
    fileid_store(store_share_id, share->id);
  }
  if (unlikely(!(trn->first_undo_lsn & TRANSACTION_LOGGED_LONG_ID)))
  {
    LSN dummy_lsn;
    LEX_CUSTRING log_array[TRANSLOG_INTERNAL_PARTS + 1];
    uchar log_data[6];
    DBUG_ASSERT(trn->undo_lsn == LSN_IMPOSSIBLE);
    int6store(log_data, trn->trid);
    log_array[TRANSLOG_INTERNAL_PARTS + 0].str=    log_data;
    log_array[TRANSLOG_INTERNAL_PARTS + 0].length= sizeof(log_data);
    trn->first_undo_lsn|= TRANSACTION_LOGGED_LONG_ID; /* no recursion */
    if (unlikely(translog_write_record(&dummy_lsn, LOGREC_LONG_TRANSACTION_ID,
                                       trn, NULL, sizeof(log_data),
                                       sizeof(log_array)/sizeof(log_array[0]),
                                       log_array, NULL, NULL)))
      DBUG_RETURN(1);
  }

  parts.parts= parts_data;

  /* count parts if they are not counted by upper level */
  if (part_no == 0)
  {
    for (part_no= TRANSLOG_INTERNAL_PARTS;
         parts_data[part_no].length != 0;
         part_no++);
  }
  parts.elements= part_no;
  parts.current= TRANSLOG_INTERNAL_PARTS;

  /* clear TRANSLOG_INTERNAL_PARTS */
  compile_time_assert(TRANSLOG_INTERNAL_PARTS != 0);
  parts_data[0].str= 0;
  parts_data[0].length= 0;

  /* count length of the record */
  if (rec_len == 0)
  {
    for(part= parts_data + TRANSLOG_INTERNAL_PARTS;\
        part < parts_data + part_no;
        part++)
    {
      rec_len+= (translog_size_t) part->length;
    }
  }
  parts.record_length= rec_len;

#ifndef DBUG_OFF
  {
    uint i;
    uint len= 0;
#ifdef HAVE_valgrind
    ha_checksum checksum= 0;
#endif
    for (i= TRANSLOG_INTERNAL_PARTS; i < part_no; i++)
    {
#ifdef HAVE_valgrind
      /* Find unitialized bytes early */
      checksum+= my_checksum(checksum, parts_data[i].str,
                             parts_data[i].length);
#endif
      len+= parts_data[i].length;
    }
    DBUG_ASSERT(len == rec_len);
  }
#endif
  /*
    Start total_record_length from record_length then overhead will
    be add
  */
  parts.total_record_length= parts.record_length;
  DBUG_PRINT("info", ("record length: %lu", (ulong) parts.record_length));

  /* process this parts */
  if (!(rc= (log_record_type_descriptor[type].prewrite_hook &&
             (*log_record_type_descriptor[type].prewrite_hook) (type, trn,
                                                                tbl_info,
                                                                hook_arg))))
  {
    switch (log_record_type_descriptor[type].rclass) {
    case LOGRECTYPE_VARIABLE_LENGTH:
      rc= translog_write_variable_record(lsn, type, tbl_info,
                                         short_trid, &parts, trn, hook_arg);
      break;
    case LOGRECTYPE_PSEUDOFIXEDLENGTH:
    case LOGRECTYPE_FIXEDLENGTH:
      rc= translog_write_fixed_record(lsn, type, tbl_info,
                                      short_trid, &parts, trn, hook_arg);
      break;
    case LOGRECTYPE_NOT_ALLOWED:
    default:
      DBUG_ASSERT(0);
      rc= 1;
    }
  }

  DBUG_PRINT("info", ("LSN: (%lu,0x%lx)", LSN_IN_PARTS(*lsn)));
  DBUG_RETURN(rc);
}


/*
  Decode compressed (relative) LSN(s)

  SYNOPSIS
   translog_relative_lsn_decode()
   base_lsn              LSN for encoding
   src                   Decode LSN(s) from here
   dst                   Put decoded LSNs here
   lsns                  number of LSN(s)

   RETURN
     position in sources after decoded LSN(s)
*/

static uchar *translog_relative_LSN_decode(LSN base_lsn,
                                          uchar *src, uchar *dst, uint lsns)
{
  uint i;
  for (i= 0; i < lsns; i++, dst+= LSN_STORE_SIZE)
  {
    src= translog_get_LSN_from_diff(base_lsn, src, dst);
  }
  return src;
}

/**
   @brief Get header of fixed/pseudo length record and call hook for
   it processing

   @param page            Pointer to the buffer with page where LSN chunk is
                          placed
   @param page_offset     Offset of the first chunk in the page
   @param buff            Buffer to be filled with header data

   @return Length of header or operation status
     @retval #  number of bytes in TRANSLOG_HEADER_BUFFER::header where
                stored decoded part of the header
*/

static int translog_fixed_length_header(uchar *page,
                                        translog_size_t page_offset,
                                        TRANSLOG_HEADER_BUFFER *buff)
{
  struct st_log_record_type_descriptor *desc=
    log_record_type_descriptor + buff->type;
  uchar *src= page + page_offset + 3;
  uchar *dst= buff->header;
  uchar *start= src;
  int lsns= desc->compressed_LSN;
  uint length= desc->fixed_length;
  DBUG_ENTER("translog_fixed_length_header");

  buff->record_length= length;

  if (desc->rclass == LOGRECTYPE_PSEUDOFIXEDLENGTH)
  {
    DBUG_ASSERT(lsns > 0);
    src= translog_relative_LSN_decode(buff->lsn, src, dst, lsns);
    lsns*= LSN_STORE_SIZE;
    dst+= lsns;
    length-= lsns;
    buff->compressed_LSN_economy= (lsns - (int) (src - start));
  }
  else
    buff->compressed_LSN_economy= 0;

  memcpy(dst, src, length);
  buff->non_header_data_start_offset= (uint16) (page_offset +
                                                ((src + length) -
                                                 (page + page_offset)));
  buff->non_header_data_len= 0;
  DBUG_RETURN(buff->record_length);
}


/*
  Free resources used by TRANSLOG_HEADER_BUFFER

  SYNOPSIS
    translog_free_record_header();
*/

void translog_free_record_header(TRANSLOG_HEADER_BUFFER *buff)
{
  DBUG_ENTER("translog_free_record_header");
  if (buff->groups_no != 0)
  {
    my_free(buff->groups, MYF(0));
    buff->groups_no= 0;
  }
  DBUG_VOID_RETURN;
}


/**
   @brief Returns the current horizon at the end of the current log

   @return Horizon
   @retval LSN_ERROR     error
   @retvar #             Horizon
*/

TRANSLOG_ADDRESS translog_get_horizon()
{
  TRANSLOG_ADDRESS res;
  DBUG_ASSERT(translog_status == TRANSLOG_OK ||
              translog_status == TRANSLOG_READONLY);
  translog_lock();
  res= log_descriptor.horizon;
  translog_unlock();
  return res;
}


/**
   @brief Returns the current horizon at the end of the current log, caller is
   assumed to already hold the lock

   @return Horizon
   @retval LSN_ERROR     error
   @retvar #             Horizon
*/

TRANSLOG_ADDRESS translog_get_horizon_no_lock()
{
  DBUG_ASSERT(translog_status == TRANSLOG_OK ||
              translog_status == TRANSLOG_READONLY);
  translog_lock_assert_owner();
  return log_descriptor.horizon;
}


/*
  Set last page in the scanner data structure

  SYNOPSIS
    translog_scanner_set_last_page()
    scanner              Information about current chunk during scanning

  RETURN
    0  OK
    1  Error
*/

static my_bool translog_scanner_set_last_page(TRANSLOG_SCANNER_DATA *scanner)
{
  my_bool page_ok;
  if (LSN_FILE_NO(scanner->page_addr) == LSN_FILE_NO(scanner->horizon))
  {
    /* It is last file => we can easy find last page address by horizon */
    uint pagegrest= LSN_OFFSET(scanner->horizon) % TRANSLOG_PAGE_SIZE;
    scanner->last_file_page= (scanner->horizon -
                              (pagegrest ? pagegrest : TRANSLOG_PAGE_SIZE));
    return (0);
  }
  scanner->last_file_page= scanner->page_addr;
  return (translog_get_last_page_addr(&scanner->last_file_page, &page_ok, 0));
}


/**
  @brief Get page from page cache according to requested method

  @param scanner         The scanner data

  @return operation status
  @retval 0 OK
  @retval 1 Error
*/

static my_bool
translog_scanner_get_page(TRANSLOG_SCANNER_DATA *scanner)
{
  TRANSLOG_VALIDATOR_DATA data;
  DBUG_ENTER("translog_scanner_get_page");
  data.addr= &scanner->page_addr;
  data.was_recovered= 0;
  DBUG_RETURN((scanner->page=
               translog_get_page(&data, scanner->buffer,
                                 (scanner->use_direct_link ?
                                  &scanner->direct_link :
                                  NULL))) ==
               NULL);
}


/**
  @brief Initialize reader scanner.

  @param lsn             LSN with which it have to be inited
  @param fixed_horizon   true if it is OK do not read records which was written
                         after scanning beginning
  @param scanner         scanner which have to be inited
  @param use_direct      prefer using direct lings from page handler
                         where it is possible.

  @note If direct link was used translog_destroy_scanner should be
        called after it using

  @return status of the operation
  @retval 0 OK
  @retval 1 Error
*/

my_bool translog_scanner_init(LSN lsn,
                              my_bool fixed_horizon,
                              TRANSLOG_SCANNER_DATA *scanner,
                              my_bool use_direct)
{
  TRANSLOG_VALIDATOR_DATA data;
  DBUG_ENTER("translog_scanner_init");
  DBUG_PRINT("enter", ("Scanner: 0x%lx  LSN: (%lu,0x%lx)",
                       (ulong) scanner, LSN_IN_PARTS(lsn)));
  DBUG_ASSERT(translog_status == TRANSLOG_OK ||
              translog_status == TRANSLOG_READONLY);

  data.addr= &scanner->page_addr;
  data.was_recovered= 0;

  scanner->page_offset= LSN_OFFSET(lsn) % TRANSLOG_PAGE_SIZE;

  scanner->fixed_horizon= fixed_horizon;
  scanner->use_direct_link= use_direct;
  scanner->direct_link= NULL;

  scanner->horizon= translog_get_horizon();
  DBUG_PRINT("info", ("horizon: (%lu,0x%lx)", LSN_IN_PARTS(scanner->horizon)));

  /* lsn < horizon */
  DBUG_ASSERT(lsn <= scanner->horizon);

  scanner->page_addr= lsn;
  scanner->page_addr-= scanner->page_offset; /*decrease offset */

  if (translog_scanner_set_last_page(scanner))
    DBUG_RETURN(1);

  if (translog_scanner_get_page(scanner))
    DBUG_RETURN(1);
  DBUG_RETURN(0);
}


/**
  @brief Destroy scanner object;

  @param scanner         The scanner object to destroy
*/

void translog_destroy_scanner(TRANSLOG_SCANNER_DATA *scanner)
{
  DBUG_ENTER("translog_destroy_scanner");
  DBUG_PRINT("enter", ("Scanner: 0x%lx", (ulong)scanner));
  translog_free_link(scanner->direct_link);
  DBUG_VOID_RETURN;
}


/*
  Checks End of the Log

  SYNOPSIS
    translog_scanner_eol()
    scanner              Information about current chunk during scanning

  RETURN
    1  End of the Log
    0  OK
*/

static my_bool translog_scanner_eol(TRANSLOG_SCANNER_DATA *scanner)
{
  DBUG_ENTER("translog_scanner_eol");
  DBUG_PRINT("enter",
             ("Horizon: (%lu, 0x%lx)  Current: (%lu, 0x%lx+0x%x=0x%lx)",
              LSN_IN_PARTS(scanner->horizon),
              LSN_IN_PARTS(scanner->page_addr),
              (uint) scanner->page_offset,
              (ulong) (LSN_OFFSET(scanner->page_addr) + scanner->page_offset)));
  if (scanner->horizon > (scanner->page_addr +
                          scanner->page_offset))
  {
    DBUG_PRINT("info", ("Horizon is not reached"));
    DBUG_RETURN(0);
  }
  if (scanner->fixed_horizon)
  {
    DBUG_PRINT("info", ("Horizon is fixed and reached"));
    DBUG_RETURN(1);
  }
  scanner->horizon= translog_get_horizon();
  DBUG_PRINT("info",
             ("Horizon is re-read, EOL: %d",
              scanner->horizon <= (scanner->page_addr +
                                   scanner->page_offset)));
  DBUG_RETURN(scanner->horizon <= (scanner->page_addr +
                                   scanner->page_offset));
}


/**
  @brief Cheks End of the Page

  @param scanner         Information about current chunk during scanning

  @retval 1  End of the Page
  @retval 0  OK
*/

static my_bool translog_scanner_eop(TRANSLOG_SCANNER_DATA *scanner)
{
  DBUG_ENTER("translog_scanner_eop");
  DBUG_RETURN(scanner->page_offset >= TRANSLOG_PAGE_SIZE ||
              scanner->page[scanner->page_offset] == TRANSLOG_FILLER);
}


/**
  @brief Checks End of the File (i.e. we are scanning last page, which do not
    mean end of this page)

  @param scanner         Information about current chunk during scanning

  @retval 1 End of the File
  @retval 0 OK
*/

static my_bool translog_scanner_eof(TRANSLOG_SCANNER_DATA *scanner)
{
  DBUG_ENTER("translog_scanner_eof");
  DBUG_ASSERT(LSN_FILE_NO(scanner->page_addr) ==
              LSN_FILE_NO(scanner->last_file_page));
  DBUG_PRINT("enter", ("curr Page: 0x%lx  last page: 0x%lx  "
                       "normal EOF: %d",
                       (ulong) LSN_OFFSET(scanner->page_addr),
                       (ulong) LSN_OFFSET(scanner->last_file_page),
                       LSN_OFFSET(scanner->page_addr) ==
                       LSN_OFFSET(scanner->last_file_page)));
  /*
     TODO: detect damaged file EOF,
     TODO: issue warning if damaged file EOF detected
  */
  DBUG_RETURN(scanner->page_addr ==
              scanner->last_file_page);
}

/*
  Move scanner to the next chunk

  SYNOPSIS
    translog_get_next_chunk()
    scanner              Information about current chunk during scanning

  RETURN
    0  OK
    1  Error
*/

static my_bool
translog_get_next_chunk(TRANSLOG_SCANNER_DATA *scanner)
{
  uint16 len;
  DBUG_ENTER("translog_get_next_chunk");

  if (translog_scanner_eop(scanner))
    len= TRANSLOG_PAGE_SIZE - scanner->page_offset;
  else if ((len= translog_get_total_chunk_length(scanner->page,
                                                 scanner->page_offset)) == 0)
    DBUG_RETURN(1);
  scanner->page_offset+= len;

  if (translog_scanner_eol(scanner))
  {
    scanner->page= END_OF_LOG;
    scanner->page_offset= 0;
    DBUG_RETURN(0);
  }
  if (translog_scanner_eop(scanner))
  {
    /* before reading next page we should unpin current one if it was pinned */
    translog_free_link(scanner->direct_link);
    if (translog_scanner_eof(scanner))
    {
      DBUG_PRINT("info", ("horizon: (%lu,0x%lx)  pageaddr: (%lu,0x%lx)",
                          LSN_IN_PARTS(scanner->horizon),
                          LSN_IN_PARTS(scanner->page_addr)));
      /* if it is log end it have to be caught before */
      DBUG_ASSERT(LSN_FILE_NO(scanner->horizon) >
                  LSN_FILE_NO(scanner->page_addr));
      scanner->page_addr+= LSN_ONE_FILE;
      scanner->page_addr= LSN_REPLACE_OFFSET(scanner->page_addr,
                                             TRANSLOG_PAGE_SIZE);
      if (translog_scanner_set_last_page(scanner))
        DBUG_RETURN(1);
    }
    else
    {
      scanner->page_addr+= TRANSLOG_PAGE_SIZE; /* offset increased */
    }

    if (translog_scanner_get_page(scanner))
      DBUG_RETURN(1);

    scanner->page_offset= translog_get_first_chunk_offset(scanner->page);
    if (translog_scanner_eol(scanner))
    {
      scanner->page= END_OF_LOG;
      scanner->page_offset= 0;
      DBUG_RETURN(0);
    }
    DBUG_ASSERT(scanner->page[scanner->page_offset] != TRANSLOG_FILLER);
  }
  DBUG_RETURN(0);
}


/**
   @brief Get header of variable length record and call hook for it processing

   @param page            Pointer to the buffer with page where LSN chunk is
                          placed
   @param page_offset     Offset of the first chunk in the page
   @param buff            Buffer to be filled with header data
   @param scanner         If present should be moved to the header page if
                          it differ from LSN page

   @return                Length of header or operation status
     @retval RECHEADER_READ_ERROR  error
     @retval RECHEADER_READ_EOF    End of the log reached during the read
     @retval #                     number of bytes in
                                   TRANSLOG_HEADER_BUFFER::header where
                                   stored decoded part of the header
*/

static int
translog_variable_length_header(uchar *page, translog_size_t page_offset,
                                TRANSLOG_HEADER_BUFFER *buff,
                                TRANSLOG_SCANNER_DATA *scanner)
{
  struct st_log_record_type_descriptor *desc= (log_record_type_descriptor +
                                               buff->type);
  uchar *src= page + page_offset + 1 + 2;
  uchar *dst= buff->header;
  LSN base_lsn;
  uint lsns= desc->compressed_LSN;
  uint16 chunk_len;
  uint16 length= desc->read_header_len;
  uint16 buffer_length= length;
  uint16 body_len;
  int rc;
  TRANSLOG_SCANNER_DATA internal_scanner;
  DBUG_ENTER("translog_variable_length_header");

  buff->record_length= translog_variable_record_1group_decode_len(&src);
  chunk_len= uint2korr(src);
  DBUG_PRINT("info", ("rec len: %lu  chunk len: %u  length: %u  bufflen: %u",
                      (ulong) buff->record_length, (uint) chunk_len,
                      (uint) length, (uint) buffer_length));
  if (chunk_len == 0)
  {
    uint16 page_rest;
    DBUG_PRINT("info", ("1 group"));
    src+= 2;
    page_rest= (uint16) (TRANSLOG_PAGE_SIZE - (src - page));

    base_lsn= buff->lsn;
    body_len= min(page_rest, buff->record_length);
  }
  else
  {
    uint grp_no, curr;
    uint header_to_skip;
    uint16 page_rest;

    DBUG_PRINT("info", ("multi-group"));
    grp_no= buff->groups_no= uint2korr(src + 2);
    if (!(buff->groups=
          (TRANSLOG_GROUP*) my_malloc(sizeof(TRANSLOG_GROUP) * grp_no,
                                      MYF(0))))
      DBUG_RETURN(RECHEADER_READ_ERROR);
    DBUG_PRINT("info", ("Groups: %u", (uint) grp_no));
    src+= (2 + 2);
    page_rest= (uint16) (TRANSLOG_PAGE_SIZE - (src - page));
    curr= 0;
    header_to_skip= src - (page + page_offset);
    buff->chunk0_pages= 0;

    for (;;)
    {
      uint i, read_length= grp_no;

      buff->chunk0_pages++;
      if (page_rest < grp_no * (7 + 1))
        read_length= page_rest / (7 + 1);
      DBUG_PRINT("info", ("Read chunk0 page#%u  read: %u  left: %u  "
                          "start from: %u",
                          buff->chunk0_pages, read_length, grp_no, curr));
      for (i= 0; i < read_length; i++, curr++)
      {
        DBUG_ASSERT(curr < buff->groups_no);
        buff->groups[curr].addr= lsn_korr(src + i * (7 + 1));
        buff->groups[curr].num= src[i * (7 + 1) + 7];
        DBUG_PRINT("info", ("group #%u (%lu,0x%lx)  chunks: %u",
                            curr,
                            LSN_IN_PARTS(buff->groups[curr].addr),
                            (uint) buff->groups[curr].num));
      }
      grp_no-= read_length;
      if (grp_no == 0)
      {
        if (scanner)
        {
          buff->chunk0_data_addr= scanner->page_addr;
          /* offset increased */
          buff->chunk0_data_addr+= (page_offset + header_to_skip +
                                    read_length * (7 + 1));
        }
        else
        {
          buff->chunk0_data_addr= buff->lsn;
          /* offset increased */
          buff->chunk0_data_addr+= (header_to_skip + read_length * (7 + 1));
        }
        buff->chunk0_data_len= chunk_len - 2 - read_length * (7 + 1);
        DBUG_PRINT("info", ("Data address: (%lu,0x%lx)  len: %u",
                            LSN_IN_PARTS(buff->chunk0_data_addr),
                            buff->chunk0_data_len));
        break;
      }
      if (scanner == NULL)
      {
        DBUG_PRINT("info", ("use internal scanner for header reading"));
        scanner= &internal_scanner;
        if (translog_scanner_init(buff->lsn, 1, scanner, 0))
        {
          rc= RECHEADER_READ_ERROR;
          goto exit_and_free;
        }
      }
      if (translog_get_next_chunk(scanner))
      {
        if (scanner == &internal_scanner)
          translog_destroy_scanner(scanner);
        rc= RECHEADER_READ_ERROR;
        goto exit_and_free;
      }
      if (scanner->page == END_OF_LOG)
      {
        if (scanner == &internal_scanner)
          translog_destroy_scanner(scanner);
        rc= RECHEADER_READ_EOF;
        goto exit_and_free;
      }
      page= scanner->page;
      page_offset= scanner->page_offset;
      src= page + page_offset + header_to_skip;
      chunk_len= uint2korr(src - 2 - 2);
      DBUG_PRINT("info", ("Chunk len: %u", (uint) chunk_len));
      page_rest= (uint16) (TRANSLOG_PAGE_SIZE - (src - page));
    }

    if (scanner == NULL)
    {
      DBUG_PRINT("info", ("use internal scanner"));
      scanner= &internal_scanner;
    }
    else
    {
      translog_destroy_scanner(scanner);
    }
    base_lsn= buff->groups[0].addr;
    translog_scanner_init(base_lsn, 1, scanner, scanner == &internal_scanner);
    /* first group chunk is always chunk type 2 */
    page= scanner->page;
    page_offset= scanner->page_offset;
    src= page + page_offset + 1;
    page_rest= (uint16) (TRANSLOG_PAGE_SIZE - (src - page));
    body_len= page_rest;
    if (scanner == &internal_scanner)
      translog_destroy_scanner(scanner);
  }
  if (lsns)
  {
    uchar *start= src;
    src= translog_relative_LSN_decode(base_lsn, src, dst, lsns);
    lsns*= LSN_STORE_SIZE;
    dst+= lsns;
    length-= lsns;
    buff->record_length+= (buff->compressed_LSN_economy=
                           (int) (lsns - (src - start)));
    DBUG_PRINT("info", ("lsns: %u  length: %u  economy: %d  new length: %lu",
                        lsns / LSN_STORE_SIZE, (uint) length,
                        (int) buff->compressed_LSN_economy,
                        (ulong) buff->record_length));
    body_len-= (uint16) (src - start);
  }
  else
    buff->compressed_LSN_economy= 0;

  DBUG_ASSERT(body_len >= length);
  body_len-= length;
  memcpy(dst, src, length);
  buff->non_header_data_start_offset= (uint16) (src + length - page);
  buff->non_header_data_len= body_len;
  DBUG_PRINT("info", ("non_header_data_start_offset: %u  len: %u  buffer: %u",
                      buff->non_header_data_start_offset,
                      buff->non_header_data_len, buffer_length));
  DBUG_RETURN(buffer_length);

exit_and_free:
  my_free(buff->groups, MYF(0));
  buff->groups_no= 0; /* prevent try to use of buff->groups */
  DBUG_RETURN(rc);
}


/**
   @brief Read record header from the given buffer

   @param page            page content buffer
   @param page_offset     offset of the chunk in the page
   @param buff            destination buffer
   @param scanner         If this is set the scanner will be moved to the
                          record header page (differ from LSN page in case of
                          multi-group records)

   @return Length of header or operation status
     @retval RECHEADER_READ_ERROR  error
     @retval #                     number of bytes in
                                   TRANSLOG_HEADER_BUFFER::header where
                                   stored decoded part of the header
*/

int translog_read_record_header_from_buffer(uchar *page,
                                            uint16 page_offset,
                                            TRANSLOG_HEADER_BUFFER *buff,
                                            TRANSLOG_SCANNER_DATA *scanner)
{
  translog_size_t res;
  DBUG_ENTER("translog_read_record_header_from_buffer");
  DBUG_PRINT("info", ("page byte: 0x%x  offset: %u",
                      (uint) page[page_offset], (uint) page_offset));
  DBUG_ASSERT(translog_is_LSN_chunk(page[page_offset]));
  DBUG_ASSERT(translog_status == TRANSLOG_OK ||
              translog_status == TRANSLOG_READONLY);
  buff->type= (page[page_offset] & TRANSLOG_REC_TYPE);
  buff->short_trid= uint2korr(page + page_offset + 1);
  DBUG_PRINT("info", ("Type %u, Short TrID %u, LSN (%lu,0x%lx)",
                      (uint) buff->type, (uint)buff->short_trid,
                      LSN_IN_PARTS(buff->lsn)));
  /* Read required bytes from the header and call hook */
  switch (log_record_type_descriptor[buff->type].rclass) {
  case LOGRECTYPE_VARIABLE_LENGTH:
    res= translog_variable_length_header(page, page_offset, buff,
                                         scanner);
    break;
  case LOGRECTYPE_PSEUDOFIXEDLENGTH:
  case LOGRECTYPE_FIXEDLENGTH:
    res= translog_fixed_length_header(page, page_offset, buff);
    break;
  default:
    DBUG_ASSERT(0); /* we read some junk (got no LSN) */
    res= RECHEADER_READ_ERROR;
  }
  DBUG_RETURN(res);
}


/**
   @brief Read record header and some fixed part of a record (the part depend
   on record type).

   @param lsn             log record serial number (address of the record)
   @param buff            log record header buffer

   @note Some type of record can be read completely by this call
   @note "Decoded" header stored in TRANSLOG_HEADER_BUFFER::header (relative
   LSN can be translated to absolute one), some fields can be added (like
   actual header length in the record if the header has variable length)

   @return Length of header or operation status
     @retval RECHEADER_READ_ERROR  error
     @retval #                     number of bytes in
                                   TRANSLOG_HEADER_BUFFER::header where
                                   stored decoded part of the header
*/

int translog_read_record_header(LSN lsn, TRANSLOG_HEADER_BUFFER *buff)
{
  TRANSLOG_PAGE_SIZE_BUFF psize_buff;
  uchar *page;
  translog_size_t res, page_offset= LSN_OFFSET(lsn) % TRANSLOG_PAGE_SIZE;
  PAGECACHE_BLOCK_LINK *direct_link;
  TRANSLOG_ADDRESS addr;
  TRANSLOG_VALIDATOR_DATA data;
  DBUG_ENTER("translog_read_record_header");
  DBUG_PRINT("enter", ("LSN: (%lu,0x%lx)", LSN_IN_PARTS(lsn)));
  DBUG_ASSERT(LSN_OFFSET(lsn) % TRANSLOG_PAGE_SIZE != 0);
  DBUG_ASSERT(translog_status == TRANSLOG_OK ||
              translog_status == TRANSLOG_READONLY);

  buff->lsn= lsn;
  buff->groups_no= 0;
  data.addr= &addr;
  data.was_recovered= 0;
  addr= lsn;
  addr-= page_offset; /* offset decreasing */
  res= (!(page= translog_get_page(&data, psize_buff.buffer, &direct_link))) ?
    RECHEADER_READ_ERROR :
    translog_read_record_header_from_buffer(page, page_offset, buff, 0);
  translog_free_link(direct_link);
  DBUG_RETURN(res);
}


/**
   @brief Read record header and some fixed part of a record (the part depend
   on record type).

   @param scan            scanner position to read
   @param buff            log record header buffer
   @param move_scanner    request to move scanner to the header position

   @note Some type of record can be read completely by this call
   @note "Decoded" header stored in TRANSLOG_HEADER_BUFFER::header (relative
   LSN can be translated to absolute one), some fields can be added (like
   actual header length in the record if the header has variable length)

   @return Length of header or operation status
     @retval RECHEADER_READ_ERROR  error
     @retval #                     number of bytes in
                                   TRANSLOG_HEADER_BUFFER::header where stored
                                   decoded part of the header
*/

int translog_read_record_header_scan(TRANSLOG_SCANNER_DATA *scanner,
                                     TRANSLOG_HEADER_BUFFER *buff,
                                     my_bool move_scanner)
{
  translog_size_t res;
  DBUG_ENTER("translog_read_record_header_scan");
  DBUG_PRINT("enter", ("Scanner: Cur: (%lu,0x%lx)  Hrz: (%lu,0x%lx)  "
                       "Lst: (%lu,0x%lx)  Offset: %u(%x)  fixed %d",
                       LSN_IN_PARTS(scanner->page_addr),
                       LSN_IN_PARTS(scanner->horizon),
                       LSN_IN_PARTS(scanner->last_file_page),
                       (uint) scanner->page_offset,
                       (uint) scanner->page_offset, scanner->fixed_horizon));
  DBUG_ASSERT(translog_status == TRANSLOG_OK ||
              translog_status == TRANSLOG_READONLY);
  buff->groups_no= 0;
  buff->lsn= scanner->page_addr;
  buff->lsn+= scanner->page_offset; /* offset increasing */
  res= translog_read_record_header_from_buffer(scanner->page,
                                               scanner->page_offset,
                                               buff,
                                               (move_scanner ?
                                                scanner : 0));
  DBUG_RETURN(res);
}


/**
   @brief Read record header and some fixed part of the next record (the part
   depend on record type).

   @param scanner         data for scanning if lsn is NULL scanner data
                          will be used for continue scanning.
                          The scanner can be NULL.

   @param buff            log record header buffer

   @return Length of header or operation status
     @retval RECHEADER_READ_ERROR  error
     @retval RECHEADER_READ_EOF    EOF
     @retval #                     number of bytes in
                                   TRANSLOG_HEADER_BUFFER::header where
                                   stored decoded part of the header
*/

int translog_read_next_record_header(TRANSLOG_SCANNER_DATA *scanner,
                                     TRANSLOG_HEADER_BUFFER *buff)
{
  translog_size_t res;

  DBUG_ENTER("translog_read_next_record_header");
  buff->groups_no= 0;        /* to be sure that we will free it right */
  DBUG_PRINT("enter", ("scanner: 0x%lx", (ulong) scanner));
  DBUG_PRINT("info", ("Scanner: Cur: (%lu,0x%lx)  Hrz: (%lu,0x%lx)  "
                      "Lst: (%lu,0x%lx)  Offset: %u(%x)  fixed: %d",
                      LSN_IN_PARTS(scanner->page_addr),
                      LSN_IN_PARTS(scanner->horizon),
                      LSN_IN_PARTS(scanner->last_file_page),
                      (uint) scanner->page_offset,
                      (uint) scanner->page_offset, scanner->fixed_horizon));
  DBUG_ASSERT(translog_status == TRANSLOG_OK ||
              translog_status == TRANSLOG_READONLY);

  do
  {
    if (translog_get_next_chunk(scanner))
      DBUG_RETURN(RECHEADER_READ_ERROR);
    if (scanner->page == END_OF_LOG)
    {
       DBUG_PRINT("info", ("End of file from the scanner"));
       /* Last record was read */
       buff->lsn= LSN_IMPOSSIBLE;
       DBUG_RETURN(RECHEADER_READ_EOF);
    }
    DBUG_PRINT("info", ("Page: (%lu,0x%lx)  offset: %lu  byte: %x",
                        LSN_IN_PARTS(scanner->page_addr),
                        (ulong) scanner->page_offset,
                        (uint) scanner->page[scanner->page_offset]));
  } while (!translog_is_LSN_chunk(scanner->page[scanner->page_offset]) &&
           scanner->page[scanner->page_offset] != TRANSLOG_FILLER);

  if (scanner->page[scanner->page_offset] == TRANSLOG_FILLER)
  {
    DBUG_PRINT("info", ("End of file"));
    /* Last record was read */
    buff->lsn= LSN_IMPOSSIBLE;
    /* Return 'end of log' marker */
    res= RECHEADER_READ_EOF;
  }
  else
    res= translog_read_record_header_scan(scanner, buff, 0);
  DBUG_RETURN(res);
}


/*
  Moves record data reader to the next chunk and fill the data reader
  information about that chunk.

  SYNOPSIS
    translog_record_read_next_chunk()
    data                 data cursor

  RETURN
    0  OK
    1  Error
*/

static my_bool translog_record_read_next_chunk(TRANSLOG_READER_DATA *data)
{
  translog_size_t new_current_offset= data->current_offset + data->chunk_size;
  uint16 chunk_header_len, chunk_len;
  uint8 type;
  DBUG_ENTER("translog_record_read_next_chunk");

  if (data->eor)
  {
    DBUG_PRINT("info", ("end of the record flag set"));
    DBUG_RETURN(1);
  }

  if (data->header.groups_no &&
      data->header.groups_no - 1 != data->current_group &&
      data->header.groups[data->current_group].num == data->current_chunk)
  {
    /* Goto next group */
    data->current_group++;
    data->current_chunk= 0;
    DBUG_PRINT("info", ("skip to group: #%u", data->current_group));
    translog_destroy_scanner(&data->scanner);
    translog_scanner_init(data->header.groups[data->current_group].addr,
                          1, &data->scanner, 1);
  }
  else
  {
    data->current_chunk++;
    if (translog_get_next_chunk(&data->scanner))
      DBUG_RETURN(1);
     if (data->scanner.page == END_OF_LOG)
     {
       /*
         Actually it should not happened, but we want to quit nicely in case
         of a truncated log
       */
       DBUG_RETURN(1);
     }
  }
  type= data->scanner.page[data->scanner.page_offset] & TRANSLOG_CHUNK_TYPE;

  if (type == TRANSLOG_CHUNK_LSN && data->header.groups_no)
  {
    DBUG_PRINT("info",
               ("Last chunk: data len: %u  offset: %u  group: %u of %u",
                data->header.chunk0_data_len, data->scanner.page_offset,
                data->current_group, data->header.groups_no - 1));
    DBUG_ASSERT(data->header.groups_no - 1 == data->current_group);
    DBUG_ASSERT(data->header.lsn ==
                data->scanner.page_addr + data->scanner.page_offset);
    translog_destroy_scanner(&data->scanner);
    translog_scanner_init(data->header.chunk0_data_addr, 1, &data->scanner, 1);
    data->chunk_size= data->header.chunk0_data_len;
    data->body_offset= data->scanner.page_offset;
    data->current_offset= new_current_offset;
    data->eor= 1;
    DBUG_RETURN(0);
  }

  if (type == TRANSLOG_CHUNK_LSN || type == TRANSLOG_CHUNK_FIXED)
  {
    data->eor= 1;
    DBUG_RETURN(1);                             /* End of record */
  }

  chunk_header_len=
    translog_get_chunk_header_length(data->scanner.page +
                                     data->scanner.page_offset);
  chunk_len= translog_get_total_chunk_length(data->scanner.page,
                                             data->scanner.page_offset);
  data->chunk_size= chunk_len - chunk_header_len;
  data->body_offset= data->scanner.page_offset + chunk_header_len;
  data->current_offset= new_current_offset;
  DBUG_PRINT("info", ("grp: %u  chunk: %u  body_offset: %u  chunk_size: %u  "
                      "current_offset: %lu",
                      (uint) data->current_group,
                      (uint) data->current_chunk,
                      (uint) data->body_offset,
                      (uint) data->chunk_size, (ulong) data->current_offset));
  DBUG_RETURN(0);
}


/*
  Initialize record reader data from LSN

  SYNOPSIS
    translog_init_reader_data()
    lsn                  reference to LSN we should start from
    data                 reader data to initialize

  RETURN
    0  OK
    1  Error
*/

static my_bool translog_init_reader_data(LSN lsn,
                                         TRANSLOG_READER_DATA *data)
{
  int read_header;
  DBUG_ENTER("translog_init_reader_data");
  if (translog_scanner_init(lsn, 1, &data->scanner, 1) ||
      ((read_header=
        translog_read_record_header_scan(&data->scanner, &data->header, 1))
       == RECHEADER_READ_ERROR))
    DBUG_RETURN(1);
  data->read_header= read_header;
  data->body_offset= data->header.non_header_data_start_offset;
  data->chunk_size= data->header.non_header_data_len;
  data->current_offset= data->read_header;
  data->current_group= 0;
  data->current_chunk= 0;
  data->eor= 0;
  DBUG_PRINT("info", ("read_header: %u  "
                      "body_offset: %u  chunk_size: %u  current_offset: %lu",
                      (uint) data->read_header,
                      (uint) data->body_offset,
                      (uint) data->chunk_size, (ulong) data->current_offset));
  DBUG_RETURN(0);
}


/**
  @brief Destroy reader data object
*/

static void translog_destroy_reader_data(TRANSLOG_READER_DATA *data)
{
  translog_destroy_scanner(&data->scanner);
  translog_free_record_header(&data->header);
}


/*
  Read a part of the record.

  SYNOPSIS
    translog_read_record_header()
    lsn                  log record serial number (address of the record)
    offset               From the beginning of the record beginning (read
                         by translog_read_record_header).
    length               Length of record part which have to be read.
    buffer               Buffer where to read the record part (have to be at
                         least 'length' bytes length)

  RETURN
    length of data actually read
*/

translog_size_t translog_read_record(LSN lsn,
                                     translog_size_t offset,
                                     translog_size_t length,
                                     uchar *buffer,
                                     TRANSLOG_READER_DATA *data)
{
  translog_size_t requested_length= length;
  translog_size_t end= offset + length;
  TRANSLOG_READER_DATA internal_data;
  DBUG_ENTER("translog_read_record");
  DBUG_ASSERT(translog_status == TRANSLOG_OK ||
              translog_status == TRANSLOG_READONLY);

  if (data == NULL)
  {
    DBUG_ASSERT(lsn != LSN_IMPOSSIBLE);
    data= &internal_data;
  }
  if (lsn ||
      (offset < data->current_offset &&
       !(offset < data->read_header && offset + length < data->read_header)))
  {
    if (translog_init_reader_data(lsn, data))
      DBUG_RETURN(0);
  }
  DBUG_PRINT("info", ("Offset: %lu  length: %lu  "
                      "Scanner: Cur: (%lu,0x%lx)  Hrz: (%lu,0x%lx)  "
                      "Lst: (%lu,0x%lx)  Offset: %u(%x)  fixed: %d",
                      (ulong) offset, (ulong) length,
                      LSN_IN_PARTS(data->scanner.page_addr),
                      LSN_IN_PARTS(data->scanner.horizon),
                      LSN_IN_PARTS(data->scanner.last_file_page),
                      (uint) data->scanner.page_offset,
                      (uint) data->scanner.page_offset,
                      data->scanner.fixed_horizon));
  if (offset < data->read_header)
  {
    uint16 len= min(data->read_header, end) - offset;
    DBUG_PRINT("info",
               ("enter header offset: %lu  length: %lu",
                (ulong) offset, (ulong) length));
    memcpy(buffer, data->header.header + offset, len);
    length-= len;
    if (length == 0)
    {
      translog_destroy_reader_data(data);
      DBUG_RETURN(requested_length);
    }
    offset+= len;
    buffer+= len;
    DBUG_PRINT("info",
               ("len: %u  offset: %lu   curr: %lu  length: %lu",
                len, (ulong) offset, (ulong) data->current_offset,
                (ulong) length));
  }
  /* TODO: find first page which we should read by offset */

  /* read the record chunk by chunk */
  for(;;)
  {
    uint page_end= data->current_offset + data->chunk_size;
    DBUG_PRINT("info",
               ("enter body offset: %lu  curr: %lu  "
                "length: %lu  page_end: %lu",
                (ulong) offset, (ulong) data->current_offset, (ulong) length,
                (ulong) page_end));
    if (offset < page_end)
    {
      uint len= page_end - offset;
      set_if_smaller(len, length); /* in case we read beyond record's end */
      DBUG_ASSERT(offset >= data->current_offset);
      memcpy(buffer,
              data->scanner.page + data->body_offset +
              (offset - data->current_offset), len);
      length-= len;
      if (length == 0)
      {
        translog_destroy_reader_data(data);
        DBUG_RETURN(requested_length);
      }
      offset+= len;
      buffer+= len;
      DBUG_PRINT("info",
                 ("len: %u  offset: %lu  curr: %lu  length: %lu",
                  len, (ulong) offset, (ulong) data->current_offset,
                  (ulong) length));
    }
    if (translog_record_read_next_chunk(data))
    {
      translog_destroy_reader_data(data);
      DBUG_RETURN(requested_length - length);
    }
  }
}


/*
  @brief Force skipping to the next buffer

  @todo Do not copy old page content if all page protections are switched off
  (because we do not need calculate something or change old parts of the page)
*/

static void translog_force_current_buffer_to_finish()
{
  TRANSLOG_ADDRESS new_buff_beginning;
  uint16 old_buffer_no= log_descriptor.bc.buffer_no;
  uint16 new_buffer_no= (old_buffer_no + 1) % TRANSLOG_BUFFERS_NO;
  struct st_translog_buffer *new_buffer= (log_descriptor.buffers +
                                          new_buffer_no);
  struct st_translog_buffer *old_buffer= log_descriptor.bc.buffer;
  uchar *data= log_descriptor.bc.ptr - log_descriptor.bc.current_page_fill;
  uint16 left= TRANSLOG_PAGE_SIZE - log_descriptor.bc.current_page_fill;
  uint16 current_page_fill, write_counter, previous_offset;
  DBUG_ENTER("translog_force_current_buffer_to_finish");
  DBUG_PRINT("enter", ("Buffer #%u 0x%lx  "
                       "Buffer addr: (%lu,0x%lx)  "
                       "Page addr: (%lu,0x%lx)  "
                       "size: %lu (%lu)  Pg: %u  left: %u  in progress %u",
                       (uint) old_buffer_no,
                       (ulong) old_buffer,
                       LSN_IN_PARTS(old_buffer->offset),
                       (ulong) LSN_FILE_NO(log_descriptor.horizon),
                       (ulong) (LSN_OFFSET(log_descriptor.horizon) -
                                log_descriptor.bc.current_page_fill),
                       (ulong) old_buffer->size,
                       (ulong) (log_descriptor.bc.ptr -log_descriptor.bc.
                                buffer->buffer),
                       (uint) log_descriptor.bc.current_page_fill,
                       (uint) left,
                       (uint) old_buffer->
                       copy_to_buffer_in_progress));
  translog_lock_assert_owner();
  LINT_INIT(current_page_fill);
  new_buff_beginning= old_buffer->offset;
  new_buff_beginning+= old_buffer->size; /* increase offset */

  DBUG_ASSERT(log_descriptor.bc.ptr !=NULL);
  DBUG_ASSERT(LSN_FILE_NO(log_descriptor.horizon) ==
              LSN_FILE_NO(old_buffer->offset));
  translog_check_cursor(&log_descriptor.bc);
  DBUG_ASSERT(left < TRANSLOG_PAGE_SIZE);
  if (left)
  {
    /*
       TODO: if 'left' is so small that can't hold any other record
       then do not move the page
    */
    DBUG_PRINT("info", ("left: %u", (uint) left));

    old_buffer->pre_force_close_horizon=
      old_buffer->offset + old_buffer->size;
    /* decrease offset */
    new_buff_beginning-= log_descriptor.bc.current_page_fill;
    current_page_fill= log_descriptor.bc.current_page_fill;

    memset(log_descriptor.bc.ptr, TRANSLOG_FILLER, left);
    old_buffer->size+= left;
    DBUG_PRINT("info", ("Finish Page buffer #%u: 0x%lx  "
                        "Size: %lu",
                        (uint) old_buffer->buffer_no,
                        (ulong) old_buffer,
                        (ulong) old_buffer->size));
    DBUG_ASSERT(old_buffer->buffer_no ==
                log_descriptor.bc.buffer_no);
  }
  else
  {
    log_descriptor.bc.current_page_fill= 0;
  }

  translog_buffer_lock(new_buffer);
#ifndef DBUG_OFF
  {
    TRANSLOG_ADDRESS offset= new_buffer->offset;
    TRANSLOG_FILE *file= new_buffer->file;
    uint8 ver= new_buffer->ver;
    translog_lock_assert_owner();
#endif
    translog_wait_for_buffer_free(new_buffer);
#ifndef DBUG_OFF
    /* We keep the handler locked so nobody can start this new buffer */
    DBUG_ASSERT(offset == new_buffer->offset && new_buffer->file == NULL &&
                (file == NULL ? ver : (uint8)(ver + 1)) == new_buffer->ver);
  }
#endif

  write_counter= log_descriptor.bc.write_counter;
  previous_offset= log_descriptor.bc.previous_offset;
  translog_start_buffer(new_buffer, &log_descriptor.bc, new_buffer_no);
  /* Fix buffer offset (which was incorrectly set to horizon) */
  log_descriptor.bc.buffer->offset= new_buff_beginning;
  log_descriptor.bc.write_counter= write_counter;
  log_descriptor.bc.previous_offset= previous_offset;
  new_buffer->prev_last_lsn= BUFFER_MAX_LSN(old_buffer);
  DBUG_PRINT("info", ("prev_last_lsn set to (%lu,0x%lx)  buffer: 0x%lx",
                      LSN_IN_PARTS(new_buffer->prev_last_lsn),
                      (ulong) new_buffer));

  /*
    Advances this log pointer, increases writers and let other threads to
    write to the log while we process old page content
  */
  if (left)
  {
    log_descriptor.bc.ptr+= current_page_fill;
    log_descriptor.bc.buffer->size= log_descriptor.bc.current_page_fill=
      current_page_fill;
    new_buffer->overlay= 1;
  }
  else
    translog_new_page_header(&log_descriptor.horizon, &log_descriptor.bc);
  translog_buffer_increase_writers(new_buffer);
  translog_buffer_unlock(new_buffer);

  /*
    We have to wait until all writers finish before start changing the
    pages by applying protection and copying the page content in the
    new buffer.
  */
#ifndef DBUG_OFF
  {
    TRANSLOG_ADDRESS offset= old_buffer->offset;
    TRANSLOG_FILE *file= old_buffer->file;
    uint8 ver= old_buffer->ver;
#endif
    /*
      Now only one thread can flush log (buffer can flush many threads but
      log flush log flush where this function is used can do only one thread)
      so no other thread can set is_closing_buffer.
    */
    DBUG_ASSERT(!old_buffer->is_closing_buffer);
    old_buffer->is_closing_buffer= 1; /* Other flushes will wait */
    DBUG_PRINT("enter", ("Buffer #%u 0x%lx  is_closing_buffer set",
                         (uint) old_buffer->buffer_no, (ulong) old_buffer));
    translog_wait_for_writers(old_buffer);
#ifndef DBUG_OFF
    /* We blocked flushing this buffer so the buffer should not changed */
    DBUG_ASSERT(offset == old_buffer->offset && file == old_buffer->file &&
                ver == old_buffer->ver);
  }
#endif

  if (log_descriptor.flags & TRANSLOG_SECTOR_PROTECTION)
  {
    translog_put_sector_protection(data, &log_descriptor.bc);
    if (left)
    {
      log_descriptor.bc.write_counter++;
      log_descriptor.bc.previous_offset= current_page_fill;
    }
    else
    {
      DBUG_PRINT("info", ("drop write_counter"));
      log_descriptor.bc.write_counter= 0;
      log_descriptor.bc.previous_offset= 0;
    }
  }

  if (log_descriptor.flags & TRANSLOG_PAGE_CRC)
  {
    uint32 crc= translog_crc(data + log_descriptor.page_overhead,
                             TRANSLOG_PAGE_SIZE -
                             log_descriptor.page_overhead);
    DBUG_PRINT("info", ("CRC: 0x%lx", (ulong) crc));
    int4store(data + 3 + 3 + 1, crc);
  }
  old_buffer->is_closing_buffer= 0;
  DBUG_PRINT("enter", ("Buffer #%u 0x%lx  is_closing_buffer cleared",
                       (uint) old_buffer->buffer_no, (ulong) old_buffer));
  pthread_cond_broadcast(&old_buffer->waiting_filling_buffer);

  if (left)
  {
    if (log_descriptor.flags &
        (TRANSLOG_PAGE_CRC | TRANSLOG_SECTOR_PROTECTION))
      memcpy(new_buffer->buffer, data, current_page_fill);
    else
    {
      /*
        This page header does not change if we add more data to the page so
        we can not copy it and will not overwrite later
      */
      new_buffer->skipped_data= current_page_fill;
#ifndef DBUG_OFF
      memset(new_buffer->buffer, 0xa5, current_page_fill);
#endif
      DBUG_ASSERT(new_buffer->skipped_data < TRANSLOG_PAGE_SIZE);
    }
  }
  old_buffer->next_buffer_offset= new_buffer->offset;
  translog_buffer_lock(new_buffer);
  new_buffer->prev_buffer_offset= old_buffer->offset;
  translog_buffer_decrease_writers(new_buffer);
  translog_buffer_unlock(new_buffer);

  DBUG_VOID_RETURN;
}


/**
  @brief Waits while given lsn will be flushed

  @param  lsn            log record serial number up to which (inclusive)
                         the log has to be flushed
*/

void  translog_flush_wait_for_end(LSN lsn)
{
  DBUG_ENTER("translog_flush_wait_for_end");
  DBUG_PRINT("enter", ("LSN: (%lu,0x%lx)", LSN_IN_PARTS(lsn)));
  safe_mutex_assert_owner(&log_descriptor.log_flush_lock);
  while (cmp_translog_addr(log_descriptor.flushed, lsn) < 0)
    pthread_cond_wait(&log_descriptor.log_flush_cond,
                      &log_descriptor.log_flush_lock);
  DBUG_VOID_RETURN;
}


/**
  @brief Sets goal for the next flush pass and waits for this pass end.

  @param  lsn            log record serial number up to which (inclusive)
                         the log has to be flushed
*/

void translog_flush_set_new_goal_and_wait(TRANSLOG_ADDRESS lsn)
{
  int flush_no= log_descriptor.flush_no;
  DBUG_ENTER("translog_flush_set_new_goal_and_wait");
  DBUG_PRINT("enter", ("LSN: (%lu,0x%lx)", LSN_IN_PARTS(lsn)));
  safe_mutex_assert_owner(&log_descriptor.log_flush_lock);
  if (cmp_translog_addr(lsn, log_descriptor.next_pass_max_lsn) > 0)
  {
    log_descriptor.next_pass_max_lsn= lsn;
    log_descriptor.max_lsn_requester= pthread_self();
    pthread_cond_broadcast(&log_descriptor.new_goal_cond);
  }
  while (flush_no == log_descriptor.flush_no)
  {
    pthread_cond_wait(&log_descriptor.log_flush_cond,
                      &log_descriptor.log_flush_lock);
  }
  DBUG_VOID_RETURN;
}


/**
  @brief sync() range of files (inclusive) and directory (by request)

  @param min             min internal file number to flush
  @param max             max internal file number to flush
  @param sync_dir        need sync directory

  return Operation status
    @retval 0      OK
    @retval 1      Error
*/

static my_bool translog_sync_files(uint32 min, uint32 max,
                                   my_bool sync_dir)
{
  uint fn;
  my_bool rc= 0;
  ulonglong flush_interval;
  DBUG_ENTER("translog_sync_files");
  DBUG_PRINT("info", ("min: %lu  max: %lu  sync dir: %d",
                      (ulong) min, (ulong) max, (int) sync_dir));
  DBUG_ASSERT(min <= max);

  flush_interval= group_commit_wait;
  if (flush_interval)
    flush_start= my_micro_time();
  for (fn= min; fn <= max; fn++)
  {
    TRANSLOG_FILE *file= get_logfile_by_number(fn);
    DBUG_ASSERT(file != NULL);
    if (!file->is_sync)
    {
      if (my_sync(file->handler.file, MYF(MY_WME)))
      {
        rc= 1;
        translog_stop_writing();
        DBUG_RETURN(rc);
      }
      translog_syncs++;
      file->is_sync= 1;
    }
  }

  if (sync_dir)
  {
    if (!(rc= sync_dir(log_descriptor.directory_fd,
                       MYF(MY_WME | MY_IGNORE_BADFD))))
      translog_syncs++;
  }

  DBUG_RETURN(rc);
}


/*
  @brief Flushes buffers with LSNs in them less or equal address <lsn>

  @param lsn             address up to which all LSNs should be flushed,
                         can be reset to real last LSN address
  @parem sent_to_disk    returns 'sent to disk' position
  @param flush_horizon   returns horizon of the flush

  @note About terminology see comment to translog_flush().
*/

void translog_flush_buffers(TRANSLOG_ADDRESS *lsn,
                               TRANSLOG_ADDRESS *sent_to_disk,
                               TRANSLOG_ADDRESS *flush_horizon)
{
  dirty_buffer_mask_t dirty_buffer_mask;
  uint i;
  uint8 last_buffer_no, start_buffer_no;
  DBUG_ENTER("translog_flush_buffers");

  /*
    We will recheck information when will lock buffers one by
    one so we can use unprotected read here (this is just for
    speed up buffers processing)
  */
  dirty_buffer_mask= log_descriptor.dirty_buffer_mask;
  DBUG_PRINT("info", ("Dirty buffer mask: %lx  current buffer: %u",
                      (ulong) dirty_buffer_mask,
                      (uint) log_descriptor.bc.buffer_no));
  for (i= (log_descriptor.bc.buffer_no + 1) % TRANSLOG_BUFFERS_NO;
       i != log_descriptor.bc.buffer_no && !(dirty_buffer_mask & (1 << i));
       i= (i + 1) % TRANSLOG_BUFFERS_NO) {}
  start_buffer_no= i;

  DBUG_PRINT("info",
             ("start from: %u  current: %u  prev last lsn: (%lu,0x%lx)",
              (uint) start_buffer_no, (uint) log_descriptor.bc.buffer_no,
              LSN_IN_PARTS(log_descriptor.bc.buffer->prev_last_lsn)));


  /*
    if LSN up to which we have to flush bigger then maximum LSN of previous
    buffer and at least one LSN was saved in the current buffer (last_lsn !=
    LSN_IMPOSSIBLE) then we have to close the current buffer.
  */
  if (cmp_translog_addr(*lsn, log_descriptor.bc.buffer->prev_last_lsn) > 0 &&
      log_descriptor.bc.buffer->last_lsn != LSN_IMPOSSIBLE)
  {
    struct st_translog_buffer *buffer= log_descriptor.bc.buffer;
    *lsn= log_descriptor.bc.buffer->last_lsn; /* fix lsn if it was horizon */
    DBUG_PRINT("info", ("LSN to flush fixed to last lsn: (%lu,0x%lx)",
                        LSN_IN_PARTS(log_descriptor.bc.buffer->last_lsn)));
    last_buffer_no= log_descriptor.bc.buffer_no;
    log_descriptor.is_everything_flushed= 1;
    translog_force_current_buffer_to_finish();
    translog_buffer_unlock(buffer);
  }
  else
  {
    last_buffer_no= ((log_descriptor.bc.buffer_no + TRANSLOG_BUFFERS_NO -1) %
                     TRANSLOG_BUFFERS_NO);
    translog_unlock();
  }

  /* flush buffers */
  *sent_to_disk= translog_get_sent_to_disk();
  if (cmp_translog_addr(*lsn, *sent_to_disk) > 0)
  {

    DBUG_PRINT("info", ("Start buffer #: %u  last buffer #: %u",
                        (uint) start_buffer_no, (uint) last_buffer_no));
    last_buffer_no= (last_buffer_no + 1) % TRANSLOG_BUFFERS_NO;
    i= start_buffer_no;
    do
    {
      struct st_translog_buffer *buffer= log_descriptor.buffers + i;
      translog_buffer_lock(buffer);
      DBUG_PRINT("info", ("Check buffer: 0x%lx  #: %u  "
                          "prev last LSN: (%lu,0x%lx)  "
                          "last LSN: (%lu,0x%lx)  status: %s",
                          (ulong)(buffer),
                          (uint) i,
                          LSN_IN_PARTS(buffer->prev_last_lsn),
                          LSN_IN_PARTS(buffer->last_lsn),
                          (buffer->file ?
                           "dirty" : "closed")));
      if (buffer->prev_last_lsn <= *lsn &&
          buffer->file != NULL)
      {
        DBUG_ASSERT(*flush_horizon <= buffer->offset + buffer->size);
        *flush_horizon= (buffer->pre_force_close_horizon != LSN_IMPOSSIBLE ?
                         buffer->pre_force_close_horizon :
                         buffer->offset + buffer->size);
        /* pre_force_close_horizon is reset during new buffer start */
        DBUG_PRINT("info", ("flush_horizon: (%lu,0x%lx)",
                            LSN_IN_PARTS(*flush_horizon)));
        DBUG_ASSERT(*flush_horizon <= log_descriptor.horizon);

        translog_buffer_flush(buffer);
      }
      translog_buffer_unlock(buffer);
      i= (i + 1) % TRANSLOG_BUFFERS_NO;
    } while (i != last_buffer_no);
    *sent_to_disk= translog_get_sent_to_disk();
  }

  DBUG_VOID_RETURN;
}

/**
  @brief Flush the log up to given LSN (included)

  @param  lsn            log record serial number up to which (inclusive)
                         the log has to be flushed

  @return Operation status
    @retval 0      OK
    @retval 1      Error

  @note

  - Non group commit logic: Commits made in passes. Thread which started
  flush first is performing actual flush, other threads sets new goal (LSN)
  of the next pass (if it is maximum) and waits for the pass end or just
  wait for the pass end.

  - If hard group commit enabled and rate set to zero:
  The first thread sends all changed buffers to disk. This is repeated
  as long as there are new LSNs added. The process can not loop
  forever because we have limited number of threads and they will wait
  for the data to be synced.
  Pseudo code:

   do
     send changed buffers to disk
   while new_goal
   sync

  - If hard group commit switched ON and less than rate microseconds has
  passed from last sync, then after buffers have been sent to disk
  wait until rate microseconds has passed since last sync, do sync and return.
  This ensures that if we call sync infrequently we don't do any waits.

  - If soft group commit enabled everything works as with 'non group commit'
  but the thread doesn't do any real sync(). If rate is not zero the
  sync() will be performed by a service thread with the given rate
  when needed (new LSN appears).

  @note Terminology:
  'sent to disk' means written to disk but not sync()ed,
  'flushed' mean sent to disk and synced().
*/

my_bool translog_flush(TRANSLOG_ADDRESS lsn)
{
  struct timespec abstime;
  ulonglong flush_interval;
  ulonglong time_spent;
  LSN sent_to_disk= LSN_IMPOSSIBLE;
  TRANSLOG_ADDRESS flush_horizon;
  my_bool rc= 0;
  my_bool hgroup_commit_at_start;
  DBUG_ENTER("translog_flush");
  DBUG_PRINT("enter", ("Flush up to LSN: (%lu,0x%lx)", LSN_IN_PARTS(lsn)));
  DBUG_ASSERT(translog_status == TRANSLOG_OK ||
              translog_status == TRANSLOG_READONLY);
  LINT_INIT(sent_to_disk);
  LINT_INIT(flush_interval);

  pthread_mutex_lock(&log_descriptor.log_flush_lock);
  DBUG_PRINT("info", ("Everything is flushed up to (%lu,0x%lx)",
                      LSN_IN_PARTS(log_descriptor.flushed)));
  if (cmp_translog_addr(log_descriptor.flushed, lsn) >= 0)
  {
    pthread_mutex_unlock(&log_descriptor.log_flush_lock);
    DBUG_RETURN(0);
  }
  if (log_descriptor.flush_in_progress)
  {
    translog_lock();
    /* fix lsn if it was horizon */
    if (cmp_translog_addr(lsn, log_descriptor.bc.buffer->last_lsn) > 0)
      lsn= BUFFER_MAX_LSN(log_descriptor.bc.buffer);
    translog_unlock();
    translog_flush_set_new_goal_and_wait(lsn);
    if (!pthread_equal(log_descriptor.max_lsn_requester, pthread_self()))
    {
      /*
        translog_flush_wait_for_end() release log_flush_lock while is
        waiting then acquire it again
      */
      translog_flush_wait_for_end(lsn);
      pthread_mutex_unlock(&log_descriptor.log_flush_lock);
      DBUG_RETURN(0);
    }
    log_descriptor.next_pass_max_lsn= LSN_IMPOSSIBLE;
  }
  log_descriptor.flush_in_progress= 1;
  flush_horizon= log_descriptor.previous_flush_horizon;
  DBUG_PRINT("info", ("flush_in_progress is set, flush_horizon: (%lu,0x%lx)",
                      LSN_IN_PARTS(flush_horizon)));
  pthread_mutex_unlock(&log_descriptor.log_flush_lock);

  hgroup_commit_at_start= hard_group_commit;
  if (hgroup_commit_at_start)
    flush_interval= group_commit_wait;

  translog_lock();
  if (log_descriptor.is_everything_flushed)
  {
    DBUG_PRINT("info", ("everything is flushed"));
    translog_unlock();
    pthread_mutex_lock(&log_descriptor.log_flush_lock);
    goto out;
  }

  for (;;)
  {
    /* Following function flushes buffers and makes translog_unlock() */
    translog_flush_buffers(&lsn, &sent_to_disk, &flush_horizon);

    if (!hgroup_commit_at_start)
      break;  /* flush pass is ended */

retest:
    /*
      We do not check time here because pthread_mutex_lock rarely takes
      a lot of time so we can sacrifice a bit precision to performance
      (taking into account that my_micro_time() might be expensive call).
    */
    if (flush_interval == 0)
      break;  /* flush pass is ended */

    pthread_mutex_lock(&log_descriptor.log_flush_lock);
    if (log_descriptor.next_pass_max_lsn == LSN_IMPOSSIBLE)
    {
      if (flush_interval == 0 ||
          (time_spent= (my_micro_time() - flush_start)) >= flush_interval)
      {
        pthread_mutex_unlock(&log_descriptor.log_flush_lock);
        break;
      }
      DBUG_PRINT("info", ("flush waits: %llu  interval: %llu  spent: %llu",
                          flush_interval - time_spent,
                          flush_interval, time_spent));
      /* wait time or next goal */
      set_timespec_nsec(abstime, flush_interval - time_spent);
      pthread_cond_timedwait(&log_descriptor.new_goal_cond,
                             &log_descriptor.log_flush_lock,
                             &abstime);
      pthread_mutex_unlock(&log_descriptor.log_flush_lock);
      DBUG_PRINT("info", ("retest conditions"));
      goto retest;
    }

    /* take next goal */
    lsn= log_descriptor.next_pass_max_lsn;
    log_descriptor.next_pass_max_lsn= LSN_IMPOSSIBLE;
    /* prevent other thread from continue */
    log_descriptor.max_lsn_requester= pthread_self();
    DBUG_PRINT("info", ("flush took next goal: (%lu,0x%lx)",
                        LSN_IN_PARTS(lsn)));
    pthread_mutex_unlock(&log_descriptor.log_flush_lock);

    /* next flush pass */
    DBUG_PRINT("info", ("next flush pass"));
    translog_lock();
  }

  /*
    sync() files from previous flush till current one
  */
  if (!soft_sync || hgroup_commit_at_start)
  {
    if ((rc=
         translog_sync_files(LSN_FILE_NO(log_descriptor.flushed),
                             LSN_FILE_NO(lsn),
                             sync_log_dir >= TRANSLOG_SYNC_DIR_ALWAYS &&
                             (LSN_FILE_NO(log_descriptor.
                                          previous_flush_horizon) !=
                              LSN_FILE_NO(flush_horizon) ||
                              (LSN_OFFSET(log_descriptor.
                                          previous_flush_horizon) /
                               TRANSLOG_PAGE_SIZE) !=
                              (LSN_OFFSET(flush_horizon) /
                               TRANSLOG_PAGE_SIZE)))))
    {
      sent_to_disk= LSN_IMPOSSIBLE;
      pthread_mutex_lock(&log_descriptor.log_flush_lock);
      goto out;
    }
    /* keep values for soft sync() and forced sync() actual */
    {
      uint32 fileno= LSN_FILE_NO(lsn);
      soft_sync_min= fileno;
      soft_sync_max= fileno;
    }
  }
  else
  {
    soft_sync_max= lsn;
    soft_need_sync= 1;
  }

  DBUG_ASSERT(flush_horizon <= log_descriptor.horizon);

  pthread_mutex_lock(&log_descriptor.log_flush_lock);
  log_descriptor.previous_flush_horizon= flush_horizon;
out:
  if (sent_to_disk != LSN_IMPOSSIBLE)
    log_descriptor.flushed= sent_to_disk;
  log_descriptor.flush_in_progress= 0;
  log_descriptor.flush_no++;
  DBUG_PRINT("info", ("flush_in_progress is dropped"));
  pthread_mutex_unlock(&log_descriptor.log_flush_lock);
  pthread_cond_broadcast(&log_descriptor.log_flush_cond);
  DBUG_RETURN(rc);
}


/**
   @brief Gives a 2-byte-id to MARIA_SHARE and logs this fact

   If a MARIA_SHARE does not yet have a 2-byte-id (unique over all currently
   open MARIA_SHAREs), give it one and record this assignment in the log
   (LOGREC_FILE_ID log record).

   @param  tbl_info        table
   @param  trn             calling transaction

   @return Operation status
     @retval 0      OK
     @retval 1      Error

   @note Can be called even if share already has an id (then will do nothing)
*/

int translog_assign_id_to_share(MARIA_HA *tbl_info, TRN *trn)
{
  MARIA_SHARE *share= tbl_info->s;
  /*
    If you give an id to a non-BLOCK_RECORD table, you also need to release
    this id somewhere. Then you can change the assertion.
  */
  DBUG_ASSERT(share->data_file_type == BLOCK_RECORD);
  /* re-check under mutex to avoid having 2 ids for the same share */
  pthread_mutex_lock(&share->intern_lock);
  if (unlikely(share->id == 0))
  {
    LSN lsn;
    LEX_CUSTRING log_array[TRANSLOG_INTERNAL_PARTS + 2];
    uchar log_data[FILEID_STORE_SIZE];
    /* Inspired by set_short_trid() of trnman.c */
    uint i= share->kfile.file % SHARE_ID_MAX + 1;
    do
    {
      my_atomic_rwlock_wrlock(&LOCK_id_to_share);
      for ( ; i <= SHARE_ID_MAX ; i++) /* the range is [1..SHARE_ID_MAX] */
      {
        void *tmp= NULL;
        if (id_to_share[i] == NULL &&
            my_atomic_casptr((void **)&id_to_share[i], &tmp, share))
        {
          share->id= (uint16)i;
          break;
        }
      }
      my_atomic_rwlock_wrunlock(&LOCK_id_to_share);
      i= 1; /* scan the whole array */
    } while (share->id == 0);
    DBUG_PRINT("info", ("id_to_share: 0x%lx -> %u", (ulong)share, share->id));
    log_array[TRANSLOG_INTERNAL_PARTS + 0].str=    log_data;
    log_array[TRANSLOG_INTERNAL_PARTS + 0].length= sizeof(log_data);
    /*
      open_file_name is an unresolved name (symlinks are not resolved, datadir
      is not realpath-ed, etc) which is good: the log can be moved to another
      directory and continue working.
    */
    log_array[TRANSLOG_INTERNAL_PARTS + 1].str=
      (uchar *)share->open_file_name.str;
    log_array[TRANSLOG_INTERNAL_PARTS + 1].length=
      share->open_file_name.length + 1;
    /*
      We can't unlock share->intern_lock before the log entry is written to
      ensure no one uses the id before it's logged.
    */
    if (unlikely(translog_write_record(&lsn, LOGREC_FILE_ID, trn, tbl_info,
                                       (translog_size_t)
                                       (sizeof(log_data) +
                                        log_array[TRANSLOG_INTERNAL_PARTS +
                                                  1].length),
                                       sizeof(log_array)/sizeof(log_array[0]),
                                       log_array, log_data, NULL)))
    {
      pthread_mutex_unlock(&share->intern_lock);
      return 1;
    }
  }
  pthread_mutex_unlock(&share->intern_lock);
  return 0;
}


/**
   @brief Recycles a MARIA_SHARE's short id.

   @param  share           table

   @note Must be called only if share has an id (i.e. id != 0)
*/

void translog_deassign_id_from_share(MARIA_SHARE *share)
{
  DBUG_PRINT("info", ("id_to_share: 0x%lx id %u -> 0",
                      (ulong)share, share->id));
  /*
    We don't need any mutex as we are called only when closing the last
    instance of the table or at the end of REPAIR: no writes can be
    happening. But a Checkpoint may be reading share->id, so we require this
    mutex:
  */
  safe_mutex_assert_owner(&share->intern_lock);
  my_atomic_rwlock_rdlock(&LOCK_id_to_share);
  my_atomic_storeptr((void **)&id_to_share[share->id], 0);
  my_atomic_rwlock_rdunlock(&LOCK_id_to_share);
  share->id= 0;
  /* useless but safety: */
  share->lsn_of_file_id= LSN_IMPOSSIBLE;
}


void translog_assign_id_to_share_from_recovery(MARIA_SHARE *share,
                                               uint16 id)
{
  DBUG_ASSERT(maria_in_recovery && !maria_multi_threaded);
  DBUG_ASSERT(share->data_file_type == BLOCK_RECORD);
  DBUG_ASSERT(share->id == 0);
  DBUG_ASSERT(id_to_share[id] == NULL);
  id_to_share[share->id= id]= share;
}


/**
   @brief check if such log file exists

   @param file_no number of the file to test

   @retval 0 no such file
   @retval 1 there is file with such number
*/

my_bool translog_is_file(uint file_no)
{
  MY_STAT stat_buff;
  char path[FN_REFLEN];
  return (test(my_stat(translog_filename_by_fileno(file_no, path),
                       &stat_buff, MYF(0))));
}


/**
  @brief returns minimum log file number

  @param horizon         the end of the log
  @param is_protected    true if it is under purge_log protection

  @retval minimum file number
  @retval 0 no files found
*/

static uint32 translog_first_file(TRANSLOG_ADDRESS horizon, int is_protected)
{
  uint min_file= 0, max_file;
  DBUG_ENTER("translog_first_file");
  if (!is_protected)
    pthread_mutex_lock(&log_descriptor.purger_lock);
  if (log_descriptor.min_file_number &&
      translog_is_file(log_descriptor.min_file_number))
  {
    DBUG_PRINT("info", ("cached %lu",
                        (ulong) log_descriptor.min_file_number));
    if (!is_protected)
      pthread_mutex_unlock(&log_descriptor.purger_lock);
    DBUG_RETURN(log_descriptor.min_file_number);
  }

  max_file= LSN_FILE_NO(horizon);

  /* binary search for last file */
  while (min_file != max_file && min_file != (max_file - 1))
  {
    uint test= (min_file + max_file) / 2;
    DBUG_PRINT("info", ("min_file: %u  test: %u  max_file: %u",
                        min_file, test, max_file));
    if (test == max_file)
      test--;
    if (translog_is_file(test))
      max_file= test;
    else
      min_file= test;
  }
  log_descriptor.min_file_number= max_file;
  if (!is_protected)
    pthread_mutex_unlock(&log_descriptor.purger_lock);
  DBUG_PRINT("info", ("first file :%lu", (ulong) max_file));
  DBUG_ASSERT(max_file >= 1);
  DBUG_RETURN(max_file);
}


/**
  @brief returns the most close LSN higher the given chunk address

  @param addr the chunk address to start from
  @param horizon the horizon if it is known or LSN_IMPOSSIBLE

  @retval LSN_ERROR Error
  @retval LSN_IMPOSSIBLE no LSNs after the address
  @retval # LSN of the most close LSN higher the given chunk address
*/

LSN translog_next_LSN(TRANSLOG_ADDRESS addr, TRANSLOG_ADDRESS horizon)
{
  TRANSLOG_SCANNER_DATA scanner;
  LSN result;
  DBUG_ENTER("translog_next_LSN");

  if (horizon == LSN_IMPOSSIBLE)
    horizon= translog_get_horizon();

  if (addr == horizon)
    DBUG_RETURN(LSN_IMPOSSIBLE);

  translog_scanner_init(addr, 0, &scanner, 1);
  /*
    addr can point not to a chunk beginning but page end so next
    page beginning.
  */
  if (addr % TRANSLOG_PAGE_SIZE == 0)
  {
    /*
      We are emulating the page end which cased such horizon value to
      trigger translog_scanner_eop().

      We can't just increase addr on page header overhead because it
      can be file end so we allow translog_get_next_chunk() to skip
      to the next page in correct way
    */
    scanner.page_addr-= TRANSLOG_PAGE_SIZE;
    scanner.page_offset= TRANSLOG_PAGE_SIZE;
#ifndef DBUG_OFF
    scanner.page= NULL; /* prevent using incorrect page content */
#endif
  }
  /* addr can point not to a chunk beginning but to a page end */
  if (translog_scanner_eop(&scanner))
  {
    if (translog_get_next_chunk(&scanner))
    {
      result= LSN_ERROR;
      goto out;
    }
    if (scanner.page == END_OF_LOG)
    {
      result= LSN_IMPOSSIBLE;
      goto out;
    }
  }

  while (!translog_is_LSN_chunk(scanner.page[scanner.page_offset]) &&
         scanner.page[scanner.page_offset] != TRANSLOG_FILLER)
  {
    if (translog_get_next_chunk(&scanner))
    {
      result= LSN_ERROR;
      goto out;
    }
    if (scanner.page == END_OF_LOG)
    {
      result= LSN_IMPOSSIBLE;
      goto out;
    }
  }

  if (scanner.page[scanner.page_offset] == TRANSLOG_FILLER)
    result= LSN_IMPOSSIBLE; /* reached page filler */
  else
    result= scanner.page_addr + scanner.page_offset;
out:
  translog_destroy_scanner(&scanner);
  DBUG_RETURN(result);
}


/**
   @brief returns the LSN of the first record starting in this log

   @retval LSN_ERROR Error
   @retval LSN_IMPOSSIBLE no log or the log is empty
   @retval # LSN of the first record
*/

LSN translog_first_lsn_in_log()
{
  TRANSLOG_ADDRESS addr, horizon= translog_get_horizon();
  TRANSLOG_VALIDATOR_DATA data;
  uint file;
  uint16 chunk_offset;
  uchar *page;
  DBUG_ENTER("translog_first_lsn_in_log");
  DBUG_PRINT("info", ("Horizon: (%lu,0x%lx)", LSN_IN_PARTS(horizon)));
  DBUG_ASSERT(translog_status == TRANSLOG_OK ||
              translog_status == TRANSLOG_READONLY);

  if (!(file= translog_first_file(horizon, 0)))
  {
    /* log has no records yet */
    DBUG_RETURN(LSN_IMPOSSIBLE);
  }

  addr= MAKE_LSN(file, TRANSLOG_PAGE_SIZE); /* the first page of the file */
  data.addr= &addr;
  {
    TRANSLOG_PAGE_SIZE_BUFF psize_buff;
    if ((page= translog_get_page(&data, psize_buff.buffer, NULL)) == NULL ||
        (chunk_offset= translog_get_first_chunk_offset(page)) == 0)
      DBUG_RETURN(LSN_ERROR);
  }
  addr+= chunk_offset;

  DBUG_RETURN(translog_next_LSN(addr, horizon));
}


/**
   @brief Returns theoretical first LSN if first log is present

   @retval LSN_ERROR Error
   @retval LSN_IMPOSSIBLE no log
   @retval # LSN of the first record
*/

LSN translog_first_theoretical_lsn()
{
  TRANSLOG_ADDRESS addr= translog_get_horizon();
  TRANSLOG_PAGE_SIZE_BUFF psize_buff;
  uchar *page;
  TRANSLOG_VALIDATOR_DATA data;
  DBUG_ENTER("translog_first_theoretical_lsn");
  DBUG_PRINT("info", ("Horizon: (%lu,0x%lx)", LSN_IN_PARTS(addr)));
  DBUG_ASSERT(translog_status == TRANSLOG_OK ||
              translog_status == TRANSLOG_READONLY);

  if (!translog_is_file(1))
    DBUG_RETURN(LSN_IMPOSSIBLE);
  if (addr == MAKE_LSN(1, TRANSLOG_PAGE_SIZE))
  {
    /* log has no records yet */
    DBUG_RETURN(MAKE_LSN(1, TRANSLOG_PAGE_SIZE +
                         log_descriptor.page_overhead));
  }

  addr= MAKE_LSN(1, TRANSLOG_PAGE_SIZE); /* the first page of the file */
  data.addr= &addr;
  if ((page= translog_get_page(&data, psize_buff.buffer, NULL)) == NULL)
    DBUG_RETURN(LSN_ERROR);

  DBUG_RETURN(MAKE_LSN(1, TRANSLOG_PAGE_SIZE +
                       page_overhead[page[TRANSLOG_PAGE_FLAGS]]));
}


/**
  @brief Checks given low water mark and purge files if it is need

  @param low the last (minimum) address which is need

  @retval 0 OK
  @retval 1 Error
*/

my_bool translog_purge(TRANSLOG_ADDRESS low)
{
  uint32 last_need_file= LSN_FILE_NO(low);
  uint32 min_unsync;
  int soft;
  TRANSLOG_ADDRESS horizon= translog_get_horizon();
  int rc= 0;
  DBUG_ENTER("translog_purge");
  DBUG_PRINT("enter", ("low: (%lu,0x%lx)", LSN_IN_PARTS(low)));
  DBUG_ASSERT(translog_status == TRANSLOG_OK ||
              translog_status == TRANSLOG_READONLY);

  soft= soft_sync;
  min_unsync= soft_sync_min;
  DBUG_PRINT("info", ("min_unsync: %lu", (ulong) min_unsync));
  if (soft && min_unsync < last_need_file)
  {
    last_need_file= min_unsync;
    DBUG_PRINT("info", ("last_need_file set to %lu", (ulong)last_need_file));
  }

  pthread_mutex_lock(&log_descriptor.purger_lock);
  DBUG_PRINT("info", ("last_lsn_checked file: %lu:",
                      (ulong) log_descriptor.last_lsn_checked));
  if (LSN_FILE_NO(log_descriptor.last_lsn_checked) < last_need_file)
  {
    uint32 i;
    uint32 min_file= translog_first_file(horizon, 1);
    DBUG_ASSERT(min_file != 0); /* log is already started */
    DBUG_PRINT("info", ("min_file:  %lu:",(ulong) min_file));
    for(i= min_file; i < last_need_file && rc == 0; i++)
    {
      LSN lsn= translog_get_file_max_lsn_stored(i);
      if (lsn == LSN_IMPOSSIBLE)
        break;   /* files are still in writing */
      if (lsn == LSN_ERROR)
      {
        rc= 1;
        break;
      }
      if (cmp_translog_addr(lsn, low) >= 0)
        break;

      DBUG_PRINT("info", ("purge file %lu", (ulong) i));

      /* remove file descriptor from the cache */
      /*
        log_descriptor.min_file can be changed only here during execution
        and the function is serialized, so we can access it without problems
      */
      if (i >= log_descriptor.min_file)
      {
        TRANSLOG_FILE *file;
        rw_wrlock(&log_descriptor.open_files_lock);
        DBUG_ASSERT(log_descriptor.max_file - log_descriptor.min_file + 1 ==
                    log_descriptor.open_files.elements);
        DBUG_ASSERT(log_descriptor.min_file == i);
        file= *((TRANSLOG_FILE **)pop_dynamic(&log_descriptor.open_files));
        DBUG_PRINT("info", ("Files : %d", log_descriptor.open_files.elements));
        DBUG_ASSERT(i == file->number);
        log_descriptor.min_file++;
        DBUG_ASSERT(log_descriptor.max_file - log_descriptor.min_file + 1 ==
                    log_descriptor.open_files.elements);
        rw_unlock(&log_descriptor.open_files_lock);
        translog_close_log_file(file);
      }
      if (log_purge_type == TRANSLOG_PURGE_IMMIDIATE)
      {
        char path[FN_REFLEN], *file_name;
        file_name= translog_filename_by_fileno(i, path);
        rc= test(my_delete(file_name, MYF(MY_WME)));
      }
    }
    if (unlikely(rc == 1))
      log_descriptor.min_need_file= 0; /* impossible value */
    else
      log_descriptor.min_need_file= i;
  }

  pthread_mutex_unlock(&log_descriptor.purger_lock);
  DBUG_RETURN(rc);
}


/**
  @brief Purges files by stored min need file in case of
    "ondemend" purge type

  @note This function do real work only if it is "ondemend" purge type
    and translog_purge() was called at least once and last time without
    errors

  @retval 0 OK
  @retval 1 Error
*/

my_bool translog_purge_at_flush()
{
  uint32 i, min_file;
  int rc= 0;
  DBUG_ENTER("translog_purge_at_flush");
  DBUG_ASSERT(translog_status == TRANSLOG_OK ||
              translog_status == TRANSLOG_READONLY);

  if (unlikely(translog_status == TRANSLOG_READONLY))
  {
    DBUG_PRINT("info", ("The log is read only => exit"));
    DBUG_RETURN(0);
  }

  if (log_purge_type != TRANSLOG_PURGE_ONDEMAND)
  {
    DBUG_PRINT("info", ("It is not \"at_flush\" => exit"));
    DBUG_RETURN(0);
  }

  pthread_mutex_lock(&log_descriptor.purger_lock);

  if (unlikely(log_descriptor.min_need_file == 0))
  {
    DBUG_PRINT("info", ("No info about min need file => exit"));
    pthread_mutex_unlock(&log_descriptor.purger_lock);
    DBUG_RETURN(0);
  }

  min_file= translog_first_file(translog_get_horizon(), 1);
  DBUG_ASSERT(min_file != 0); /* log is already started */
  for(i= min_file; i < log_descriptor.min_need_file && rc == 0; i++)
  {
    char path[FN_REFLEN], *file_name;
    DBUG_PRINT("info", ("purge file %lu\n", (ulong) i));
    file_name= translog_filename_by_fileno(i, path);
    rc= test(my_delete(file_name, MYF(MY_WME)));
  }

  pthread_mutex_unlock(&log_descriptor.purger_lock);
  DBUG_RETURN(rc);
}


/**
  @brief Gets min file number

  @param horizon         the end of the log

  @retval minimum file number
  @retval 0 no files found
*/

uint32 translog_get_first_file(TRANSLOG_ADDRESS horizon)
{
  return translog_first_file(horizon, 0);
}


/**
  @brief Gets min file number which is needed

  @retval minimum file number
  @retval 0 unknown
*/

uint32 translog_get_first_needed_file()
{
  uint32 file_no;
  pthread_mutex_lock(&log_descriptor.purger_lock);
  file_no= log_descriptor.min_need_file;
  pthread_mutex_unlock(&log_descriptor.purger_lock);
  return file_no;
}


/**
  @brief Gets transaction log file size

  @return transaction log file size
*/

uint32 translog_get_file_size()
{
  uint32 res;
  translog_lock();
  res= log_descriptor.log_file_max_size;
  translog_unlock();
  return (res);
}


/**
  @brief Sets transaction log file size

  @return Returns actually set transaction log size
*/

void translog_set_file_size(uint32 size)
{
  struct st_translog_buffer *old_buffer= NULL;
  DBUG_ENTER("translog_set_file_size");
  translog_lock();
  DBUG_PRINT("enter", ("Size: %lu", (ulong) size));
  DBUG_ASSERT(size % TRANSLOG_PAGE_SIZE == 0 &&
              size >= TRANSLOG_MIN_FILE_SIZE);
  log_descriptor.log_file_max_size= size;
  /* if current file longer then finish it*/
  if (LSN_OFFSET(log_descriptor.horizon) >=  log_descriptor.log_file_max_size)
  {
    old_buffer= log_descriptor.bc.buffer;
    translog_buffer_next(&log_descriptor.horizon, &log_descriptor.bc, 1);
    translog_buffer_unlock(old_buffer);
  }
  translog_unlock();
  if (old_buffer)
  {
    translog_buffer_lock(old_buffer);
    translog_buffer_flush(old_buffer);
    translog_buffer_unlock(old_buffer);
  }
  DBUG_VOID_RETURN;
}


/**
   Write debug information to log if we EXTRA_DEBUG is enabled
*/

my_bool translog_log_debug_info(TRN *trn __attribute__((unused)),
                                enum translog_debug_info_type type
                                __attribute__((unused)),
                                uchar *info __attribute__((unused)),
                                size_t length __attribute__((unused)))
{
#ifdef EXTRA_DEBUG
  LEX_CUSTRING log_array[TRANSLOG_INTERNAL_PARTS + 2];
  uchar debug_type;
  LSN lsn;

  if (!trn)
  {
    /*
      We can't log the current transaction because we don't have
      an active transaction. Use a temporary transaction object instead
    */
    trn= &dummy_transaction_object;
  }
  debug_type= (uchar) type;
  log_array[TRANSLOG_INTERNAL_PARTS + 0].str= &debug_type;
  log_array[TRANSLOG_INTERNAL_PARTS + 0].length= 1;
  log_array[TRANSLOG_INTERNAL_PARTS + 1].str= info;
  log_array[TRANSLOG_INTERNAL_PARTS + 1].length= length;
  return translog_write_record(&lsn, LOGREC_DEBUG_INFO,
                               trn, NULL,
                               (translog_size_t) (1+ length),
                               sizeof(log_array)/sizeof(log_array[0]),
                               log_array, NULL, NULL);
#else
  return 0;
#endif
}



/**
  Sets soft sync mode

  @param mode            TRUE if we need switch soft sync on else off
*/

void translog_soft_sync(my_bool mode)
{
  soft_sync= mode;
}


/**
  Sets hard group commit

  @param mode            TRUE if we need switch hard group commit on else off
*/

void translog_hard_group_commit(my_bool mode)
{
  hard_group_commit= mode;
}


/**
  @brief forced log sync (used when we are switching modes)
*/

void translog_sync()
{
  uint32 max= get_current_logfile()->number;
  uint32 min;
  DBUG_ENTER("ma_translog_sync");

  min= soft_sync_min;
  if (!min)
    min= max;

  translog_sync_files(min, max, sync_log_dir >= TRANSLOG_SYNC_DIR_ALWAYS);

  DBUG_VOID_RETURN;
}


/**
  @brief set rate for group commit

  @param interval            interval to set.

  @note We use this function with additional variable because have to
  restart service thread with new value which we can't make inside changing
  variable routine (update_maria_group_commit_interval)
*/

void translog_set_group_commit_interval(uint32 interval)
{
  DBUG_ENTER("translog_set_group_commit_interval");
  group_commit_wait= interval;
  DBUG_PRINT("info", ("wait: %llu",
                      (ulonglong)group_commit_wait));
  DBUG_VOID_RETURN;
}


/**
  @brief syncing service thread
*/

static pthread_handler_t
ma_soft_sync_background( void *arg __attribute__((unused)))
{

  my_thread_init();
  {
    DBUG_ENTER("ma_soft_sync_background");
    for(;;)
    {
      ulonglong prev_loop= my_micro_time();
      ulonglong time, sleep;
      uint32 min, max, sync_request;
      min= soft_sync_min;
      max= soft_sync_max;
      sync_request= soft_need_sync;
      soft_sync_min= max;
      soft_need_sync= 0;

      sleep= group_commit_wait;
      if (sync_request)
        translog_sync_files(min, max, FALSE);
      time= my_micro_time() - prev_loop;
      if (time > sleep)
        sleep= 0;
      else
        sleep-= time;
      if (my_service_thread_sleep(&soft_sync_control, sleep))
        break;
    }
    my_service_thread_signal_end(&soft_sync_control);
    my_thread_end();
    DBUG_RETURN(0);
  }
}


/**
  @brief Starts syncing thread
*/

int translog_soft_sync_start(void)
{
  pthread_t th;
  int res= 0;
  uint32 min, max;
  DBUG_ENTER("translog_soft_sync_start");

  /* check and init variables */
  min= soft_sync_min;
  max= soft_sync_max;
  if (!max)
    soft_sync_max= max= get_current_logfile()->number;
  if (!min)
    soft_sync_min= max;
  soft_need_sync= 1;

  if (!(res= ma_service_thread_control_init(&soft_sync_control)))
    if (!(res= pthread_create(&th, NULL, ma_soft_sync_background, NULL)))
      soft_sync_control.status= THREAD_RUNNING;
  DBUG_RETURN(res);
}


/**
  @brief Stops syncing thread
*/

void  translog_soft_sync_end(void)
{
  DBUG_ENTER("translog_soft_sync_end");
  if (soft_sync_control.inited)
  {
    ma_service_thread_control_end(&soft_sync_control);
  }
  DBUG_VOID_RETURN;
}


#ifdef MARIA_DUMP_LOG
#include <my_getopt.h>
extern void translog_example_table_init();
static const char *load_default_groups[]= { "maria_dump_log",0 };
static void get_options(int *argc,char * * *argv);
#ifndef DBUG_OFF
#if defined(__WIN__)
const char *default_dbug_option= "d:t:i:O,\\maria_dump_log.trace";
#else
const char *default_dbug_option= "d:t:i:o,/tmp/maria_dump_log.trace";
#endif
#endif
static ulonglong opt_offset;
static ulong opt_pages;
static const char *opt_file= NULL;
static File handler= -1;
static my_bool opt_unit= 0;
static struct my_option my_long_options[] =
{
#ifdef IMPLTMENTED
  {"body", 'b',
   "Print chunk body dump",
   (uchar **) &opt_body, (uchar **) &opt_body, 0,
   GET_BOOL, NO_ARG, 0, 0, 0, 0, 0, 0},
#endif
#ifndef DBUG_OFF
  {"debug", '#', "Output debug log. Often the argument is 'd:t:o,filename'.",
   0, 0, 0, GET_STR, OPT_ARG, 0, 0, 0, 0, 0, 0},
#endif
  {"file", 'f', "Path to file which will be read",
    (uchar**) &opt_file, 0, 0, GET_STR, REQUIRED_ARG, 0, 0, 0, 0, 0, 0},
  {"help", '?', "Display this help and exit.",
   0, 0, 0, GET_NO_ARG, NO_ARG, 0, 0, 0, 0, 0, 0},
  { "offset", 'o', "Start reading log from this offset",
    (uchar**) &opt_offset, (uchar**) &opt_offset,
    0, GET_ULL, REQUIRED_ARG, 0, 0, ~(longlong) 0, 0, 0, 0 },
  { "pages", 'n', "Number of pages to read",
    (uchar**) &opt_pages, (uchar**) &opt_pages, 0,
    GET_ULONG, REQUIRED_ARG, (long) ~(ulong) 0,
    (long) 1, (long) ~(ulong) 0, (long) 0,
    (long) 1, 0},
  {"unit-test", 'U',
   "Use unit test record table (for logs created by unittests",
   (uchar **) &opt_unit, (uchar **) &opt_unit, 0,
   GET_BOOL, NO_ARG, 0, 0, 0, 0, 0, 0},
  {"version", 'V', "Print version and exit.",
   0, 0, 0, GET_NO_ARG, NO_ARG, 0, 0, 0, 0, 0, 0},
  { 0, 0, 0, 0, 0, 0, GET_NO_ARG, NO_ARG, 0, 0, 0, 0, 0, 0}
};


static void print_version(void)
{
  VOID(printf("%s Ver 1.0 for %s on %s\n",
              my_progname_short, SYSTEM_TYPE, MACHINE_TYPE));
  NETWARE_SET_SCREEN_MODE(1);
}


static void usage(void)
{
  print_version();
  puts("Copyright (C) 2008 MySQL AB");
  puts("This software comes with ABSOLUTELY NO WARRANTY. This is free software,");
  puts("and you are welcome to modify and redistribute it under the GPL license\n");

  puts("Dump content of maria log pages.");
  VOID(printf("\nUsage: %s -f file OPTIONS\n", my_progname_short));
  my_print_help(my_long_options);
  print_defaults("my", load_default_groups);
  my_print_variables(my_long_options);
}


static my_bool
get_one_option(int optid __attribute__((unused)),
               const struct my_option *opt __attribute__((unused)),
               char *argument __attribute__((unused)))
{
  switch (optid) {
  case '?':
    usage();
    exit(0);
  case 'V':
    print_version();
    exit(0);
#ifndef DBUG_OFF
  case '#':
    DBUG_SET_INITIAL(argument ? argument : default_dbug_option);
    break;
#endif
  }
  return 0;
}


static void get_options(int *argc,char ***argv)
{
  int ho_error;

  if ((ho_error=handle_options(argc, argv, my_long_options, get_one_option)))
    exit(ho_error);

  if (opt_file == NULL)
  {
    usage();
    exit(1);
  }
}


/**
  @brief Dump information about file header page.
*/

static void dump_header_page(uchar *buff)
{
  LOGHANDLER_FILE_INFO desc;
  char strbuff[21];
  LINT_INIT_STRUCT(desc);
  translog_interpret_file_header(&desc, buff);
  printf("  This can be header page:\n"
         "    Timestamp: %s\n"
         "    Maria log version: %lu\n"
         "    Server version: %lu\n"
         "    Server id %lu\n"
         "    Page size %lu\n",
         llstr(desc.timestamp, strbuff),
         desc.maria_version,
         desc.mysql_version,
         desc.server_id,
         desc.page_size);
  if (desc.page_size != TRANSLOG_PAGE_SIZE)
    printf("      WARNING: page size is not equal compiled in one %lu!!!\n",
           (ulong) TRANSLOG_PAGE_SIZE);
  printf("    File number %lu\n"
         "    Max lsn: (%lu,0x%lx)\n",
         desc.file_number,
         LSN_IN_PARTS(desc.max_lsn));
}

static const char *record_class_string[]=
{
  "LOGRECTYPE_NOT_ALLOWED",
  "LOGRECTYPE_VARIABLE_LENGTH",
  "LOGRECTYPE_PSEUDOFIXEDLENGTH",
  "LOGRECTYPE_FIXEDLENGTH"
};


/**
  @brief dump information about transaction log chunk

  @param buffer          reference to the whole page
  @param ptr             pointer to the chunk

  @reval # reference to the next chunk
  @retval NULL can't interpret data
*/

static uchar *dump_chunk(uchar *buffer, uchar *ptr)
{
  uint length;
  if (*ptr == TRANSLOG_FILLER)
  {
    printf("  Filler till the page end\n");
    for (; ptr < buffer + TRANSLOG_PAGE_SIZE; ptr++)
    {
      if (*ptr != TRANSLOG_FILLER)
      {
        printf("    WARNING: non filler character met before page end "
               "(page + 0x%04x: 0x%02x) (stop interpretation)!!!",
               (uint) (ptr - buffer), (uint) ptr[0]);
        return NULL;
      }
    }
    return ptr;
  }
  if (*ptr == 0 || *ptr == 0xFF)
  {
    printf("    WARNING: chunk can't start from 0x0 "
           "(stop interpretation)!!!\n");
    return NULL;
  }
  switch (ptr[0] & TRANSLOG_CHUNK_TYPE) {
  case TRANSLOG_CHUNK_LSN:
    printf("    LSN chunk type 0 (variable length)\n");
    if (likely((ptr[0] & TRANSLOG_REC_TYPE) != TRANSLOG_CHUNK_0_CONT))
    {
      printf("      Record type %u: %s  record class %s compressed LSNs: %u\n",
             ptr[0] & TRANSLOG_REC_TYPE,
             (log_record_type_descriptor[ptr[0] & TRANSLOG_REC_TYPE].name ?
              log_record_type_descriptor[ptr[0] & TRANSLOG_REC_TYPE].name :
              "NULL"),
             record_class_string[log_record_type_descriptor[ptr[0] &
                                                            TRANSLOG_REC_TYPE].
                                                            rclass],
             log_record_type_descriptor[ptr[0] & TRANSLOG_REC_TYPE].
             compressed_LSN);
      if (log_record_type_descriptor[ptr[0] & TRANSLOG_REC_TYPE].rclass !=
          LOGRECTYPE_VARIABLE_LENGTH)
      {
        printf("        WARNING: this record class here can't be used "
               "(stop interpretation)!!!\n");
        break;
      }
    }
    else
      printf("      Continuation of previous chunk 0 header \n");
    printf("      Short transaction id: %u\n", (uint) uint2korr(ptr + 1));
    {
      uchar *hdr_ptr= ptr + 1 + 2; /* chunk type and short trid */
      uint16 chunk_len;
      printf ("      Record length: %lu\n",
              (ulong) translog_variable_record_1group_decode_len(&hdr_ptr));
      chunk_len= uint2korr(hdr_ptr);
      if (chunk_len == 0)
        printf ("      It is 1 group record (chunk length == 0)\n");
      else
      {
        uint16 groups, i;

        printf ("      Chunk length %u\n", (uint) chunk_len);
        groups= uint2korr(hdr_ptr + 2);
        hdr_ptr+= 4;
        printf ("      Number of groups left to the end %u:\n", (uint) groups);
        for(i= 0;
            i < groups && hdr_ptr < buffer + TRANSLOG_PAGE_SIZE;
            i++, hdr_ptr+= LSN_STORE_SIZE + 1)
        {
          TRANSLOG_ADDRESS gpr_addr= lsn_korr(hdr_ptr);
          uint pages= hdr_ptr[LSN_STORE_SIZE];
          printf ("        Group +#%u: (%lu,0x%lx)  pages: %u\n",
                  (uint) i, LSN_IN_PARTS(gpr_addr), pages);
        }
      }
    }
    break;
  case TRANSLOG_CHUNK_FIXED:
    printf("    LSN chunk type 1 (fixed size)\n");
    printf("      Record type %u: %s  record class %s compressed LSNs: %u\n",
           ptr[0] & TRANSLOG_REC_TYPE,
           (log_record_type_descriptor[ptr[0] & TRANSLOG_REC_TYPE].name ?
            log_record_type_descriptor[ptr[0] & TRANSLOG_REC_TYPE].name :
            "NULL"),
           record_class_string[log_record_type_descriptor[ptr[0] &
                                                          TRANSLOG_REC_TYPE].
                                                          rclass],
           log_record_type_descriptor[ptr[0] & TRANSLOG_REC_TYPE].
           compressed_LSN);
    if (log_record_type_descriptor[ptr[0] & TRANSLOG_REC_TYPE].rclass !=
        LOGRECTYPE_PSEUDOFIXEDLENGTH &&
        log_record_type_descriptor[ptr[0] & TRANSLOG_REC_TYPE].rclass !=
        LOGRECTYPE_FIXEDLENGTH)
    {
      printf("        WARNING: this record class here can't be used "
             "(stop interpretation)!!!\n");
    }
    printf("      Short transaction id: %u\n", (uint) uint2korr(ptr + 1));
    break;
  case TRANSLOG_CHUNK_NOHDR:
    printf("    No header chunk type 2(till the end of the page)\n");
    if (ptr[0] & TRANSLOG_REC_TYPE)
    {
      printf("      WARNING: chunk header content record type: 0x%02x "
             "(dtop interpretation)!!!",
             (uint) ptr[0]);
      return NULL;
    }
    break;
  case TRANSLOG_CHUNK_LNGTH:
    printf("    Chunk with length type 3\n");
    if (ptr[0] & TRANSLOG_REC_TYPE)
    {
      printf("      WARNING: chunk header content record type: 0x%02x "
             "(dtop interpretation)!!!",
             (uint) ptr[0]);
      return NULL;
    }
    break;
  }
  {
    intptr offset= ptr - buffer;
    DBUG_ASSERT(offset >= 0 && offset <= UINT_MAX16);
    length= translog_get_total_chunk_length(buffer, (uint16)offset);
  }
  printf("      Length %u\n", length);
  ptr+= length;
  return ptr;
}


/**
  @brief Dump information about page with data.
*/

static void dump_datapage(uchar *buffer)
{
  uchar *ptr;
  ulong offset;
  uint32 page, file;
  uint header_len;
  printf("  Page: %ld  File number: %ld\n",
         (ulong) (page= uint3korr(buffer)),
         (ulong) (file= uint3korr(buffer + 3)));
  if (page == 0)
    printf("    WARNING: page == 0!!!\n");
  if (file == 0)
    printf("    WARNING: file == 0!!!\n");
  offset= page * TRANSLOG_PAGE_SIZE;
  printf("  Flags (0x%x):\n", (uint) buffer[TRANSLOG_PAGE_FLAGS]);
  if (buffer[TRANSLOG_PAGE_FLAGS])
  {
    if (buffer[TRANSLOG_PAGE_FLAGS] & TRANSLOG_PAGE_CRC)
      printf("    Page CRC\n");
    if (buffer[TRANSLOG_PAGE_FLAGS] & TRANSLOG_SECTOR_PROTECTION)
      printf("    Sector protection\n");
    if (buffer[TRANSLOG_PAGE_FLAGS] & TRANSLOG_RECORD_CRC)
      printf("    Record CRC (WARNING: not yet implemented!!!)\n");
    if (buffer[TRANSLOG_PAGE_FLAGS] & ~(TRANSLOG_PAGE_CRC |
                                        TRANSLOG_SECTOR_PROTECTION |
                                        TRANSLOG_RECORD_CRC))
    {
      printf("    WARNING: unknown flags (stop interpretation)!!!\n");
      return;
    }
  }
  else
    printf("    No flags\n");
  printf("  Page header length: %u\n",
         (header_len= page_overhead[buffer[TRANSLOG_PAGE_FLAGS]]));
  if (buffer[TRANSLOG_PAGE_FLAGS] & TRANSLOG_RECORD_CRC)
  {
    uint32 crc= uint4korr(buffer + TRANSLOG_PAGE_FLAGS + 1);
    uint32 ccrc;
    printf ("  Page CRC 0x%04lx\n", (ulong) crc);
    ccrc= translog_crc(buffer + header_len, TRANSLOG_PAGE_SIZE - header_len);
    if (crc != ccrc)
      printf("    WARNING: calculated CRC: 0x%04lx!!!\n", (ulong) ccrc);
  }
  if (buffer[TRANSLOG_PAGE_FLAGS] & TRANSLOG_SECTOR_PROTECTION)
  {
    TRANSLOG_FILE tfile;
    {
      uchar *table= buffer + header_len -
        TRANSLOG_PAGE_SIZE / DISK_DRIVE_SECTOR_SIZE;
      uint i;
      printf("    Sector protection current value: 0x%02x\n", (uint) table[0]);
      for (i= 1; i < TRANSLOG_PAGE_SIZE / DISK_DRIVE_SECTOR_SIZE; i++)
      {
         printf("    Sector protection in sector: 0x%02x  saved value 0x%02x\n",
                (uint)buffer[i * DISK_DRIVE_SECTOR_SIZE],
                (uint)table[i]);
      }
    }
    tfile.number= file;
    tfile.handler.file= handler;
    pagecache_file_init(tfile.handler, NULL, NULL, NULL, NULL, NULL);
    tfile.was_recovered= 0;
    tfile.is_sync= 1;
    if (translog_check_sector_protection(buffer, &tfile))
      printf("    WARNING: sector protection found problems!!!\n");
  }
  ptr= buffer + header_len;
  while (ptr && ptr < buffer + TRANSLOG_PAGE_SIZE)
  {
    printf("  Chunk (%lu,0x%lx):\n",
           (ulong)file, (ulong) offset + (ptr - buffer));
    ptr= dump_chunk(buffer, ptr);
  }
}


/**
  @brief Dump information about page.
*/

static void dump_page(uchar *buffer)
{
  printf("Page by offset %llu (0x%llx)\n", opt_offset, opt_offset);
  if (strncmp((char*)maria_trans_file_magic, (char*)buffer,
              sizeof(maria_trans_file_magic)) == 0)
  {
    dump_header_page(buffer);
  }
  dump_datapage(buffer);
}


/**
  @brief maria_dump_log main function.
*/

int main(int argc, char **argv)
{
  char **default_argv;
  uchar buffer[TRANSLOG_PAGE_SIZE];
  MY_INIT(argv[0]);

  load_defaults("my", load_default_groups, &argc, &argv);
  default_argv= argv;
  get_options(&argc, &argv);

  if (opt_unit)
    translog_example_table_init();
  else
    translog_table_init();
  translog_fill_overhead_table();

  maria_data_root= (char *)".";

  if ((handler= my_open(opt_file, O_RDONLY, MYF(MY_WME))) < 0)
  {
    fprintf(stderr, "Can't open file: '%s'  errno: %d\n",
            opt_file, my_errno);
    goto err;
  }
  if (my_seek(handler, opt_offset, SEEK_SET, MYF(MY_WME)) !=
      opt_offset)
  {
     fprintf(stderr, "Can't set position %lld  file: '%s'  errno: %d\n",
             opt_offset, opt_file, my_errno);
     goto err;
  }
  for (;
       opt_pages;
       opt_offset+= TRANSLOG_PAGE_SIZE, opt_pages--)
  {
    if (my_pread(handler, buffer, TRANSLOG_PAGE_SIZE, opt_offset,
                 MYF(MY_NABP)))
    {
      if (my_errno == HA_ERR_FILE_TOO_SHORT)
        goto end;
      fprintf(stderr, "Can't read page at position %lld  file: '%s'  "
              "errno: %d\n", opt_offset, opt_file, my_errno);
      goto err;
    }
    dump_page(buffer);
  }

end:
  my_close(handler, MYF(0));
  free_defaults(default_argv);
  exit(0);
  return 0;				/* No compiler warning */

err:
  my_close(handler, MYF(0));
  fprintf(stderr, "%s: FAILED\n", my_progname_short);
  free_defaults(default_argv);
  exit(1);
}
#endif<|MERGE_RESOLUTION|>--- conflicted
+++ resolved
@@ -3969,12 +3969,8 @@
     if (!old_log_was_recovered && old_flags == flags)
     {
       LOGHANDLER_FILE_INFO info;
-<<<<<<< HEAD
-      LINT_INIT_STRUCT(info);
-=======
       LINT_INIT(info.maria_version);
 
->>>>>>> dec8b025
       /*
         Accessing &log_descriptor.open_files without mutex is safe
         because it is initialization
