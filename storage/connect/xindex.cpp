--- conflicted
+++ resolved
@@ -1,8 +1,7 @@
-<<<<<<< HEAD
 /***************** Xindex C++ Class Xindex Code (.CPP) *****************/
-/*  Name: XINDEX.CPP  Version 2.8                                      */
+/*  Name: XINDEX.CPP  Version 2.9                                      */
 /*                                                                     */
-/*  (C) Copyright to the author Olivier BERTRAND          2004-2013    */
+/*  (C) Copyright to the author Olivier BERTRAND          2004-2014    */
 /*                                                                     */
 /*  This file contains the class XINDEX implementation code.           */
 /***********************************************************************/
@@ -61,6 +60,7 @@
 /*  DB static external variables.                                      */
 /***********************************************************************/
 extern MBLOCK Nmblk;                /* Used to initialize MBLOCK's     */
+extern "C" int  trace;
 
 /***********************************************************************/
 /*  Last two parameters are true to enable type checking, and last one */
@@ -268,10 +268,7 @@
     if ((k = kcp->Compare(*i1, *i2)))
       break;
 
-#ifdef DEBTRACE
-  num_comp++;
-#endif
-
+//num_comp++;
   return k;
   } // end of Qcompare
 
@@ -762,11 +759,11 @@
   n[4] = Incr;                // Increment of record positions
   n[5] = Nblk; n[6] = Sblk;
 
-#if defined(TRACE)
-  printf("Saving index %s\n", Xdp->GetName());
-  printf("ID=%d Nk=%d nof=%d Num_K=%d Incr=%d Nblk=%d Sblk=%d\n",
-    ID, Nk, nof, Num_K, Incr, Nblk, Sblk);
-#endif   // TRACE
+  if (trace) {
+    htrc("Saving index %s\n", Xdp->GetName());
+    htrc("ID=%d Nk=%d nof=%d Num_K=%d Incr=%d Nblk=%d Sblk=%d\n",
+          ID, Nk, nof, Num_K, Incr, Nblk, Sblk);
+    } // endif trace
 
   size = X->Write(g, n, NZ, sizeof(int), rc);
   dup->ProgCur = 1;
@@ -805,9 +802,8 @@
     dup->ProgCur += 5;
     } // endfor kcp
 
-#if defined(TRACE)
-  printf("Index %s saved, Size=%d\n", Xdp->GetName(), Size);
-#endif   // TRACE
+  if (trace)
+    htrc("Index %s saved, Size=%d\n", Xdp->GetName(), size);
 
  end:
   X->Close(fn, id);
@@ -892,9 +888,8 @@
 
   PlugSetPath(fn, fn, Tdbp->GetPath());
 
-#if defined(TRACE)
-  printf("Index %s file: %s\n", Xdp->GetName(), fn);
-#endif   // TRACE
+  if (trace)
+    htrc("Index %s file: %s\n", Xdp->GetName(), fn);
 
   /*********************************************************************/
   /*  Open the index file and check its validity.                      */
@@ -906,18 +901,18 @@
   if (X->Read(g, nv, NZ, sizeof(int)))
     goto err;
 
-#if defined(TRACE)
-  printf("nv=%d %d %d %d %d %d %d\n",
-    nv[0], nv[1], nv[2], nv[3], nv[4], nv[5], nv[6]);
-#endif   // TRACE
+  if (trace)
+    htrc("nv=%d %d %d %d %d %d %d\n",
+          nv[0], nv[1], nv[2], nv[3], nv[4], nv[5], nv[6]);
 
   // The test on ID was suppressed because MariaDB can change an index ID
   // when other indexes are added or deleted
   if (/*nv[0] != ID ||*/ nv[1] != Nk) {
     sprintf(g->Message, MSG(BAD_INDEX_FILE), fn);
-#if defined(TRACE)
-    printf("nv[0]=%d ID=%d nv[1]=%d Nk=%d\n", nv[0], ID, nv[1], Nk);
-#endif   // TRACE
+
+    if (trace)
+      htrc("nv[0]=%d ID=%d nv[1]=%d Nk=%d\n", nv[0], ID, nv[1], Nk);
+
     goto err;
     } // endif
 
@@ -1136,9 +1131,8 @@
 
   PlugSetPath(fn, fn, Tdbp->GetPath());
 
-#if defined(TRACE)
-  printf("Index %s file: %s\n", Xdp->GetName(), fn);
-#endif   // TRACE
+  if (trace)
+    htrc("Index %s file: %s\n", Xdp->GetName(), fn);
 
   /*********************************************************************/
   /*  Get a view on the part of the index file containing this index.  */
@@ -1158,19 +1152,19 @@
   nv = (int*)mbase;
   mbase += NZ * sizeof(int);
 
-#if defined(TRACE)
-  printf("nv=%d %d %d %d %d %d %d\n",
-    nv[0], nv[1], nv[2], nv[3], nv[4], nv[5], nv[6]);
-#endif   // TRACE
+  if (trace)
+    htrc("nv=%d %d %d %d %d %d %d\n",
+          nv[0], nv[1], nv[2], nv[3], nv[4], nv[5], nv[6]);
 
   // The test on ID was suppressed because MariaDB can change an index ID
   // when other indexes are added or deleted
   if (/*nv[0] != ID ||*/ nv[1] != Nk) {
     // Not this index
     sprintf(g->Message, MSG(BAD_INDEX_FILE), fn);
-#if defined(TRACE)
-    printf("nv[0]=%d ID=%d nv[1]=%d Nk=%d\n", nv[0], ID, nv[1], Nk);
-#endif   // TRACE
+
+    if (trace)
+      htrc("nv[0]=%d ID=%d nv[1]=%d Nk=%d\n", nv[0], ID, nv[1], Nk);
+
     goto err;
     } // endif nv
 
@@ -1337,9 +1331,8 @@
 
   PlugSetPath(fn, fn, Tdbp->GetPath());
 
-#if defined(TRACE)
-  printf("Index %s file: %s\n", Xdp->GetName(), fn);
-#endif   // TRACE
+  if (trace)
+    htrc("Index %s file: %s\n", Xdp->GetName(), fn);
 
   /*********************************************************************/
   /*  Open the index file and check its validity.                      */
@@ -1355,17 +1348,17 @@
   if (X->Read(g, nv, NZ, sizeof(int)))
     goto err;
 
-#if defined(TRACE)
-  printf("nv=%d %d %d %d\n", nv[0], nv[1], nv[2], nv[3]);
-#endif   // TRACE
+  if (trace)
+    htrc("nv=%d %d %d %d\n", nv[0], nv[1], nv[2], nv[3]);
 
   // The test on ID was suppressed because MariaDB can change an index ID
   // when other indexes are added or deleted
   if (/*nv[0] != ID ||*/ nv[1] != Nk) {
     sprintf(g->Message, MSG(BAD_INDEX_FILE), fn);
-#if defined(TRACE)
-    printf("nv[0]=%d ID=%d nv[1]=%d Nk=%d\n", nv[0], ID, nv[1], Nk);
-#endif   // TRACE
+
+    if (trace)
+      htrc("nv[0]=%d ID=%d nv[1]=%d Nk=%d\n", nv[0], ID, nv[1], Nk);
+
     goto err;
     } // endif
 
@@ -1598,9 +1591,8 @@
       break;
     case OP_SAME:                 // Read next same
       // Logically the key values should be the same as before
-#if defined(TRACE)
-      printf("looking for next same value\n");
-#endif   // TRACE
+      if (trace > 1)
+        htrc("looking for next same value\n");
 
       if (NextVal(true)) {
         Op = OP_EQ;
@@ -1635,9 +1627,9 @@
 
         Nth++;
 
-#if defined(TRACE)
-        printf("Fetch: Looking for new value\n");
-#endif   // TRACE
+        if (trace > 1)
+          htrc("Fetch: Looking for new value\n");
+
         Cur_K = FastFind(Nval);
 
         if (Cur_K >= Num_K)
@@ -1801,10 +1793,7 @@
 /***********************************************************************/
 int XINDXS::Qcompare(int *i1, int *i2)
   {
-#ifdef DEBTRACE
-  num_comp++;
-#endif
-
+//num_comp++;
   return To_KeyCol->Compare(*i1, *i2);
   } // end of Qcompare
 
@@ -1916,9 +1905,8 @@
       Op = OP_NEXT;
       break;
     case OP_SAME:                 // Read next same
-#if defined(TRACE)
-//      printf("looking for next same value\n");
-#endif   // TRACE
+      if (trace > 1)
+        htrc("looking for next same value\n");
 
       if (!Mul || NextVal(true)) {
         Op = OP_EQ;
@@ -1946,9 +1934,8 @@
       else
         Nth++;
 
-#if defined(TRACE)
-        printf("Fetch: Looking for new value\n");
-#endif   // TRACE
+      if (trace > 1)
+        htrc("Fetch: Looking for new value\n");
 
       Cur_K = FastFind(1);
 
@@ -2111,9 +2098,9 @@
     } // endswitch mode
 
   if (!(Xfile= global_fopen(g, MSGID_OPEN_ERROR_AND_STRERROR, filename, pmod))) {
-#if defined(TRACE)
-    printf("Open: %s\n", g->Message);
-#endif   // TRACE
+    if (trace)
+      htrc("Open: %s\n", g->Message);
+
     return true;
     } // endif Xfile
 
@@ -2275,9 +2262,8 @@
     return true;
     } // endif
 
-#if defined(TRACE)
- printf( "Xopen: filename=%s mode=%d\n", filename, mode);
-#endif   // TRACE
+  if (trace)
+    htrc(" Xopen: filename=%s mode=%d\n", filename, mode);
 
 #if defined(WIN32)
   LONG  high = 0;
@@ -2320,11 +2306,9 @@
     return true;
     } // endif Hfile
 
-#ifdef DEBTRACE
- fprintf(debug,
- " access=%p share=%p creation=%d handle=%p fn=%s\n",
-  access, share, creation, Hfile, filename);
-#endif
+  if (trace)
+    htrc(" access=%p share=%p creation=%d handle=%p fn=%s\n",
+         access, share, creation, Hfile, filename);
 
   if (mode == MODE_INSERT) {
     /*******************************************************************/
@@ -2396,16 +2380,15 @@
 
   if (Hfile == INVALID_HANDLE_VALUE) {
     /*rc = errno;*/
-#if defined(TRACE)
-    printf("Open: %s\n", g->Message);
-#endif   // TRACE
+    if (trace)
+      htrc("Open: %s\n", g->Message);
+
     return true;
     } // endif Hfile
 
-#if defined(TRACE)
-  printf(" rc=%d oflag=%p mode=%d handle=%d fn=%s\n",
+  if (trace)
+    htrc(" rc=%d oflag=%p mode=%d handle=%d fn=%s\n",
            rc, oflag, mode, Hfile, filename);
-#endif   // TRACE
 
   if (mode == MODE_INSERT) {
     /*******************************************************************/
@@ -2462,15 +2445,15 @@
 
   if (lseek64(Hfile, pos, origin) < 0) {
     sprintf(g->Message, MSG(ERROR_IN_LSK), errno);
-#if defined(TRACE)
-    printf("lseek64 error %d\n", errno);
-#endif   // TRACE
+
+    if (trace)
+      htrc("lseek64 error %d\n", errno);
+
     return true;
     } // endif lseek64
 
-#if defined(TRACE)
-  printf("Seek: low=%d high=%d\n", low, high);
-#endif   // TRACE
+  if (trace)
+    htrc("Seek: low=%d high=%d\n", low, high);
 #endif // UNIX
 
   return false;
@@ -2508,15 +2491,15 @@
 #else    // UNIX
   ssize_t count = (ssize_t)(n * size);
 
-#if defined(TRACE)
-  printf("Hfile=%d n=%d size=%d count=%d\n", Hfile, n, size, count);
-#endif   // TRACE
+  if (trace)
+    htrc("Hfile=%d n=%d size=%d count=%d\n", Hfile, n, size, count);
 
   if (read(Hfile, buf, count) != count) {
     sprintf(g->Message, MSG(READ_ERROR), "Index file", strerror(errno));
-#if defined(TRACE)
-    printf("read error %d\n", errno);
-#endif   // TRACE
+
+    if (trace)
+      htrc("read error %d\n", errno);
+
     rc = true;
     } // endif nbr
 #endif   // UNIX
@@ -2767,10 +2750,9 @@
     Prefix = true;
     } // endif kln
 
-#ifdef DEBTRACE
- htrc("KCOL(%p) Init: col=%s n=%d type=%d sm=%d\n",
-  this, colp->GetName(), n, colp->GetResultType(), sm);
-#endif
+  if (trace)
+    htrc("KCOL(%p) Init: col=%s n=%d type=%d sm=%d\n",
+         this, colp->GetName(), n, colp->GetResultType(), sm);
 
   // Allocate the Value object used when moving items
   Type = colp->GetResultType();
@@ -2821,10 +2803,9 @@
 
   Type = colp->GetResultType();
 
-#ifdef DEBTRACE
- htrc("MapInit(%p): colp=%p type=%d n=%d len=%d m=%p\n",
-  this, colp, Type, n[0], len, m);
-#endif
+ if (trace)
+   htrc("MapInit(%p): colp=%p type=%d n=%d len=%d m=%p\n",
+        this, colp, Type, n[0], len, m);
 
   // Allocate the Value object used when moving items
   Valp = AllocateValue(g, Type, len, prec, false, NULL);
@@ -2974,9 +2955,8 @@
   // Do the actual comparison between values.
   register int k = Kblp->CompVal(i1, i2);
 
-#ifdef DEBUG2
- htrc("Compare done result=%d\n", k);
-#endif
+  if (trace > 2)
+    htrc("Compare done result=%d\n", k);
 
   return (Asc) ? k : -k;
   } // end of Compare
@@ -2987,13 +2967,14 @@
 int KXYCOL::CompVal(int i)
   {
   // Do the actual comparison between numerical values.
-#ifdef DEBUG2
-  register int k = (int)Kblp->CompVal(Valp, (int)i);
-
-  htrc("Compare done result=%d\n", k);
-  return k;
-#endif
-  return Kblp->CompVal(Valp, i);
+  if (trace > 2) {
+    register int k = (int)Kblp->CompVal(Valp, (int)i);
+
+    htrc("Compare done result=%d\n", k);
+    return k;
+  } else
+    return Kblp->CompVal(Valp, i);
+
   } // end of CompVal
 
 /***********************************************************************/
@@ -3026,3027 +3007,4 @@
   Blkp = NULL;
   PlgDBfree(Koff);
   Ndf = 0;
-  } // end of FreeData
-=======
-/***************** Xindex C++ Class Xindex Code (.CPP) *****************/
-/*  Name: XINDEX.CPP  Version 2.8                                      */
-/*                                                                     */
-/*  (C) Copyright to the author Olivier BERTRAND          2004-2013    */
-/*                                                                     */
-/*  This file contains the class XINDEX implementation code.           */
-/***********************************************************************/
-
-/***********************************************************************/
-/*  Include relevant sections of the System header files.              */
-/***********************************************************************/
-#include "my_global.h"
-#if defined(WIN32)
-#include <io.h>
-#include <fcntl.h>
-#include <errno.h>
-//#include <windows.h>
-#else   // !WIN32
-#if defined(UNIX)
-#include <sys/types.h>
-#include <sys/stat.h>
-#include <errno.h>
-#include <unistd.h>
-#else   // !UNIX
-#include <io.h>
-#endif  // !UNIX
-#include <fcntl.h>
-#endif  // !WIN32
-
-/***********************************************************************/
-/*  Include required application header files                          */
-/*  global.h    is header containing all global Plug declarations.     */
-/*  plgdbsem.h  is header containing the DB applic. declarations.      */
-/*  kindex.h    is header containing the KINDEX class definition.      */
-/***********************************************************************/
-#include "global.h"
-#include "plgdbsem.h"
-#include "osutil.h"
-#include "maputil.h"
-//nclude "filter.h"
-#include "tabcol.h"
-#include "xindex.h"
-#include "xobject.h"
-//nclude "scalfnc.h"
-//nclude "array.h"
-#include "filamtxt.h"
-#include "tabdos.h"
-
-/***********************************************************************/
-/*  Macro or external routine definition                               */
-/***********************************************************************/
-#define NZ 7
-#define NW 5
-#define MAX_INDX 10
-#ifndef INVALID_SET_FILE_POINTER
-#define INVALID_SET_FILE_POINTER  0xFFFFFFFF
-#endif
-
-/***********************************************************************/
-/*  DB static external variables.                                      */
-/***********************************************************************/
-extern MBLOCK Nmblk;                /* Used to initialize MBLOCK's     */
-extern "C" int  trace;
-
-/***********************************************************************/
-/*  Last two parameters are true to enable type checking, and last one */
-/*  to have rows filled by blanks to be compatible with QRY blocks.    */
-/***********************************************************************/
-PVBLK AllocValBlock(PGLOBAL, void *, int, int, int, int,
-                    bool check = true, bool blank = true, bool un = false);
-
-/***********************************************************************/
-/*  Check whether we have to create/update permanent indexes.          */
-/***********************************************************************/
-int PlgMakeIndex(PGLOBAL g, PSZ name, PIXDEF pxdf, bool add)
-  {
-  int     rc;
-  PTABLE  tablep;
-  PTDBDOS tdbp;
-  PCATLG  cat = PlgGetCatalog(g, true);
-
-  /*********************************************************************/
-  /*  Open a new table in mode read and with only the keys columns.    */
-  /*********************************************************************/
-  tablep = new(g) XTAB(name);
-
-  if (!(tdbp = (PTDBDOS)cat->GetTable(g, tablep)))
-    rc = RC_NF;
-  else if (!tdbp->GetDef()->Indexable()) {
-    sprintf(g->Message, MSG(TABLE_NO_INDEX), name);
-    rc = RC_NF;
-  } else if ((rc = tdbp->MakeIndex(g, pxdf, add)) == RC_INFO)
-    rc = RC_OK;            // No index
-
-  return rc;
-  } // end of PlgMakeIndex
-
-/* -------------------------- Class INDEXDEF ------------------------- */
-
-/***********************************************************************/
-/*  INDEXDEF Constructor.                                              */
-/***********************************************************************/
-INDEXDEF::INDEXDEF(char *name, bool uniq, int n)
-  {
-//To_Def = NULL;
-  Next = NULL;
-  ToKeyParts = NULL;
-  Name = name;
-  Unique = uniq;
-  Invalid = false;
-  AutoInc = false;
-  Nparts = 0;
-  ID = n;
-//Offset = 0;
-//Offhigh = 0;
-//Size = 0;
-  MaxSame = 1;
-  } // end of INDEXDEF constructor
-
-/***********************************************************************/
-/*  Set the max same values for each colum after making the index.     */
-/***********************************************************************/
-void INDEXDEF::SetMxsame(PXINDEX x)
-  {
-  PKPDEF  kdp;
-  PXCOL   xcp;
-
-  for (kdp = ToKeyParts, xcp = x->To_KeyCol;
-       kdp && xcp; kdp = kdp->Next, xcp = xcp->Next)
-    kdp->Mxsame = xcp->Mxs;
-  } // end of SetMxsame
-
-/* -------------------------- Class KPARTDEF ------------------------- */
-
-/***********************************************************************/
-/*  KPARTDEF Constructor.                                              */
-/***********************************************************************/
-KPARTDEF::KPARTDEF(PSZ name, int n)
-  {
-  Next = NULL;
-  Name = name;
-  Mxsame = 0;
-  Ncol = n;
-  Klen = 0;
-  } // end of KPARTDEF constructor
-
-/* -------------------------- XXBASE Class --------------------------- */
-
-/***********************************************************************/
-/*  XXBASE public constructor.                                         */
-/***********************************************************************/
-XXBASE::XXBASE(PTDBDOS tbxp, bool b) : CSORT(b),
-        To_Rec((int*&)Record.Memp)
-  {
-  Tbxp = tbxp;
-  Record = Nmblk;
-  Cur_K = -1;
-  Old_K = -1;
-  Num_K = 0;
-  Ndif = 0;
-  Bot = Top = Inf = Sup = 0;
-  Op = OP_EQ;
-  To_KeyCol = NULL;
-  Mul = false;
-  Val_K = -1;
-  Nblk = Sblk = 0;
-  Thresh = 7;
-  ID = -1;
-  Nth = 0;
-  } // end of XXBASE constructor
-
-/***********************************************************************/
-/*  Make file output of XINDEX contents.                               */
-/***********************************************************************/
-void XXBASE::Print(PGLOBAL g, FILE *f, uint n)
-  {
-  char m[64];
-
-  memset(m, ' ', n);                    // Make margin string
-  m[n] = '\0';
-  fprintf(f, "%sXINDEX: Tbxp=%p Num=%d\n", m, Tbxp, Num_K);
-  } // end of Print
-
-/***********************************************************************/
-/*  Make string output of XINDEX contents.                             */
-/***********************************************************************/
-void XXBASE::Print(PGLOBAL g, char *ps, uint z)
-  {
-  *ps = '\0';
-  strncat(ps, "Xindex", z);
-  } // end of Print
-
-/* -------------------------- XINDEX Class --------------------------- */
-
-/***********************************************************************/
-/*  XINDEX public constructor.                                         */
-/***********************************************************************/
-XINDEX::XINDEX(PTDBDOS tdbp, PIXDEF xdp, PXLOAD pxp, PCOL *cp, PXOB *xp, int k)
-      : XXBASE(tdbp, !xdp->IsUnique())
-  {
-  Xdp = xdp;
-  ID = xdp->GetID();
-  Tdbp = tdbp;
-  X = pxp;
-  To_LastCol = NULL;
-  To_LastVal = NULL;
-  To_Cols = cp;
-  To_Vals = xp;
-  Mul = !xdp->IsUnique();
-  Srtd = false;
-  Nk = xdp->GetNparts();
-  Nval = (k) ? k : Nk;
-  Incr = 0;
-//Defoff = xdp->GetOffset();
-//Defhigh = xdp->GetOffhigh();
-//Size = xdp->GetSize();
-  MaxSame = xdp->GetMaxSame();
-  } // end of XINDEX constructor
-
-/***********************************************************************/
-/*  XINDEX Reset: re-initialize a Xindex block.                        */
-/***********************************************************************/
-void XINDEX::Reset(void)
-  {
-  for (PXCOL kp = To_KeyCol; kp; kp = kp->Next)
-    kp->Val_K = kp->Ndf;
-
-  Cur_K = Num_K;
-  Old_K = -1;  // Needed to avoid not setting CurBlk for Update
-  Op = (Op == OP_FIRST  || Op == OP_NEXT)   ? OP_FIRST  :
-       (Op == OP_FSTDIF || Op == OP_NXTDIF) ? OP_FSTDIF : OP_EQ;
-  Nth = 0;
-  } // end of Reset
-
-/***********************************************************************/
-/*  XINDEX Close: terminate index and free all allocated data.         */
-/*  Do not reset other values that are used at return to make.         */
-/***********************************************************************/
-void XINDEX::Close(void)
-  {
-  // Close file or view of file
-  X->Close();
-
-  // De-allocate data
-  PlgDBfree(Record);
-  PlgDBfree(Index);
-  PlgDBfree(Offset);
-
-  // De-allocate Key data
-  for (PXCOL kcp = To_KeyCol; kcp; kcp = kcp->Next)
-    kcp->FreeData();
-
-  // Column values cannot be retrieved from key anymore
-  for (int k = 0; k < Nk; k++)
-    To_Cols[k]->SetKcol(NULL);
-
-  } // end of Close
-
-/***********************************************************************/
-/*  XINDEX compare routine for C Quick/Insertion sort.                 */
-/***********************************************************************/
-int XINDEX::Qcompare(int *i1, int *i2)
-  {
-  register int  k;
-  register PXCOL kcp;
-
-  for (kcp = To_KeyCol, k = 0; kcp; kcp = kcp->Next)
-    if ((k = kcp->Compare(*i1, *i2)))
-      break;
-
-//num_comp++;
-  return k;
-  } // end of Qcompare
-
-/***********************************************************************/
-/*  Make: Make and index on key column(s).                             */
-/***********************************************************************/
-bool XINDEX::Make(PGLOBAL g, PIXDEF sxp)
-  {
-  /*********************************************************************/
-  /*  Table can be accessed through an index.                          */
-  /*********************************************************************/
-  int     k, rc = RC_OK;
-  int    *bof, i, j, n, ndf, nkey;
-  PKPDEF  kdfp = Xdp->GetToKeyParts();
-  bool    brc = true;
-  PCOL    colp;
-  PXCOL   kp, prev = NULL, kcp = NULL;
-  PDBUSER dup = (PDBUSER)g->Activityp->Aptr;
-
-  /*********************************************************************/
-  /*  Allocate the storage that will contain the keys and the file     */
-  /*  positions corresponding to them.                                 */
-  /*********************************************************************/
-  if ((n = Tdbp->GetMaxSize(g)) < 0)
-    return true;
-  else if (!n) {
-    Num_K = Ndif = 0;
-    MaxSame = 1;
-
-    // The if condition was suppressed because this may be an existing
-    // index that is now void because all table lines were deleted.
-//  if (sxp)
-      goto nox;            // Truncate eventually existing index file
-//  else
-//    return false;
-
-    } // endif n
-
-  // File position must be stored
-  Record.Size = n * sizeof(int);
-
-  if (!PlgDBalloc(g, NULL, Record)) {
-    sprintf(g->Message, MSG(MEM_ALLOC_ERR), "index", n);
-    goto err;    // Error
-    } // endif
-
-  /*********************************************************************/
-  /*  Allocate the KXYCOL blocks used to store column values.          */
-  /*********************************************************************/
-  for (k = 0; k < Nk; k++) {
-    colp = To_Cols[k];
-
-    if (!kdfp) {
-      sprintf(g->Message, MSG(INT_COL_ERROR),
-                          (colp) ? colp->GetName() : "???");
-      goto err;    // Error
-      } // endif kdfp
-
-    kcp = new(g) KXYCOL(this);
-
-    if (kcp->Init(g, colp, n, true, kdfp->Klen))
-      goto err;    // Error
-
-    if (prev) {
-      kcp->Previous = prev;
-      prev->Next = kcp;
-    } else
-      To_KeyCol = kcp;
-
-    prev = kcp;
-    kdfp = kdfp->Next;
-    } // endfor k
-
-  To_LastCol = prev;
-
-  /*********************************************************************/
-  /*  Get the starting information for progress.                       */
-  /*********************************************************************/
-  dup->Step = (char*)PlugSubAlloc(g, NULL, 128);
-  sprintf((char*)dup->Step, MSG(BUILD_INDEX), Xdp->GetName(), Tdbp->Name);
-  dup->ProgMax = Tdbp->GetProgMax(g);
-  dup->ProgCur = 0;
-
-  /*********************************************************************/
-  /*  Standard init: read the file and construct the index table.      */
-  /*  Note: reading will be sequential as To_Kindex is not set.        */
-  /*********************************************************************/
-  for (i = nkey = 0; i < n && rc != RC_EF; i++) {
-#if defined(THREAD)
-    if (!dup->Step) {
-      strcpy(g->Message, MSG(QUERY_CANCELLED));
-      longjmp(g->jumper[g->jump_level], 99);
-      } // endif Step
-#endif   // THREAD
-
-    /*******************************************************************/
-    /*  Read a valid record from table file.                           */
-    /*******************************************************************/
-    rc = Tdbp->ReadDB(g);
-
-    // Update progress information
-    dup->ProgCur = Tdbp->GetProgCur();
-
-    // Check return code and do whatever must be done according to it
-    switch (rc) {
-      case RC_OK:
-        break;
-      case RC_EF:
-        goto end_of_file;
-      case RC_NF:
-        continue;
-      default:
-        sprintf(g->Message, MSG(RC_READING), rc, Tdbp->Name);
-        goto err;
-      } // endswitch rc
-
-    /*******************************************************************/
-    /*  Get and Store the file position of the last read record for    */
-    /*  future direct access.                                          */
-    /*******************************************************************/
-    To_Rec[nkey] = Tdbp->GetRecpos();
-
-    /*******************************************************************/
-    /*  Get the keys and place them in the key blocks.                 */
-    /*******************************************************************/
-    for (k = 0, kcp = To_KeyCol;
-         k < Nk && kcp;
-         k++, kcp = kcp->Next) {
-      colp = To_Cols[k];
-      colp->Reset();
-
-      colp->ReadColumn(g);
-//    if (colp->ReadColumn(g))
-//      goto err;
-
-      kcp->SetValue(colp, nkey);
-      } // endfor k
-
-    nkey++;                    // A new valid key was found
-    } // endfor i
-
- end_of_file:
-
-  // Update progress information
-  dup->ProgCur = Tdbp->GetProgMax(g);
-
-  /*********************************************************************/
-  /* Record the Index size and eventually resize memory allocation.    */
-  /*********************************************************************/
-  if ((Num_K = nkey) < n) {
-    PlgDBrealloc(g, NULL, Record, Num_K * sizeof(int));
-
-    for (kcp = To_KeyCol; kcp; kcp = kcp->Next)
-      kcp->ReAlloc(g, Num_K);
-
-    } // endif Num_K
-
-  /*********************************************************************/
-  /*  Sort the index so we can use an optimized Find algorithm.        */
-  /*  Note: for a unique index we use the non conservative sort        */
-  /*  version because normally all index values are different.         */
-  /*  This was set at CSORT class construction.                        */
-  /*  For all indexes, an offset array is made so we can check the     */
-  /*  uniqueness of unique indexes.                                    */
-  /*********************************************************************/
-  Index.Size = Num_K * sizeof(int);
-
-  if (!PlgDBalloc(g, NULL, Index)) {
-    sprintf(g->Message, MSG(MEM_ALLOC_ERR), "index", Num_K);
-    goto err;    // Error
-    } // endif alloc
-
-  Offset.Size = (Num_K + 1) * sizeof(int);
-
-  if (!PlgDBalloc(g, NULL, Offset)) {
-    sprintf(g->Message, MSG(MEM_ALLOC_ERR), "offset", Num_K + 1);
-    goto err;    // Error
-    } // endif alloc
-
-  // Call the sort program, it returns the number of distinct values
-  if ((Ndif = Qsort(g, Num_K)) < 0)
-    goto err;       // Error during sort
-
-  // Check whether the unique index is unique indeed
-  if (!Mul)
-    if (Ndif < Num_K) {
-      strcpy(g->Message, MSG(INDEX_NOT_UNIQ));
-      goto err;
-    } else
-      PlgDBfree(Offset);           // Not used anymore
-
-  // Use the index to physically reorder the xindex
-  Srtd = Reorder(g);
-
-  if (Ndif < Num_K) {
-    // Resize the offset array
-    PlgDBrealloc(g, NULL, Offset, (Ndif + 1) * sizeof(int));
-
-    // Initial value of MaxSame
-    MaxSame = Pof[1] - Pof[0];
-
-    // Resize the Key array by only keeping the distinct values
-    for (i = 1; i < Ndif; i++) {
-      for (kcp = To_KeyCol; kcp; kcp = kcp->Next)
-        kcp->Move(i, Pof[i]);
-
-      MaxSame = max(MaxSame, Pof[i + 1] - Pof[i]);
-      } // endfor i
-
-    for (kcp = To_KeyCol; kcp; kcp = kcp->Next)
-      kcp->ReAlloc(g, Ndif);
-
-  } else {
-    Mul = false;                   // Current index is unique
-    PlgDBfree(Offset);             // Not used anymore
-    MaxSame = 1;                  // Reset it when remaking an index
-  } // endif Ndif
-
-  /*********************************************************************/
-  /*  Now do the reduction of the index. Indeed a multi-column index   */
-  /*  can be used for only some of the first columns. For instance if  */
-  /*  an index is defined for column A, B, C PlugDB can use it for     */
-  /*  only the column A or the columns A, B.                           */
-  /*  What we do here is to reduce the data so column A will contain   */
-  /*  only the sorted distinct values of A, B will contain data such   */
-  /*  as only distinct values of A,B are stored etc.                   */
-  /*  This implies that for each column set an offset array is made    */
-  /*  except if the subset originally contains unique values.          */
-  /*********************************************************************/
-  // Update progress information
-  dup->Step = STEP(REDUCE_INDEX);
-
-  ndf = Ndif;
-  To_LastCol->Mxs = MaxSame;
-
-  for (kcp = To_LastCol->Previous; kcp; kcp = kcp->Previous) {
-    if (!(bof = kcp->MakeOffset(g, ndf)))
-      goto err;
-    else
-      *bof = 0;
-
-    for (n = 0, i = j = 1; i < ndf; i++)
-      for (kp = kcp; kp; kp = kp->Previous)
-        if (kp->Compare(n, i)) {
-          // Values are not equal to last ones
-          bof[j++] = n = i;
-          break;
-          } // endif Compare
-
-    if (j < ndf) {
-      // Sub-index is multiple
-      bof[j] = ndf;
-      ndf = j;                  // New number of distinct values
-
-      // Resize the Key array by only keeping the distinct values
-      for (kp = kcp; kp; kp = kp->Previous) {
-        for (i = 1; i < ndf; i++)
-          kp->Move(i, bof[i]);
-
-        kp->ReAlloc(g, ndf);
-        } // endif kcp
-
-      // Resize the offset array
-      kcp->MakeOffset(g, ndf);
-
-      // Calculate the max same value for this column
-      kcp->Mxs = ColMaxSame(kcp);
-    } else {
-      // Current sub-index is unique
-      kcp->MakeOffset(g, 0);   // The offset is not used anymore
-      kcp->Mxs = 1;            // Unique
-    } // endif j
-
-    } // endfor kcp
-
-  /*********************************************************************/
-  /*  For sorted columns and fixed record size, file position can be   */
-  /*  calculated, so the Record array can be discarted.                */
-  /*  Note: for Num_K = 1 any non null value is Ok.                    */
-  /*********************************************************************/
-  if (Srtd && Tdbp->Ftype != RECFM_VAR) {
-    Incr = (Num_K > 1) ? To_Rec[1] : Num_K;
-    PlgDBfree(Record);
-    } // endif Srtd
-
-  /*********************************************************************/
-  /*  Check whether a two-tier find algorithm can be implemented.      */
-  /*  It is currently implemented only for single key indexes.         */
-  /*********************************************************************/
-  if (Nk == 1 && ndf >= 65536) {
-    // Implement a two-tier find algorithm
-    for (Sblk = 256; (Sblk * Sblk * 4) < ndf; Sblk *= 2) ;
-
-    Nblk = (ndf -1) / Sblk + 1;
-
-    if (To_KeyCol->MakeBlockArray(g, Nblk, Sblk))
-      goto err;    // Error
-
-    } // endif Num_K
-
- nox:
-  /*********************************************************************/
-  /*  No valid record read yet for secondary file.                     */
-  /*********************************************************************/
-  Cur_K = Num_K;
-
-  /*********************************************************************/
-  /*  Save the index so it has not to be recalculated.                 */
-  /*********************************************************************/
-  if (!SaveIndex(g, sxp))
-    brc = false;
-
- err:
-  // We don't need the index anymore
-  Close();
-
-  if (brc)
-    printf("%s\n", g->Message);
-
-  return brc;
-  } // end of Make
-
-/***********************************************************************/
-/*  Return the max size of the intermediate column.                    */
-/***********************************************************************/
-int XINDEX::ColMaxSame(PXCOL kp)
-  {
-  int *kof, i, ck1, ck2, ckn = 1;
-  PXCOL kcp;
-
-  // Calculate the max same value for this column
-  for (i = 0; i < kp->Ndf; i++) {
-    ck1 = i;
-    ck2 = i + 1;
-
-    for (kcp = kp; kcp; kcp = kcp->Next) {
-      if (!(kof = (kcp->Next) ? kcp->Kof : Pof))
-        break;
-
-      ck1 = kof[ck1];
-      ck2 = kof[ck2];
-      } // endfor kcp
-
-    ckn = max(ckn, ck2 - ck1);
-    } // endfor i
-
-  return ckn;
-  } // end of ColMaxSame
-
-/***********************************************************************/
-/*  Reorder: use the sort index to reorder the data in storage so      */
-/*  it will be physically sorted and sort index can be removed.        */
-/***********************************************************************/
-bool XINDEX::Reorder(PGLOBAL g)
-  {
-  register int i, j, k, n;
-  bool          sorted = true;
-  PXCOL         kcp;
-  PDBUSER       dup = (PDBUSER)g->Activityp->Aptr;
-
-  if (Num_K > 500000) {
-    // Update progress information
-    dup->Step = STEP(REORDER_INDEX);
-    dup->ProgMax = Num_K;
-    dup->ProgCur = 0;
-  } else
-    dup = NULL;
-
-  if (!Pex)
-    return Srtd;
-
-  for (i = 0; i < Num_K; i++) {
-    if (Pex[i] == Num_K) {        // Already moved
-      continue;
-    } else if (Pex[i] == i) {     // Already placed
-      if (dup)
-        dup->ProgCur++;
-
-      continue;
-    } // endif's Pex
-
-    sorted = false;
-
-    for (kcp = To_KeyCol; kcp; kcp = kcp->Next)
-      kcp->Save(i);
-
-    n = To_Rec[i];
-
-    for (j = i;; j = k) {
-      k = Pex[j];
-      Pex[j] = Num_K;           // Mark position as set
-
-      if (k == i) {
-        for (kcp = To_KeyCol; kcp; kcp = kcp->Next)
-          kcp->Restore(j);
-
-        To_Rec[j] = n;
-        break;                  // end of loop
-      } else {
-        for (kcp = To_KeyCol; kcp; kcp = kcp->Next)
-          kcp->Move(j, k);      // Move k to j
-
-        To_Rec[j] = To_Rec[k];
-      } // endif k
-
-      if (dup)
-        dup->ProgCur++;
-
-      } // endfor j
-
-    } // endfor i
-
-  // The index is not used anymore
-  PlgDBfree(Index);
-  return sorted;
-  } // end of Reorder
-
-/***********************************************************************/
-/*  Save the index values for this table.                              */
-/*  The problem here is to avoid name duplication, because more than   */
-/*  one data file can have the same name (but different types) and/or  */
-/*  the same data file can be used with different block sizes. This is */
-/*  why we use Ofn that defaults to the file name but can be set to a  */
-/*  different name if necessary.                                       */
-/***********************************************************************/
-bool XINDEX::SaveIndex(PGLOBAL g, PIXDEF sxp)
-  {
-  char   *ftype;
-  char    fn[_MAX_PATH];
-  int     n[NZ], nof = (Mul) ? (Ndif + 1) : 0;
-  int     id = -1, size = 0;
-  bool    sep, rc = false;
-  PXCOL   kcp = To_KeyCol;
-  PDOSDEF defp = (PDOSDEF)Tdbp->To_Def;
-  PDBUSER dup = PlgGetUser(g);
-
-  dup->Step = STEP(SAVING_INDEX);
-  dup->ProgMax = 15 + 16 * Nk;
-  dup->ProgCur = 0;
-
-  switch (Tdbp->Ftype) {
-    case RECFM_VAR: ftype = ".dnx"; break;
-    case RECFM_FIX: ftype = ".fnx"; break;
-    case RECFM_BIN: ftype = ".bnx"; break;
-    case RECFM_VCT: ftype = ".vnx"; break;
-    case RECFM_DBF: ftype = ".dbx"; break;
-    default:
-      sprintf(g->Message, MSG(INVALID_FTYPE), Tdbp->Ftype);
-      return true;
-    } // endswitch Ftype
-
-  if ((sep = dup->Catalog->GetBoolCatInfo("SepIndex", false))) {
-    // Index is saved in a separate file
-#if !defined(UNIX)
-    char drive[_MAX_DRIVE];
-#else
-    char *drive = NULL;
-#endif
-    char direc[_MAX_DIR];
-    char fname[_MAX_FNAME];
-
-    _splitpath(defp->GetOfn(), drive, direc, fname, NULL);
-    strcat(strcat(fname, "_"), Xdp->GetName());
-    _makepath(fn, drive, direc, fname, ftype);
-    sxp = NULL;
-  } else {
-    id = ID;
-    strcat(PlugRemoveType(fn, strcpy(fn, defp->GetOfn())), ftype);
-  } // endif sep
-
-  PlugSetPath(fn, fn, Tdbp->GetPath());
-
-  if (X->Open(g, fn, id, (sxp) ? MODE_INSERT : MODE_WRITE)) {
-    printf("%s\n", g->Message);
-    return true;
-    } // endif Open
-
-  if (!Ndif)
-    goto end;                // Void index
-
-  /*********************************************************************/
-  /*  Write the index values on the index file.                        */
-  /*********************************************************************/
-  n[0] = ID;                  // To check validity
-  n[1] = Nk;                  // The number of indexed columns
-  n[2] = nof;                 // The offset array size or 0
-  n[3] = Num_K;               // The index size
-  n[4] = Incr;                // Increment of record positions
-  n[5] = Nblk; n[6] = Sblk;
-
-#if defined(TRACE)
-  printf("Saving index %s\n", Xdp->GetName());
-  printf("ID=%d Nk=%d nof=%d Num_K=%d Incr=%d Nblk=%d Sblk=%d\n",
-    ID, Nk, nof, Num_K, Incr, Nblk, Sblk);
-#endif   // TRACE
-
-  size = X->Write(g, n, NZ, sizeof(int), rc);
-  dup->ProgCur = 1;
-
-  if (Mul)             // Write the offset array
-    size += X->Write(g, Pof, nof, sizeof(int), rc);
-
-  dup->ProgCur = 5;
-
-  if (!Incr)           // Write the record position array(s)
-    size += X->Write(g, To_Rec, Num_K, sizeof(int), rc);
-
-  dup->ProgCur = 15;
-
-  for (; kcp; kcp = kcp->Next) {
-    n[0] = kcp->Ndf;                 // Number of distinct sub-values
-    n[1] = (kcp->Kof) ? kcp->Ndf + 1 : 0;     // 0 if unique
-    n[2] = (kcp == To_KeyCol) ? Nblk : 0;
-    n[3] = kcp->Klen;                // To be checked later
-    n[4] = kcp->Type;                // To be checked later
-
-    size += X->Write(g, n, NW, sizeof(int), rc);
-    dup->ProgCur += 1;
-
-    if (n[2])
-      size += X->Write(g, kcp->To_Bkeys, Nblk, kcp->Klen, rc);
-
-    dup->ProgCur += 5;
-
-    size += X->Write(g, kcp->To_Keys, n[0], kcp->Klen, rc);
-    dup->ProgCur += 5;
-
-    if (n[1])
-      size += X->Write(g, kcp->Kof, n[1], sizeof(int), rc);
-
-    dup->ProgCur += 5;
-    } // endfor kcp
-
-#if defined(TRACE)
-  printf("Index %s saved, Size=%d\n", Xdp->GetName(), Size);
-#endif   // TRACE
-
- end:
-  X->Close(fn, id);
-  return rc;
-  } // end of SaveIndex
-
-#if !defined(XMAP)
-/***********************************************************************/
-/*  Init: Open and Initialize a Key Index.                             */
-/***********************************************************************/
-bool XINDEX::Init(PGLOBAL g)
-  {
-  /*********************************************************************/
-  /*  Table will be accessed through an index table.                   */
-  /*  If sorting is required, this will be done later.                 */
-  /*********************************************************************/
-  char   *ftype;
-  char    fn[_MAX_PATH];
-  int     k, n, nv[NZ], id = -1;
-  bool    estim = false;
-  PCOL    colp;
-  PXCOL   prev = NULL, kcp = NULL;
-  PDOSDEF defp = (PDOSDEF)Tdbp->To_Def;
-
-  /*********************************************************************/
-  /*  Get the estimated table size.                                    */
-  /*  Note: for fixed tables we must use cardinality to avoid the call */
-  /*  to MaxBlkSize that could reduce the cardinality value.           */
-  /*********************************************************************/
-  if (Tdbp->Cardinality(NULL)) {
-    // For DBF tables, Cardinality includes bad or soft deleted lines
-    // that are not included in the index, and can be larger then the
-    // index size.
-    estim = (Tdbp->Ftype == RECFM_DBF);
-    n = Tdbp->Cardinality(g);      // n is exact table size
-  } else {
-    // Variable table not optimized
-    estim = true;                  // n is an estimate of the size
-    n = Tdbp->GetMaxSize(g);
-  } // endif Cardinality
-
-  if (n <= 0)
-    return !(n == 0);             // n < 0 error, n = 0 void table
-
-  /*********************************************************************/
-  /*  Get the first key column.                                        */
-  /*********************************************************************/
-  if (!Nk || !To_Cols || (!To_Vals && Op != OP_FIRST && Op != OP_FSTDIF)) {
-    strcpy(g->Message, MSG(NO_KEY_COL));
-    return true;    // Error
-  } else
-    colp = To_Cols[0];
-
-  switch (Tdbp->Ftype) {
-    case RECFM_VAR: ftype = ".dnx"; break;
-    case RECFM_FIX: ftype = ".fnx"; break;
-    case RECFM_BIN: ftype = ".bnx"; break;
-    case RECFM_VCT: ftype = ".vnx"; break;
-    case RECFM_DBF: ftype = ".dbx"; break;
-    default:
-      sprintf(g->Message, MSG(INVALID_FTYPE), Tdbp->Ftype);
-      return true;
-    } // endswitch Ftype
-
-  if (defp->SepIndex()) {
-    // Index was saved in a separate file
-#if !defined(UNIX)
-    char drive[_MAX_DRIVE];
-#else
-    char *drive = NULL;
-#endif
-    char direc[_MAX_DIR];
-    char fname[_MAX_FNAME];
-
-    _splitpath(defp->GetOfn(), drive, direc, fname, NULL);
-    strcat(strcat(fname, "_"), Xdp->GetName());
-    _makepath(fn, drive, direc, fname, ftype);
-  } else {
-    id = ID;
-    strcat(PlugRemoveType(fn, strcpy(fn, defp->GetOfn())), ftype);
-  } // endif sep
-
-  PlugSetPath(fn, fn, Tdbp->GetPath());
-
-#if defined(TRACE)
-  printf("Index %s file: %s\n", Xdp->GetName(), fn);
-#endif   // TRACE
-
-  /*********************************************************************/
-  /*  Open the index file and check its validity.                      */
-  /*********************************************************************/
-  if (X->Open(g, fn, id, MODE_READ))
-    goto err;               // No saved values
-
-  //  Now start the reading process.
-  if (X->Read(g, nv, NZ, sizeof(int)))
-    goto err;
-
-#if defined(TRACE)
-  printf("nv=%d %d %d %d %d %d %d\n",
-    nv[0], nv[1], nv[2], nv[3], nv[4], nv[5], nv[6]);
-#endif   // TRACE
-
-  // The test on ID was suppressed because MariaDB can change an index ID
-  // when other indexes are added or deleted 
-  if (/*nv[0] != ID ||*/ nv[1] != Nk) {
-    sprintf(g->Message, MSG(BAD_INDEX_FILE), fn);
-#if defined(TRACE)
-    printf("nv[0]=%d ID=%d nv[1]=%d Nk=%d\n", nv[0], ID, nv[1], Nk);
-#endif   // TRACE
-    goto err;
-    } // endif
-
-  if (nv[2]) {
-    Mul = true;
-    Ndif = nv[2];
-
-    // Allocate the storage that will contain the offset array
-    Offset.Size = Ndif * sizeof(int);
-
-    if (!PlgDBalloc(g, NULL, Offset)) {
-      sprintf(g->Message, MSG(MEM_ALLOC_ERR), "offset", Ndif);
-      goto err;
-      } // endif
-
-    if (X->Read(g, Pof, Ndif, sizeof(int)))
-      goto err;
-
-    Ndif--;   // nv[2] is offset size, equal to Ndif + 1
-  } else {
-    Mul = false;
-    Ndif = nv[3];
-  } // endif nv[2]
-
-  if (nv[3] < n && estim)
-    n = nv[3];              // n was just an evaluated max value
-
-  if (nv[3] != n) {
-    sprintf(g->Message, MSG(OPT_NOT_MATCH), fn);
-    goto err;
-    } // endif
-
-  Num_K = nv[3];
-  Incr = nv[4];
-  Nblk = nv[5];
-  Sblk = nv[6];
-
-  if (!Incr) {
-    /*******************************************************************/
-    /*  Allocate the storage that will contain the file positions.     */
-    /*******************************************************************/
-    Record.Size = Num_K * sizeof(int);
-
-    if (!PlgDBalloc(g, NULL, Record)) {
-      sprintf(g->Message, MSG(MEM_ALLOC_ERR), "index", Num_K);
-      goto err;
-      } // endif
-
-    if (X->Read(g, To_Rec, Num_K, sizeof(int)))
-      goto err;
-
-  } else
-    Srtd = true;    // Sorted positions can be calculated
-
-  /*********************************************************************/
-  /*  Allocate the KXYCOL blocks used to store column values.          */
-  /*********************************************************************/
-  for (k = 0; k < Nk; k++) {
-    if (k == Nval)
-      To_LastVal = prev;
-
-    if (X->Read(g, nv, NW, sizeof(int)))
-      goto err;
-
-    colp = To_Cols[k];
-
-    if (nv[4] != colp->GetResultType() || !colp->GetValue() ||
-       (nv[3] != colp->GetValue()->GetClen() && nv[4] != TYPE_STRING)) {
-      sprintf(g->Message, MSG(XCOL_MISMATCH), colp->GetName());
-      goto err;    // Error
-      } // endif GetKey
-
-    kcp = new(g) KXYCOL(this);
-
-    if (kcp->Init(g, colp, nv[0], true, (int)nv[3]))
-      goto err;    // Error
-
-    /*******************************************************************/
-    /*  Read the index values from the index file.                     */
-    /*******************************************************************/
-    if (k == 0 && Nblk) {
-      if (kcp->MakeBlockArray(g, Nblk, 0))
-        goto err;
-
-      // Read block values
-      if (X->Read(g, kcp->To_Bkeys, Nblk, kcp->Klen))
-        goto err;
-
-      } // endif Nblk
-
-    // Read the entire (small) index
-    if (X->Read(g, kcp->To_Keys, nv[0], kcp->Klen))
-      goto err;
-
-    if (nv[1]) {
-      if (!kcp->MakeOffset(g, nv[1] - 1))
-        goto err;
-
-      // Read the offset array
-      if (X->Read(g, kcp->Kof, nv[1], sizeof(int)))
-        goto err;
-
-      } // endif n[1]
-
-    if (!kcp->Prefix)
-      // Indicate that the key column value can be found from KXYCOL
-      colp->SetKcol(kcp);
-
-    if (prev) {
-      kcp->Previous = prev;
-      prev->Next = kcp;
-    } else
-      To_KeyCol = kcp;
-
-    prev = kcp;
-    } // endfor k
-
-  To_LastCol = prev;
-
-  if (Mul && prev) {
-    // Last key offset is the index offset
-    kcp->Koff = Offset;
-    kcp->Koff.Sub = true;
-    } // endif Mul
-
-  X->Close();
-
-  /*********************************************************************/
-  /*  No valid record read yet for secondary file.                     */
-  /*********************************************************************/
-  Cur_K = Num_K;
-  return false;
-
-err:
-  Close();
-  return true;
-  } // end of Init
-
-#else    // XMAP
-/***********************************************************************/
-/*  Init: Open and Initialize a Key Index.                             */
-/***********************************************************************/
-bool XINDEX::Init(PGLOBAL g)
-  {
-  /*********************************************************************/
-  /*  Table will be accessed through an index table.                   */
-  /*  If sorting is required, this will be done later.                 */
-  /*********************************************************************/
-  const char *ftype;
-  BYTE   *mbase;
-  char    fn[_MAX_PATH];
-  int    *nv, k, n, id = -1;
-  bool    estim;
-  PCOL    colp;
-  PXCOL   prev = NULL, kcp = NULL;
-  PDOSDEF defp = (PDOSDEF)Tdbp->To_Def;
-  PDBUSER dup = PlgGetUser(g);
-
-  /*********************************************************************/
-  /*  Get the estimated table size.                                    */
-  /*  Note: for fixed tables we must use cardinality to avoid the call */
-  /*  to MaxBlkSize that could reduce the cardinality value.           */
-  /*********************************************************************/
-  if (Tdbp->Cardinality(NULL)) {
-    // For DBF tables, Cardinality includes bad or soft deleted lines
-    // that are not included in the index, and can be larger then the
-    // index size.
-    estim = (Tdbp->Ftype == RECFM_DBF);
-    n = Tdbp->Cardinality(g);      // n is exact table size
-  } else {
-    // Variable table not optimized
-    estim = true;                  // n is an estimate of the size
-    n = Tdbp->GetMaxSize(g);
-  } // endif Cardinality
-
-  if (n <= 0)
-    return !(n == 0);             // n < 0 error, n = 0 void table
-
-  /*********************************************************************/
-  /*  Get the first key column.                                        */
-  /*********************************************************************/
-  if (!Nk || !To_Cols || (!To_Vals && Op != OP_FIRST && Op != OP_FSTDIF)) {
-    strcpy(g->Message, MSG(NO_KEY_COL));
-    return true;    // Error
-  } else
-    colp = To_Cols[0];
-
-  switch (Tdbp->Ftype) {
-    case RECFM_VAR: ftype = ".dnx"; break;
-    case RECFM_FIX: ftype = ".fnx"; break;
-    case RECFM_BIN: ftype = ".bnx"; break;
-    case RECFM_VCT: ftype = ".vnx"; break;
-    case RECFM_DBF: ftype = ".dbx"; break;
-    default:
-      sprintf(g->Message, MSG(INVALID_FTYPE), Tdbp->Ftype);
-      return true;
-    } // endswitch Ftype
-
-  if (defp->SepIndex()) {
-    // Index was save in a separate file
-#if !defined(UNIX)
-    char drive[_MAX_DRIVE];
-#else
-    char *drive = NULL;
-#endif
-    char direc[_MAX_DIR];
-    char fname[_MAX_FNAME];
-
-    _splitpath(defp->GetOfn(), drive, direc, fname, NULL);
-    strcat(strcat(fname, "_"), Xdp->GetName());
-    _makepath(fn, drive, direc, fname, ftype);
-  } else {
-    id = ID;
-    strcat(PlugRemoveType(fn, strcpy(fn, defp->GetOfn())), ftype);
-  } // endif SepIndex
-
-  PlugSetPath(fn, fn, Tdbp->GetPath());
-
-#if defined(TRACE)
-  printf("Index %s file: %s\n", Xdp->GetName(), fn);
-#endif   // TRACE
-
-  /*********************************************************************/
-  /*  Get a view on the part of the index file containing this index.  */
-  /*********************************************************************/
-  if (!(mbase = (BYTE*)X->FileView(g, fn)))
-    goto err;
-
-  if (id >= 0) {
-    // Get offset from the header
-    IOFF *noff = (IOFF*)mbase;
-
-    // Position the memory base at the offset of this index
-    mbase += noff[id].Low;
-    } // endif id
-    
-  //  Now start the mapping process.
-  nv = (int*)mbase;
-  mbase += NZ * sizeof(int);
-
-#if defined(TRACE)
-  printf("nv=%d %d %d %d %d %d %d\n",
-    nv[0], nv[1], nv[2], nv[3], nv[4], nv[5], nv[6]);
-#endif   // TRACE
-
-  // The test on ID was suppressed because MariaDB can change an index ID
-  // when other indexes are added or deleted 
-  if (/*nv[0] != ID ||*/ nv[1] != Nk) {
-    // Not this index
-    sprintf(g->Message, MSG(BAD_INDEX_FILE), fn);
-#if defined(TRACE)
-    printf("nv[0]=%d ID=%d nv[1]=%d Nk=%d\n", nv[0], ID, nv[1], Nk);
-#endif   // TRACE
-    goto err;
-    } // endif nv
-
-  if (nv[2]) {
-    // Set the offset array memory block
-    Offset.Memp = mbase;
-    Offset.Size = nv[2] * sizeof(int);
-    Offset.Sub = true;
-    Mul = true;
-    Ndif = nv[2] - 1;
-    mbase += Offset.Size;
-  } else {
-    Mul = false;
-    Ndif = nv[3];
-  } // endif nv[2]
-
-  if (nv[3] < n && estim)
-    n = nv[3];              // n was just an evaluated max value
-
-  if (nv[3] != n) {
-    sprintf(g->Message, MSG(OPT_NOT_MATCH), fn);
-    goto err;
-    } // endif
-
-  Num_K = nv[3];
-  Incr = nv[4];
-  Nblk = nv[5];
-  Sblk = nv[6];
-
-  if (!Incr) {
-    /*******************************************************************/
-    /*  Point to the storage that contains the file positions.         */
-    /*******************************************************************/
-    Record.Size = Num_K * sizeof(int);
-    Record.Memp = mbase;
-    Record.Sub = true;
-    mbase += Record.Size;
-  } else
-    Srtd = true;    // Sorted positions can be calculated
-
-  /*********************************************************************/
-  /*  Allocate the KXYCOL blocks used to store column values.          */
-  /*********************************************************************/
-  for (k = 0; k < Nk; k++) {
-    if (k == Nval)
-      To_LastVal = prev;
-
-    nv = (int*)mbase;
-    mbase += (NW * sizeof(int));
-
-    colp = To_Cols[k];
-
-    if (nv[4] != colp->GetResultType() || !colp->GetValue() ||
-       (nv[3] != colp->GetValue()->GetClen() && nv[4] != TYPE_STRING)) {
-      sprintf(g->Message, MSG(XCOL_MISMATCH), colp->GetName());
-      goto err;    // Error
-      } // endif GetKey
-
-    kcp = new(g) KXYCOL(this);
-
-    if (!(mbase = kcp->MapInit(g, colp, nv, mbase)))
-      goto err;
-
-    if (!kcp->Prefix)
-      // Indicate that the key column value can be found from KXYCOL
-      colp->SetKcol(kcp);
-
-    if (prev) {
-      kcp->Previous = prev;
-      prev->Next = kcp;
-    } else
-      To_KeyCol = kcp;
-
-    prev = kcp;
-    } // endfor k
-
-  To_LastCol = prev;
-
-  if (Mul && prev)
-    // Last key offset is the index offset
-    kcp->Koff = Offset;
-
-  /*********************************************************************/
-  /*  No valid record read yet for secondary file.                     */
-  /*********************************************************************/
-  Cur_K = Num_K;
-  return false;
-
-err:
-  Close();
-  return true;
-  } // end of Init
-#endif   // XMAP
-
-/***********************************************************************/
-/*  Get Ndif and Num_K from the index file.                            */
-/***********************************************************************/
-bool XINDEX::GetAllSizes(PGLOBAL g, int &ndif, int &numk)
-  {
-  char   *ftype;
-  char    fn[_MAX_PATH];
-  int     n, nv[NZ], id = -1;
-  bool    estim = false;
-  PDOSDEF defp = (PDOSDEF)Tdbp->To_Def;
-
-  ndif = numk = 0;
-
-  /*********************************************************************/
-  /*  Get the estimated table size.                                    */
-  /*  Note: for fixed tables we must use cardinality to avoid the call */
-  /*  to MaxBlkSize that could reduce the cardinality value.           */
-  /*********************************************************************/
-  if (Tdbp->Cardinality(NULL)) {
-    // For DBF tables, Cardinality includes bad or soft deleted lines
-    // that are not included in the index, and can be larger then the
-    // index size.
-    estim = (Tdbp->Ftype == RECFM_DBF);
-    n = Tdbp->Cardinality(g);      // n is exact table size
-  } else {
-    // Variable table not optimized
-    estim = true;                  // n is an estimate of the size
-    n = Tdbp->GetMaxSize(g);
-  } // endif Cardinality
-
-  if (n <= 0)
-    return !(n == 0);             // n < 0 error, n = 0 void table
-
-  /*********************************************************************/
-  /*  Check the key part number.                                       */
-  /*********************************************************************/
-  if (!Nk) {
-    strcpy(g->Message, MSG(NO_KEY_COL));
-    return true;    // Error
-    } // endif Nk
-
-  switch (Tdbp->Ftype) {
-    case RECFM_VAR: ftype = ".dnx"; break;
-    case RECFM_FIX: ftype = ".fnx"; break;
-    case RECFM_BIN: ftype = ".bnx"; break;
-    case RECFM_VCT: ftype = ".vnx"; break;
-    case RECFM_DBF: ftype = ".dbx"; break;
-    default:
-      sprintf(g->Message, MSG(INVALID_FTYPE), Tdbp->Ftype);
-      return true;
-    } // endswitch Ftype
-
-  if (defp->SepIndex()) {
-    // Index was saved in a separate file
-#if !defined(UNIX)
-    char drive[_MAX_DRIVE];
-#else
-    char *drive = NULL;
-#endif
-    char direc[_MAX_DIR];
-    char fname[_MAX_FNAME];
-
-    _splitpath(defp->GetOfn(), drive, direc, fname, NULL);
-    strcat(strcat(fname, "_"), Xdp->GetName());
-    _makepath(fn, drive, direc, fname, ftype);
-  } else {
-    id = ID;
-    strcat(PlugRemoveType(fn, strcpy(fn, defp->GetOfn())), ftype);
-  } // endif sep
-
-  PlugSetPath(fn, fn, Tdbp->GetPath());
-
-#if defined(TRACE)
-  printf("Index %s file: %s\n", Xdp->GetName(), fn);
-#endif   // TRACE
-
-  /*********************************************************************/
-  /*  Open the index file and check its validity.                      */
-  /*********************************************************************/
-  if (X->Open(g, fn, id, MODE_READ))
-    goto err;               // No saved values
-
-  // Get offset from XDB file
-//if (X->Seek(g, Defoff, Defhigh, SEEK_SET))
-//  goto err;
-
-  //  Now start the reading process.
-  if (X->Read(g, nv, NZ, sizeof(int)))
-    goto err;
-
-#if defined(TRACE)
-  printf("nv=%d %d %d %d\n", nv[0], nv[1], nv[2], nv[3]);
-#endif   // TRACE
-
-  // The test on ID was suppressed because MariaDB can change an index ID
-  // when other indexes are added or deleted 
-  if (/*nv[0] != ID ||*/ nv[1] != Nk) {
-    sprintf(g->Message, MSG(BAD_INDEX_FILE), fn);
-#if defined(TRACE)
-    printf("nv[0]=%d ID=%d nv[1]=%d Nk=%d\n", nv[0], ID, nv[1], Nk);
-#endif   // TRACE
-    goto err;
-    } // endif
-
-  if (nv[2]) {
-    Mul = true;
-    Ndif = nv[2] - 1;  // nv[2] is offset size, equal to Ndif + 1
-  } else {
-    Mul = false;
-    Ndif = nv[3];
-  } // endif nv[2]
-
-  if (nv[3] < n && estim)
-    n = nv[3];              // n was just an evaluated max value
-
-  if (nv[3] != n) {
-    sprintf(g->Message, MSG(OPT_NOT_MATCH), fn);
-    goto err;
-    } // endif
-
-  Num_K = nv[3];
-
-  if (Nk > 1) {
-    if (nv[2] && X->Seek(g, nv[2] * sizeof(int), 0, SEEK_CUR))
-      goto err;
-
-    if (!nv[4] && X->Seek(g, Num_K * sizeof(int), 0, SEEK_CUR))
-      goto err;
-
-    if (X->Read(g, nv, NW, sizeof(int)))
-      goto err;
-
-    PCOL colp = *To_Cols;
-
-    if (nv[4] != colp->GetResultType()  ||
-       (nv[3] != colp->GetValue()->GetClen() && nv[4] != TYPE_STRING)) {
-      sprintf(g->Message, MSG(XCOL_MISMATCH), colp->GetName());
-      goto err;    // Error
-      } // endif GetKey
-
-    Ndif = nv[0];
-    } // endif Nk
-
-  /*********************************************************************/
-  /*  Set size values.                                                 */
-  /*********************************************************************/
-  ndif = Ndif;
-  numk = Num_K;
-  return false;
-
-err:
-  X->Close();
-  return true;
-  } // end of GetAllSizes
-
-/***********************************************************************/
-/*  RANGE: Tell how many records exist for a given value, for an array */
-/*  of values, or in a given value range.                              */
-/***********************************************************************/
-int XINDEX::Range(PGLOBAL g, int limit, bool incl)
-  {
-  int  i, k, n = 0;
-  PXOB *xp = To_Vals;
-  PXCOL kp = To_KeyCol;
-  OPVAL op = Op;
-
-  switch (limit) {
-    case 1: Op = (incl) ? OP_GE : OP_GT; break;
-    case 2: Op = (incl) ? OP_GT : OP_GE; break;
-    default: return 0;
-    } // endswitch limit
-
-  /*********************************************************************/
-  /*  Currently only range of constant values with an EQ operator is   */
-  /*  implemented.  Find the number of rows for each given values.     */
-  /*********************************************************************/
-  if (xp[0]->GetType() == TYPE_CONST) {
-    for (i = 0; kp; kp = kp->Next) {
-      kp->Valp->SetValue_pval(xp[i]->GetValue(), !kp->Prefix);
-      if (++i == Nval) break;
-      } // endfor kp
-
-    if ((k = FastFind(Nval)) < Num_K)
-      n = k;
-//      if (limit)
-//        n = (Mul) ? k : kp->Val_K;
-//      else 
-//        n = (Mul) ? Pof[kp->Val_K + 1] - k : 1;
-
-  } else {
-    strcpy(g->Message, MSG(RANGE_NO_JOIN));
-    n = -1;                        // Logical error
-  } // endif'f Type
-
-  Op = op;
-  return n;
-  } // end of Range
-
-/***********************************************************************/
-/*  Return the size of the group (equal values) of the current value.  */
-/***********************************************************************/
-int XINDEX::GroupSize(void)
-  {
-#if defined(_DEBUG)
-  assert(To_LastCol->Val_K >= 0 && To_LastCol->Val_K < Ndif);
-#endif   // _DEBUG
-
-  if (Nval == Nk)
-    return (Pof) ? Pof[To_LastCol->Val_K + 1] - Pof[To_LastCol->Val_K]
-                 : 1;
-
-#if defined(_DEBUG)
-  assert(To_LastVal);
-#endif   // _DEBUG
-
-  // Index whose only some columns are used
-  int ck1, ck2;
-
-  ck1 = To_LastVal->Val_K;
-  ck2 = ck1 + 1;
-
-#if defined(_DEBUG)
-  assert(ck1 >= 0 && ck1 < To_LastVal->Ndf);
-#endif   // _DEBUG
-
-  for (PXCOL kcp = To_LastVal; kcp; kcp = kcp->Next) {
-    ck1 = (kcp->Kof) ? kcp->Kof[ck1] : ck1;
-    ck2 = (kcp->Kof) ? kcp->Kof[ck2] : ck2;
-    } // endfor kcp
-
-  return ck2 - ck1;
-  } // end of GroupSize
-
-/***********************************************************************/
-/*  Find Cur_K and Val_K's of the next distinct value of the index.    */
-/*  Returns false if Ok, true if there are no more different values.   */
-/***********************************************************************/
-bool XINDEX::NextValDif(void)
-  {
-  int  curk;
-  PXCOL kcp = (To_LastVal) ? To_LastVal : To_LastCol;
-
-  if (++kcp->Val_K < kcp->Ndf) {
-    Cur_K = curk = kcp->Val_K;
-
-    // (Cur_K return is currently not used by SQLGBX)
-    for (PXCOL kp = kcp; kp; kp = kp->Next)
-      Cur_K = (kp->Kof) ? kp->Kof[Cur_K] : Cur_K;
-
-  } else
-    return true;
-
-  for (kcp = kcp->Previous; kcp; kcp = kcp->Previous) {
-    if (kcp->Kof && curk < kcp->Kof[kcp->Val_K + 1])
-      break;                  // all previous columns have same value
-
-    curk = ++kcp->Val_K;      // This is a break, get new column value
-    } // endfor kcp
-
-  return false;
-  } // end of NextValDif
-
-/***********************************************************************/
-/*  XINDEX: Find Cur_K and Val_K's of next index entry.                */
-/*  If eq is true next values must be equal to last ones up to Nval.   */
-/*  Returns false if Ok, true if there are no more (equal) values.     */
-/***********************************************************************/
-bool XINDEX::NextVal(bool eq)
-  {
-  int  n, neq = Nk + 1, curk;
-  PXCOL kcp;
-
-  if (Cur_K == Num_K)
-    return true;
-  else
-    curk = ++Cur_K;
-
-  for (n = Nk, kcp = To_LastCol; kcp; n--, kcp = kcp->Previous) {
-    if (kcp->Kof) {
-      if (curk == kcp->Kof[kcp->Val_K + 1])
-        neq = n;
-
-    } else {
-#ifdef _DEBUG
-      assert(curk == kcp->Val_K + 1);
-#endif // _DEBUG
-      neq = n;
-    } // endif Kof
-
-#ifdef _DEBUG
-    assert(kcp->Val_K < kcp->Ndf);
-#endif // _DEBUG
-
-    // If this is not a break...
-    if (neq > n)
-      break;                  // all previous columns have same value
-
-    curk = ++kcp->Val_K;      // This is a break, get new column value
-    } // endfor kcp
-
-  // Return true if no more values or, in case of "equal" values,
-  // if the last used column value has changed
-  return (Cur_K == Num_K || (eq && neq <= Nval));
-  } // end of NextVal
-
-/***********************************************************************/
-/*  XINDEX: Fetch a physical or logical record.                        */
-/***********************************************************************/
-int XINDEX::Fetch(PGLOBAL g)
-  {
-  int  n;
-  PXCOL kp;
-
-  if (Num_K == 0)
-    return -1;                   // means end of file
-
-  /*********************************************************************/
-  /*  Table read through a sorted index.                               */
-  /*********************************************************************/
-  switch (Op) {
-    case OP_NEXT:                 // Read next
-      if (NextVal(false))
-        return -1;               // End of indexed file
-
-      break;
-    case OP_FIRST:                // Read first
-      for (Cur_K = 0, kp = To_KeyCol; kp; kp = kp->Next)
-        kp->Val_K = 0;
-
-      Op = OP_NEXT;
-      break;
-    case OP_SAME:                 // Read next same
-      // Logically the key values should be the same as before
-#if defined(TRACE)
-      printf("looking for next same value\n");
-#endif   // TRACE
-
-      if (NextVal(true)) {
-        Op = OP_EQ;
-        return -2;               // no more equal values
-        } // endif NextVal
-
-      break;
-    case OP_NXTDIF:               // Read next dif
-//      while (!NextVal(true)) ;
-
-//      if (Cur_K >= Num_K)
-//        return -1;               // End of indexed file
-      if (NextValDif())
-        return -1;               // End of indexed file
-
-      break;
-    case OP_FSTDIF:               // Read first diff
-      for (Cur_K = 0, kp = To_KeyCol; kp; kp = kp->Next)
-        kp->Val_K = 0;
-
-      Op = (Mul || Nval < Nk) ? OP_NXTDIF : OP_NEXT;
-      break;
-    default:                      // Should be OP_EQ
-//    if (Tbxp->Key_Rank < 0) {
-        /***************************************************************/
-        /*  Look for the first key equal to the link column values     */
-        /*  and return its rank whithin the index table.               */
-        /***************************************************************/
-        for (n = 0, kp = To_KeyCol; n < Nval && kp; n++, kp = kp->Next)
-          if (kp->InitFind(g, To_Vals[n]))
-            return -1;               // No more constant values
-
-        Nth++;
-
-#if defined(TRACE)
-        printf("Fetch: Looking for new value\n");
-#endif   // TRACE
-        Cur_K = FastFind(Nval);
-
-        if (Cur_K >= Num_K)
-          /*************************************************************/
-          /* Rank not whithin index table, signal record not found.    */
-          /*************************************************************/
-          return -2;
-
-        else if (Mul || Nval < Nk)
-          Op = OP_SAME;
-
-    } // endswitch Op
-
-  /*********************************************************************/
-  /*  If rank is equal to stored rank, record is already there.        */
-  /*********************************************************************/
-  if (Cur_K == Old_K)
-    return -3;                   // Means record already there
-  else
-    Old_K = Cur_K;                // Store rank of newly read record
-
-  /*********************************************************************/
-  /*  Return the position of the required record.                      */
-  /*********************************************************************/
-  return (Incr) ? Cur_K * Incr : To_Rec[Cur_K];
-  } // end of Fetch
-
-/***********************************************************************/
-/*  FastFind: Returns the index of matching record in a join using an  */
-/*  optimized algorithm based on dichotomie and optimized comparing.   */
-/***********************************************************************/
-int XINDEX::FastFind(int nv)
-  {
-  register int  curk, sup, inf, i= 0, k, n = 2;
-  register PXCOL kp, kcp;
-
-  assert((int)nv == Nval);
-
-  if (Nblk && Op == OP_EQ) {
-    // Look in block values to find in which block to search
-    sup = Nblk;
-    inf = -1;
-
-    while (n && sup - inf > 1) {
-      i = (inf + sup) >> 1;
-
-      n = To_KeyCol->CompBval(i);
-
-      if (n < 0)
-        sup = i;
-      else
-        inf = i;
-
-      } // endwhile
-
-    if (inf < 0)
-      return Num_K;
-
-//  i = inf;
-    inf *= Sblk;
-
-    if ((sup = inf + Sblk) > To_KeyCol->Ndf)
-      sup = To_KeyCol->Ndf;
-
-    inf--;
-  } else {
-    inf = -1;
-    sup = To_KeyCol->Ndf;
-  } // endif Nblk
-
-  for (k = 0, kcp = To_KeyCol; kcp; kcp = kcp->Next) {
-    while (sup - inf > 1) {
-      i = (inf + sup) >> 1;
-
-      n = kcp->CompVal(i);
-
-      if      (n < 0)
-        sup = i;
-      else if (n > 0)
-        inf = i;
-      else
-        break;
-
-      } // endwhile
-
-    if (n) {
-      if (Op != OP_EQ) {
-        // Currently only OP_GT or OP_GE
-        kcp->Val_K = curk = sup;
-
-        // Check for value changes in previous key parts
-        for (kp = kcp->Previous; kp; kp = kp->Previous)
-          if (kp->Kof && curk < kp->Kof[kp->Val_K + 1])
-            break;
-          else
-            curk = ++kp->Val_K;
-
-        n = 0;
-        } // endif Op
-
-      break;
-      } // endif n
-
-    kcp->Val_K = i;
-
-    if (++k == Nval) {
-      if (Op == OP_GT) {            // n is always 0
-        curk = ++kcp->Val_K;        // Increment value by 1
-
-        // Check for value changes in previous key parts
-        for (kp = kcp->Previous; kp; kp = kp->Previous)
-          if (kp->Kof && curk < kp->Kof[kp->Val_K + 1])
-            break;                  // Not changed
-          else
-            curk = ++kp->Val_K;
-
-        } // endif Op
-
-      break;      // So kcp remains pointing the last tested block
-      } // endif k
-
-    if (kcp->Kof) {
-      inf = kcp->Kof[i] - 1;
-      sup = kcp->Kof[i + 1];
-    } else {
-      inf = i - 1;
-      sup = i + 1;
-    } // endif Kof
-
-    } // endfor k, kcp
-
-  if (n) {
-    // Record not found
-    for (kcp = To_KeyCol; kcp; kcp = kcp->Next)
-      kcp->Val_K = kcp->Ndf;       // Not a valid value
-
-    return Num_K;
-    } // endif n
-
-  for (curk = kcp->Val_K; kcp; kcp = kcp->Next) {
-    kcp->Val_K = curk;
-    curk = (kcp->Kof) ? kcp->Kof[kcp->Val_K] : kcp->Val_K;
-    } // endfor kcp
-
-  return curk;
-  } // end of FastFind
-
-/* -------------------------- XINDXS Class --------------------------- */
-
-/***********************************************************************/
-/*  XINDXS public constructor.                                         */
-/***********************************************************************/
-XINDXS::XINDXS(PTDBDOS tdbp, PIXDEF xdp, PXLOAD pxp, PCOL *cp, PXOB *xp)
-      : XINDEX(tdbp, xdp, pxp, cp, xp)
-  {
-//Srtd = To_Cols[0]->GetOpt() < 0;          // ?????
-  Srtd = false;
-  } // end of XINDXS constructor
-
-/***********************************************************************/
-/*  XINDXS compare routine for C Quick/Insertion sort.                 */
-/***********************************************************************/
-int XINDXS::Qcompare(int *i1, int *i2)
-  {
-//num_comp++;
-  return To_KeyCol->Compare(*i1, *i2);
-  } // end of Qcompare
-
-/***********************************************************************/
-/*  Range: Tell how many records exist for given value(s):             */
-/*  If limit=0 return range for these values.                          */
-/*  If limit=1 return the start of range.                              */
-/*  If limit=2 return the end of range.                                */
-/***********************************************************************/
-int XINDXS::Range(PGLOBAL g, int limit, bool incl)
-  {
-  int  k, n = 0;
-  PXOB  xp = To_Vals[0];
-  PXCOL kp = To_KeyCol;
-  OPVAL op = Op;
-
-  switch (limit) {
-    case 1: Op = (incl) ? OP_GE : OP_GT; break;
-    case 2: Op = (incl) ? OP_GT : OP_GE; break;
-    default: Op = OP_EQ;
-    } // endswitch limit
-
-  /*********************************************************************/
-  /*  Currently only range of constant values with an EQ operator is   */
-  /*  implemented.  Find the number of rows for each given values.     */
-  /*********************************************************************/
-  if (xp->GetType() == TYPE_CONST) {
-    kp->Valp->SetValue_pval(xp->GetValue(), !kp->Prefix);
-    k = FastFind(Nval);
-
-    if (k < Num_K || Op != OP_EQ)
-      if (limit)
-        n = (Mul) ? k : kp->Val_K;
-      else 
-        n = (Mul) ? Pof[kp->Val_K + 1] - k : 1;
-
-  } else {
-    strcpy(g->Message, MSG(RANGE_NO_JOIN));
-    n = -1;                        // Logical error
-  } // endif'f Type
-
-  Op = op;
-  return n;
-  } // end of Range
-
-/***********************************************************************/
-/*  Return the size of the group (equal values) of the current value.  */
-/***********************************************************************/
-int XINDXS::GroupSize(void)
-  {
-#if defined(_DEBUG)
-  assert(To_KeyCol->Val_K >= 0 && To_KeyCol->Val_K < Ndif);
-#endif   // _DEBUG
-  return (Pof) ? Pof[To_KeyCol->Val_K + 1] - Pof[To_KeyCol->Val_K]
-               : 1;
-  } // end of GroupSize
-
-/***********************************************************************/
-/*  XINDXS: Find Cur_K and Val_K of next index value.                  */
-/*  If b is true next value must be equal to last one.                 */
-/*  Returns false if Ok, true if there are no more (equal) values.     */
-/***********************************************************************/
-bool XINDXS::NextVal(bool eq)
-  {
-  bool rc;
-
-  if (To_KeyCol->Val_K == Ndif)
-    return true;
-
-  if (Mul) {
-    int limit = Pof[To_KeyCol->Val_K + 1];
-
-#ifdef _DEBUG
-    assert(Cur_K < limit);
-    assert(To_KeyCol->Val_K < Ndif);
-#endif // _DEBUG
-
-    if (++Cur_K == limit) {
-      To_KeyCol->Val_K++;
-      rc = (eq || limit == Num_K);
-    } else
-      rc = false;
-
-  } else
-    rc = (To_KeyCol->Val_K = ++Cur_K) == Num_K || eq;
-
-  return rc;
-  } // end of NextVal
-
-/***********************************************************************/
-/*  XINDXS: Fetch a physical or logical record.                        */
-/***********************************************************************/
-int XINDXS::Fetch(PGLOBAL g)
-  {
-  if (Num_K == 0)
-    return -1;                   // means end of file
-
-  /*********************************************************************/
-  /*  Table read through a sorted index.                               */
-  /*********************************************************************/
-  switch (Op) {
-    case OP_NEXT:                 // Read next
-      if (NextVal(false))
-        return -1;               // End of indexed file
-
-      break;
-    case OP_FIRST:                // Read first
-      To_KeyCol->Val_K = Cur_K = 0;
-      Op = OP_NEXT;
-      break;
-    case OP_SAME:                 // Read next same
-#if defined(TRACE)
-//      printf("looking for next same value\n");
-#endif   // TRACE
-
-      if (!Mul || NextVal(true)) {
-        Op = OP_EQ;
-        return -2;               // No more equal values
-        } // endif Mul
-
-      break;
-    case OP_NXTDIF:               // Read next dif
-      if (++To_KeyCol->Val_K == Ndif)
-        return -1;               // End of indexed file
-
-      Cur_K = Pof[To_KeyCol->Val_K];
-      break;
-    case OP_FSTDIF:               // Read first diff
-      To_KeyCol->Val_K = Cur_K = 0;
-      Op = (Mul) ? OP_NXTDIF : OP_NEXT;
-      break;
-    default:                      // Should OP_EQ
-      /*****************************************************************/
-      /*  Look for the first key equal to the link column values       */
-      /*  and return its rank whithin the index table.                 */
-      /*****************************************************************/
-      if (To_KeyCol->InitFind(g, To_Vals[0]))                       
-        return -1;                 // No more constant values     
-      else                                                         
-        Nth++;                                                     
-                                                                   
-#if defined(TRACE)                                                 
-        printf("Fetch: Looking for new value\n");                   
-#endif   // TRACE                                                   
-                                                                   
-      Cur_K = FastFind(1);                                         
-                                                                   
-      if (Cur_K >= Num_K)                                           
-        // Rank not whithin index table, signal record not found
-        return -2;
-      else if (Mul)
-        Op = OP_SAME;
-
-    } // endswitch Op
-
-  /*********************************************************************/
-  /*  If rank is equal to stored rank, record is already there.        */
-  /*********************************************************************/
-  if (Cur_K == Old_K)
-    return -3;                   // Means record already there
-  else
-    Old_K = Cur_K;                // Store rank of newly read record
-
-  /*********************************************************************/
-  /*  Return the position of the required record.                      */
-  /*********************************************************************/
-  return (Incr) ? Cur_K * Incr : To_Rec[Cur_K];
-  } // end of Fetch
-
-/***********************************************************************/
-/*  FastFind: Returns the index of matching indexed record using an    */
-/*  optimized algorithm based on dichotomie and optimized comparing.   */
-/***********************************************************************/
-int XINDXS::FastFind(int nk)
-  {
-  register int  sup, inf, i= 0, n = 2;
-  register PXCOL kcp = To_KeyCol;
-
-  if (Nblk && Op == OP_EQ) {
-    // Look in block values to find in which block to search
-    sup = Nblk;
-    inf = -1;
-
-    while (n && sup - inf > 1) {
-      i = (inf + sup) >> 1;
-
-      n = kcp->CompBval(i);
-
-      if (n < 0)
-        sup = i;
-      else
-        inf = i;
-
-      } // endwhile
-
-    if (inf < 0)
-      return Num_K;
-
-//  i = inf;
-    inf *= Sblk;
-
-    if ((sup = inf + Sblk) > Ndif)
-      sup = Ndif;
-
-    inf--;
-  } else {
-    inf = -1;
-    sup = Ndif;
-  } // endif Nblk
-
-  while (sup - inf > 1) {
-    i = (inf + sup) >> 1;
-
-    n = kcp->CompVal(i);
-
-    if      (n < 0)
-      sup = i;
-    else if (n > 0)
-      inf = i;
-    else
-      break;
-
-    } // endwhile
-
-  if (!n && Op == OP_GT) {
-    ++i;
-  } else if (n && Op != OP_EQ) {
-    // Currently only OP_GT or OP_GE
-    i = sup;
-    n = 0;
-  } // endif sup
-
-  kcp->Val_K = i;                 // Used by FillValue
-  return ((n) ? Num_K : (Mul) ? Pof[i] : i);
-  } // end of FastFind
-
-/* -------------------------- XLOAD Class --------------------------- */
-
-/***********************************************************************/
-/*  XLOAD constructor.                                                 */
-/***********************************************************************/
-XLOAD::XLOAD(void)
-  {
-  Hfile = INVALID_HANDLE_VALUE;
-#if defined(WIN32) && defined(XMAP)    
-  ViewBase = NULL;
-#endif   // WIN32  &&         XMAP
-  NewOff.Val = 0LL;
-} // end of XLOAD constructor
-
-/***********************************************************************/
-/*  Close the index huge file.                                         */
-/***********************************************************************/
-void XLOAD::Close(void)
-  {
-  if (Hfile != INVALID_HANDLE_VALUE) {
-    CloseFileHandle(Hfile);
-    Hfile = INVALID_HANDLE_VALUE;
-    } // endif Hfile
-
-#if defined(WIN32) && defined(XMAP)
-  if (ViewBase) {
-    if (!UnmapViewOfFile(ViewBase))
-      printf("Error %d closing Viewmap\n", GetLastError());
-
-    ViewBase = NULL;
-    } // endif ViewBase
-#endif   // WIN32 && XMAP
-
-  } // end of Close
-
-/* --------------------------- XFILE Class --------------------------- */
-
-/***********************************************************************/
-/*  XFILE constructor.                                                 */
-/***********************************************************************/
-XFILE::XFILE(void) : XLOAD()
-  {
-  Xfile = NULL;
-#if defined(XMAP) && !defined(WIN32)
-  Mmp = NULL;
-#endif   // XMAP  &&         !WIN32
-  } // end of XFILE constructor
-
-/***********************************************************************/
-/*  Xopen function: opens a file using native API's.                   */
-/***********************************************************************/
-bool XFILE::Open(PGLOBAL g, char *filename, int id, MODE mode)
-  {
-  char *pmod;
-  bool  rc;
-  IOFF  noff[MAX_INDX];
-
-  /*********************************************************************/
-  /*  Open the index file according to mode.                           */
-  /*********************************************************************/
-  switch (mode) {
-    case MODE_READ:   pmod = "rb"; break;
-    case MODE_WRITE:  pmod = "wb"; break;
-    case MODE_INSERT: pmod = "ab"; break;
-    default:
-      sprintf(g->Message, MSG(BAD_FUNC_MODE), "Xopen", mode);
-      return true;
-    } // endswitch mode
-
-  if (!(Xfile= global_fopen(g, MSGID_OPEN_ERROR_AND_STRERROR, filename, pmod))) {
-#if defined(TRACE)
-    printf("Open: %s\n", g->Message);
-#endif   // TRACE
-    return true;
-    } // endif Xfile
-
-  if (mode == MODE_INSERT) {
-    /*******************************************************************/
-    /* Position the cursor at end of file so ftell returns file size.  */
-    /*******************************************************************/
-    if (fseek(Xfile, 0, SEEK_END)) {
-      sprintf(g->Message, MSG(FUNC_ERRNO), errno, "Xseek");
-      return true;
-      } // endif
-    
-    NewOff.Low = (int)ftell(Xfile);
-  } else if (mode == MODE_WRITE) {
-    if (id >= 0) {
-      // New not sep index file. Write the header.
-      memset(noff, 0, sizeof(noff));
-      Write(g, noff, sizeof(IOFF), MAX_INDX, rc);
-      fseek(Xfile, 0, SEEK_END);
-      NewOff.Low = (int)ftell(Xfile);
-      } // endif id
-
-  } else if (mode == MODE_READ && id >= 0) {
-    // Get offset from the header
-    if (fread(noff, sizeof(IOFF), MAX_INDX, Xfile) != MAX_INDX) {
-      sprintf(g->Message, MSG(XFILE_READERR), errno);
-      return true;
-      } // endif MAX_INDX
-
-    // Position the cursor at the offset of this index
-    if (fseek(Xfile, noff[id].Low, SEEK_SET)) {
-      sprintf(g->Message, MSG(FUNC_ERRNO), errno, "Xseek");
-      return true;
-      } // endif
-    
-  } // endif mode
-
-  return false;
-  } // end of Open
-
-/***********************************************************************/
-/*  Move into an index file.                                           */
-/***********************************************************************/
-bool XFILE::Seek(PGLOBAL g, int low, int high, int origin)
-  {
-#if defined(_DEBUG)
-  assert(high == 0);
-#endif  // !_DEBUG
-
-  if (fseek(Xfile, low, origin)) {
-    sprintf(g->Message, MSG(FUNC_ERRNO), errno, "Xseek");
-    return true;
-    } // endif
-
-//ftell(Xfile);
-  return false;
-  } // end of Seek
-
-/***********************************************************************/
-/*  Read from the index file.                                          */
-/***********************************************************************/
-bool XFILE::Read(PGLOBAL g, void *buf, int n, int size)
-  {
-  if (fread(buf, size, n, Xfile) != (size_t)n) {
-    sprintf(g->Message, MSG(XFILE_READERR), errno);
-    return true;
-    } // endif size
-
-  return false;
-  } // end of Read
-
-/***********************************************************************/
-/*  Write on index file, set rc and return the number of bytes written */
-/***********************************************************************/
-int XFILE::Write(PGLOBAL g, void *buf, int n, int size, bool& rc)
-  {
-  int niw = (int)fwrite(buf, size, n, Xfile);
-
-  if (niw != n) {
-    sprintf(g->Message, MSG(XFILE_WRITERR), strerror(errno));
-    rc = true;
-    } // endif size
-
-  return niw * size;
-  } // end of Write
-
-/***********************************************************************/
-/*  Update the file header and close the index file.                   */
-/***********************************************************************/
-void XFILE::Close(char *fn, int id)
-  {
-  if (id >= 0 && fn && Xfile) {
-    fclose(Xfile);
-
-    if ((Xfile = fopen(fn, "r+b")))
-      if (!fseek(Xfile, id * sizeof(IOFF), SEEK_SET))
-        fwrite(&NewOff,  sizeof(int), 2, Xfile);
-
-    } // endif id
-
-  Close();
-  } // end of Close
-
-/***********************************************************************/
-/*  Close the index file.                                              */
-/***********************************************************************/
-void XFILE::Close(void)
-  {
-  XLOAD::Close();
-
-  if (Xfile) {
-    fclose(Xfile);
-    Xfile = NULL;
-    } // endif Xfile
-
-#if defined(XMAP) && !defined(WIN32)
-  if (Mmp) {
-    CloseMemMap(Mmp->memory, Mmp->lenL);
-    Mmp = NULL;
-    } // endif Mmp
-#endif   // XMAP
-  } // end of Close
-
-#if defined(XMAP)
-  /*********************************************************************/
-  /*  Map the entire index file.                                       */
-  /*********************************************************************/
-void *XFILE::FileView(PGLOBAL g, char *fn)
-  {
-  HANDLE  h;
-
-  Mmp = (MMP)PlugSubAlloc(g, NULL, sizeof(MEMMAP));
-  h = CreateFileMap(g, fn, Mmp, MODE_READ, false);
-
-  if (h == INVALID_HANDLE_VALUE || (!Mmp->lenH && !Mmp->lenL)) {
-    if (!(*g->Message))
-      strcpy(g->Message, MSG(FILE_MAP_ERR));
-
-    CloseFileHandle(h);                    // Not used anymore
-    return NULL;               // No saved values
-    } // endif h
-
-  CloseFileHandle(h);                    // Not used anymore
-  return Mmp->memory;
-  } // end of FileView
-#endif // XMAP
-
-/* -------------------------- XHUGE Class --------------------------- */
-
-/***********************************************************************/
-/*  Xopen function: opens a file using native API's.                   */
-/***********************************************************************/
-bool XHUGE::Open(PGLOBAL g, char *filename, int id, MODE mode)
-  {
-  IOFF  noff[MAX_INDX];
-
-  if (Hfile != INVALID_HANDLE_VALUE) {
-    sprintf(g->Message, MSG(FILE_OPEN_YET), filename);
-    return true;
-    } // endif
-
-#if defined(TRACE)
- printf( "Xopen: filename=%s mode=%d\n", filename, mode);
-#endif   // TRACE
-
-#if defined(WIN32)
-  LONG  high = 0;
-  DWORD rc, drc, access, share, creation;
-
-  /*********************************************************************/
-  /*  Create the file object according to access mode                  */
-  /*********************************************************************/
-  switch (mode) {
-    case MODE_READ:
-      access = GENERIC_READ;
-      share = FILE_SHARE_READ;
-      creation = OPEN_EXISTING;
-      break;
-    case MODE_WRITE:
-      access = GENERIC_WRITE;
-      share = 0;
-      creation = CREATE_ALWAYS;
-      break;
-    case MODE_INSERT:
-      access = GENERIC_WRITE;
-      share = 0;
-      creation = OPEN_EXISTING;
-      break;
-    default:
-      sprintf(g->Message, MSG(BAD_FUNC_MODE), "Xopen", mode);
-      return true;
-    } // endswitch
-
-  Hfile = CreateFile(filename, access, share, NULL, creation,
-                               FILE_ATTRIBUTE_NORMAL, NULL);
-
-  if (Hfile == INVALID_HANDLE_VALUE) {
-    rc = GetLastError();
-    sprintf(g->Message, MSG(OPEN_ERROR), rc, mode, filename);
-    FormatMessage(FORMAT_MESSAGE_FROM_SYSTEM |
-                  FORMAT_MESSAGE_IGNORE_INSERTS, NULL, rc, 0,
-                  (LPTSTR)filename, sizeof(filename), NULL);
-    strcat(g->Message, filename);
-    return true;
-    } // endif Hfile
-
-  if (trace)
-    htrc(" access=%p share=%p creation=%d handle=%p fn=%s\n",
-         access, share, creation, Hfile, filename);
-
-  if (mode == MODE_INSERT) {
-    /*******************************************************************/
-    /* In Insert mode we must position the cursor at end of file.      */
-    /*******************************************************************/
-    rc = SetFilePointer(Hfile, 0, &high, FILE_END);
-
-    if (rc == INVALID_SET_FILE_POINTER && (drc = GetLastError()) != NO_ERROR) {
-      sprintf(g->Message, MSG(ERROR_IN_SFP), drc);
-      CloseHandle(Hfile);
-      Hfile = INVALID_HANDLE_VALUE;
-      return true;
-      } // endif
-
-    NewOff.Low = (int)rc;
-    NewOff.High = (int)high;
-  } else if (mode == MODE_WRITE) {
-    if (id >= 0) {
-      // New not sep index file. Write the header.
-      memset(noff, 0, sizeof(noff));
-      rc = WriteFile(Hfile, noff, sizeof(noff), &drc, NULL);
-      NewOff.Low = (int)drc;
-      } // endif id
-
-  } else if (mode == MODE_READ && id >= 0) {
-    // Get offset from the header
-    rc = ReadFile(Hfile, noff, sizeof(noff), &drc, NULL);
-
-    if (!rc) {
-      sprintf(g->Message, MSG(XFILE_READERR), GetLastError());
-      return true;
-      } // endif rc
-
-    // Position the cursor at the offset of this index
-    rc = SetFilePointer(Hfile, noff[id].Low, 
-                       (PLONG)&noff[id].High, FILE_BEGIN);
-
-    if (rc == INVALID_SET_FILE_POINTER) {
-      sprintf(g->Message, MSG(FUNC_ERRNO), GetLastError(), "SetFilePointer");
-      return true;
-      } // endif
-    
-  } // endif Mode
-
-#else   // UNIX
-  int    oflag = O_LARGEFILE;         // Enable file size > 2G
-  mode_t pmod = 0;
-
-  /*********************************************************************/
-  /*  Create the file object according to access mode                  */
-  /*********************************************************************/
-  switch (mode) {
-    case MODE_READ:
-      oflag |= O_RDONLY;
-      break;
-    case MODE_WRITE:
-      oflag |= O_WRONLY | O_CREAT | O_TRUNC;
-      pmod = S_IREAD | S_IWRITE;
-      break;
-    case MODE_INSERT:
-      oflag |= (O_WRONLY | O_APPEND);
-      break;
-    default:
-      sprintf(g->Message, MSG(BAD_FUNC_MODE), "Xopen", mode);
-      return true;
-    } // endswitch
-
-  Hfile= global_open(g, MSGID_OPEN_ERROR_AND_STRERROR, filename, oflag, pmod);
-
-  if (Hfile == INVALID_HANDLE_VALUE) {
-    /*rc = errno;*/
-#if defined(TRACE)
-    printf("Open: %s\n", g->Message);
-#endif   // TRACE
-    return true;
-    } // endif Hfile
-
-#if defined(TRACE)
-  printf(" rc=%d oflag=%p mode=%d handle=%d fn=%s\n",
-           rc, oflag, mode, Hfile, filename);
-#endif   // TRACE
-
-  if (mode == MODE_INSERT) {
-    /*******************************************************************/
-    /* Position the cursor at end of file so ftell returns file size.  */
-    /*******************************************************************/
-    if (!(NewOff.Val = (longlong)lseek64(Hfile, 0LL, SEEK_END))) {
-      sprintf(g->Message, MSG(FUNC_ERRNO), errno, "Seek");
-      return true;
-      } // endif
-    
-  } else if (mode == MODE_WRITE) {
-    if (id >= 0) {
-      // New not sep index file. Write the header.
-      memset(noff, 0, sizeof(noff));
-      NewOff.Low = write(Hfile, &noff, sizeof(noff));
-      } // endif id
-
-  } else if (mode == MODE_READ && id >= 0) {
-    // Get offset from the header
-    if (read(Hfile, noff, sizeof(noff)) != sizeof(noff)) {
-      sprintf(g->Message, MSG(READ_ERROR), "Index file", strerror(errno));
-      return true;
-      } // endif MAX_INDX
-
-    // Position the cursor at the offset of this index
-    if (!lseek64(Hfile, noff[id].Val, SEEK_SET)) {
-      sprintf(g->Message, MSG(FUNC_ERRNO), errno, "Hseek");
-      return true;
-      } // endif
-    
-  } // endif mode
-#endif  // UNIX
-
-  return false;
-  } // end of Open
-
-/***********************************************************************/
-/*  Go to position in a huge file.                                     */
-/***********************************************************************/
-bool XHUGE::Seek(PGLOBAL g, int low, int high, int origin)
-  {
-#if defined(WIN32)
-  LONG  hi = high;
-  DWORD rc = SetFilePointer(Hfile, low, &hi, origin);
-
-  if (rc == INVALID_SET_FILE_POINTER && GetLastError() != NO_ERROR) {
-    sprintf(g->Message, MSG(FUNC_ERROR), "Xseek");
-    return true;
-    } // endif
-
-#else // UNIX
-  off64_t pos = (off64_t)low
-              + (off64_t)high * ((off64_t)0x100 * (off64_t)0x1000000);
-
-  if (lseek64(Hfile, pos, origin) < 0) {
-    sprintf(g->Message, MSG(ERROR_IN_LSK), errno);
-#if defined(TRACE)
-    printf("lseek64 error %d\n", errno);
-#endif   // TRACE
-    return true;
-    } // endif lseek64
-
-#if defined(TRACE)
-  printf("Seek: low=%d high=%d\n", low, high);
-#endif   // TRACE
-#endif // UNIX
-
-  return false;
-  } // end of Seek
-
-/***********************************************************************/
-/*  Read from a huge index file.                                       */
-/***********************************************************************/
-bool XHUGE::Read(PGLOBAL g, void *buf, int n, int size)
-  {
-  bool rc = false;
-
-#if defined(WIN32)
-  bool    brc;
-  DWORD   nbr, count = (DWORD)(n * size);
-
-  brc = ReadFile(Hfile, buf, count, &nbr, NULL);
-
-  if (brc) {
-    if (nbr != count) {
-      strcpy(g->Message, MSG(EOF_INDEX_FILE));
-      rc = true;
-      } // endif nbr
-
-  } else {
-    char *buf[256];
-    DWORD drc = GetLastError();
-
-    FormatMessage(FORMAT_MESSAGE_FROM_SYSTEM |
-                  FORMAT_MESSAGE_IGNORE_INSERTS, NULL, drc, 0,
-                  (LPTSTR)buf, sizeof(buf), NULL);
-    sprintf(g->Message, MSG(READ_ERROR), "index file", buf);
-    rc = true;
-  } // endif brc
-#else    // UNIX
-  ssize_t count = (ssize_t)(n * size);
-
-#if defined(TRACE)
-  printf("Hfile=%d n=%d size=%d count=%d\n", Hfile, n, size, count);
-#endif   // TRACE
-
-  if (read(Hfile, buf, count) != count) {
-    sprintf(g->Message, MSG(READ_ERROR), "Index file", strerror(errno));
-#if defined(TRACE)
-    printf("read error %d\n", errno);
-#endif   // TRACE
-    rc = true;
-    } // endif nbr
-#endif   // UNIX
-
-  return rc;
-  } // end of Read
-
-/***********************************************************************/
-/*  Write on a huge index file.                                        */
-/***********************************************************************/
-int XHUGE::Write(PGLOBAL g, void *buf, int n, int size, bool& rc)
-  {
-#if defined(WIN32)
-  bool    brc;
-  DWORD   nbw, count = (DWORD)n * (DWORD) size;
-
-  brc = WriteFile(Hfile, buf, count, &nbw, NULL);
-
-  if (!brc) {
-    char msg[256];
-    DWORD drc = GetLastError();
-
-    FormatMessage(FORMAT_MESSAGE_FROM_SYSTEM |
-                  FORMAT_MESSAGE_IGNORE_INSERTS, NULL, drc, 0,
-                  (LPTSTR)msg, sizeof(msg), NULL);
-    sprintf(g->Message, MSG(WRITING_ERROR), "index file", msg);
-    rc = true;
-    } // endif size
-
-  return (int)nbw;
-#else    // UNIX
-  ssize_t nbw;
-  size_t  count = (size_t)n * (size_t)size;
-
-  nbw = write(Hfile, buf, count);
-
-  if (nbw != (signed)count) {
-    sprintf(g->Message, MSG(WRITING_ERROR),
-                        "index file", strerror(errno));
-    rc = true;
-    } // endif nbw
-
-  return (int)nbw;
-#endif   // UNIX
-  } // end of Write
-
-/***********************************************************************/
-/*  Update the file header and close the index file.                   */
-/***********************************************************************/
-void XHUGE::Close(char *fn, int id)
-  {
-#if defined(WIN32)
-  if (id >= 0 && fn) {
-    CloseFileHandle(Hfile);
-    Hfile = CreateFile(fn, GENERIC_READ | GENERIC_WRITE, 0, NULL,
-                       OPEN_EXISTING, FILE_ATTRIBUTE_NORMAL, NULL);
-                       
-    if (Hfile != INVALID_HANDLE_VALUE)
-      if (SetFilePointer(Hfile, id * sizeof(IOFF), NULL, FILE_BEGIN)
-              != INVALID_SET_FILE_POINTER) {
-        DWORD nbw;
-
-        WriteFile(Hfile, &NewOff, sizeof(IOFF), &nbw, NULL);
-        } // endif SetFilePointer
-
-    } // endif id
-#else   // !WIN32
-  if (id >= 0 && fn) {
-    fcntl(Hfile, F_SETFD, O_WRONLY);
-    
-    if (lseek(Hfile, id * sizeof(IOFF), SEEK_SET))
-      write(Hfile, &NewOff, sizeof(IOFF));
-
-    } // endif id
-#endif  // !WIN32
-
-  XLOAD::Close();
-  } // end of Close
-
-#if defined(XMAP)
-/***********************************************************************/
-/*  Don't know whether this is possible for huge files.                */
-/***********************************************************************/
-void *XHUGE::FileView(PGLOBAL g, char *fn)
-  {
-  strcpy(g->Message, MSG(NO_PART_MAP));
-  return NULL;
-  } // end of FileView
-#endif   // XMAP
-
-/* -------------------------- XXROW Class --------------------------- */
-
-/***********************************************************************/
-/*  XXROW Public Constructor.                                          */
-/***********************************************************************/
-XXROW::XXROW(PTDBDOS tdbp) : XXBASE(tdbp, false)
-  {
-  Tdbp = tdbp;
-  Valp = NULL;
-  } // end of XXROW constructor
-
-/***********************************************************************/
-/*  XXROW Reset: re-initialize a Kindex block.                         */
-/***********************************************************************/
-void XXROW::Reset(void)
-  {
-#if defined(_DEBUG)
-  assert(Tdbp->GetLink());                // This a join index
-#endif   // _DEBUG
-  } // end of Reset
-
-/***********************************************************************/
-/*  Init: Open and Initialize a Key Index.                             */
-/***********************************************************************/
-bool XXROW::Init(PGLOBAL g)
-  {
-  /*********************************************************************/
-  /*  Table will be accessed through an index table.                   */
-  /*  To_Link should not be NULL.                                      */
-  /*********************************************************************/
-  if (!Tdbp->GetLink() || Tbxp->GetKnum() != 1)
-    return true;
-
-  if ((*Tdbp->GetLink())->GetResultType() != TYPE_INT) {
-    strcpy(g->Message, MSG(TYPE_MISMATCH));
-    return true;
-  } else
-    Valp = (*Tdbp->GetLink())->GetValue();
-
-  if ((Num_K = Tbxp->Cardinality(g)) < 0)
-    return true;                   // Not a fixed file
-
-  /*********************************************************************/
-  /*  The entire table is indexed, no need to construct the index.     */
-  /*********************************************************************/
-  Cur_K = Num_K;
-  return false;
-  } // end of Init
-
-/***********************************************************************/
-/*  RANGE: Tell how many record exist in a given value range.          */
-/***********************************************************************/
-int XXROW::Range(PGLOBAL g, int limit, bool incl)
-  {
-  int  n = Valp->GetIntValue();
-
-  switch (limit) {
-    case 1: n += ((incl) ? 0 : 1); break;
-    case 2: n += ((incl) ? 1 : 0); break;
-    default: n = 1;
-    } // endswitch limit
-
-  return n;
-  } // end of Range
-
-/***********************************************************************/
-/*  XXROW: Fetch a physical or logical record.                         */
-/***********************************************************************/
-int XXROW::Fetch(PGLOBAL g)
-  {
-  if (Num_K == 0)
-    return -1;       // means end of file
-
-  /*********************************************************************/
-  /*  Look for a key equal to the link column of previous table,       */
-  /*  and return its rank whithin the index table.                     */
-  /*********************************************************************/
-  Cur_K = FastFind(1);
-
-  if (Cur_K >= Num_K)
-    /*******************************************************************/
-    /* Rank not whithin index table, signal record not found.          */
-    /*******************************************************************/
-    return -2;      // Means record not found
-
-  /*********************************************************************/
-  /*  If rank is equal to stored rank, record is already there.        */
-  /*********************************************************************/
-  if (Cur_K == Old_K)
-    return -3;                   // Means record already there
-  else
-    Old_K = Cur_K;                // Store rank of newly read record
-
-  return Cur_K;
-  } // end of Fetch
-
-/***********************************************************************/
-/*  FastFind: Returns the index of matching record in a join.          */
-/***********************************************************************/
-int XXROW::FastFind(int nk)
-  {
-  int n = Valp->GetIntValue();
-
-  if (n < 0)
-    return (Op == OP_EQ) ? (-1) : 0;
-  else if (n > Num_K)
-    return Num_K;
-  else
-    return (Op == OP_GT) ? n : (n - 1);
-
-  } // end of FastFind
-
-/* ------------------------- KXYCOL Classes -------------------------- */
-
-/***********************************************************************/
-/*  KXYCOL public constructor.                                         */
-/***********************************************************************/
-KXYCOL::KXYCOL(PKXBASE kp) : To_Keys(Keys.Memp), 
-        To_Bkeys(Bkeys.Memp), Kof((CPINT&)Koff.Memp)
-  {
-  Next = NULL;
-  Previous = NULL;
-  Kxp = kp;
-  Colp = NULL;
-  IsSorted = false;
-  Asc = true;
-  Keys = Nmblk;
-  Kblp = NULL;
-  Bkeys = Nmblk;
-  Blkp = NULL;
-  Valp = NULL;
-  Klen = 0;
-  Kprec = 0;
-  Type = TYPE_ERROR;
-  Prefix = false;
-  Koff = Nmblk;
-  Val_K = 0;
-  Ndf = 0;
-  Mxs = 0;
-  } // end of KXYCOL constructor
-
-/***********************************************************************/
-/*  KXYCOL Init: initialize and allocate storage.                      */
-/*  Key length kln can be smaller than column length for CHAR columns. */
-/***********************************************************************/
-bool KXYCOL::Init(PGLOBAL g, PCOL colp, int n, bool sm, int kln)
-  {
-  int len = colp->GetLength(), prec = colp->GetScale();
-
-  // Currently no indexing on NULL columns
-  if (colp->IsNullable()) {
-    sprintf(g->Message, "Cannot index nullable column %s", colp->GetName());
-    return true;
-    } // endif nullable
-
-  if (kln && len > kln && colp->GetResultType() == TYPE_STRING) {
-    len = kln;
-    Prefix = true;
-    } // endif kln
-
-  if (trace)
-    htrc("KCOL(%p) Init: col=%s n=%d type=%d sm=%d\n",
-         this, colp->GetName(), n, colp->GetResultType(), sm);
-
-  // Allocate the Value object used when moving items
-  Type = colp->GetResultType();
-
-  if (!(Valp = AllocateValue(g, Type, len, colp->GetScale(),
-                                           colp->IsUnsigned())))
-    return true;
-
-  Klen = Valp->GetClen();
-  Keys.Size = n * Klen;
-
-  if (!PlgDBalloc(g, NULL, Keys)) {
-    sprintf(g->Message, MSG(KEY_ALLOC_ERROR), Klen, n);
-    return true;    // Error
-    } // endif
-
-  // Allocate the Valblock. The last parameter is to have rows filled
-  // by blanks (if true) or keep the zero ending char (if false).
-  // Currently we set it to true to be compatible with QRY blocks,
-  // and the one before last is to enable length/type checking, set to
-  // true if not a prefix key.
-  Kblp = AllocValBlock(g, To_Keys, Type, n, len, prec, !Prefix, true);
-  Asc = sm;                    // Sort mode: Asc=true  Desc=false
-  Ndf = n;
-
-  // Store this information to avoid sorting when already done
-  if (Asc)
-//  IsSorted = colp->GetOpt() < 0;
-    IsSorted = false;
-
-//SetNulls(colp->IsNullable()); for when null columns will be indexable
-  return false;
-  } // end of Init
-
-#if defined(XMAP)
-/***********************************************************************/
-/*  KXYCOL MapInit: initialize and address storage.                    */
-/*  Key length kln can be smaller than column length for CHAR columns. */
-/***********************************************************************/
-BYTE* KXYCOL::MapInit(PGLOBAL g, PCOL colp, int *n, BYTE *m)
-  {
-  int len = colp->GetLength(), prec = colp->GetPrecision();
-
-  if (n[3] && colp->GetLength() > n[3]
-           && colp->GetResultType() == TYPE_STRING) {
-    len = n[3];
-    Prefix = true;
-    } // endif kln
-
-  Type = colp->GetResultType();
-
- if (trace)
-   htrc("MapInit(%p): colp=%p type=%d n=%d len=%d m=%p\n",
-        this, colp, Type, n[0], len, m);
-
-  // Allocate the Value object used when moving items
-  Valp = AllocateValue(g, Type, len, prec, false, NULL);
-  Klen = Valp->GetClen();
-
-  if (n[2]) {
-    Bkeys.Size = n[2] * Klen;
-    Bkeys.Memp = m;
-    Bkeys.Sub = true;
-
-    // Allocate the Valblk containing initial block key values
-    Blkp = AllocValBlock(g, To_Bkeys, Type, n[2], len, prec, true, true);
-    } // endif nb
-
-  Keys.Size = n[0] * Klen;
-  Keys.Memp = m + Bkeys.Size;
-  Keys.Sub = true;
-
-  // Allocate the Valblock. Last two parameters are to have rows filled
-  // by blanks (if true) or keep the zero ending char (if false).
-  // Currently we set it to true to be compatible with QRY blocks,
-  // and last one to enable type checking (no conversion).
-  Kblp = AllocValBlock(g, To_Keys, Type, n[0], len, prec, true, true);
-
-  if (n[1]) {
-    Koff.Size = n[1] * sizeof(int);
-    Koff.Memp = m + Bkeys.Size + Keys.Size;
-    Koff.Sub = true;
-    } // endif n[1]
-
-  Ndf = n[0];
-  IsSorted = colp->GetOpt() < 0;
-  return m + Bkeys.Size + Keys.Size + Koff.Size;
-  } // end of MapInit
-#endif // XMAP
-
-/***********************************************************************/
-/*  Allocate the offset block used by intermediate key columns.        */
-/***********************************************************************/
-int *KXYCOL::MakeOffset(PGLOBAL g, int n)
-  {
-  if (!Kof) {
-    // Calculate the initial size of the offset
-    Koff.Size = (n + 1) * sizeof(int);
-
-    // Allocate the required memory
-    if (!PlgDBalloc(g, NULL, Koff)) {
-      strcpy(g->Message, MSG(KEY_ALLOC_ERR));
-      return NULL;    // Error
-     } // endif
-
-  } else if (n) {
-    // This is a reallocation call
-    PlgDBrealloc(g, NULL, Koff, (n + 1) * sizeof(int));
-  } else
-    PlgDBfree(Koff);
-
-  return (int*)Kof;
-  } // end of MakeOffset
-
-/***********************************************************************/
-/*  Make a front end array of key values that are the first value of   */
-/*  each blocks (of size n). This to reduce paging in FastFind.        */
-/***********************************************************************/
-bool KXYCOL::MakeBlockArray(PGLOBAL g, int nb, int size)
-  {
-  int i, k;
-
-  // Calculate the size of the block array in the index
-  Bkeys.Size = nb * Klen;
-
-  // Allocate the required memory
-  if (!PlgDBalloc(g, NULL, Bkeys)) {
-    sprintf(g->Message, MSG(KEY_ALLOC_ERROR), Klen, nb);
-    return true;    // Error
-    } // endif
-
-  // Allocate the Valblk used to contains initial block key values
-  Blkp = AllocValBlock(g, To_Bkeys, Type, nb, Klen, Kprec);
-
-  // Populate the array with values
-  for (i = k = 0; i < nb; i++, k += size)
-    Blkp->SetValue(Kblp, i, k);
-
-  return false;
-  } // end of MakeBlockArray
-
-/***********************************************************************/
-/*  KXYCOL SetValue: read column value for nth array element.           */
-/***********************************************************************/
-void KXYCOL::SetValue(PCOL colp, int i)
-  {
-#if defined(_DEBUG)
-  assert (Kblp != NULL);
-#endif
-
-  Kblp->SetValue(colp->GetValue(), i);
-  } // end of SetValue
-
-/***********************************************************************/
-/*  InitFind: initialize finding the rank of column value in index.    */
-/***********************************************************************/
-bool KXYCOL::InitFind(PGLOBAL g, PXOB xp)
-  {
-  if (xp->GetType() == TYPE_CONST) {
-    if (Kxp->Nth)
-      return true;
-
-    Valp->SetValue_pval(xp->GetValue(), !Prefix);
-  } else {
-    xp->Reset();
-    xp->Eval(g);
-    Valp->SetValue_pval(xp->GetValue(), false);
-//  Valp->SetValue_pval(xp->GetValue(), !Prefix);
-  } // endif Type
-
-  return false;
-  } // end of InitFind
-
-/***********************************************************************/
-/*  InitBinFind: initialize Value to the value pointed by vp.          */
-/***********************************************************************/
-void KXYCOL::InitBinFind(void *vp)
-  {
-  Valp->SetBinValue(vp);
-  } // end of InitBinFind
-
-/***********************************************************************/
-/*  KXYCOL FillValue: called by COLBLK::Eval when a column value is    */
-/*  already in storage in the corresponding KXYCOL.                    */
-/***********************************************************************/
-void KXYCOL::FillValue(PVAL valp)
-  {
-  valp->SetValue_pvblk(Kblp, Val_K);
-
-  // Set null when applicable (NIY)
-//if (valp->GetNullable())
-//  valp->SetNull(valp->IsZero());
-
-  } // end of FillValue
-
-/***********************************************************************/
-/*  KXYCOL: Compare routine for one numeric value.                     */
-/***********************************************************************/
-int KXYCOL::Compare(int i1, int i2)
-  {
-  // Do the actual comparison between values.
-  register int k = Kblp->CompVal(i1, i2);
-
-#ifdef DEBUG2
- htrc("Compare done result=%d\n", k);
-#endif
-
-  return (Asc) ? k : -k;
-  } // end of Compare
-
-/***********************************************************************/
-/*  KXYCOL: Compare the ith key to the stored Value.                   */
-/***********************************************************************/
-int KXYCOL::CompVal(int i)
-  {
-  // Do the actual comparison between numerical values.
-#ifdef DEBUG2
-  register int k = (int)Kblp->CompVal(Valp, (int)i);
-
-  htrc("Compare done result=%d\n", k);
-  return k;
-#endif
-  return Kblp->CompVal(Valp, i);
-  } // end of CompVal
-
-/***********************************************************************/
-/*  KXYCOL: Compare the key to the stored block value.                 */
-/***********************************************************************/
-int KXYCOL::CompBval(int i)
-  {
-  // Do the actual comparison between key values.
-  return Blkp->CompVal(Valp, i);
-  } // end of CompBval
-
-/***********************************************************************/
-/*  KXYCOL ReAlloc: ReAlloc To_Data if it is not suballocated.         */
-/***********************************************************************/
-void KXYCOL::ReAlloc(PGLOBAL g, int n)
-  {
-  PlgDBrealloc(g, NULL, Keys, n * Klen);
-  Kblp->ReAlloc(To_Keys, n);
-  Ndf = n;
-  } // end of ReAlloc
-
-/***********************************************************************/
-/*  KXYCOL FreeData: Free To_Keys if it is not suballocated.           */
-/***********************************************************************/
-void KXYCOL::FreeData(void)
-  {
-  PlgDBfree(Keys);
-  Kblp = NULL;
-  PlgDBfree(Bkeys);
-  Blkp = NULL;
-  PlgDBfree(Koff);
-  Ndf = 0;
-  } // end of FreeData
->>>>>>> 31560c44
+  } // end of FreeData