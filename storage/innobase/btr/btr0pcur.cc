/*****************************************************************************

Copyright (c) 1996, 2016, Oracle and/or its affiliates. All Rights Reserved.
Copyright (c) 2016, 2019, MariaDB Corporation.

This program is free software; you can redistribute it and/or modify it under
the terms of the GNU General Public License as published by the Free Software
Foundation; version 2 of the License.

This program is distributed in the hope that it will be useful, but WITHOUT
ANY WARRANTY; without even the implied warranty of MERCHANTABILITY or FITNESS
FOR A PARTICULAR PURPOSE. See the GNU General Public License for more details.

You should have received a copy of the GNU General Public License along with
this program; if not, write to the Free Software Foundation, Inc.,
51 Franklin Street, Suite 500, Boston, MA 02110-1335 USA

*****************************************************************************/

/**************************************************//**
@file btr/btr0pcur.cc
The index tree persistent cursor

Created 2/23/1996 Heikki Tuuri
*******************************************************/

#include "btr0pcur.h"
#include "ut0byte.h"
#include "rem0cmp.h"
#include "trx0trx.h"

/**************************************************************//**
Allocates memory for a persistent cursor object and initializes the cursor.
@return own: persistent cursor */
btr_pcur_t*
btr_pcur_create_for_mysql(void)
/*============================*/
{
	btr_pcur_t*	pcur;
	DBUG_ENTER("btr_pcur_create_for_mysql");

	pcur = (btr_pcur_t*) ut_malloc_nokey(sizeof(btr_pcur_t));

	pcur->btr_cur.index = NULL;
	btr_pcur_init(pcur);

	DBUG_PRINT("btr_pcur_create_for_mysql", ("pcur: %p", pcur));
	DBUG_RETURN(pcur);
}

/**************************************************************//**
Resets a persistent cursor object, freeing ::old_rec_buf if it is
allocated and resetting the other members to their initial values. */
void
btr_pcur_reset(
/*===========*/
	btr_pcur_t*	cursor)	/*!< in, out: persistent cursor */
{
	btr_pcur_free(cursor);
	cursor->old_rec_buf = NULL;
	cursor->btr_cur.index = NULL;
	cursor->btr_cur.page_cur.rec = NULL;
	cursor->old_rec = NULL;
	cursor->old_n_fields = 0;
	cursor->old_stored = false;

	cursor->latch_mode = BTR_NO_LATCHES;
	cursor->pos_state = BTR_PCUR_NOT_POSITIONED;
}

/**************************************************************//**
Frees the memory for a persistent cursor object. */
void
btr_pcur_free_for_mysql(
/*====================*/
	btr_pcur_t*	cursor)	/*!< in, own: persistent cursor */
{
	DBUG_ENTER("btr_pcur_free_for_mysql");
	DBUG_PRINT("btr_pcur_free_for_mysql", ("pcur: %p", cursor));

	btr_pcur_free(cursor);
	ut_free(cursor);
	DBUG_VOID_RETURN;
}

/**************************************************************//**
The position of the cursor is stored by taking an initial segment of the
record the cursor is positioned on, before, or after, and copying it to the
cursor data structure, or just setting a flag if the cursor id before the
first in an EMPTY tree, or after the last in an EMPTY tree. NOTE that the
page where the cursor is positioned must not be empty if the index tree is
not totally empty! */
void
btr_pcur_store_position(
/*====================*/
	btr_pcur_t*	cursor, /*!< in: persistent cursor */
	mtr_t*		mtr)	/*!< in: mtr */
{
	page_cur_t*	page_cursor;
	buf_block_t*	block;
	rec_t*		rec;
	dict_index_t*	index;
	page_t*		page;
	ulint		offs;

	ut_ad(cursor->pos_state == BTR_PCUR_IS_POSITIONED);
	ut_ad(cursor->latch_mode != BTR_NO_LATCHES);

	block = btr_pcur_get_block(cursor);
	index = btr_cur_get_index(btr_pcur_get_btr_cur(cursor));

	page_cursor = btr_pcur_get_page_cur(cursor);

	rec = page_cur_get_rec(page_cursor);
	page = page_align(rec);
	offs = page_offset(rec);

	ut_ad(block->page.buf_fix_count);
	/* For spatial index, when we do positioning on parent
	buffer if necessary, it might not hold latches, but the
	tree must be locked to prevent change on the page */
	ut_ad(mtr_memo_contains_flagged(mtr, block,
					MTR_MEMO_PAGE_S_FIX
					| MTR_MEMO_PAGE_X_FIX)
	      || (dict_index_is_spatial(index)
		  && mtr_memo_contains_flagged(
			  mtr, dict_index_get_lock(index),
			  MTR_MEMO_X_LOCK | MTR_MEMO_SX_LOCK)));

	cursor->old_stored = true;

	if (page_is_empty(page)) {
		/* It must be an empty index tree; NOTE that in this case
		we do not store the modify_clock, but always do a search
		if we restore the cursor position */

		ut_a(!page_has_siblings(page));
		ut_ad(page_is_leaf(page));
		ut_ad(page_get_page_no(page) == index->page);

		if (page_rec_is_supremum_low(offs)) {
			cursor->rel_pos = BTR_PCUR_AFTER_LAST_IN_TREE;
		} else {
before_first:
			cursor->rel_pos = BTR_PCUR_BEFORE_FIRST_IN_TREE;
		}

		return;
	}

	if (page_rec_is_supremum_low(offs)) {
		rec = page_rec_get_prev(rec);

		ut_ad(!page_rec_is_infimum(rec));
		if (UNIV_UNLIKELY(rec_is_metadata(rec, *index))) {
			ut_ad(index->table->instant);
			ut_ad(page_get_n_recs(block->frame) == 1);
			ut_ad(page_is_leaf(page));
			ut_ad(page_get_page_no(page) == index->page);
			cursor->rel_pos = BTR_PCUR_AFTER_LAST_IN_TREE;
			return;
		}

		cursor->rel_pos = BTR_PCUR_AFTER;
	} else if (page_rec_is_infimum_low(offs)) {
		rec = page_rec_get_next(rec);

<<<<<<< HEAD
		if (rec_is_metadata(rec, *index)) {
=======
		if (rec_is_metadata(rec, index)) {
			ut_ad(!page_has_prev(page));
>>>>>>> d4144c8e
			rec = page_rec_get_next(rec);
			if (page_rec_is_supremum(rec)) {
				ut_ad(page_has_next(page));
				goto before_first;
			}
		}

		cursor->rel_pos = BTR_PCUR_BEFORE;
	} else {
		cursor->rel_pos = BTR_PCUR_ON;
	}

	if (index->is_ibuf()) {
		ut_ad(!index->table->not_redundant());
		cursor->old_n_fields = rec_get_n_fields_old(rec);
	} else if (page_rec_is_leaf(rec)) {
		cursor->old_n_fields = dict_index_get_n_unique_in_tree(index);
	} else if (index->is_spatial()) {
		ut_ad(dict_index_get_n_unique_in_tree_nonleaf(index)
		      == DICT_INDEX_SPATIAL_NODEPTR_SIZE);
		/* For R-tree, we have to compare
		the child page numbers as well. */
		cursor->old_n_fields = DICT_INDEX_SPATIAL_NODEPTR_SIZE + 1;
	} else {
		cursor->old_n_fields = dict_index_get_n_unique_in_tree(index);
	}

	cursor->old_rec = rec_copy_prefix_to_buf(rec, index,
						 cursor->old_n_fields,
						 &cursor->old_rec_buf,
						 &cursor->buf_size);
	cursor->block_when_stored = block;

	/* Function try to check if block is S/X latch. */
	cursor->modify_clock = buf_block_get_modify_clock(block);
	cursor->withdraw_clock = buf_withdraw_clock;
}

/**************************************************************//**
Copies the stored position of a pcur to another pcur. */
void
btr_pcur_copy_stored_position(
/*==========================*/
	btr_pcur_t*	pcur_receive,	/*!< in: pcur which will receive the
					position info */
	btr_pcur_t*	pcur_donate)	/*!< in: pcur from which the info is
					copied */
{
	ut_free(pcur_receive->old_rec_buf);
	ut_memcpy(pcur_receive, pcur_donate, sizeof(btr_pcur_t));

	if (pcur_donate->old_rec_buf) {

		pcur_receive->old_rec_buf = (byte*)
			ut_malloc_nokey(pcur_donate->buf_size);

		ut_memcpy(pcur_receive->old_rec_buf, pcur_donate->old_rec_buf,
			  pcur_donate->buf_size);
		pcur_receive->old_rec = pcur_receive->old_rec_buf
			+ (pcur_donate->old_rec - pcur_donate->old_rec_buf);
	}

	pcur_receive->old_n_fields = pcur_donate->old_n_fields;
}

/**************************************************************//**
Restores the stored position of a persistent cursor bufferfixing the page and
obtaining the specified latches. If the cursor position was saved when the
(1) cursor was positioned on a user record: this function restores the position
to the last record LESS OR EQUAL to the stored record;
(2) cursor was positioned on a page infimum record: restores the position to
the last record LESS than the user record which was the successor of the page
infimum;
(3) cursor was positioned on the page supremum: restores to the first record
GREATER than the user record which was the predecessor of the supremum.
(4) cursor was positioned before the first or after the last in an empty tree:
restores to before first or after the last in the tree.
@return TRUE if the cursor position was stored when it was on a user
record and it can be restored on a user record whose ordering fields
are identical to the ones of the original user record */
ibool
btr_pcur_restore_position_func(
/*===========================*/
	ulint		latch_mode,	/*!< in: BTR_SEARCH_LEAF, ... */
	btr_pcur_t*	cursor,		/*!< in: detached persistent cursor */
	const char*	file,		/*!< in: file name */
	unsigned	line,		/*!< in: line where called */
	mtr_t*		mtr)		/*!< in: mtr */
{
	dict_index_t*	index;
	dtuple_t*	tuple;
	page_cur_mode_t	mode;
	page_cur_mode_t	old_mode;
	mem_heap_t*	heap;

	ut_ad(mtr->is_active());
	//ut_ad(cursor->old_stored);
	ut_ad(cursor->pos_state == BTR_PCUR_WAS_POSITIONED
	      || cursor->pos_state == BTR_PCUR_IS_POSITIONED);

	index = btr_cur_get_index(btr_pcur_get_btr_cur(cursor));

	if (UNIV_UNLIKELY
	    (cursor->rel_pos == BTR_PCUR_AFTER_LAST_IN_TREE
	     || cursor->rel_pos == BTR_PCUR_BEFORE_FIRST_IN_TREE)) {
		dberr_t err = DB_SUCCESS;

		/* In these cases we do not try an optimistic restoration,
		but always do a search */

		err = btr_cur_open_at_index_side(
			cursor->rel_pos == BTR_PCUR_BEFORE_FIRST_IN_TREE,
			index, latch_mode,
			btr_pcur_get_btr_cur(cursor), 0, mtr);

		if (err != DB_SUCCESS) {
			ib::warn() << " Error code: " << err
				   << " btr_pcur_restore_position_func "
				   << " called from file: "
				   << file << " line: " << line
				   << " table: " << index->table->name
				   << " index: " << index->name;
		}

		cursor->latch_mode =
			BTR_LATCH_MODE_WITHOUT_INTENTION(latch_mode);
		cursor->pos_state = BTR_PCUR_IS_POSITIONED;
		cursor->block_when_stored = btr_pcur_get_block(cursor);

		return(FALSE);
	}

	ut_a(cursor->old_rec);
	ut_a(cursor->old_n_fields);

	switch (latch_mode) {
	case BTR_SEARCH_LEAF:
	case BTR_MODIFY_LEAF:
	case BTR_SEARCH_PREV:
	case BTR_MODIFY_PREV:
		/* Try optimistic restoration. */

		if (!buf_pool_is_obsolete(cursor->withdraw_clock)
		    && btr_cur_optimistic_latch_leaves(
			cursor->block_when_stored, cursor->modify_clock,
			&latch_mode, btr_pcur_get_btr_cur(cursor),
			file, line, mtr)) {

			cursor->pos_state = BTR_PCUR_IS_POSITIONED;
			cursor->latch_mode = latch_mode;

			buf_block_dbg_add_level(
				btr_pcur_get_block(cursor),
				dict_index_is_ibuf(index)
				? SYNC_IBUF_TREE_NODE : SYNC_TREE_NODE);

			if (cursor->rel_pos == BTR_PCUR_ON) {
#ifdef UNIV_DEBUG
				const rec_t*	rec;
				const ulint*	offsets1;
				const ulint*	offsets2;
				rec = btr_pcur_get_rec(cursor);

				heap = mem_heap_create(256);
				offsets1 = rec_get_offsets(
					cursor->old_rec, index, NULL, true,
					cursor->old_n_fields, &heap);
				offsets2 = rec_get_offsets(
					rec, index, NULL, true,
					cursor->old_n_fields, &heap);

				ut_ad(!cmp_rec_rec(cursor->old_rec,
						   rec, offsets1, offsets2,
						   index));
				mem_heap_free(heap);
#endif /* UNIV_DEBUG */
				return(TRUE);
			}
			/* This is the same record as stored,
			may need to be adjusted for BTR_PCUR_BEFORE/AFTER,
			depending on search mode and direction. */
			if (btr_pcur_is_on_user_rec(cursor)) {
				cursor->pos_state
					= BTR_PCUR_IS_POSITIONED_OPTIMISTIC;
			}
			return(FALSE);
		}
	}

	/* If optimistic restoration did not succeed, open the cursor anew */

	heap = mem_heap_create(256);

	tuple = dict_index_build_data_tuple(cursor->old_rec, index, true,
					    cursor->old_n_fields, heap);

	/* Save the old search mode of the cursor */
	old_mode = cursor->search_mode;

	switch (cursor->rel_pos) {
	case BTR_PCUR_ON:
		mode = PAGE_CUR_LE;
		break;
	case BTR_PCUR_AFTER:
		mode = PAGE_CUR_G;
		break;
	case BTR_PCUR_BEFORE:
		mode = PAGE_CUR_L;
		break;
	default:
		ut_error;
		mode = PAGE_CUR_UNSUPP;
	}

	btr_pcur_open_with_no_init_func(index, tuple, mode, latch_mode,
					cursor,
#ifdef BTR_CUR_HASH_ADAPT
					NULL,
#endif /* BTR_CUR_HASH_ADAPT */
					file, line, mtr);

	/* Restore the old search mode */
	cursor->search_mode = old_mode;

	ut_ad(cursor->rel_pos == BTR_PCUR_ON
	      || cursor->rel_pos == BTR_PCUR_BEFORE
	      || cursor->rel_pos == BTR_PCUR_AFTER);
	if (cursor->rel_pos == BTR_PCUR_ON
	    && btr_pcur_is_on_user_rec(cursor)
	    && !cmp_dtuple_rec(tuple, btr_pcur_get_rec(cursor),
			       rec_get_offsets(btr_pcur_get_rec(cursor),
					       index, NULL, true,
					       ULINT_UNDEFINED, &heap))) {

		/* We have to store the NEW value for the modify clock,
		since the cursor can now be on a different page!
		But we can retain the value of old_rec */

		cursor->block_when_stored = btr_pcur_get_block(cursor);
		cursor->modify_clock = buf_block_get_modify_clock(
						cursor->block_when_stored);
		cursor->old_stored = true;
		cursor->withdraw_clock = buf_withdraw_clock;

		mem_heap_free(heap);

		return(TRUE);
	}

	mem_heap_free(heap);

	/* We have to store new position information, modify_clock etc.,
	to the cursor because it can now be on a different page, the record
	under it may have been removed, etc. */

	btr_pcur_store_position(cursor, mtr);

	return(FALSE);
}

/*********************************************************//**
Moves the persistent cursor to the first record on the next page. Releases the
latch on the current page, and bufferunfixes it. Note that there must not be
modifications on the current page, as then the x-latch can be released only in
mtr_commit. */
void
btr_pcur_move_to_next_page(
/*=======================*/
	btr_pcur_t*	cursor,	/*!< in: persistent cursor; must be on the
				last record of the current page */
	mtr_t*		mtr)	/*!< in: mtr */
{
	ulint		next_page_no;
	page_t*		page;
	buf_block_t*	next_block;
	page_t*		next_page;
	ulint		mode;

	ut_ad(cursor->pos_state == BTR_PCUR_IS_POSITIONED);
	ut_ad(cursor->latch_mode != BTR_NO_LATCHES);
	ut_ad(btr_pcur_is_after_last_on_page(cursor));

	cursor->old_stored = false;

	page = btr_pcur_get_page(cursor);

	if (UNIV_UNLIKELY(!page)) {
		return;
	}

	next_page_no = btr_page_get_next(page, mtr);

	ut_ad(next_page_no != FIL_NULL);

	mode = cursor->latch_mode;
	switch (mode) {
	case BTR_SEARCH_TREE:
		mode = BTR_SEARCH_LEAF;
		break;
	case BTR_MODIFY_TREE:
		mode = BTR_MODIFY_LEAF;
	}

	buf_block_t*	block = btr_pcur_get_block(cursor);

	next_block = btr_block_get(
		page_id_t(block->page.id.space(), next_page_no),
		block->page.size, mode,
		btr_pcur_get_btr_cur(cursor)->index, mtr);

	if (UNIV_UNLIKELY(!next_block)) {
		return;
	}

	next_page = buf_block_get_frame(next_block);
#ifdef UNIV_BTR_DEBUG
	ut_a(page_is_comp(next_page) == page_is_comp(page));
	ut_a(btr_page_get_prev(next_page, mtr)
	     == btr_pcur_get_block(cursor)->page.id.page_no());
#endif /* UNIV_BTR_DEBUG */

	btr_leaf_page_release(btr_pcur_get_block(cursor), mode, mtr);

	page_cur_set_before_first(next_block, btr_pcur_get_page_cur(cursor));

	ut_d(page_check_dir(next_page));
}

/*********************************************************//**
Moves the persistent cursor backward if it is on the first record of the page.
Commits mtr. Note that to prevent a possible deadlock, the operation
first stores the position of the cursor, commits mtr, acquires the necessary
latches and restores the cursor position again before returning. The
alphabetical position of the cursor is guaranteed to be sensible on
return, but it may happen that the cursor is not positioned on the last
record of any page, because the structure of the tree may have changed
during the time when the cursor had no latches. */
static
void
btr_pcur_move_backward_from_page(
/*=============================*/
	btr_pcur_t*	cursor,	/*!< in: persistent cursor, must be on the first
				record of the current page */
	mtr_t*		mtr)	/*!< in: mtr */
{
	ulint		prev_page_no;
	page_t*		page;
	buf_block_t*	prev_block;
	ulint		latch_mode;
	ulint		latch_mode2;

	ut_ad(cursor->latch_mode != BTR_NO_LATCHES);
	ut_ad(btr_pcur_is_before_first_on_page(cursor));
	ut_ad(!btr_pcur_is_before_first_in_tree(cursor));

	latch_mode = cursor->latch_mode;

	if (latch_mode == BTR_SEARCH_LEAF) {

		latch_mode2 = BTR_SEARCH_PREV;

	} else if (latch_mode == BTR_MODIFY_LEAF) {

		latch_mode2 = BTR_MODIFY_PREV;
	} else {
		latch_mode2 = 0; /* To eliminate compiler warning */
		ut_error;
	}

	btr_pcur_store_position(cursor, mtr);

	mtr_commit(mtr);

	mtr_start(mtr);

	btr_pcur_restore_position(latch_mode2, cursor, mtr);

	page = btr_pcur_get_page(cursor);

	prev_page_no = btr_page_get_prev(page, mtr);

	if (prev_page_no == FIL_NULL) {
	} else if (btr_pcur_is_before_first_on_page(cursor)) {

		prev_block = btr_pcur_get_btr_cur(cursor)->left_block;

		btr_leaf_page_release(btr_pcur_get_block(cursor),
				      latch_mode, mtr);

		page_cur_set_after_last(prev_block,
					btr_pcur_get_page_cur(cursor));
	} else {

		/* The repositioned cursor did not end on an infimum
		record on a page. Cursor repositioning acquired a latch
		also on the previous page, but we do not need the latch:
		release it. */

		prev_block = btr_pcur_get_btr_cur(cursor)->left_block;

		btr_leaf_page_release(prev_block, latch_mode, mtr);
	}

	cursor->latch_mode = latch_mode;
	cursor->old_stored = false;
}

/*********************************************************//**
Moves the persistent cursor to the previous record in the tree. If no records
are left, the cursor stays 'before first in tree'.
@return TRUE if the cursor was not before first in tree */
ibool
btr_pcur_move_to_prev(
/*==================*/
	btr_pcur_t*	cursor,	/*!< in: persistent cursor; NOTE that the
				function may release the page latch */
	mtr_t*		mtr)	/*!< in: mtr */
{
	ut_ad(cursor->pos_state == BTR_PCUR_IS_POSITIONED);
	ut_ad(cursor->latch_mode != BTR_NO_LATCHES);

	cursor->old_stored = false;

	if (btr_pcur_is_before_first_on_page(cursor)) {

		if (btr_pcur_is_before_first_in_tree(cursor)) {

			return(FALSE);
		}

		btr_pcur_move_backward_from_page(cursor, mtr);

		return(TRUE);
	}

	btr_pcur_move_to_prev_on_page(cursor);

	return(TRUE);
}

/**************************************************************//**
If mode is PAGE_CUR_G or PAGE_CUR_GE, opens a persistent cursor on the first
user record satisfying the search condition, in the case PAGE_CUR_L or
PAGE_CUR_LE, on the last user record. If no such user record exists, then
in the first case sets the cursor after last in tree, and in the latter case
before first in tree. The latching mode must be BTR_SEARCH_LEAF or
BTR_MODIFY_LEAF. */
void
btr_pcur_open_on_user_rec_func(
/*===========================*/
	dict_index_t*	index,		/*!< in: index */
	const dtuple_t*	tuple,		/*!< in: tuple on which search done */
	page_cur_mode_t	mode,		/*!< in: PAGE_CUR_L, ... */
	ulint		latch_mode,	/*!< in: BTR_SEARCH_LEAF or
					BTR_MODIFY_LEAF */
	btr_pcur_t*	cursor,		/*!< in: memory buffer for persistent
					cursor */
	const char*	file,		/*!< in: file name */
	unsigned	line,		/*!< in: line where called */
	mtr_t*		mtr)		/*!< in: mtr */
{
	btr_pcur_open_low(index, 0, tuple, mode, latch_mode, cursor,
			  file, line, 0, mtr);

	if ((mode == PAGE_CUR_GE) || (mode == PAGE_CUR_G)) {

		if (btr_pcur_is_after_last_on_page(cursor)) {

			btr_pcur_move_to_next_user_rec(cursor, mtr);
		}
	} else {
		ut_ad((mode == PAGE_CUR_LE) || (mode == PAGE_CUR_L));

		/* Not implemented yet */

		ut_error;
	}
}<|MERGE_RESOLUTION|>--- conflicted
+++ resolved
@@ -165,15 +165,13 @@
 	} else if (page_rec_is_infimum_low(offs)) {
 		rec = page_rec_get_next(rec);
 
-<<<<<<< HEAD
 		if (rec_is_metadata(rec, *index)) {
-=======
-		if (rec_is_metadata(rec, index)) {
 			ut_ad(!page_has_prev(page));
->>>>>>> d4144c8e
+			ut_d(const rec_t* p = rec);
 			rec = page_rec_get_next(rec);
 			if (page_rec_is_supremum(rec)) {
-				ut_ad(page_has_next(page));
+				ut_ad(page_has_next(page)
+				      || rec_is_alter_metadata(p, *index));
 				goto before_first;
 			}
 		}
