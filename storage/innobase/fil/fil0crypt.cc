--- conflicted
+++ resolved
@@ -45,10 +45,6 @@
 
 static bool fil_crypt_threads_inited = false;
 
-#ifdef UNIV_PFS_MUTEX
-static mysql_pfs_key_t fil_crypt_key_mutex_key;
-#endif
-
 /** Is encryption enabled/disabled */
 UNIV_INTERN ulong srv_encrypt_tables = 0;
 
@@ -72,10 +68,6 @@
 
 /** Mutex for key rotation threads */
 static ib_mutex_t fil_crypt_threads_mutex;
-
-#ifdef UNIV_PFS_MUTEX
-static mysql_pfs_key_t fil_crypt_threads_mutex_key;
-#endif
 
 /** Variable ensuring only 1 thread at time does initial conversion */
 static bool fil_crypt_start_converting = false;
@@ -95,18 +87,6 @@
 static fil_crypt_stat_t crypt_stat;
 static ib_mutex_t crypt_stat_mutex;
 
-<<<<<<< HEAD
-=======
-#ifdef UNIV_PFS_MUTEX
-static mysql_pfs_key_t fil_crypt_stat_mutex_key;
-
-/**
- * key for crypt data mutex
-*/
-UNIV_INTERN mysql_pfs_key_t fil_crypt_data_mutex_key;
-#endif
-
->>>>>>> dc9f5dfc
 static bool
 fil_crypt_needs_rotation(
 /*=====================*/
@@ -138,11 +118,7 @@
 fil_space_crypt_cleanup()
 /*=====================*/
 {
-<<<<<<< HEAD
 	os_event_destroy(fil_crypt_throttle_sleep_event);
-=======
-	os_event_free(fil_crypt_throttle_sleep_event);
->>>>>>> dc9f5dfc
 	mutex_free(&fil_crypt_key_mutex);
 	mutex_free(&crypt_stat_mutex);
 }
@@ -362,14 +338,9 @@
 		mutex_enter(&fil_crypt_threads_mutex);
 		fil_space_crypt_t* c = *crypt_data;
 		c->~fil_space_crypt_struct();
-<<<<<<< HEAD
 		ut_free(c);
 		*crypt_data = NULL;
 		mutex_exit(&fil_crypt_threads_mutex);
-=======
-		mem_free(c);
-		*crypt_data = NULL;
->>>>>>> dc9f5dfc
 	}
 }
 
@@ -2498,13 +2469,8 @@
 fil_crypt_threads_cleanup()
 /*=======================*/
 {
-<<<<<<< HEAD
 	os_event_destroy(fil_crypt_event);
 	os_event_destroy(fil_crypt_threads_event);
-=======
-	os_event_free(fil_crypt_event);
-	os_event_free(fil_crypt_threads_event);
->>>>>>> dc9f5dfc
 	mutex_free(&fil_crypt_threads_mutex);
 	fil_crypt_threads_inited = false;
 }
