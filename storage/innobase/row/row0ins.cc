--- conflicted
+++ resolved
@@ -2682,7 +2682,6 @@
 		ut_ad(flags == BTR_NO_LOCKING_FLAG);
 		ut_ad(index->is_instant());
 		ut_ad(!dict_index_is_online_ddl(index));
-		ut_ad(!dup_chk_only);
 
 		const rec_t* rec = btr_cur_get_rec(cursor);
 
@@ -3233,13 +3232,9 @@
 
 	err = row_ins_clust_index_entry_low(
 		flags, BTR_MODIFY_LEAF, index, n_uniq, entry,
-<<<<<<< HEAD
-		n_ext, thr, dup_chk_only);
+		n_ext, thr);
 
 	entry->n_fields = orig_n_fields;
-=======
-		n_ext, thr);
->>>>>>> 2931fd29
 
 	DEBUG_SYNC_C_IF_THD(thr_get_trx(thr)->mysql_thd,
 			    "after_row_ins_clust_index_entry_leaf");
@@ -3357,15 +3352,10 @@
 			DBUG_SET("-d,row_ins_index_entry_timeout");
 			return(DB_LOCK_WAIT);});
 
-<<<<<<< HEAD
 	if (index->is_primary()) {
-		return(row_ins_clust_index_entry(index, entry, thr, 0, false));
-=======
-	if (dict_index_is_clust(index)) {
-		return(row_ins_clust_index_entry(index, entry, thr, 0));
->>>>>>> 2931fd29
+		return row_ins_clust_index_entry(index, entry, thr, 0);
 	} else {
-		return(row_ins_sec_index_entry(index, entry, thr));
+		return row_ins_sec_index_entry(index, entry, thr);
 	}
 }
 
