/*****************************************************************************

Copyright (c) 1996, 2016, Oracle and/or its affiliates. All Rights Reserved.
Copyright (c) 2017, 2018, MariaDB Corporation.

This program is free software; you can redistribute it and/or modify it under
the terms of the GNU General Public License as published by the Free Software
Foundation; version 2 of the License.

This program is distributed in the hope that it will be useful, but WITHOUT
ANY WARRANTY; without even the implied warranty of MERCHANTABILITY or FITNESS
FOR A PARTICULAR PURPOSE. See the GNU General Public License for more details.

You should have received a copy of the GNU General Public License along with
this program; if not, write to the Free Software Foundation, Inc.,
51 Franklin Street, Fifth Floor, Boston, MA 02110-1335 USA

*****************************************************************************/

/**************************************************//**
@file include/lock0lock.h
The transaction lock system

Created 5/7/1996 Heikki Tuuri
*******************************************************/

#ifndef lock0lock_h
#define lock0lock_h

#include "buf0types.h"
#include "trx0types.h"
#include "mtr0types.h"
#include "rem0types.h"
#include "que0types.h"
#include "lock0types.h"
#include "hash0hash.h"
#include "srv0srv.h"
#include "ut0vec.h"
#include "gis0rtree.h"
#include "lock0prdt.h"

/** Alternatives for innodb_lock_schedule_algorithm, which can be changed by
	setting innodb_lock_schedule_algorithm. */
enum innodb_lock_schedule_algorithm_t {
	/*!< First Come First Served */
	INNODB_LOCK_SCHEDULE_ALGORITHM_FCFS,
	/*!< Variance-Aware-Transaction-Scheduling */
	INNODB_LOCK_SCHEDULE_ALGORITHM_VATS
};

extern ulong innodb_lock_schedule_algorithm;

// Forward declaration
class ReadView;

/** The value of innodb_deadlock_detect */
extern my_bool	innobase_deadlock_detect;

/*********************************************************************//**
Gets the size of a lock struct.
@return size in bytes */
ulint
lock_get_size(void);
/*===============*/
/*********************************************************************//**
Creates the lock system at database start. */
void
lock_sys_create(
/*============*/
	ulint	n_cells);	/*!< in: number of slots in lock hash table */
/** Resize the lock hash table.
@param[in]	n_cells	number of slots in lock hash table */
void
lock_sys_resize(
	ulint	n_cells);

/*********************************************************************//**
Closes the lock system at database shutdown. */
void
lock_sys_close(void);
/*================*/
/*********************************************************************//**
Gets the heap_no of the smallest user record on a page.
@return heap_no of smallest user record, or PAGE_HEAP_NO_SUPREMUM */
UNIV_INLINE
ulint
lock_get_min_heap_no(
/*=================*/
	const buf_block_t*	block);	/*!< in: buffer block */
/*************************************************************//**
Updates the lock table when we have reorganized a page. NOTE: we copy
also the locks set on the infimum of the page; the infimum may carry
locks if an update of a record is occurring on the page, and its locks
were temporarily stored on the infimum. */
void
lock_move_reorganize_page(
/*======================*/
	const buf_block_t*	block,	/*!< in: old index page, now
					reorganized */
	const buf_block_t*	oblock);/*!< in: copy of the old, not
					reorganized page */
/*************************************************************//**
Moves the explicit locks on user records to another page if a record
list end is moved to another page. */
void
lock_move_rec_list_end(
/*===================*/
	const buf_block_t*	new_block,	/*!< in: index page to move to */
	const buf_block_t*	block,		/*!< in: index page */
	const rec_t*		rec);		/*!< in: record on page: this
						is the first record moved */
/*************************************************************//**
Moves the explicit locks on user records to another page if a record
list start is moved to another page. */
void
lock_move_rec_list_start(
/*=====================*/
	const buf_block_t*	new_block,	/*!< in: index page to move to */
	const buf_block_t*	block,		/*!< in: index page */
	const rec_t*		rec,		/*!< in: record on page:
						this is the first
						record NOT copied */
	const rec_t*		old_end);	/*!< in: old
						previous-to-last
						record on new_page
						before the records
						were copied */
/*************************************************************//**
Updates the lock table when a page is split to the right. */
void
lock_update_split_right(
/*====================*/
	const buf_block_t*	right_block,	/*!< in: right page */
	const buf_block_t*	left_block);	/*!< in: left page */
/*************************************************************//**
Updates the lock table when a page is merged to the right. */
void
lock_update_merge_right(
/*====================*/
	const buf_block_t*	right_block,	/*!< in: right page to
						which merged */
	const rec_t*		orig_succ,	/*!< in: original
						successor of infimum
						on the right page
						before merge */
	const buf_block_t*	left_block);	/*!< in: merged index
						page which will be
						discarded */
/*************************************************************//**
Updates the lock table when the root page is copied to another in
btr_root_raise_and_insert. Note that we leave lock structs on the
root page, even though they do not make sense on other than leaf
pages: the reason is that in a pessimistic update the infimum record
of the root page will act as a dummy carrier of the locks of the record
to be updated. */
void
lock_update_root_raise(
/*===================*/
	const buf_block_t*	block,	/*!< in: index page to which copied */
	const buf_block_t*	root);	/*!< in: root page */
/*************************************************************//**
Updates the lock table when a page is copied to another and the original page
is removed from the chain of leaf pages, except if page is the root! */
void
lock_update_copy_and_discard(
/*=========================*/
	const buf_block_t*	new_block,	/*!< in: index page to
						which copied */
	const buf_block_t*	block);		/*!< in: index page;
						NOT the root! */
/*************************************************************//**
Updates the lock table when a page is split to the left. */
void
lock_update_split_left(
/*===================*/
	const buf_block_t*	right_block,	/*!< in: right page */
	const buf_block_t*	left_block);	/*!< in: left page */
/*************************************************************//**
Updates the lock table when a page is merged to the left. */
void
lock_update_merge_left(
/*===================*/
	const buf_block_t*	left_block,	/*!< in: left page to
						which merged */
	const rec_t*		orig_pred,	/*!< in: original predecessor
						of supremum on the left page
						before merge */
	const buf_block_t*	right_block);	/*!< in: merged index page
						which will be discarded */
/*************************************************************//**
Updates the lock table when a page is split and merged to
two pages. */
UNIV_INTERN
void
lock_update_split_and_merge(
	const buf_block_t* left_block,	/*!< in: left page to which merged */
	const rec_t* orig_pred,		/*!< in: original predecessor of
					supremum on the left page before merge*/
	const buf_block_t* right_block);/*!< in: right page from which merged */
/*************************************************************//**
Resets the original locks on heir and replaces them with gap type locks
inherited from rec. */
void
lock_rec_reset_and_inherit_gap_locks(
/*=================================*/
	const buf_block_t*	heir_block,	/*!< in: block containing the
						record which inherits */
	const buf_block_t*	block,		/*!< in: block containing the
						record from which inherited;
						does NOT reset the locks on
						this record */
	ulint			heir_heap_no,	/*!< in: heap_no of the
						inheriting record */
	ulint			heap_no);	/*!< in: heap_no of the
						donating record */
/*************************************************************//**
Updates the lock table when a page is discarded. */
void
lock_update_discard(
/*================*/
	const buf_block_t*	heir_block,	/*!< in: index page
						which will inherit the locks */
	ulint			heir_heap_no,	/*!< in: heap_no of the record
						which will inherit the locks */
	const buf_block_t*	block);		/*!< in: index page
						which will be discarded */
/*************************************************************//**
Updates the lock table when a new user record is inserted. */
void
lock_update_insert(
/*===============*/
	const buf_block_t*	block,	/*!< in: buffer block containing rec */
	const rec_t*		rec);	/*!< in: the inserted record */
/*************************************************************//**
Updates the lock table when a record is removed. */
void
lock_update_delete(
/*===============*/
	const buf_block_t*	block,	/*!< in: buffer block containing rec */
	const rec_t*		rec);	/*!< in: the record to be removed */
/*********************************************************************//**
Stores on the page infimum record the explicit locks of another record.
This function is used to store the lock state of a record when it is
updated and the size of the record changes in the update. The record
is in such an update moved, perhaps to another page. The infimum record
acts as a dummy carrier record, taking care of lock releases while the
actual record is being moved. */
void
lock_rec_store_on_page_infimum(
/*===========================*/
	const buf_block_t*	block,	/*!< in: buffer block containing rec */
	const rec_t*		rec);	/*!< in: record whose lock state
					is stored on the infimum
					record of the same page; lock
					bits are reset on the
					record */
/*********************************************************************//**
Restores the state of explicit lock requests on a single record, where the
state was stored on the infimum of the page. */
void
lock_rec_restore_from_page_infimum(
/*===============================*/
	const buf_block_t*	block,	/*!< in: buffer block containing rec */
	const rec_t*		rec,	/*!< in: record whose lock state
					is restored */
	const buf_block_t*	donator);/*!< in: page (rec is not
					necessarily on this page)
					whose infimum stored the lock
					state; lock bits are reset on
					the infimum */
/*********************************************************************//**
Determines if there are explicit record locks on a page.
@return an explicit record lock on the page, or NULL if there are none */
lock_t*
lock_rec_expl_exist_on_page(
/*========================*/
	ulint	space,	/*!< in: space id */
	ulint	page_no)/*!< in: page number */
	MY_ATTRIBUTE((warn_unused_result));
/*********************************************************************//**
Checks if locks of other transactions prevent an immediate insert of
a record. If they do, first tests if the query thread should anyway
be suspended for some reason; if not, then puts the transaction and
the query thread to the lock wait state and inserts a waiting request
for a gap x-lock to the lock queue.
@return DB_SUCCESS, DB_LOCK_WAIT, or DB_DEADLOCK */
dberr_t
lock_rec_insert_check_and_lock(
/*===========================*/
	ulint		flags,	/*!< in: if BTR_NO_LOCKING_FLAG bit is
				set, does nothing */
	const rec_t*	rec,	/*!< in: record after which to insert */
	buf_block_t*	block,	/*!< in/out: buffer block of rec */
	dict_index_t*	index,	/*!< in: index */
	que_thr_t*	thr,	/*!< in: query thread */
	mtr_t*		mtr,	/*!< in/out: mini-transaction */
	ibool*		inherit)/*!< out: set to TRUE if the new
				inserted record maybe should inherit
				LOCK_GAP type locks from the successor
				record */
	MY_ATTRIBUTE((warn_unused_result));

/*********************************************************************//**
Checks if locks of other transactions prevent an immediate modify (update,
delete mark, or delete unmark) of a clustered index record. If they do,
first tests if the query thread should anyway be suspended for some
reason; if not, then puts the transaction and the query thread to the
lock wait state and inserts a waiting request for a record x-lock to the
lock queue.
@return DB_SUCCESS, DB_LOCK_WAIT, or DB_DEADLOCK */
dberr_t
lock_clust_rec_modify_check_and_lock(
/*=================================*/
	ulint			flags,	/*!< in: if BTR_NO_LOCKING_FLAG
					bit is set, does nothing */
	const buf_block_t*	block,	/*!< in: buffer block of rec */
	const rec_t*		rec,	/*!< in: record which should be
					modified */
	dict_index_t*		index,	/*!< in: clustered index */
	const ulint*		offsets,/*!< in: rec_get_offsets(rec, index) */
	que_thr_t*		thr)	/*!< in: query thread */
	MY_ATTRIBUTE((warn_unused_result));
/*********************************************************************//**
Checks if locks of other transactions prevent an immediate modify
(delete mark or delete unmark) of a secondary index record.
@return DB_SUCCESS, DB_LOCK_WAIT, or DB_DEADLOCK */
dberr_t
lock_sec_rec_modify_check_and_lock(
/*===============================*/
	ulint		flags,	/*!< in: if BTR_NO_LOCKING_FLAG
				bit is set, does nothing */
	buf_block_t*	block,	/*!< in/out: buffer block of rec */
	const rec_t*	rec,	/*!< in: record which should be
				modified; NOTE: as this is a secondary
				index, we always have to modify the
				clustered index record first: see the
				comment below */
	dict_index_t*	index,	/*!< in: secondary index */
	que_thr_t*	thr,	/*!< in: query thread
				(can be NULL if BTR_NO_LOCKING_FLAG) */
	mtr_t*		mtr)	/*!< in/out: mini-transaction */
	MY_ATTRIBUTE((warn_unused_result));
/*********************************************************************//**
Like lock_clust_rec_read_check_and_lock(), but reads a
secondary index record.
@return DB_SUCCESS, DB_SUCCESS_LOCKED_REC, DB_LOCK_WAIT, or DB_DEADLOCK */
dberr_t
lock_sec_rec_read_check_and_lock(
/*=============================*/
	ulint			flags,	/*!< in: if BTR_NO_LOCKING_FLAG
					bit is set, does nothing */
	const buf_block_t*	block,	/*!< in: buffer block of rec */
	const rec_t*		rec,	/*!< in: user record or page
					supremum record which should
					be read or passed over by a
					read cursor */
	dict_index_t*		index,	/*!< in: secondary index */
	const ulint*		offsets,/*!< in: rec_get_offsets(rec, index) */
	lock_mode		mode,	/*!< in: mode of the lock which
					the read cursor should set on
					records: LOCK_S or LOCK_X; the
					latter is possible in
					SELECT FOR UPDATE */
	ulint			gap_mode,/*!< in: LOCK_ORDINARY, LOCK_GAP, or
					LOCK_REC_NOT_GAP */
	que_thr_t*		thr);	/*!< in: query thread */
/*********************************************************************//**
Checks if locks of other transactions prevent an immediate read, or passing
over by a read cursor, of a clustered index record. If they do, first tests
if the query thread should anyway be suspended for some reason; if not, then
puts the transaction and the query thread to the lock wait state and inserts a
waiting request for a record lock to the lock queue. Sets the requested mode
lock on the record.
@return DB_SUCCESS, DB_SUCCESS_LOCKED_REC, DB_LOCK_WAIT, or DB_DEADLOCK */
dberr_t
lock_clust_rec_read_check_and_lock(
/*===============================*/
	ulint			flags,	/*!< in: if BTR_NO_LOCKING_FLAG
					bit is set, does nothing */
	const buf_block_t*	block,	/*!< in: buffer block of rec */
	const rec_t*		rec,	/*!< in: user record or page
					supremum record which should
					be read or passed over by a
					read cursor */
	dict_index_t*		index,	/*!< in: clustered index */
	const ulint*		offsets,/*!< in: rec_get_offsets(rec, index) */
	lock_mode		mode,	/*!< in: mode of the lock which
					the read cursor should set on
					records: LOCK_S or LOCK_X; the
					latter is possible in
					SELECT FOR UPDATE */
	ulint			gap_mode,/*!< in: LOCK_ORDINARY, LOCK_GAP, or
					LOCK_REC_NOT_GAP */
	que_thr_t*		thr);	/*!< in: query thread */
/*********************************************************************//**
Checks if locks of other transactions prevent an immediate read, or passing
over by a read cursor, of a clustered index record. If they do, first tests
if the query thread should anyway be suspended for some reason; if not, then
puts the transaction and the query thread to the lock wait state and inserts a
waiting request for a record lock to the lock queue. Sets the requested mode
lock on the record. This is an alternative version of
lock_clust_rec_read_check_and_lock() that does not require the parameter
"offsets".
@return DB_SUCCESS, DB_LOCK_WAIT, or DB_DEADLOCK */
dberr_t
lock_clust_rec_read_check_and_lock_alt(
/*===================================*/
	ulint			flags,	/*!< in: if BTR_NO_LOCKING_FLAG
					bit is set, does nothing */
	const buf_block_t*	block,	/*!< in: buffer block of rec */
	const rec_t*		rec,	/*!< in: user record or page
					supremum record which should
					be read or passed over by a
					read cursor */
	dict_index_t*		index,	/*!< in: clustered index */
	lock_mode		mode,	/*!< in: mode of the lock which
					the read cursor should set on
					records: LOCK_S or LOCK_X; the
					latter is possible in
					SELECT FOR UPDATE */
	ulint			gap_mode,/*!< in: LOCK_ORDINARY, LOCK_GAP, or
					LOCK_REC_NOT_GAP */
	que_thr_t*		thr)	/*!< in: query thread */
	MY_ATTRIBUTE((warn_unused_result));
/*********************************************************************//**
Checks that a record is seen in a consistent read.
@return true if sees, or false if an earlier version of the record
should be retrieved */
bool
lock_clust_rec_cons_read_sees(
/*==========================*/
	const rec_t*	rec,	/*!< in: user record which should be read or
				passed over by a read cursor */
	dict_index_t*	index,	/*!< in: clustered index */
	const ulint*	offsets,/*!< in: rec_get_offsets(rec, index) */
	ReadView*	view);	/*!< in: consistent read view */
/*********************************************************************//**
Checks that a non-clustered index record is seen in a consistent read.

NOTE that a non-clustered index page contains so little information on
its modifications that also in the case false, the present version of
rec may be the right, but we must check this from the clustered index
record.

@return true if certainly sees, or false if an earlier version of the
clustered index record might be needed */
bool
lock_sec_rec_cons_read_sees(
/*========================*/
	const rec_t*		rec,	/*!< in: user record which
					should be read or passed over
					by a read cursor */
	const dict_index_t*     index,  /*!< in: index */
	const ReadView*	view)	/*!< in: consistent read view */
	MY_ATTRIBUTE((warn_unused_result));
/*********************************************************************//**
Locks the specified database table in the mode given. If the lock cannot
be granted immediately, the query thread is put to wait.
@return DB_SUCCESS, DB_LOCK_WAIT, or DB_DEADLOCK */
dberr_t
lock_table(
/*=======*/
	ulint		flags,	/*!< in: if BTR_NO_LOCKING_FLAG bit is set,
				does nothing */
	dict_table_t*	table,	/*!< in/out: database table
				in dictionary cache */
	lock_mode	mode,	/*!< in: lock mode */
	que_thr_t*	thr)	/*!< in: query thread */
	MY_ATTRIBUTE((warn_unused_result));
/*********************************************************************//**
Creates a table IX lock object for a resurrected transaction. */
void
lock_table_ix_resurrect(
/*====================*/
	dict_table_t*	table,	/*!< in/out: table */
	trx_t*		trx);	/*!< in/out: transaction */

/** Sets a lock on a table based on the given mode.
@param[in]	table	table to lock
@param[in,out]	trx	transaction
@param[in]	mode	LOCK_X or LOCK_S
@return error code or DB_SUCCESS. */
dberr_t
lock_table_for_trx(
	dict_table_t*	table,
	trx_t*		trx,
	enum lock_mode	mode)
	MY_ATTRIBUTE((nonnull, warn_unused_result));

/*************************************************************//**
Removes a granted record lock of a transaction from the queue and grants
locks to other transactions waiting in the queue if they now are entitled
to a lock. */
void
lock_rec_unlock(
/*============*/
	trx_t*			trx,	/*!< in/out: transaction that has
					set a record lock */
	const buf_block_t*	block,	/*!< in: buffer block containing rec */
	const rec_t*		rec,	/*!< in: record */
	lock_mode		lock_mode);/*!< in: LOCK_S or LOCK_X */
/*********************************************************************//**
Releases a transaction's locks, and releases possible other transactions
waiting because of these locks. Change the state of the transaction to
TRX_STATE_COMMITTED_IN_MEMORY. */
void
lock_trx_release_locks(
/*===================*/
	trx_t*	trx);	/*!< in/out: transaction */
/*********************************************************************//**
Removes locks on a table to be dropped or discarded.
If remove_also_table_sx_locks is TRUE then table-level S and X locks are
also removed in addition to other table-level and record-level locks.
No lock, that is going to be removed, is allowed to be a wait lock. */
void
lock_remove_all_on_table(
/*=====================*/
	dict_table_t*	table,			/*!< in: table to be dropped
						or discarded */
	ibool		remove_also_table_sx_locks);/*!< in: also removes
						table S and X locks */

/*********************************************************************//**
Calculates the fold value of a page file address: used in inserting or
searching for a lock in the hash table.
@return folded value */
UNIV_INLINE
ulint
lock_rec_fold(
/*==========*/
	ulint	space,	/*!< in: space */
	ulint	page_no)/*!< in: page number */
	MY_ATTRIBUTE((const));
/*********************************************************************//**
Calculates the hash value of a page file address: used in inserting or
searching for a lock in the hash table.
@return hashed value */
UNIV_INLINE
unsigned
lock_rec_hash(
/*==========*/
	ulint	space,	/*!< in: space */
	ulint	page_no);/*!< in: page number */

/*************************************************************//**
Get the lock hash table */
UNIV_INLINE
hash_table_t*
lock_hash_get(
/*==========*/
	ulint	mode);	/*!< in: lock mode */

/**********************************************************************//**
Looks for a set bit in a record lock bitmap. Returns ULINT_UNDEFINED,
if none found.
@return bit index == heap number of the record, or ULINT_UNDEFINED if
none found */
ulint
lock_rec_find_set_bit(
/*==================*/
	const lock_t*	lock);	/*!< in: record lock with at least one
				bit set */

/*********************************************************************//**
Checks if a lock request lock1 has to wait for request lock2.
@return TRUE if lock1 has to wait for lock2 to be removed */
ibool
lock_has_to_wait(
/*=============*/
	const lock_t*	lock1,	/*!< in: waiting lock */
	const lock_t*	lock2);	/*!< in: another lock; NOTE that it is
				assumed that this has a lock bit set
				on the same record as in lock1 if the
				locks are record locks */
/*********************************************************************//**
Reports that a transaction id is insensible, i.e., in the future. */
void
lock_report_trx_id_insanity(
/*========================*/
	trx_id_t	trx_id,		/*!< in: trx id */
	const rec_t*	rec,		/*!< in: user record */
	dict_index_t*	index,		/*!< in: index */
	const ulint*	offsets,	/*!< in: rec_get_offsets(rec, index) */
<<<<<<< HEAD
	trx_id_t	max_trx_id);	/*!< in: trx_sys_get_max_trx_id() */
=======
	trx_id_t	max_trx_id)	/*!< in: trx_sys_get_max_trx_id() */
	MY_ATTRIBUTE((nonnull));
>>>>>>> 8d0dabc5
/*********************************************************************//**
Prints info of locks for all transactions.
@return FALSE if not able to obtain lock mutex and exits without
printing info */
ibool
lock_print_info_summary(
/*====================*/
	FILE*	file,	/*!< in: file where to print */
	ibool   nowait)	/*!< in: whether to wait for the lock mutex */
	MY_ATTRIBUTE((warn_unused_result));

/** Prints transaction lock wait and MVCC state.
@param[in,out]	file	file where to print
@param[in]	trx	transaction */
void
lock_trx_print_wait_and_mvcc_state(
	FILE*		file,
	const trx_t*	trx);

/*********************************************************************//**
Prints info of locks for each transaction. This function assumes that the
caller holds the lock mutex and more importantly it will release the lock
mutex on behalf of the caller. (This should be fixed in the future). */
void
lock_print_info_all_transactions(
/*=============================*/
	FILE*	file);	/*!< in: file where to print */
/*********************************************************************//**
Return approximate number or record locks (bits set in the bitmap) for
this transaction. Since delete-marked records may be removed, the
record count will not be precise.
The caller must be holding lock_sys->mutex. */
ulint
lock_number_of_rows_locked(
/*=======================*/
	const trx_lock_t*	trx_lock)	/*!< in: transaction locks */
	MY_ATTRIBUTE((warn_unused_result));

/*********************************************************************//**
Return the number of table locks for a transaction.
The caller must be holding lock_sys->mutex. */
ulint
lock_number_of_tables_locked(
/*=========================*/
	const trx_lock_t*	trx_lock)	/*!< in: transaction locks */
	MY_ATTRIBUTE((warn_unused_result));

/*******************************************************************//**
Gets the type of a lock. Non-inline version for using outside of the
lock module.
@return LOCK_TABLE or LOCK_REC */
ulint
lock_get_type(
/*==========*/
	const lock_t*	lock);	/*!< in: lock */

/*******************************************************************//**
Gets the trx of the lock. Non-inline version for using outside of the
lock module.
@return	trx_t* */
UNIV_INTERN
trx_t*
lock_get_trx(
/*=========*/
	const lock_t*	lock);	/*!< in: lock */

/*******************************************************************//**
Gets the id of the transaction owning a lock.
@return transaction id */
trx_id_t
lock_get_trx_id(
/*============*/
	const lock_t*	lock);	/*!< in: lock */

/*******************************************************************//**
Gets the mode of a lock in a human readable string.
The string should not be free()'d or modified.
@return lock mode */
const char*
lock_get_mode_str(
/*==============*/
	const lock_t*	lock);	/*!< in: lock */

/*******************************************************************//**
Gets the type of a lock in a human readable string.
The string should not be free()'d or modified.
@return lock type */
const char*
lock_get_type_str(
/*==============*/
	const lock_t*	lock);	/*!< in: lock */

/*******************************************************************//**
Gets the id of the table on which the lock is.
@return id of the table */
table_id_t
lock_get_table_id(
/*==============*/
	const lock_t*	lock);	/*!< in: lock */

/** Determine which table a lock is associated with.
@param[in]	lock	the lock
@return name of the table */
const table_name_t&
lock_get_table_name(
	const lock_t*	lock);

/*******************************************************************//**
For a record lock, gets the index on which the lock is.
@return index */
const dict_index_t*
lock_rec_get_index(
/*===============*/
	const lock_t*	lock);	/*!< in: lock */

/*******************************************************************//**
For a record lock, gets the name of the index on which the lock is.
The string should not be free()'d or modified.
@return name of the index */
const char*
lock_rec_get_index_name(
/*====================*/
	const lock_t*	lock);	/*!< in: lock */

/*******************************************************************//**
For a record lock, gets the tablespace number on which the lock is.
@return tablespace number */
ulint
lock_rec_get_space_id(
/*==================*/
	const lock_t*	lock);	/*!< in: lock */

/*******************************************************************//**
For a record lock, gets the page number on which the lock is.
@return page number */
ulint
lock_rec_get_page_no(
/*=================*/
	const lock_t*	lock);	/*!< in: lock */
/*******************************************************************//**
Check if there are any locks (table or rec) against table.
@return TRUE if locks exist */
bool
lock_table_has_locks(
/*=================*/
	const dict_table_t*	table);	/*!< in: check if there are any locks
					held on records in this table or on the
					table itself */

/*********************************************************************//**
A thread which wakes up threads whose lock wait may have lasted too long.
@return a dummy parameter */
extern "C"
os_thread_ret_t
DECLARE_THREAD(lock_wait_timeout_thread)(
/*=====================================*/
	void*	arg);	/*!< in: a dummy parameter required by
			os_thread_create */

/********************************************************************//**
Releases a user OS thread waiting for a lock to be released, if the
thread is already suspended. */
void
lock_wait_release_thread_if_suspended(
/*==================================*/
	que_thr_t*	thr);	/*!< in: query thread associated with the
				user OS thread	 */

/***************************************************************//**
Puts a user OS thread to wait for a lock to be released. If an error
occurs during the wait trx->error_state associated with thr is
!= DB_SUCCESS when we return. DB_LOCK_WAIT_TIMEOUT and DB_DEADLOCK
are possible errors. DB_DEADLOCK is returned if selective deadlock
resolution chose this transaction as a victim. */
void
lock_wait_suspend_thread(
/*=====================*/
	que_thr_t*	thr);	/*!< in: query thread associated with the
				user OS thread */
/*********************************************************************//**
Unlocks AUTO_INC type locks that were possibly reserved by a trx. This
function should be called at the the end of an SQL statement, by the
connection thread that owns the transaction (trx->mysql_thd). */
void
lock_unlock_table_autoinc(
/*======================*/
	trx_t*	trx);			/*!< in/out: transaction */
/*********************************************************************//**
Check whether the transaction has already been rolled back because it
was selected as a deadlock victim, or if it has to wait then cancel
the wait lock.
@return DB_DEADLOCK, DB_LOCK_WAIT or DB_SUCCESS */
dberr_t
lock_trx_handle_wait(
/*=================*/
	trx_t*	trx);	/*!< in/out: trx lock state */
/*********************************************************************//**
Get the number of locks on a table.
@return number of locks */
ulint
lock_table_get_n_locks(
/*===================*/
	const dict_table_t*	table);	/*!< in: table */
/*******************************************************************//**
Initialise the trx lock list. */
void
lock_trx_lock_list_init(
/*====================*/
	trx_lock_list_t*	lock_list);	/*!< List to initialise */

/*******************************************************************//**
Set the lock system timeout event. */
void
lock_set_timeout_event();
/*====================*/
#ifdef UNIV_DEBUG
/*********************************************************************//**
Checks that a transaction id is sensible, i.e., not in the future.
@return true if ok */
bool
lock_check_trx_id_sanity(
/*=====================*/
	trx_id_t	trx_id,		/*!< in: trx id */
	const rec_t*	rec,		/*!< in: user record */
	dict_index_t*	index,		/*!< in: index */
	const ulint*	offsets)	/*!< in: rec_get_offsets(rec, index) */
	MY_ATTRIBUTE((warn_unused_result));
/*******************************************************************//**
Check if the transaction holds any locks on the sys tables
or its records.
@return the strongest lock found on any sys table or 0 for none */
const lock_t*
lock_trx_has_sys_table_locks(
/*=========================*/
	const trx_t*	trx)	/*!< in: transaction to check */
	MY_ATTRIBUTE((warn_unused_result));

/*******************************************************************//**
Check if the transaction holds an exclusive lock on a record.
@return whether the locks are held */
bool
lock_trx_has_rec_x_lock(
/*====================*/
	const trx_t*		trx,	/*!< in: transaction to check */
	const dict_table_t*	table,	/*!< in: table to check */
	const buf_block_t*	block,	/*!< in: buffer block of the record */
	ulint			heap_no)/*!< in: record heap number */
	MY_ATTRIBUTE((warn_unused_result));
#endif /* UNIV_DEBUG */

/** Lock operation struct */
struct lock_op_t{
	dict_table_t*	table;	/*!< table to be locked */
	lock_mode	mode;	/*!< lock mode */
};

typedef ib_mutex_t LockMutex;

/** The lock system struct */
struct lock_sys_t{
	char		pad1[CACHE_LINE_SIZE];	/*!< padding to prevent other
						memory update hotspots from
						residing on the same memory
						cache line */
	LockMutex	mutex;			/*!< Mutex protecting the
						locks */
	hash_table_t*	rec_hash;		/*!< hash table of the record
						locks */
	hash_table_t*	prdt_hash;		/*!< hash table of the predicate
						lock */
	hash_table_t*	prdt_page_hash;		/*!< hash table of the page
						lock */

	char		pad2[CACHE_LINE_SIZE];	/*!< Padding */
	LockMutex	wait_mutex;		/*!< Mutex protecting the
						next two fields */
	srv_slot_t*	waiting_threads;	/*!< Array  of user threads
						suspended while waiting for
						locks within InnoDB, protected
						by the lock_sys->wait_mutex;
						os_event_set() and
						os_event_reset() on
						waiting_threads[]->event
						are protected by
						trx_t::mutex */
	srv_slot_t*	last_slot;		/*!< highest slot ever used
						in the waiting_threads array,
						protected by
						lock_sys->wait_mutex */
	ibool		rollback_complete;
						/*!< TRUE if rollback of all
						recovered transactions is
						complete. Protected by
						lock_sys->mutex */

	ulint		n_lock_max_wait_time;	/*!< Max wait time */

	os_event_t	timeout_event;		/*!< An event waited for by
						lock_wait_timeout_thread.
						Not protected by a mutex,
						but the waits are timed.
						Signaled on shutdown only. */

	bool		timeout_thread_active;	/*!< True if the timeout thread
						is running */
};

/*********************************************************************//**
Creates a new record lock and inserts it to the lock queue. Does NOT check
for deadlocks or lock compatibility!
@return created lock */
UNIV_INLINE
lock_t*
lock_rec_create(
/*============*/
#ifdef WITH_WSREP
	lock_t*			c_lock,	/*!< conflicting lock */
	que_thr_t*		thr,	/*!< thread owning trx */
#endif
	ulint			type_mode,/*!< in: lock mode and wait
					flag, type is ignored and
					replaced by LOCK_REC */
	const buf_block_t*	block,	/*!< in: buffer block containing
					the record */
	ulint			heap_no,/*!< in: heap number of the record */
	dict_index_t*		index,	/*!< in: index of record */
	trx_t*			trx,	/*!< in,out: transaction */
	bool			caller_owns_trx_mutex);
					/*!< in: true if caller owns
					trx mutex */

/*************************************************************//**
Removes a record lock request, waiting or granted, from the queue. */
void
lock_rec_discard(
/*=============*/
	lock_t*		in_lock);	/*!< in: record lock object: all
					record locks which are contained
					in this lock object are removed */

/** Create a new record lock and inserts it to the lock queue,
without checking for deadlocks or conflicts.
@param[in]	type_mode	lock mode and wait flag; type will be replaced
				with LOCK_REC
@param[in]	space		tablespace id
@param[in]	page_no		index page number
@param[in]	page		R-tree index page, or NULL
@param[in]	heap_no		record heap number in the index page
@param[in]	index		the index tree
@param[in,out]	trx		transaction
@param[in]	holds_trx_mutex	whether the caller holds trx->mutex
@return created lock */
lock_t*
lock_rec_create_low(
#ifdef WITH_WSREP
	lock_t*		c_lock,	/*!< conflicting lock */
	que_thr_t*	thr,	/*!< thread owning trx */
#endif
	ulint		type_mode,
	ulint		space,
	ulint		page_no,
	const page_t*	page,
	ulint		heap_no,
	dict_index_t*	index,
	trx_t*		trx,
	bool		holds_trx_mutex);
/** Enqueue a waiting request for a lock which cannot be granted immediately.
Check for deadlocks.
@param[in]	type_mode	the requested lock mode (LOCK_S or LOCK_X)
				possibly ORed with LOCK_GAP or
				LOCK_REC_NOT_GAP, ORed with
				LOCK_INSERT_INTENTION if this
				waiting lock request is set
				when performing an insert of
				an index record
@param[in]	block		leaf page in the index
@param[in]	heap_no		record heap number in the block
@param[in]	index		index tree
@param[in,out]	thr		query thread
@param[in]	prdt		minimum bounding box (spatial index)
@retval	DB_LOCK_WAIT		if the waiting lock was enqueued
@retval	DB_DEADLOCK		if this transaction was chosen as the victim
@retval	DB_SUCCESS_LOCKED_REC	if the other transaction was chosen as a victim
				(or it happened to commit) */
dberr_t
lock_rec_enqueue_waiting(
#ifdef WITH_WSREP
	lock_t*			c_lock,	/*!< conflicting lock */
#endif
	ulint			type_mode,
	const buf_block_t*	block,
	ulint			heap_no,
	dict_index_t*		index,
	que_thr_t*		thr,
	lock_prdt_t*		prdt);
/*************************************************************//**
Moves the explicit locks on user records to another page if a record
list start is moved to another page. */
void
lock_rtr_move_rec_list(
/*===================*/
	const buf_block_t*	new_block,	/*!< in: index page to
						move to */
	const buf_block_t*	block,		/*!< in: index page */
	rtr_rec_move_t*		rec_move,	/*!< in: recording records
						moved */
	ulint			num_move);	/*!< in: num of rec to move */

/*************************************************************//**
Removes record lock objects set on an index page which is discarded. This
function does not move locks, or check for waiting locks, therefore the
lock bitmaps must already be reset when this function is called. */
void
lock_rec_free_all_from_discard_page(
/*================================*/
	const buf_block_t*	block);		/*!< in: page to be discarded */

/** The lock system */
extern lock_sys_t*	lock_sys;

/** Test if lock_sys->mutex can be acquired without waiting. */
#define lock_mutex_enter_nowait() 		\
	(lock_sys->mutex.trylock(__FILE__, __LINE__))

/** Test if lock_sys->mutex is owned. */
#define lock_mutex_own() (lock_sys->mutex.is_owned())

/** Acquire the lock_sys->mutex. */
#define lock_mutex_enter() do {			\
	mutex_enter(&lock_sys->mutex);		\
} while (0)

/** Release the lock_sys->mutex. */
#define lock_mutex_exit() do {			\
	lock_sys->mutex.exit();			\
} while (0)

/** Test if lock_sys->wait_mutex is owned. */
#define lock_wait_mutex_own() (lock_sys->wait_mutex.is_owned())

/** Acquire the lock_sys->wait_mutex. */
#define lock_wait_mutex_enter() do {		\
	mutex_enter(&lock_sys->wait_mutex);	\
} while (0)

/** Release the lock_sys->wait_mutex. */
#define lock_wait_mutex_exit() do {		\
	lock_sys->wait_mutex.exit();		\
} while (0)

#ifdef WITH_WSREP
/*********************************************************************//**
Cancels a waiting lock request and releases possible other transactions
waiting behind it. */
UNIV_INTERN
void
lock_cancel_waiting_and_release(
/*============================*/
	lock_t*	lock);	/*!< in/out: waiting lock request */

/*******************************************************************//**
Get lock mode and table/index name
@return	string containing lock info */
std::string
lock_get_info(
	const lock_t*);

/*******************************************************************//**
@return whether wsrep_on is true on trx->mysql_thd*/
#define wsrep_on_trx(trx) ((trx)->mysql_thd && wsrep_on((trx)->mysql_thd))

#endif /* WITH_WSREP */

#include "lock0lock.ic"

#endif<|MERGE_RESOLUTION|>--- conflicted
+++ resolved
@@ -1,7 +1,7 @@
 /*****************************************************************************
 
 Copyright (c) 1996, 2016, Oracle and/or its affiliates. All Rights Reserved.
-Copyright (c) 2017, 2018, MariaDB Corporation.
+Copyright (c) 2017, 2019, MariaDB Corporation.
 
 This program is free software; you can redistribute it and/or modify it under
 the terms of the GNU General Public License as published by the Free Software
@@ -581,12 +581,7 @@
 	const rec_t*	rec,		/*!< in: user record */
 	dict_index_t*	index,		/*!< in: index */
 	const ulint*	offsets,	/*!< in: rec_get_offsets(rec, index) */
-<<<<<<< HEAD
 	trx_id_t	max_trx_id);	/*!< in: trx_sys_get_max_trx_id() */
-=======
-	trx_id_t	max_trx_id)	/*!< in: trx_sys_get_max_trx_id() */
-	MY_ATTRIBUTE((nonnull));
->>>>>>> 8d0dabc5
 /*********************************************************************//**
 Prints info of locks for all transactions.
 @return FALSE if not able to obtain lock mutex and exits without
@@ -600,11 +595,10 @@
 
 /** Prints transaction lock wait and MVCC state.
 @param[in,out]	file	file where to print
-@param[in]	trx	transaction */
-void
-lock_trx_print_wait_and_mvcc_state(
-	FILE*		file,
-	const trx_t*	trx);
+@param[in]	trx	transaction
+@param[in]	now	current time */
+void
+lock_trx_print_wait_and_mvcc_state(FILE* file, const trx_t* trx, time_t now);
 
 /*********************************************************************//**
 Prints info of locks for each transaction. This function assumes that the
