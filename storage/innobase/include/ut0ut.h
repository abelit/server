--- conflicted
+++ resolved
@@ -50,57 +50,6 @@
 
 /** Index name prefix in fast index creation, as a string constant */
 #define TEMP_INDEX_PREFIX_STR	"\377"
-
-<<<<<<< HEAD
-/** Time stamp */
-typedef time_t	ib_time_t;
-=======
-#ifdef HAVE_PAUSE_INSTRUCTION
-   /* According to the gcc info page, asm volatile means that the
-   instruction has important side-effects and must not be removed.
-   Also asm volatile may trigger a memory barrier (spilling all registers
-   to memory). */
-# ifdef __SUNPRO_CC
-#  define UT_RELAX_CPU() asm ("pause" )
-# else
-#  define UT_RELAX_CPU() __asm__ __volatile__ ("pause")
-# endif /* __SUNPRO_CC */
-
-#elif defined(HAVE_FAKE_PAUSE_INSTRUCTION)
-# define UT_RELAX_CPU() __asm__ __volatile__ ("rep; nop")
-#elif defined _WIN32
-   /* In the Win32 API, the x86 PAUSE instruction is executed by calling
-   the YieldProcessor macro defined in WinNT.h. It is a CPU architecture-
-   independent way by using YieldProcessor. */
-# define UT_RELAX_CPU() YieldProcessor()
-#elif defined(__powerpc__) && defined __GLIBC__
-# include <sys/platform/ppc.h>
-# define UT_RELAX_CPU() __ppc_get_timebase()
-#else
-# define UT_RELAX_CPU() do { \
-     volatile int32	volatile_var; \
-     int32 oldval= 0; \
-     my_atomic_cas32(&volatile_var, &oldval, 1); \
-   } while (0)
-#endif
-
-#if defined (__GNUC__)
-# define UT_COMPILER_BARRIER() __asm__ __volatile__ ("":::"memory")
-#elif defined (_MSC_VER)
-# define UT_COMPILER_BARRIER() _ReadWriteBarrier()
-#else
-# define UT_COMPILER_BARRIER()
-#endif
-
-#if defined(HAVE_HMT_PRIORITY_INSTRUCTION)
-# include <sys/platform/ppc.h>
-# define UT_LOW_PRIORITY_CPU() __ppc_set_ppr_low()
-# define UT_RESUME_PRIORITY_CPU() __ppc_set_ppr_med()
-#else
-# define UT_LOW_PRIORITY_CPU() ((void)0)
-# define UT_RESUME_PRIORITY_CPU() ((void)0)
-#endif
->>>>>>> a7e9395f
 
 #define ut_max	std::max
 #define ut_min	std::min
