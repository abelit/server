/*****************************************************************************

Copyright (c) 1996, 2016, Oracle and/or its affiliates. All Rights Reserved.
Copyright (c) 2017, 2019, MariaDB Corporation.

This program is free software; you can redistribute it and/or modify it under
the terms of the GNU General Public License as published by the Free Software
Foundation; version 2 of the License.

This program is distributed in the hope that it will be useful, but WITHOUT
ANY WARRANTY; without even the implied warranty of MERCHANTABILITY or FITNESS
FOR A PARTICULAR PURPOSE. See the GNU General Public License for more details.

You should have received a copy of the GNU General Public License along with
this program; if not, write to the Free Software Foundation, Inc.,
51 Franklin Street, Suite 500, Boston, MA 02110-1335 USA

*****************************************************************************/

/**************************************************//**
@file include/data0type.h
Data types

Created 1/16/1996 Heikki Tuuri
*******************************************************/

#ifndef data0type_h
#define data0type_h

#include "univ.i"

/** Special length indicating a missing instantly added column */
#define UNIV_SQL_DEFAULT (UNIV_SQL_NULL - 1)

/** @return whether a length is actually stored in a field */
#define len_is_stored(len) (len != UNIV_SQL_NULL && len != UNIV_SQL_DEFAULT)

extern ulint	data_mysql_default_charset_coll;
#define DATA_MYSQL_BINARY_CHARSET_COLL 63

/* SQL data type struct */
struct dtype_t;

/** SQL Like operator comparison types */
enum ib_like_t {
	IB_LIKE_EXACT,	/**< e.g.  STRING */
	IB_LIKE_PREFIX	/**< e.g., STRING% */
};

/*-------------------------------------------*/
/* The 'MAIN TYPE' of a column */
#define DATA_MISSING	0	/* missing column */
#define	DATA_VARCHAR	1	/* character varying of the
				latin1_swedish_ci charset-collation; note
				that the MySQL format for this, DATA_BINARY,
				DATA_VARMYSQL, is also affected by whether the
				'precise type' contains
				DATA_MYSQL_TRUE_VARCHAR */
#define DATA_CHAR	2	/* fixed length character of the
				latin1_swedish_ci charset-collation */
#define DATA_FIXBINARY	3	/* binary string of fixed length */
#define DATA_BINARY	4	/* binary string */
#define DATA_BLOB	5	/* binary large object, or a TEXT type;
				if prtype & DATA_BINARY_TYPE == 0, then this is
				actually a TEXT column (or a BLOB created
				with < 4.0.14; since column prefix indexes
				came only in 4.0.14, the missing flag in BLOBs
				created before that does not cause any harm) */
#define	DATA_INT	6	/* integer: can be any size 1 - 8 bytes */
#define	DATA_SYS_CHILD	7	/* address of the child page in node pointer */
#define	DATA_SYS	8	/* system column */

/* Data types >= DATA_FLOAT must be compared using the whole field, not as
binary strings */

#define DATA_FLOAT	9
#define DATA_DOUBLE	10
#define DATA_DECIMAL	11	/* decimal number stored as an ASCII string */
#define	DATA_VARMYSQL	12	/* any charset varying length char */
#define	DATA_MYSQL	13	/* any charset fixed length char */
				/* NOTE that 4.1.1 used DATA_MYSQL and
				DATA_VARMYSQL for all character sets, and the
				charset-collation for tables created with it
				can also be latin1_swedish_ci */

/* DATA_GEOMETRY includes all standard geometry datatypes as described in
OGC standard(point, line_string, polygon, multi_point, multi_polygon,
multi_line_string, geometry_collection, geometry).
Currently, geometry data is stored in the standard Well-Known Binary(WKB)
format (http://www.opengeospatial.org/standards/sfa).
We use BLOB as the underlying datatype. */
#define DATA_GEOMETRY	14	/* geometry datatype of variable length */
#define DATA_MTYPE_MAX	63	/* dtype_store_for_order_and_null_size()
				requires the values are <= 63 */

#define DATA_MTYPE_CURRENT_MIN	DATA_VARCHAR	/* minimum value of mtype */
#define DATA_MTYPE_CURRENT_MAX	DATA_GEOMETRY	/* maximum value of mtype */
/*-------------------------------------------*/
/* The 'PRECISE TYPE' of a column */
/*
Tables created by a MySQL user have the following convention:

- In the least significant byte in the precise type we store the MySQL type
code (not applicable for system columns).

- In the second least significant byte we OR flags DATA_NOT_NULL,
DATA_UNSIGNED, DATA_BINARY_TYPE.

- In the third least significant byte of the precise type of string types we
store the MySQL charset-collation code. In DATA_BLOB columns created with
< 4.0.14 we do not actually know if it is a BLOB or a TEXT column. Since there
are no indexes on prefixes of BLOB or TEXT columns in < 4.0.14, this is no
problem, though.

Note that versions < 4.1.2 or < 5.0.1 did not store the charset code to the
precise type, since the charset was always the default charset of the MySQL
installation. If the stored charset code is 0 in the system table SYS_COLUMNS
of InnoDB, that means that the default charset of this MySQL installation
should be used.

When loading a table definition from the system tables to the InnoDB data
dictionary cache in main memory, InnoDB versions >= 4.1.2 and >= 5.0.1 check
if the stored charset-collation is 0, and if that is the case and the type is
a non-binary string, replace that 0 by the default charset-collation code of
this MySQL installation. In short, in old tables, the charset-collation code
in the system tables on disk can be 0, but in in-memory data structures
(dtype_t), the charset-collation code is always != 0 for non-binary string
types.

In new tables, in binary string types, the charset-collation code is the
MySQL code for the 'binary charset', that is, != 0.

For binary string types and for DATA_CHAR, DATA_VARCHAR, and for those
DATA_BLOB which are binary or have the charset-collation latin1_swedish_ci,
InnoDB performs all comparisons internally, without resorting to the MySQL
comparison functions. This is to save CPU time.

InnoDB's own internal system tables have different precise types for their
columns, and for them the precise type is usually not used at all.
*/

#define DATA_ENGLISH	4	/* English language character string: this
				is a relic from pre-MySQL time and only used
				for InnoDB's own system tables */
#define DATA_ERROR	111	/* another relic from pre-MySQL time */

#define DATA_MYSQL_TYPE_MASK 255U/* AND with this mask to extract the MySQL
				 type from the precise type */
#define DATA_MYSQL_TRUE_VARCHAR 15 /* MySQL type code for the >= 5.0.3
				   format true VARCHAR */

/* Precise data types for system columns and the length of those columns;
NOTE: the values must run from 0 up in the order given! All codes must
be less than 256 */
#define	DATA_ROW_ID	0	/* row id: a 48-bit integer */
#define DATA_ROW_ID_LEN	6	/* stored length for row id */

#define DATA_TRX_ID	1	/* transaction id: 6 bytes */
#define DATA_TRX_ID_LEN	6

#define	DATA_ROLL_PTR	2	/* rollback data pointer: 7 bytes */
#define DATA_ROLL_PTR_LEN 7

#define	DATA_N_SYS_COLS 3	/* number of system columns defined above */

#define DATA_FTS_DOC_ID	3	/* Used as FTS DOC ID column */

#define DATA_SYS_PRTYPE_MASK 0xFU /* mask to extract the above from prtype */

/* Flags ORed to the precise data type */
#define DATA_NOT_NULL	256U	/* this is ORed to the precise type when
				the column is declared as NOT NULL */
#define DATA_UNSIGNED	512U	/* this id ORed to the precise type when
				we have an unsigned integer type */
#define	DATA_BINARY_TYPE 1024U	/* if the data type is a binary character
				string, this is ORed to the precise type:
				this only holds for tables created with
				>= MySQL-4.0.14 */
/* #define	DATA_NONLATIN1	2048 This is a relic from < 4.1.2 and < 5.0.1.
				In earlier versions this was set for some
				BLOB columns.
*/
#define DATA_GIS_MBR	2048U	/* Used as GIS MBR column */
#define DATA_MBR_LEN	SPDIMS * 2 * sizeof(double) /* GIS MBR length*/

#define	DATA_LONG_TRUE_VARCHAR 4096U	/* this is ORed to the precise data
				type when the column is true VARCHAR where
				MySQL uses 2 bytes to store the data len;
				for shorter VARCHARs MySQL uses only 1 byte */
#define	DATA_VIRTUAL	8192U	/* Virtual column */

<<<<<<< HEAD
/** System Versioning */
#define DATA_VERS_START	16384U	/* start system field */
#define DATA_VERS_END	32768U	/* end system field */
/** system-versioned user data column */
#define DATA_VERSIONED (DATA_VERS_START|DATA_VERS_END)

=======
>>>>>>> 03672a05
/** Check whether locking is disabled (never). */
#define dict_table_is_locking_disabled(table) false

/*-------------------------------------------*/

/* This many bytes we need to store the type information affecting the
alphabetical order for a single field and decide the storage size of an
SQL null*/
#define DATA_ORDER_NULL_TYPE_BUF_SIZE		4
/* In the >= 4.1.x storage format we add 2 bytes more so that we can also
store the charset-collation number; one byte is left unused, though */
#define DATA_NEW_ORDER_NULL_TYPE_BUF_SIZE	6

/* Maximum multi-byte character length in bytes, plus 1 */
#define DATA_MBMAX	8

/* For checking if mtype is GEOMETRY datatype */
#define DATA_GEOMETRY_MTYPE(mtype)	((mtype) == DATA_GEOMETRY)

/* For checking if mtype is BLOB or GEOMETRY, since we use BLOB as
the underlying datatype of GEOMETRY data. */
#define DATA_LARGE_MTYPE(mtype) ((mtype) == DATA_BLOB			\
				 || (mtype) == DATA_GEOMETRY)

/* For checking if data type is big length data type. */
#define DATA_BIG_LEN_MTYPE(len, mtype) ((len) > 255 || DATA_LARGE_MTYPE(mtype))

/* For checking if the column is a big length column. */
#define DATA_BIG_COL(col) DATA_BIG_LEN_MTYPE((col)->len, (col)->mtype)

/* For checking if data type is large binary data type. */
#define DATA_LARGE_BINARY(mtype,prtype) ((mtype) == DATA_GEOMETRY || \
	((mtype) == DATA_BLOB && !((prtype) & DATA_BINARY_TYPE)))

/* We now support 15 bits (up to 32767) collation number */
#define MAX_CHAR_COLL_NUM	32767

/* Mask to get the Charset Collation number (0x7fff) */
#define CHAR_COLL_MASK		MAX_CHAR_COLL_NUM

/*********************************************************************//**
Gets the MySQL type code from a dtype.
@return MySQL type code; this is NOT an InnoDB type code! */
UNIV_INLINE
ulint
dtype_get_mysql_type(
/*=================*/
	const dtype_t*	type);	/*!< in: type struct */
/*********************************************************************//**
Determine how many bytes the first n characters of the given string occupy.
If the string is shorter than n characters, returns the number of bytes
the characters in the string occupy.
@return length of the prefix, in bytes */
ulint
dtype_get_at_most_n_mbchars(
/*========================*/
	ulint		prtype,		/*!< in: precise type */
	ulint		mbminlen,	/*!< in: minimum length of
					a multi-byte character, in bytes */
	ulint		mbmaxlen,	/*!< in: maximum length of
					a multi-byte character, in bytes */
	ulint		prefix_len,	/*!< in: length of the requested
					prefix, in characters, multiplied by
					dtype_get_mbmaxlen(dtype) */
	ulint		data_len,	/*!< in: length of str (in bytes) */
	const char*	str);		/*!< in: the string whose prefix
					length is being determined */
/*********************************************************************//**
Checks if a data main type is a string type. Also a BLOB is considered a
string type.
@return TRUE if string type */
ibool
dtype_is_string_type(
/*=================*/
	ulint	mtype);	/*!< in: InnoDB main data type code: DATA_CHAR, ... */
/*********************************************************************//**
Checks if a type is a binary string type. Note that for tables created with
< 4.0.14, we do not know if a DATA_BLOB column is a BLOB or a TEXT column. For
those DATA_BLOB columns this function currently returns FALSE.
@return TRUE if binary string type */
ibool
dtype_is_binary_string_type(
/*========================*/
	ulint	mtype,	/*!< in: main data type */
	ulint	prtype);/*!< in: precise type */
/*********************************************************************//**
Checks if a type is a non-binary string type. That is, dtype_is_string_type is
TRUE and dtype_is_binary_string_type is FALSE. Note that for tables created
with < 4.0.14, we do not know if a DATA_BLOB column is a BLOB or a TEXT column.
For those DATA_BLOB columns this function currently returns TRUE.
@return TRUE if non-binary string type */
ibool
dtype_is_non_binary_string_type(
/*============================*/
	ulint	mtype,	/*!< in: main data type */
	ulint	prtype);/*!< in: precise type */
/*********************************************************************//**
Sets a data type structure. */
UNIV_INLINE
void
dtype_set(
/*======*/
	dtype_t*	type,	/*!< in: type struct to init */
	ulint		mtype,	/*!< in: main data type */
	ulint		prtype,	/*!< in: precise type */
	ulint		len);	/*!< in: precision of type */
/*********************************************************************//**
Copies a data type structure. */
UNIV_INLINE
void
dtype_copy(
/*=======*/
	dtype_t*	type1,	/*!< in: type struct to copy to */
	const dtype_t*	type2);	/*!< in: type struct to copy from */
/*********************************************************************//**
Gets the SQL main data type.
@return SQL main data type */
UNIV_INLINE
ulint
dtype_get_mtype(
/*============*/
	const dtype_t*	type);	/*!< in: data type */
/*********************************************************************//**
Gets the precise data type.
@return precise data type */
UNIV_INLINE
ulint
dtype_get_prtype(
/*=============*/
	const dtype_t*	type);	/*!< in: data type */

/*********************************************************************//**
Compute the mbminlen and mbmaxlen members of a data type structure. */
UNIV_INLINE
void
dtype_get_mblen(
/*============*/
	ulint	mtype,		/*!< in: main type */
	ulint	prtype,		/*!< in: precise type (and collation) */
	ulint*	mbminlen,	/*!< out: minimum length of a
				multi-byte character */
	ulint*	mbmaxlen);	/*!< out: maximum length of a
				multi-byte character */
/*********************************************************************//**
Gets the MySQL charset-collation code for MySQL string types.
@return MySQL charset-collation code */
UNIV_INLINE
ulint
dtype_get_charset_coll(
/*===================*/
	ulint	prtype);/*!< in: precise data type */
/** Form a precise type from the < 4.1.2 format precise type plus the
charset-collation code.
@param[in]	old_prtype	MySQL type code and the flags
				DATA_BINARY_TYPE etc.
@param[in]	charset_coll	character-set collation code
@return precise type, including the charset-collation code */
UNIV_INLINE
uint32_t
dtype_form_prtype(ulint old_prtype, ulint charset_coll)
{
	ut_ad(old_prtype < 256 * 256);
	ut_ad(charset_coll <= MAX_CHAR_COLL_NUM);
	return(uint32_t(old_prtype + (charset_coll << 16)));
}

/*********************************************************************//**
Determines if a MySQL string type is a subset of UTF-8.  This function
may return false negatives, in case further character-set collation
codes are introduced in MySQL later.
@return whether a subset of UTF-8 */
UNIV_INLINE
bool
dtype_is_utf8(
/*==========*/
	ulint	prtype);/*!< in: precise data type */
/*********************************************************************//**
Gets the type length.
@return fixed length of the type, in bytes, or 0 if variable-length */
UNIV_INLINE
ulint
dtype_get_len(
/*==========*/
	const dtype_t*	type);	/*!< in: data type */

/*********************************************************************//**
Gets the minimum length of a character, in bytes.
@return minimum length of a char, in bytes, or 0 if this is not a
character type */
UNIV_INLINE
ulint
dtype_get_mbminlen(
/*===============*/
	const dtype_t*	type);	/*!< in: type */
/*********************************************************************//**
Gets the maximum length of a character, in bytes.
@return maximum length of a char, in bytes, or 0 if this is not a
character type */
UNIV_INLINE
ulint
dtype_get_mbmaxlen(
/*===============*/
	const dtype_t*	type);	/*!< in: type */
/***********************************************************************//**
Returns the size of a fixed size data type, 0 if not a fixed size type.
@return fixed size, or 0 */
UNIV_INLINE
ulint
dtype_get_fixed_size_low(
/*=====================*/
	ulint	mtype,		/*!< in: main type */
	ulint	prtype,		/*!< in: precise type */
	ulint	len,		/*!< in: length */
	ulint	mbminlen,	/*!< in: minimum length of a
				multibyte character, in bytes */
	ulint	mbmaxlen,	/*!< in: maximum length of a
				multibyte character, in bytes */
	ulint	comp);		/*!< in: nonzero=ROW_FORMAT=COMPACT  */

/***********************************************************************//**
Returns the minimum size of a data type.
@return minimum size */
UNIV_INLINE
ulint
dtype_get_min_size_low(
/*===================*/
	ulint	mtype,		/*!< in: main type */
	ulint	prtype,		/*!< in: precise type */
	ulint	len,		/*!< in: length */
	ulint	mbminlen,	/*!< in: minimum length of a character */
	ulint	mbmaxlen);	/*!< in: maximum length of a character */
/***********************************************************************//**
Returns the maximum size of a data type. Note: types in system tables may be
incomplete and return incorrect information.
@return maximum size */
UNIV_INLINE
ulint
dtype_get_max_size_low(
/*===================*/
	ulint	mtype,		/*!< in: main type */
	ulint	len);		/*!< in: length */
/***********************************************************************//**
Returns the ROW_FORMAT=REDUNDANT stored SQL NULL size of a type.
For fixed length types it is the fixed length of the type, otherwise 0.
@return SQL null storage size in ROW_FORMAT=REDUNDANT */
UNIV_INLINE
ulint
dtype_get_sql_null_size(
/*====================*/
	const dtype_t*	type,	/*!< in: type */
	ulint		comp);	/*!< in: nonzero=ROW_FORMAT=COMPACT  */

/**********************************************************************//**
Reads to a type the stored information which determines its alphabetical
ordering and the storage size of an SQL NULL value. */
UNIV_INLINE
void
dtype_read_for_order_and_null_size(
/*===============================*/
	dtype_t*	type,	/*!< in: type struct */
	const byte*	buf);	/*!< in: buffer for the stored order info */
/**********************************************************************//**
Stores for a type the information which determines its alphabetical ordering
and the storage size of an SQL NULL value. This is the >= 4.1.x storage
format. */
UNIV_INLINE
void
dtype_new_store_for_order_and_null_size(
/*====================================*/
	byte*		buf,	/*!< in: buffer for
				DATA_NEW_ORDER_NULL_TYPE_BUF_SIZE
				bytes where we store the info */
	const dtype_t*	type,	/*!< in: type struct */
	ulint		prefix_len);/*!< in: prefix length to
				replace type->len, or 0 */
/**********************************************************************//**
Reads to a type the stored information which determines its alphabetical
ordering and the storage size of an SQL NULL value. This is the 4.1.x storage
format. */
UNIV_INLINE
void
dtype_new_read_for_order_and_null_size(
/*===================================*/
	dtype_t*	type,	/*!< in: type struct */
	const byte*	buf);	/*!< in: buffer for stored type order info */

/*********************************************************************//**
Returns the type's SQL name (e.g. BIGINT UNSIGNED) from mtype,prtype,len
@return the SQL type name */
UNIV_INLINE
char*
dtype_sql_name(
/*===========*/
	unsigned	mtype,	/*!< in: mtype */
	unsigned	prtype,	/*!< in: prtype */
	unsigned	len,	/*!< in: len */
	char*		name,	/*!< out: SQL name */
	unsigned	name_sz);/*!< in: size of the name buffer */

/*********************************************************************//**
Validates a data type structure.
@return TRUE if ok */
ibool
dtype_validate(
/*===========*/
	const dtype_t*	type);	/*!< in: type struct to validate */
#ifdef UNIV_DEBUG
/** Print a data type structure.
@param[in]	type	data type */
void
dtype_print(
	const dtype_t*	type);
#endif /* UNIV_DEBUG */

/* Structure for an SQL data type.
If you add fields to this structure, be sure to initialize them everywhere.
This structure is initialized in the following functions:
dtype_set()
dtype_read_for_order_and_null_size()
dtype_new_read_for_order_and_null_size()
sym_tab_add_null_lit() */

struct dtype_t{
	unsigned	prtype:32;	/*!< precise type; MySQL data
					type, charset code, flags to
					indicate nullability,
					signedness, whether this is a
					binary string, whether this is
					a true VARCHAR where MySQL
					uses 2 bytes to store the length */
	unsigned	mtype:8;	/*!< main data type */

	/* the remaining fields do not affect alphabetical ordering: */

	unsigned	len:16;		/*!< length; for MySQL data this
					is field->pack_length(),
					except that for a >= 5.0.3
					type true VARCHAR this is the
					maximum byte length of the
					string data (in addition to
					the string, MySQL uses 1 or 2
					bytes to store the string length) */
	unsigned	mbminlen:3;	/*!< minimum length of a character,
					in bytes */
	unsigned	mbmaxlen:3;	/*!< maximum length of a character,
					in bytes */

	/** @return whether this is system versioned user field */
	bool is_versioned() const { return !(~prtype & DATA_VERSIONED); }
	/** @return whether this is the system field start */
	bool vers_sys_start() const
	{
		return (prtype & DATA_VERSIONED) == DATA_VERS_START;
	}
	/** @return whether this is the system field end */
	bool vers_sys_end() const
	{
		return (prtype & DATA_VERSIONED) == DATA_VERS_END;
	}
};

/** The DB_TRX_ID,DB_ROLL_PTR values for "no history is available" */
extern const byte reset_trx_id[DATA_TRX_ID_LEN + DATA_ROLL_PTR_LEN];

#include "data0type.ic"

#endif<|MERGE_RESOLUTION|>--- conflicted
+++ resolved
@@ -189,15 +189,12 @@
 				for shorter VARCHARs MySQL uses only 1 byte */
 #define	DATA_VIRTUAL	8192U	/* Virtual column */
 
-<<<<<<< HEAD
 /** System Versioning */
 #define DATA_VERS_START	16384U	/* start system field */
 #define DATA_VERS_END	32768U	/* end system field */
 /** system-versioned user data column */
 #define DATA_VERSIONED (DATA_VERS_START|DATA_VERS_END)
 
-=======
->>>>>>> 03672a05
 /** Check whether locking is disabled (never). */
 #define dict_table_is_locking_disabled(table) false
 
