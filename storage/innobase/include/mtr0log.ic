/*****************************************************************************

Copyright (c) 1995, 2016, Oracle and/or its affiliates. All Rights Reserved.
Copyright (c) 2017, 2019, MariaDB Corporation.

This program is free software; you can redistribute it and/or modify it under
the terms of the GNU General Public License as published by the Free Software
Foundation; version 2 of the License.

This program is distributed in the hope that it will be useful, but WITHOUT
ANY WARRANTY; without even the implied warranty of MERCHANTABILITY or FITNESS
FOR A PARTICULAR PURPOSE. See the GNU General Public License for more details.

You should have received a copy of the GNU General Public License along with
this program; if not, write to the Free Software Foundation, Inc.,
51 Franklin Street, Fifth Floor, Boston, MA 02110-1335 USA

*****************************************************************************/

/**************************************************//**
@file include/mtr0log.ic
Mini-transaction logging routines

Created 12/7/1995 Heikki Tuuri
*******************************************************/

#include "buf0dblwr.h"
#include "fsp0types.h"
#include "mach0data.h"
#include "trx0types.h"

/********************************************************//**
Opens a buffer to mlog. It must be closed with mlog_close.
@return buffer, NULL if log mode MTR_LOG_NONE or MTR_LOG_NO_REDO */
UNIV_INLINE
byte*
mlog_open(
/*======*/
	mtr_t*	mtr,	/*!< in: mtr */
	ulint	size)	/*!< in: buffer size in bytes; MUST be
			smaller than mtr_t::buf_t::MAX_DATA_SIZE! */
{
	mtr->set_modified();

	if (mtr_get_log_mode(mtr) == MTR_LOG_NONE
	    || mtr_get_log_mode(mtr) == MTR_LOG_NO_REDO) {

		return(NULL);
	}

	return(mtr->get_log()->open(size));
}

/********************************************************//**
Closes a buffer opened to mlog. */
UNIV_INLINE
void
mlog_close(
/*=======*/
	mtr_t*	mtr,	/*!< in: mtr */
	byte*	ptr)	/*!< in: buffer space from ptr up was not used */
{
	ut_ad(mtr_get_log_mode(mtr) != MTR_LOG_NONE);
	ut_ad(mtr_get_log_mode(mtr) != MTR_LOG_NO_REDO);

	mtr->get_log()->close(ptr);
}

/********************************************************//**
Catenates 1 - 4 bytes to the mtr log. The value is not compressed. */
UNIV_INLINE
void
mlog_catenate_ulint(
/*================*/
	mtr_buf_t*	mtr_buf,	/*!< in/out: buffer to write */
	ulint		val,		/*!< in: value to write */
	mlog_id_t	type)		/*!< in: type of value to write */
{
	compile_time_assert(MLOG_1BYTE == 1);
	compile_time_assert(MLOG_2BYTES == 2);
	compile_time_assert(MLOG_4BYTES == 4);
	compile_time_assert(MLOG_8BYTES == 8);

	byte*	ptr = mtr_buf->push<byte*>(type);

	switch (type) {
	case MLOG_4BYTES:
		mach_write_to_4(ptr, val);
		break;
	case MLOG_2BYTES:
		mach_write_to_2(ptr, val);
		break;
	case MLOG_1BYTE:
		mach_write_to_1(ptr, val);
		break;
	default:
		ut_error;
	}
}

/********************************************************//**
Catenates 1 - 4 bytes to the mtr log. The value is not compressed. */
UNIV_INLINE
void
mlog_catenate_ulint(
/*================*/
	mtr_t*		mtr,	/*!< in/out: mtr */
	ulint		val,	/*!< in: value to write */
	mlog_id_t	type)	/*!< in: MLOG_1BYTE, MLOG_2BYTES, MLOG_4BYTES */
{
	if (mtr_get_log_mode(mtr) == MTR_LOG_NONE
	    || mtr_get_log_mode(mtr) == MTR_LOG_NO_REDO) {

		return;
	}

	mlog_catenate_ulint(mtr->get_log(), val, type);
}

/********************************************************//**
Catenates a compressed ulint to mlog. */
UNIV_INLINE
void
mlog_catenate_ulint_compressed(
/*===========================*/
	mtr_t*	mtr,	/*!< in: mtr */
	ulint	val)	/*!< in: value to write */
{
	byte*	log_ptr;

	log_ptr = mlog_open(mtr, 10);

	/* If no logging is requested, we may return now */
	if (log_ptr == NULL) {

		return;
	}

	log_ptr += mach_write_compressed(log_ptr, val);

	mlog_close(mtr, log_ptr);
}

/** Writes a log record about an operation.
@param[in]	type		redo log record type
@param[in]	space_id	tablespace identifier
@param[in]	page_no		page number
@param[in,out]	log_ptr		current end of mini-transaction log
@param[in,out]	mtr		mini-transaction
@return	end of mini-transaction log */
UNIV_INLINE
byte*
mlog_write_initial_log_record_low(
	mlog_id_t	type,
	ulint		space_id,
	ulint		page_no,
	byte*		log_ptr,
	mtr_t*		mtr)
{
	ut_ad(type <= MLOG_BIGGEST_TYPE);
	ut_ad(type == MLOG_FILE_NAME
	      || type == MLOG_FILE_DELETE
	      || type == MLOG_FILE_CREATE2
	      || type == MLOG_FILE_RENAME2
	      || type == MLOG_INDEX_LOAD
<<<<<<< HEAD
	      || type == MLOG_TRUNCATE
=======
	      || type == MLOG_FILE_WRITE_CRYPT_DATA
>>>>>>> 8fa759a5
	      || mtr->is_named_space(space_id));

	mach_write_to_1(log_ptr, type);
	log_ptr++;

	log_ptr += mach_write_compressed(log_ptr, space_id);
	log_ptr += mach_write_compressed(log_ptr, page_no);

	mtr->added_rec();
	return(log_ptr);
}

/********************************************************//**
Writes the initial part of a log record (3..11 bytes).
If the implementation of this function is changed, all
size parameters to mlog_open() should be adjusted accordingly!
@return new value of log_ptr */
UNIV_INLINE
byte*
mlog_write_initial_log_record_fast(
/*===============================*/
	const byte*	ptr,	/*!< in: pointer to (inside) a buffer
				frame holding the file page where
				modification is made */
	mlog_id_t	type,	/*!< in: log item type: MLOG_1BYTE, ... */
	byte*		log_ptr,/*!< in: pointer to mtr log which has
				been opened */
	mtr_t*		mtr)	/*!< in/out: mtr */
{
	const byte*	page;
	ulint		space;
	ulint		offset;

	ut_ad(log_ptr);
	ut_d(mtr->memo_modify_page(ptr));

	page = (const byte*) ut_align_down(ptr, srv_page_size);
	space = mach_read_from_4(page + FIL_PAGE_ARCH_LOG_NO_OR_SPACE_ID);
	offset = mach_read_from_4(page + FIL_PAGE_OFFSET);

	/* check whether the page is in the doublewrite buffer;
	the doublewrite buffer is located in pages
	FSP_EXTENT_SIZE, ..., 3 * FSP_EXTENT_SIZE - 1 in the
	system tablespace */

	if (space == TRX_SYS_SPACE
	    && offset >= FSP_EXTENT_SIZE && offset < 3 * FSP_EXTENT_SIZE) {
		ut_ad(buf_dblwr_being_created);
		/* Do nothing: we only come to this branch in an
		InnoDB database creation. We do not redo log
		anything for the doublewrite buffer pages. */
		return(log_ptr);
	}

	return(mlog_write_initial_log_record_low(type, space, offset,
						 log_ptr, mtr));
}<|MERGE_RESOLUTION|>--- conflicted
+++ resolved
@@ -163,11 +163,6 @@
 	      || type == MLOG_FILE_CREATE2
 	      || type == MLOG_FILE_RENAME2
 	      || type == MLOG_INDEX_LOAD
-<<<<<<< HEAD
-	      || type == MLOG_TRUNCATE
-=======
-	      || type == MLOG_FILE_WRITE_CRYPT_DATA
->>>>>>> 8fa759a5
 	      || mtr->is_named_space(space_id));
 
 	mach_write_to_1(log_ptr, type);
