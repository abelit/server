--- conflicted
+++ resolved
@@ -2822,46 +2822,4 @@
 		} while (rec != page + PAGE_OLD_SUPREMUM);
 	}
 	return(prev_rec);
-<<<<<<< HEAD
-}
-
-/** Issue a warning when the checksum that is stored in the page is valid,
-but different than the global setting innodb_checksum_algorithm.
-@param[in]	current_algo	current checksum algorithm
-@param[in]	page_checksum	page valid checksum
-@param[in]	page_id		page identifier */
-void
-page_warn_strict_checksum(
-	srv_checksum_algorithm_t	curr_algo,
-	srv_checksum_algorithm_t	page_checksum,
-	const page_id_t			page_id)
-{
-	srv_checksum_algorithm_t	curr_algo_nonstrict;
-	switch (curr_algo) {
-	case SRV_CHECKSUM_ALGORITHM_STRICT_CRC32:
-		curr_algo_nonstrict = SRV_CHECKSUM_ALGORITHM_CRC32;
-		break;
-	case SRV_CHECKSUM_ALGORITHM_STRICT_INNODB:
-		curr_algo_nonstrict = SRV_CHECKSUM_ALGORITHM_INNODB;
-		break;
-	case SRV_CHECKSUM_ALGORITHM_STRICT_NONE:
-		curr_algo_nonstrict = SRV_CHECKSUM_ALGORITHM_NONE;
-		break;
-	default:
-		ut_error;
-	}
-
-	ib::warn() << "innodb_checksum_algorithm is set to \""
-		<< buf_checksum_algorithm_name(curr_algo) << "\""
-		<< " but the page " << page_id << " contains a valid checksum \""
-		<< buf_checksum_algorithm_name(page_checksum) << "\". "
-		<< " Accepting the page as valid. Change"
-		<< " innodb_checksum_algorithm to \""
-		<< buf_checksum_algorithm_name(curr_algo_nonstrict)
-		<< "\" to silently accept such pages or rewrite all pages"
-		<< " so that they contain \""
-		<< buf_checksum_algorithm_name(curr_algo_nonstrict)
-		<< "\" checksum.";
-=======
->>>>>>> 621041b6
 }