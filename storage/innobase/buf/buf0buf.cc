--- conflicted
+++ resolved
@@ -87,7 +87,6 @@
 #include "lzo/lzo1x.h"
 #endif
 
-<<<<<<< HEAD
 #ifdef HAVE_LIBNUMA
 #include <numa.h>
 #include <numaif.h>
@@ -130,7 +129,7 @@
 #else
 #define NUMA_MEMPOLICY_INTERLEAVE_IN_SCOPE
 #endif /* HAVE_LIBNUMA */
-=======
+
 #ifdef HAVE_SNAPPY
 #include "snappy-c.h"
 #endif
@@ -154,7 +153,6 @@
       free(ptr);
 #endif
 }
->>>>>>> b61700c2
 
 /*
 		IMPLEMENTATION OF THE BUFFER POOL
@@ -1838,19 +1836,12 @@
 		ut_a(srv_n_page_hash_locks != 0);
 		ut_a(srv_n_page_hash_locks <= MAX_PAGE_HASH_LOCKS);
 
-<<<<<<< HEAD
 		buf_pool->page_hash = ib_create(
 			2 * buf_pool->curr_size,
 			LATCH_ID_HASH_TABLE_RW_LOCK,
 			srv_n_page_hash_locks, MEM_HEAP_FOR_PAGE_HASH);
 
 		buf_pool->page_hash_old = NULL;
-=======
-		buf_pool->page_hash = ib_create(2 * buf_pool->curr_size,
-						srv_n_page_hash_locks,
-						MEM_HEAP_FOR_PAGE_HASH,
-						SYNC_BUF_PAGE_HASH);
->>>>>>> b61700c2
 
 		buf_pool->zip_hash = hash_create(2 * buf_pool->curr_size);
 
@@ -7251,29 +7242,13 @@
 	buf_pool_mutex_exit(buf_pool);
 
 	/* Allocate temporary memory for encryption/decryption */
-<<<<<<< HEAD
-	if (free_slot->crypt_buf_free == NULL) {
-		free_slot->crypt_buf_free = static_cast<byte *>(ut_malloc_nokey(UNIV_PAGE_SIZE*2));
-		free_slot->crypt_buf = static_cast<byte *>(ut_align(free_slot->crypt_buf_free, UNIV_PAGE_SIZE));
-		memset(free_slot->crypt_buf_free, 0, UNIV_PAGE_SIZE *2);
-=======
 	if (free_slot->crypt_buf == NULL) {
 		free_slot->crypt_buf = static_cast<byte*>(aligned_malloc(UNIV_PAGE_SIZE, UNIV_PAGE_SIZE));
 		memset(free_slot->crypt_buf, 0, UNIV_PAGE_SIZE);
->>>>>>> b61700c2
 	}
 
 	/* For page compressed tables allocate temporary memory for
 	compression/decompression */
-<<<<<<< HEAD
-	if (compressed && free_slot->comp_buf_free == NULL) {
-		free_slot->comp_buf_free = static_cast<byte *>(ut_malloc_nokey(UNIV_PAGE_SIZE*2));
-		free_slot->comp_buf = static_cast<byte *>(ut_align(free_slot->comp_buf_free, UNIV_PAGE_SIZE));
-		memset(free_slot->comp_buf_free, 0, UNIV_PAGE_SIZE *2);
-#ifdef HAVE_LZO
-		free_slot->lzo_mem = static_cast<byte *>(ut_malloc_nokey(LZO1X_1_15_MEM_COMPRESS));
-		memset(free_slot->lzo_mem, 0, LZO1X_1_15_MEM_COMPRESS);
-=======
 	if (compressed && free_slot->comp_buf == NULL) {
 		ulint size = UNIV_PAGE_SIZE;
 
@@ -7285,7 +7260,6 @@
 #endif
 #if HAVE_LZO
 		size += LZO1X_1_15_MEM_COMPRESS;
->>>>>>> b61700c2
 #endif
 		free_slot->comp_buf = static_cast<byte*>(aligned_malloc(size, UNIV_PAGE_SIZE));
 		memset(free_slot->comp_buf, 0, size);
