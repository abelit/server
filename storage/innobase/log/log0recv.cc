--- conflicted
+++ resolved
@@ -2060,9 +2060,6 @@
 		if (recv->start_lsn < page_lsn) {
 			/* Ignore this record, because there are later changes
 			for this page. */
-<<<<<<< HEAD
-		} else if (srv_was_tablespace_truncated(space)
-=======
 			DBUG_LOG("ib_log", "apply skip "
 				 << get_mlog_string(recv->type)
 				 << " LSN " << recv->start_lsn << " < "
@@ -2072,9 +2069,7 @@
 				 << get_mlog_string(recv->type)
 				 << " LSN " << recv->start_lsn << " < "
 				 << init_lsn);
-		} else if (srv_was_tablespace_truncated(
-				   fil_space_get(recv_addr->space))
->>>>>>> 169c0099
+		} else if (srv_was_tablespace_truncated(space)
 			   && recv->start_lsn
 			   < truncate_t::get_truncated_tablespace_init_lsn(
 				   recv_addr->space)) {
@@ -2376,7 +2371,7 @@
 
 				if (space->enable_lsn) {
 do_read:
-					fil_space_release(space);
+					space->release();
 					recv_addr->state = RECV_NOT_PROCESSED;
 					goto apply;
 				}
@@ -2423,7 +2418,7 @@
 					ut_ad(mtr.has_committed());
 				}
 
-				fil_space_release(space);
+				space->release();
 			}
 		}
 	}
