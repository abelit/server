/*****************************************************************************

Copyright (c) 1996, 2016, Oracle and/or its affiliates. All rights reserved.
Copyright (c) 2008, Google Inc.
Copyright (c) 2009, Percona Inc.
Copyright (c) 2013, 2017, MariaDB Corporation

Portions of this file contain modifications contributed and copyrighted by
Google, Inc. Those modifications are gratefully acknowledged and are described
briefly in the InnoDB documentation. The contributions by Google are
incorporated with their permission, and subject to the conditions contained in
the file COPYING.Google.

Portions of this file contain modifications contributed and copyrighted
by Percona Inc.. Those modifications are
gratefully acknowledged and are described briefly in the InnoDB
documentation. The contributions by Percona Inc. are incorporated with
their permission, and subject to the conditions contained in the file
COPYING.Percona.

This program is free software; you can redistribute it and/or modify it under
the terms of the GNU General Public License as published by the Free Software
Foundation; version 2 of the License.

This program is distributed in the hope that it will be useful, but WITHOUT
ANY WARRANTY; without even the implied warranty of MERCHANTABILITY or FITNESS
FOR A PARTICULAR PURPOSE. See the GNU General Public License for more details.

You should have received a copy of the GNU General Public License along with
this program; if not, write to the Free Software Foundation, Inc.,
51 Franklin Street, Suite 500, Boston, MA 02110-1335 USA

*****************************************************************************/

/********************************************************************//**
@file srv/srv0start.cc
Starts the InnoDB database server

Created 2/16/1996 Heikki Tuuri
*************************************************************************/

#include "my_global.h"

#include "ha_prototypes.h"

#include "mysqld.h"
#include "mysql/psi/mysql_stage.h"
#include "mysql/psi/psi.h"

#include "row0ftsort.h"
#include "ut0mem.h"
#include "ut0timer.h"
#include "mem0mem.h"
#include "data0data.h"
#include "data0type.h"
#include "dict0dict.h"
#include "buf0buf.h"
#include "buf0dump.h"
#include "os0file.h"
#include "os0thread.h"
#include "fil0fil.h"
#include "fil0crypt.h"
#include "fsp0fsp.h"
#include "rem0rec.h"
#include "mtr0mtr.h"
#include "log0log.h"
#include "log0recv.h"
#include "page0page.h"
#include "page0cur.h"
#include "trx0trx.h"
#include "trx0sys.h"
#include "btr0btr.h"
#include "btr0cur.h"
#include "rem0rec.h"
#include "ibuf0ibuf.h"
#include "srv0start.h"
#include "srv0srv.h"
#include "btr0defragment.h"
#include "fsp0sysspace.h"
#include "row0trunc.h"
#include <mysql/service_wsrep.h>
#include "trx0rseg.h"
#include "os0proc.h"
#include "buf0flu.h"
#include "buf0rea.h"
#include "buf0mtflu.h"
#include "dict0boot.h"
#include "dict0load.h"
#include "dict0stats_bg.h"
#include "que0que.h"
#include "usr0sess.h"
#include "lock0lock.h"
#include "trx0roll.h"
#include "trx0purge.h"
#include "lock0lock.h"
#include "pars0pars.h"
#include "btr0sea.h"
#include "rem0cmp.h"
#include "dict0crea.h"
#include "row0ins.h"
#include "row0sel.h"
#include "row0upd.h"
#include "row0row.h"
#include "row0mysql.h"
#include "row0trunc.h"
#include "btr0pcur.h"
#include "os0event.h"
#include "zlib.h"
#include "ut0crc32.h"
#include "btr0scrub.h"
#include "ut0new.h"

#ifdef HAVE_LZO1X
#include <lzo/lzo1x.h>
extern bool srv_lzo_disabled;
#endif /* HAVE_LZO1X */

/** Log sequence number immediately after startup */
lsn_t	srv_start_lsn;
/** Log sequence number at shutdown */
lsn_t	srv_shutdown_lsn;

/** TRUE if a raw partition is in use */
ibool	srv_start_raw_disk_in_use = FALSE;

/** Number of IO threads to use */
ulint	srv_n_file_io_threads = 0;

/** TRUE if the server is being started, before rolling back any
incomplete transactions */
bool	srv_startup_is_before_trx_rollback_phase = false;
/** TRUE if the server is being started */
bool	srv_is_being_started = false;
/** TRUE if SYS_TABLESPACES is available for lookups */
bool	srv_sys_tablespaces_open = false;
/** TRUE if the server was successfully started */
ibool	srv_was_started = FALSE;
/** TRUE if innobase_start_or_create_for_mysql() has been called */
static ibool	srv_start_has_been_called = FALSE;
#ifdef UNIV_DEBUG
/** InnoDB system tablespace to set during recovery */
<<<<<<< HEAD
UNIV_INTERN ulong	srv_sys_space_size_debug;
=======
UNIV_INTERN uint	srv_sys_space_size_debug;
>>>>>>> d333e3ad
#endif /* UNIV_DEBUG */

/** Bit flags for tracking background thread creation. They are used to
determine which threads need to be stopped if we need to abort during
the initialisation step. */
enum srv_start_state_t {
	SRV_START_STATE_NONE = 0,		/*!< No thread started */
	SRV_START_STATE_LOCK_SYS = 1,		/*!< Started lock-timeout
						thread. */
	SRV_START_STATE_IO = 2,			/*!< Started IO threads */
	SRV_START_STATE_MONITOR = 4,		/*!< Started montior thread */
	SRV_START_STATE_MASTER = 8,		/*!< Started master threadd. */
	SRV_START_STATE_PURGE = 16,		/*!< Started purge thread(s) */
	SRV_START_STATE_STAT = 32		/*!< Started bufdump + dict stat
						and FTS optimize thread. */
};

/** Track server thrd starting phases */
static ulint	srv_start_state;

/** At a shutdown this value climbs from SRV_SHUTDOWN_NONE to
SRV_SHUTDOWN_CLEANUP and then to SRV_SHUTDOWN_LAST_PHASE, and so on */
enum srv_shutdown_t	srv_shutdown_state = SRV_SHUTDOWN_NONE;

/** Files comprising the system tablespace */
static os_file_t	files[1000];

/** io_handler_thread parameters for thread identification */
static ulint		n[SRV_MAX_N_IO_THREADS + 6];
/** io_handler_thread identifiers, 32 is the maximum number of purge threads  */
/** 6 is the ? */
#define	START_OLD_THREAD_CNT	(SRV_MAX_N_IO_THREADS + 6 + 32)
static os_thread_id_t	thread_ids[SRV_MAX_N_IO_THREADS + 6 + 32 + MTFLUSH_MAX_WORKER];
/* Thread contex data for multi-threaded flush */
void *mtflush_ctx=NULL;

/** Thead handles */
static os_thread_t	thread_handles[SRV_MAX_N_IO_THREADS + 6 + 32];
static os_thread_t	buf_dump_thread_handle;
static os_thread_t	dict_stats_thread_handle;
/** Status variables, is thread started ?*/
static bool		thread_started[SRV_MAX_N_IO_THREADS + 6 + 32] = {false};
static bool		buf_dump_thread_started = false;
static bool		dict_stats_thread_started = false;
static bool		buf_flush_page_cleaner_thread_started = false;
/** Name of srv_monitor_file */
static char*	srv_monitor_file_name;

/** Minimum expected tablespace size. (10M) */
static const ulint MIN_EXPECTED_TABLESPACE_SIZE = 5 * 1024 * 1024;

/** */
#define SRV_MAX_N_PENDING_SYNC_IOS	100

#ifdef UNIV_PFS_THREAD
/* Keys to register InnoDB threads with performance schema */
mysql_pfs_key_t	buf_dump_thread_key;
mysql_pfs_key_t	dict_stats_thread_key;
mysql_pfs_key_t	io_handler_thread_key;
mysql_pfs_key_t	io_ibuf_thread_key;
mysql_pfs_key_t	io_log_thread_key;
mysql_pfs_key_t	io_read_thread_key;
mysql_pfs_key_t	io_write_thread_key;
mysql_pfs_key_t	srv_error_monitor_thread_key;
mysql_pfs_key_t	srv_lock_timeout_thread_key;
mysql_pfs_key_t	srv_master_thread_key;
mysql_pfs_key_t	srv_monitor_thread_key;
mysql_pfs_key_t	srv_purge_thread_key;
mysql_pfs_key_t	srv_worker_thread_key;
#endif /* UNIV_PFS_THREAD */

#ifdef HAVE_PSI_STAGE_INTERFACE
/** Array of all InnoDB stage events for monitoring activities via
performance schema. */
static PSI_stage_info*	srv_stages[] =
{
	&srv_stage_alter_table_end,
	&srv_stage_alter_table_flush,
	&srv_stage_alter_table_insert,
	&srv_stage_alter_table_log_index,
	&srv_stage_alter_table_log_table,
	&srv_stage_alter_table_merge_sort,
	&srv_stage_alter_table_read_pk_internal_sort,
	&srv_stage_buffer_pool_load,
};
#endif /* HAVE_PSI_STAGE_INTERFACE */

/*********************************************************************//**
Check if a file can be opened in read-write mode.
@return true if it doesn't exist or can be opened in rw mode. */
static
bool
srv_file_check_mode(
/*================*/
	const char*	name)		/*!< in: filename to check */
{
	os_file_stat_t	stat;

	memset(&stat, 0x0, sizeof(stat));

	dberr_t		err = os_file_get_status(
		name, &stat, true, srv_read_only_mode);

	if (err == DB_FAIL) {
		ib::error() << "os_file_get_status() failed on '" << name
			<< "'. Can't determine file permissions.";
		return(false);

	} else if (err == DB_SUCCESS) {

		/* Note: stat.rw_perm is only valid of files */

		if (stat.type == OS_FILE_TYPE_FILE) {

			if (!stat.rw_perm) {
				const char*	mode = srv_read_only_mode
					? "read" : "read-write";
				ib::error() << name << " can't be opened in "
					<< mode << " mode.";
				return(false);
			}
		} else {
			/* Not a regular file, bail out. */
			ib::error() << "'" << name << "' not a regular file.";

			return(false);
		}
	} else {

		/* This is OK. If the file create fails on RO media, there
		is nothing we can do. */

		ut_a(err == DB_NOT_FOUND);
	}

	return(true);
}

/********************************************************************//**
I/o-handler thread function.
@return OS_THREAD_DUMMY_RETURN */
extern "C"
os_thread_ret_t
DECLARE_THREAD(io_handler_thread)(
/*==============================*/
	void*	arg)	/*!< in: pointer to the number of the segment in
			the aio array */
{
	ulint	segment;

	segment = *((ulint*) arg);

#ifdef UNIV_DEBUG_THREAD_CREATION
	ib::info() << "Io handler thread " << segment << " starts, id "
		<< os_thread_pf(os_thread_get_curr_id());
#endif

	/* For read only mode, we don't need ibuf and log I/O thread.
	Please see innobase_start_or_create_for_mysql() */
	ulint   start = (srv_read_only_mode) ? 0 : 2;

	if (segment < start) {
		if (segment == 0) {
			pfs_register_thread(io_ibuf_thread_key);
		} else {
			ut_ad(segment == 1);
			pfs_register_thread(io_log_thread_key);
		}
	} else if (segment >= start
		   && segment < (start + srv_n_read_io_threads)) {
			pfs_register_thread(io_read_thread_key);

	} else if (segment >= (start + srv_n_read_io_threads)
		   && segment < (start + srv_n_read_io_threads
				 + srv_n_write_io_threads)) {
		pfs_register_thread(io_write_thread_key);

	} else {
		pfs_register_thread(io_handler_thread_key);
	}

	while (srv_shutdown_state != SRV_SHUTDOWN_EXIT_THREADS
	       || buf_page_cleaner_is_active
	       || !os_aio_all_slots_free()) {
		fil_aio_wait(segment);
	}

	/* We count the number of threads in os_thread_exit(). A created
	thread should always use that to exit and not use return() to exit.
	The thread actually never comes here because it is exited in an
	os_event_wait(). */

	os_thread_exit();

	OS_THREAD_DUMMY_RETURN;
}

/*********************************************************************//**
Creates a log file.
@return DB_SUCCESS or error code */
static MY_ATTRIBUTE((nonnull, warn_unused_result))
dberr_t
create_log_file(
/*============*/
	os_file_t*	file,	/*!< out: file handle */
	const char*	name)	/*!< in: log file name */
{
	bool		ret;

	*file = os_file_create(
		innodb_log_file_key, name,
		OS_FILE_CREATE|OS_FILE_ON_ERROR_NO_EXIT, OS_FILE_NORMAL,
		OS_LOG_FILE, srv_read_only_mode, &ret);

	if (!ret) {
		ib::error() << "Cannot create " << name;
		return(DB_ERROR);
	}

	ib::info() << "Setting log file " << name << " size to "
		<< (srv_log_file_size >> (20 - UNIV_PAGE_SIZE_SHIFT))
		<< " MB";

	ret = os_file_set_size(name, *file,
			       (os_offset_t) srv_log_file_size
			       << UNIV_PAGE_SIZE_SHIFT,
			       srv_read_only_mode);
	if (!ret) {
		ib::error() << "Cannot set log file " << name << " to size "
			<< (srv_log_file_size >> (20 - UNIV_PAGE_SIZE_SHIFT))
			<< " MB";
		return(DB_ERROR);
	}

	ret = os_file_close(*file);
	ut_a(ret);

	return(DB_SUCCESS);
}

/** Initial number of the first redo log file */
#define INIT_LOG_FILE0	(SRV_N_LOG_FILES_MAX + 1)

/*********************************************************************//**
Creates all log files.
@return DB_SUCCESS or error code */
static
dberr_t
create_log_files(
/*=============*/
	char*	logfilename,	/*!< in/out: buffer for log file name */
	size_t	dirnamelen,	/*!< in: length of the directory path */
	lsn_t	lsn,		/*!< in: FIL_PAGE_FILE_FLUSH_LSN value */
	char*&	logfile0)	/*!< out: name of the first log file */
{
	dberr_t err;

	if (srv_read_only_mode) {
		ib::error() << "Cannot create log files in read-only mode";
		return(DB_READ_ONLY);
	}

	/* Remove any old log files. */
	for (unsigned i = 0; i <= INIT_LOG_FILE0; i++) {
		sprintf(logfilename + dirnamelen, "ib_logfile%u", i);

		/* Ignore errors about non-existent files or files
		that cannot be removed. The create_log_file() will
		return an error when the file exists. */
#ifdef _WIN32
		DeleteFile((LPCTSTR) logfilename);
#else
		unlink(logfilename);
#endif
		/* Crashing after deleting the first
		file should be recoverable. The buffer
		pool was clean, and we can simply create
		all log files from the scratch. */
		DBUG_EXECUTE_IF("innodb_log_abort_6", return(DB_ERROR););
	}

	ut_ad(!buf_pool_check_no_pending_io());

	DBUG_EXECUTE_IF("innodb_log_abort_7", return(DB_ERROR););

	for (unsigned i = 0; i < srv_n_log_files; i++) {
		sprintf(logfilename + dirnamelen,
			"ib_logfile%u", i ? i : INIT_LOG_FILE0);

		err = create_log_file(&files[i], logfilename);

		if (err != DB_SUCCESS) {
			return(err);
		}
	}

	DBUG_EXECUTE_IF("innodb_log_abort_8", return(DB_ERROR););

	/* We did not create the first log file initially as
	ib_logfile0, so that crash recovery cannot find it until it
	has been completed and renamed. */
	sprintf(logfilename + dirnamelen, "ib_logfile%u", INIT_LOG_FILE0);

	fil_space_t*	log_space = fil_space_create(
		"innodb_redo_log", SRV_LOG_SPACE_FIRST_ID, 0, FIL_TYPE_LOG,
		NULL, /* No encryption yet */
		true /* this is create */);
	ut_a(fil_validate());
	ut_a(log_space != NULL);

	logfile0 = fil_node_create(
		logfilename, (ulint) srv_log_file_size,
		log_space, false, false);
	ut_a(logfile0);

	for (unsigned i = 1; i < srv_n_log_files; i++) {

		sprintf(logfilename + dirnamelen, "ib_logfile%u", i);

		if (!fil_node_create(logfilename,
				     (ulint) srv_log_file_size,
				     log_space, false, false)) {

			ib::error()
				<< "Cannot create file node for log file "
				<< logfilename;

			return(DB_ERROR);
		}
	}

	if (!log_group_init(0, srv_n_log_files,
			    srv_log_file_size * UNIV_PAGE_SIZE,
			    SRV_LOG_SPACE_FIRST_ID)) {
		return(DB_ERROR);
	}

	fil_open_log_and_system_tablespace_files();

	/* Create a log checkpoint. */
	log_mutex_enter();
	ut_d(recv_no_log_write = false);
	recv_reset_logs(lsn);
	log_mutex_exit();

	return(DB_SUCCESS);
}

/** Rename the first redo log file.
@param[in,out]	logfilename	buffer for the log file name
@param[in]	dirnamelen	length of the directory path
@param[in]	lsn		FIL_PAGE_FILE_FLUSH_LSN value
@param[in,out]	logfile0	name of the first log file
@return	error code
@retval	DB_SUCCESS	on successful operation */
MY_ATTRIBUTE((warn_unused_result, nonnull))
static
dberr_t
create_log_files_rename(
/*====================*/
	char*	logfilename,	/*!< in/out: buffer for log file name */
	size_t	dirnamelen,	/*!< in: length of the directory path */
	lsn_t	lsn,		/*!< in: FIL_PAGE_FILE_FLUSH_LSN value */
	char*	logfile0)	/*!< in/out: name of the first log file */
{
	/* If innodb_flush_method=O_DSYNC,
	we need to explicitly flush the log buffers. */
	fil_flush(SRV_LOG_SPACE_FIRST_ID);

	DBUG_EXECUTE_IF("innodb_log_abort_9", return(DB_ERROR););

	/* Close the log files, so that we can rename
	the first one. */
	fil_close_log_files(false);

	/* Rename the first log file, now that a log
	checkpoint has been created. */
	sprintf(logfilename + dirnamelen, "ib_logfile%u", 0);

	ib::info() << "Renaming log file " << logfile0 << " to "
		<< logfilename;

	log_mutex_enter();
	ut_ad(strlen(logfile0) == 2 + strlen(logfilename));
	dberr_t err = os_file_rename(
		innodb_log_file_key, logfile0, logfilename)
		? DB_SUCCESS : DB_ERROR;

	/* Replace the first file with ib_logfile0. */
	strcpy(logfile0, logfilename);
	log_mutex_exit();

	DBUG_EXECUTE_IF("innodb_log_abort_10", err = DB_ERROR;);

	fil_open_log_and_system_tablespace_files();

	ib::warn() << "New log files created, LSN=" << lsn;

	return(err);
}

/*********************************************************************//**
Opens a log file.
@return DB_SUCCESS or error code */
static MY_ATTRIBUTE((nonnull, warn_unused_result))
dberr_t
open_log_file(
/*==========*/
	os_file_t*	file,	/*!< out: file handle */
	const char*	name,	/*!< in: log file name */
	os_offset_t*	size)	/*!< out: file size */
{
	bool	ret;

	*file = os_file_create(innodb_log_file_key, name,
			       OS_FILE_OPEN, OS_FILE_AIO,
			       OS_LOG_FILE, srv_read_only_mode, &ret);
	if (!ret) {
		ib::error() << "Unable to open '" << name << "'";
		return(DB_ERROR);
	}

	*size = os_file_get_size(*file);

	ret = os_file_close(*file);
	ut_a(ret);
	return(DB_SUCCESS);
}

/*********************************************************************//**
Create undo tablespace.
@return DB_SUCCESS or error code */
static
dberr_t
srv_undo_tablespace_create(
/*=======================*/
	const char*	name,		/*!< in: tablespace name */
	ulint		size)		/*!< in: tablespace size in pages */
{
	os_file_t	fh;
	bool		ret;
	dberr_t		err = DB_SUCCESS;

	os_file_create_subdirs_if_needed(name);

	fh = os_file_create(
		innodb_data_file_key,
		name,
		srv_read_only_mode ? OS_FILE_OPEN : OS_FILE_CREATE,
		OS_FILE_NORMAL, OS_DATA_FILE, srv_read_only_mode, &ret);

	if (srv_read_only_mode && ret) {

		ib::info() << name << " opened in read-only mode";

	} else if (ret == FALSE) {
		if (os_file_get_last_error(false) != OS_FILE_ALREADY_EXISTS
#ifdef UNIV_AIX
			/* AIX 5.1 after security patch ML7 may have
			errno set to 0 here, which causes our function
			to return 100; work around that AIX problem */
		    && os_file_get_last_error(false) != 100
#endif /* UNIV_AIX */
		) {
			ib::error() << "Can't create UNDO tablespace "
				<< name;
		}
		err = DB_ERROR;
	} else {
		ut_a(!srv_read_only_mode);

		/* We created the data file and now write it full of zeros */

		ib::info() << "Data file " << name << " did not exist: new to"
			" be created";

		ib::info() << "Setting file " << name << " size to "
			<< (size >> (20 - UNIV_PAGE_SIZE_SHIFT)) << " MB";

		ib::info() << "Database physically writes the file full: "
			<< "wait...";

		ret = os_file_set_size(
			name, fh, size << UNIV_PAGE_SIZE_SHIFT,
			srv_read_only_mode);

		if (!ret) {
			ib::info() << "Error in creating " << name
				<< ": probably out of disk space";

			err = DB_ERROR;
		}

		os_file_close(fh);
	}

	return(err);
}
/*********************************************************************//**
Open an undo tablespace.
@return DB_SUCCESS or error code */
static
dberr_t
srv_undo_tablespace_open(
/*=====================*/
	const char*	name,		/*!< in: tablespace file name */
	ulint		space_id)	/*!< in: tablespace id */
{
	os_file_t	fh;
	bool		ret;
	dberr_t		err	= DB_ERROR;
	char		undo_name[sizeof "innodb_undo000"];

	ut_snprintf(undo_name, sizeof(undo_name),
		   "innodb_undo%03u", static_cast<unsigned>(space_id));

	if (!srv_file_check_mode(name)) {
		ib::error() << "UNDO tablespaces must be " <<
			(srv_read_only_mode ? "writable" : "readable") << "!";

		return(DB_ERROR);
	}

	fh = os_file_create(
		innodb_data_file_key, name,
		OS_FILE_OPEN_RETRY
		| OS_FILE_ON_ERROR_NO_EXIT
		| OS_FILE_ON_ERROR_SILENT,
		OS_FILE_NORMAL,
		OS_DATA_FILE,
		srv_read_only_mode,
		&ret);

	/* If the file open was successful then load the tablespace. */

	if (ret) {
		os_offset_t	size;
		fil_space_t*	space;

		size = os_file_get_size(fh);
		ut_a(size != (os_offset_t) -1);

		ret = os_file_close(fh);
		ut_a(ret);

		/* Load the tablespace into InnoDB's internal
		data structures. */

		/* We set the biggest space id to the undo tablespace
		because InnoDB hasn't opened any other tablespace apart
		from the system tablespace. */

		fil_set_max_space_id_if_bigger(space_id);

		space = fil_space_create(
			undo_name, space_id, FSP_FLAGS_PAGE_SSIZE(),
			FIL_TYPE_TABLESPACE, NULL, true);

		ut_a(fil_validate());
		ut_a(space);

		os_offset_t	n_pages = size / UNIV_PAGE_SIZE;

		/* On 32-bit platforms, ulint is 32 bits and os_offset_t
		is 64 bits. It is OK to cast the n_pages to ulint because
		the unit has been scaled to pages and page number is always
		32 bits. */
		if (fil_node_create(
			name, (ulint) n_pages, space, false, TRUE)) {

			err = DB_SUCCESS;
		}
	}

	return(err);
}

/** Check if undo tablespaces and redo log files exist before creating a
new system tablespace
@retval DB_SUCCESS  if all undo and redo logs are not found
@retval DB_ERROR    if any undo and redo logs are found */
static
dberr_t
srv_check_undo_redo_logs_exists()
{
	bool		ret;
	os_file_t	fh;
	char	name[OS_FILE_MAX_PATH];

	/* Check if any undo tablespaces exist */
	for (ulint i = 1; i <= srv_undo_tablespaces; ++i) {

		ut_snprintf(
			name, sizeof(name),
			"%s%cundo%03lu",
			srv_undo_dir, OS_PATH_SEPARATOR,
			i);

		fh = os_file_create(
			innodb_data_file_key, name,
			OS_FILE_OPEN_RETRY
			| OS_FILE_ON_ERROR_NO_EXIT
			| OS_FILE_ON_ERROR_SILENT,
			OS_FILE_NORMAL,
			OS_DATA_FILE,
			srv_read_only_mode,
			&ret);

		if (ret) {
			os_file_close(fh);
			ib::error()
				<< "undo tablespace '" << name << "' exists."
				" Creating system tablespace with existing undo"
				" tablespaces is not supported. Please delete"
				" all undo tablespaces before creating new"
				" system tablespace.";
			return(DB_ERROR);
		}
	}

	/* Check if any redo log files exist */
	char	logfilename[OS_FILE_MAX_PATH];
	size_t dirnamelen = strlen(srv_log_group_home_dir);
	memcpy(logfilename, srv_log_group_home_dir, dirnamelen);

	for (unsigned i = 0; i < srv_n_log_files; i++) {
		sprintf(logfilename + dirnamelen,
			"ib_logfile%u", i);

		fh = os_file_create(
			innodb_log_file_key, logfilename,
			OS_FILE_OPEN_RETRY
			| OS_FILE_ON_ERROR_NO_EXIT
			| OS_FILE_ON_ERROR_SILENT,
			OS_FILE_NORMAL,
			OS_LOG_FILE,
			srv_read_only_mode,
			&ret);

		if (ret) {
			os_file_close(fh);
			ib::error() << "redo log file '" << logfilename
				<< "' exists. Creating system tablespace with"
				" existing redo log files is not recommended."
				" Please delete all redo log files before"
				" creating new system tablespace.";
			return(DB_ERROR);
		}
	}

	return(DB_SUCCESS);
}

undo::undo_spaces_t	undo::Truncate::s_fix_up_spaces;

/********************************************************************
Opens the configured number of undo tablespaces.
@return DB_SUCCESS or error code */
static
dberr_t
srv_undo_tablespaces_init(
/*======================*/
	bool		create_new_db,		/*!< in: TRUE if new db being
						created */
	const ulint	n_conf_tablespaces,	/*!< in: configured undo
						tablespaces */
	ulint*		n_opened)		/*!< out: number of UNDO
						tablespaces successfully
						discovered and opened */
{
	ulint			i;
	dberr_t			err = DB_SUCCESS;
	ulint			prev_space_id = 0;
	ulint			n_undo_tablespaces;
	ulint			undo_tablespace_ids[TRX_SYS_N_RSEGS + 1];

	*n_opened = 0;

	ut_a(n_conf_tablespaces <= TRX_SYS_N_RSEGS);

	memset(undo_tablespace_ids, 0x0, sizeof(undo_tablespace_ids));

	/* Create the undo spaces only if we are creating a new
	instance. We don't allow creating of new undo tablespaces
	in an existing instance (yet).  This restriction exists because
	we check in several places for SYSTEM tablespaces to be less than
	the min of user defined tablespace ids. Once we implement saving
	the location of the undo tablespaces and their space ids this
	restriction will/should be lifted. */

	for (i = 0; create_new_db && i < n_conf_tablespaces; ++i) {
		char	name[OS_FILE_MAX_PATH];

		ut_snprintf(
			name, sizeof(name),
			"%s%cundo%03lu",
			srv_undo_dir, OS_PATH_SEPARATOR, i + 1);

		/* Undo space ids start from 1. */
		err = srv_undo_tablespace_create(
			name, SRV_UNDO_TABLESPACE_SIZE_IN_PAGES);

		if (err != DB_SUCCESS) {
			ib::error() << "Could not create undo tablespace '"
				<< name << "'.";
			return(err);
		}
	}

	/* Get the tablespace ids of all the undo segments excluding
	the system tablespace (0). If we are creating a new instance then
	we build the undo_tablespace_ids ourselves since they don't
	already exist. */

	if (!create_new_db) {
		n_undo_tablespaces = trx_rseg_get_n_undo_tablespaces(
			undo_tablespace_ids);

		srv_undo_tablespaces_active = n_undo_tablespaces;

		/* Check if any of the UNDO tablespace needs fix-up because
		server crashed while truncate was active on UNDO tablespace.*/
		for (i = 0; i < n_undo_tablespaces; ++i) {

			undo::Truncate	undo_trunc;

			if (undo_trunc.needs_fix_up(undo_tablespace_ids[i])) {

				char	name[OS_FILE_MAX_PATH];

				ut_snprintf(name, sizeof(name),
					    "%s%cundo%03lu",
					    srv_undo_dir, OS_PATH_SEPARATOR,
					    undo_tablespace_ids[i]);

				os_file_delete(innodb_data_file_key, name);

				err = srv_undo_tablespace_create(
					name,
					SRV_UNDO_TABLESPACE_SIZE_IN_PAGES);

				if (err != DB_SUCCESS) {
					ib::error() << "Could not fix-up undo "
						" tablespace truncate '"
						<< name << "'.";
					return(err);
				}

				undo::Truncate::s_fix_up_spaces.push_back(
					undo_tablespace_ids[i]);
			}
		}
	} else {
		n_undo_tablespaces = n_conf_tablespaces;

		for (i = 1; i <= n_undo_tablespaces; ++i) {
			undo_tablespace_ids[i - 1] = i;
		}

		undo_tablespace_ids[i] = ULINT_UNDEFINED;
	}

	/* Open all the undo tablespaces that are currently in use. If we
	fail to open any of these it is a fatal error. The tablespace ids
	should be contiguous. It is a fatal error because they are required
	for recovery and are referenced by the UNDO logs (a.k.a RBS). */

	for (i = 0; i < n_undo_tablespaces; ++i) {
		char	name[OS_FILE_MAX_PATH];

		ut_snprintf(
			name, sizeof(name),
			"%s%cundo%03lu",
			srv_undo_dir, OS_PATH_SEPARATOR,
			undo_tablespace_ids[i]);

		/* Should be no gaps in undo tablespace ids. */
		ut_a(prev_space_id + 1 == undo_tablespace_ids[i]);

		/* The system space id should not be in this array. */
		ut_a(undo_tablespace_ids[i] != 0);
		ut_a(undo_tablespace_ids[i] != ULINT_UNDEFINED);

		/* Undo space ids start from 1. */

		err = srv_undo_tablespace_open(name, undo_tablespace_ids[i]);

		if (err != DB_SUCCESS) {
			ib::error() << "Unable to open undo tablespace '"
				<< name << "'.";
			return(err);
		}

		prev_space_id = undo_tablespace_ids[i];

		++*n_opened;
	}

	/* Open any extra unused undo tablespaces. These must be contiguous.
	We stop at the first failure. These are undo tablespaces that are
	not in use and therefore not required by recovery. We only check
	that there are no gaps. */

	for (i = prev_space_id + 1; i < TRX_SYS_N_RSEGS; ++i) {
		char	name[OS_FILE_MAX_PATH];

		ut_snprintf(
			name, sizeof(name),
			"%s%cundo%03lu", srv_undo_dir, OS_PATH_SEPARATOR, i);

		/* Undo space ids start from 1. */
		err = srv_undo_tablespace_open(name, i);

		if (err != DB_SUCCESS) {
			break;
		}

		++n_undo_tablespaces;

		++*n_opened;
	}

	/* If the user says that there are fewer than what we find we
	tolerate that discrepancy but not the inverse. Because there could
	be unused undo tablespaces for future use. */

	if (n_conf_tablespaces > n_undo_tablespaces) {
		ib::error() << "Expected to open " << n_conf_tablespaces
			<< " undo tablespaces but was able to find only "
			<< n_undo_tablespaces << " undo tablespaces. Set the"
			" innodb_undo_tablespaces parameter to the correct"
			" value and retry. Suggested value is "
			<< n_undo_tablespaces;

		return(err != DB_SUCCESS ? err : DB_ERROR);

	} else  if (n_undo_tablespaces > 0) {

		ib::info() << "Opened " << n_undo_tablespaces
			<< " undo tablespaces";

		ib::info() << srv_undo_tablespaces_active << " undo tablespaces"
			<< " made active";

		if (n_conf_tablespaces == 0) {
			ib::warn() << "Will use system tablespace for all newly"
				<< " created rollback-segment as"
				<< " innodb_undo_tablespaces=0";
		}
	}

	if (create_new_db) {
		mtr_t	mtr;

		mtr_start(&mtr);

		/* The undo log tablespace */
		for (i = 1; i <= n_undo_tablespaces; ++i) {

			fsp_header_init(
				i, SRV_UNDO_TABLESPACE_SIZE_IN_PAGES, &mtr);
		}

		mtr_commit(&mtr);
	}

	if (!undo::Truncate::s_fix_up_spaces.empty()) {

		/* Step-1: Initialize the tablespace header and rsegs header. */
		mtr_t		mtr;
		trx_sysf_t*	sys_header;

		mtr_start(&mtr);
		/* Turn off REDO logging. We are in server start mode and fixing
		UNDO tablespace even before REDO log is read. Let's say we
		do REDO logging here then this REDO log record will be applied
		as part of the current recovery process. We surely don't need
		that as this is fix-up action parallel to REDO logging. */
		mtr_set_log_mode(&mtr, MTR_LOG_NO_REDO);
		sys_header = trx_sysf_get(&mtr);

		for (undo::undo_spaces_t::const_iterator it
			     = undo::Truncate::s_fix_up_spaces.begin();
		     it != undo::Truncate::s_fix_up_spaces.end();
		     ++it) {

			undo::Truncate::add_space_to_trunc_list(*it);

			fsp_header_init(
				*it, SRV_UNDO_TABLESPACE_SIZE_IN_PAGES, &mtr);

			mtr_x_lock(fil_space_get_latch(*it, NULL), &mtr);

			for (ulint i = 0; i < TRX_SYS_N_RSEGS; i++) {

				ulint	space_id = trx_sysf_rseg_get_space(
						sys_header, i, &mtr);

				if (space_id == *it) {
					trx_rseg_header_create(
						*it, univ_page_size, ULINT_MAX,
						i, &mtr);
				}
			}

			undo::Truncate::clear_trunc_list();
		}
		mtr_commit(&mtr);

		/* Step-2: Flush the dirty pages from the buffer pool. */
		for (undo::undo_spaces_t::const_iterator it
			     = undo::Truncate::s_fix_up_spaces.begin();
		     it != undo::Truncate::s_fix_up_spaces.end();
		     ++it) {

			buf_LRU_flush_or_remove_pages(
				TRX_SYS_SPACE, BUF_REMOVE_FLUSH_WRITE, NULL);

			buf_LRU_flush_or_remove_pages(
				*it, BUF_REMOVE_FLUSH_WRITE, NULL);

			/* Remove the truncate redo log file. */
			undo::Truncate	undo_trunc;
			undo_trunc.done_logging(*it);
		}
	}

	return(DB_SUCCESS);
}

/********************************************************************
Wait for the purge thread(s) to start up. */
static
void
srv_start_wait_for_purge_to_start()
/*===============================*/
{
	/* Wait for the purge coordinator and master thread to startup. */

	purge_state_t	state = trx_purge_state();

	ut_a(state != PURGE_STATE_DISABLED);

	while (srv_shutdown_state == SRV_SHUTDOWN_NONE
	       && srv_force_recovery < SRV_FORCE_NO_BACKGROUND
	       && state == PURGE_STATE_INIT) {

		switch (state = trx_purge_state()) {
		case PURGE_STATE_RUN:
		case PURGE_STATE_STOP:
			break;

		case PURGE_STATE_INIT:
			ib::info() << "Waiting for purge to start";

			os_thread_sleep(50000);
			break;

		case PURGE_STATE_EXIT:
		case PURGE_STATE_DISABLED:
			ut_error;
		}
	}
}

/** Create the temporary file tablespace.
@param[in]	create_new_db	whether we are creating a new database
@return DB_SUCCESS or error code. */
static
dberr_t
srv_open_tmp_tablespace(bool create_new_db)
{
	ulint	sum_of_new_sizes;

	/* Will try to remove if there is existing file left-over by last
	unclean shutdown */
	srv_tmp_space.set_sanity_check_status(true);
	srv_tmp_space.delete_files();
	srv_tmp_space.set_ignore_read_only(true);

	ib::info() << "Creating shared tablespace for temporary tables";

	bool	create_new_temp_space;

	srv_tmp_space.set_space_id(SRV_TMP_SPACE_ID);

	dberr_t	err = srv_tmp_space.check_file_spec(
		&create_new_temp_space, 12 * 1024 * 1024);

	if (err == DB_FAIL) {

		ib::error() << "The " << srv_tmp_space.name()
			<< " data file must be writable!";

		err = DB_ERROR;

	} else if (err != DB_SUCCESS) {
		ib::error() << "Could not create the shared "
			<< srv_tmp_space.name() << ".";

	} else if ((err = srv_tmp_space.open_or_create(
			    true, create_new_db, &sum_of_new_sizes, NULL))
		   != DB_SUCCESS) {

		ib::error() << "Unable to create the shared "
			<< srv_tmp_space.name();

	} else {

		mtr_t	mtr;
		ulint	size = srv_tmp_space.get_sum_of_sizes();

		/* Open this shared temp tablespace in the fil_system so that
		it stays open until shutdown. */
		if (fil_space_open(srv_tmp_space.name())) {

			/* Initialize the header page */
			mtr_start(&mtr);
			mtr_set_log_mode(&mtr, MTR_LOG_NO_REDO);

			fsp_header_init(SRV_TMP_SPACE_ID, size, &mtr);

			mtr_commit(&mtr);
		} else {
			/* This file was just opened in the code above! */
			ib::error() << "The " << srv_tmp_space.name()
				<< " data file cannot be re-opened"
				" after check_file_spec() succeeded!";

			err = DB_ERROR;
		}
	}

	return(err);
}

/****************************************************************//**
Set state to indicate start of particular group of threads in InnoDB. */
UNIV_INLINE
void
srv_start_state_set(
/*================*/
	srv_start_state_t state)	/*!< in: indicate current state of
					thread startup */
{
	srv_start_state |= state;
}

/****************************************************************//**
Check if following group of threads is started.
@return true if started */
UNIV_INLINE
bool
srv_start_state_is_set(
/*===================*/
	srv_start_state_t state)	/*!< in: state to check for */
{
	return(srv_start_state & state);
}

/**
Shutdown all background threads created by InnoDB. */
static
void
srv_shutdown_all_bg_threads()
{
	srv_shutdown_state = SRV_SHUTDOWN_EXIT_THREADS;

	if (!srv_start_state) {
		return;
	}

	/* All threads end up waiting for certain events. Put those events
	to the signaled state. Then the threads will exit themselves after
	os_event_wait(). */
	for (uint i = 0; i < 1000; ++i) {
		/* NOTE: IF YOU CREATE THREADS IN INNODB, YOU MUST EXIT THEM
		HERE OR EARLIER */

		if (srv_start_state_is_set(SRV_START_STATE_LOCK_SYS)) {
			/* a. Let the lock timeout thread exit */
			os_event_set(lock_sys->timeout_event);
		}

		if (!srv_read_only_mode) {
			/* b. srv error monitor thread exits automatically,
			no need to do anything here */

			if (srv_start_state_is_set(SRV_START_STATE_MASTER)) {
				/* c. We wake the master thread so that
				it exits */
				srv_wake_master_thread();
			}

			if (srv_start_state_is_set(SRV_START_STATE_PURGE)) {
				/* d. Wakeup purge threads. */
				srv_purge_wakeup();
			}

			if (srv_n_fil_crypt_threads_started) {
				os_event_set(fil_crypt_threads_event);
			}

			if (log_scrub_thread_active) {
				os_event_set(log_scrub_event);
			}
		}

		if (srv_start_state_is_set(SRV_START_STATE_IO)) {
			ut_ad(!srv_read_only_mode);

			/* e. Exit the i/o threads */
			if (recv_sys->flush_start != NULL) {
				os_event_set(recv_sys->flush_start);
			}
			if (recv_sys->flush_end != NULL) {
				os_event_set(recv_sys->flush_end);
			}

			os_event_set(buf_flush_event);

			/* f. dict_stats_thread is signaled from
			logs_empty_and_mark_files_at_shutdown() and
			should have already quit or is quitting right
			now. */

			if (srv_use_mtflush) {
				/* g. Exit the multi threaded flush threads */
				buf_mtflu_io_thread_exit();
			}
		}

		if (!buf_page_cleaner_is_active && os_aio_all_slots_free()) {
			os_aio_wake_all_threads_at_shutdown();
		}

		const bool active = os_thread_active();

		os_thread_sleep(100000);

		if (!active) {
			return;
		}
	}

	ib::warn() << os_thread_count << " threads created by InnoDB"
		" had not exited at shutdown!";
	ut_d(os_aio_print_pending_io(stderr));
	ut_ad(0);
}

#ifdef UNIV_DEBUG
# define srv_init_abort(_db_err)	\
	srv_init_abort_low(create_new_db, __FILE__, __LINE__, _db_err)
#else
# define srv_init_abort(_db_err)	\
	srv_init_abort_low(create_new_db, _db_err)
#endif /* UNIV_DEBUG */

/** Innobase start-up aborted. Perform cleanup actions.
@param[in]	create_new_db	TRUE if new db is  being created
@param[in]	file		File name
@param[in]	line		Line number
@param[in]	err		Reason for aborting InnoDB startup
@return DB_SUCCESS or error code. */
MY_ATTRIBUTE((warn_unused_result, nonnull))
static
dberr_t
srv_init_abort_low(
	bool		create_new_db,
#ifdef UNIV_DEBUG
	const char*	file,
	ulint		line,
#endif /* UNIV_DEBUG */
	dberr_t		err)
{
	if (create_new_db) {
		ib::error() << "InnoDB Database creation was aborted"
#ifdef UNIV_DEBUG
			" at " << innobase_basename(file) << "[" << line << "]"
#endif /* UNIV_DEBUG */
			" with error " << ut_strerr(err) << ". You may need"
			" to delete the ibdata1 file before trying to start"
			" up again.";
	} else {
		ib::error() << "Plugin initialization aborted"
#ifdef UNIV_DEBUG
			" at " << innobase_basename(file) << "[" << line << "]"
#endif /* UNIV_DEBUG */
			" with error " << ut_strerr(err);
	}

	srv_shutdown_all_bg_threads();
	return(err);
}

/** Prepare to delete the redo log files. Flush the dirty pages from all the
buffer pools.  Flush the redo log buffer to the redo log file.
@param[in]	n_files		number of old redo log files
@return lsn upto which data pages have been flushed. */
static
lsn_t
srv_prepare_to_delete_redo_log_files(
	ulint	n_files)
{
	lsn_t	flushed_lsn;
	ulint	pending_io = 0;
	ulint	count = 0;

	do {
		/* Clean the buffer pool. */
		buf_flush_sync_all_buf_pools();

		DBUG_EXECUTE_IF("innodb_log_abort_1", return(0););

		log_mutex_enter();

		fil_names_clear(log_sys->lsn, false);

		flushed_lsn = log_sys->lsn;

		{
			ib::warn	warning;
			if (srv_log_file_size == 0) {
				warning << "Upgrading redo log: ";
			} else {
				warning << "Resizing redo log from "
					<< n_files << "*"
					<< srv_log_file_size << " to ";
			}
			warning << srv_n_log_files << "*"
				<< srv_log_file_size_requested
				<< " pages, LSN=" << flushed_lsn;
		}

		/* Flush the old log files. */
		log_mutex_exit();

		log_write_up_to(flushed_lsn, true);

		/* If innodb_flush_method=O_DSYNC,
		we need to explicitly flush the log buffers. */
		fil_flush(SRV_LOG_SPACE_FIRST_ID);

		ut_ad(flushed_lsn == log_get_lsn());

		/* Check if the buffer pools are clean.  If not
		retry till it is clean. */
		pending_io = buf_pool_check_no_pending_io();

		if (pending_io > 0) {
			count++;
			/* Print a message every 60 seconds if we
			are waiting to clean the buffer pools */
			if (srv_print_verbose_log && count > 600) {
				ib::info() << "Waiting for "
					<< pending_io << " buffer "
					<< "page I/Os to complete";
				count = 0;
			}
		}
		os_thread_sleep(100000);

	} while (buf_pool_check_no_pending_io());

	return(flushed_lsn);
}

/********************************************************************
Starts InnoDB and creates a new database if database files
are not found and the user wants.
@return DB_SUCCESS or error code */
dberr_t
innobase_start_or_create_for_mysql(void)
/*====================================*/
{
	bool		create_new_db = false;
	lsn_t		flushed_lsn;
	dberr_t		err		= DB_SUCCESS;
	ulint		srv_n_log_files_found = srv_n_log_files;
	mtr_t		mtr;
	purge_pq_t*	purge_queue;
	char		logfilename[10000];
	char*		logfile0	= NULL;
	size_t		dirnamelen;
	unsigned	i = 0;

	/* Reset the start state. */
	srv_start_state = SRV_START_STATE_NONE;

	high_level_read_only = srv_read_only_mode
		|| srv_force_recovery > SRV_FORCE_NO_TRX_UNDO;

	if (srv_read_only_mode) {
		ib::info() << "Started in read only mode";

		/* There is no write to InnoDB tablespaces (not even
		temporary ones, because also CREATE TEMPORARY TABLE is
		refused in read-only mode). */
		srv_use_doublewrite_buf = FALSE;
	}

#ifdef HAVE_LZO1X
	if (lzo_init() != LZO_E_OK) {
		ib::warn() << "lzo_init() failed, support disabled";
		srv_lzo_disabled = true;
	} else {
		ib::info() << "LZO1X support available";
		srv_lzo_disabled = false;
	}
#endif /* HAVE_LZO1X */

	compile_time_assert(sizeof(ulint) == sizeof(void*));

#ifdef UNIV_DEBUG
	ib::info() << "!!!!!!!! UNIV_DEBUG switched on !!!!!!!!!";
#endif

#ifdef UNIV_IBUF_DEBUG
	ib::info() << "!!!!!!!! UNIV_IBUF_DEBUG switched on !!!!!!!!!";
# ifdef UNIV_IBUF_COUNT_DEBUG
	ib::info() << "!!!!!!!! UNIV_IBUF_COUNT_DEBUG switched on !!!!!!!!!";
	ib::error() << "Crash recovery will fail with UNIV_IBUF_COUNT_DEBUG";
# endif
#endif

#ifdef UNIV_LOG_LSN_DEBUG
	ib::info() << "!!!!!!!! UNIV_LOG_LSN_DEBUG switched on !!!!!!!!!";
#endif /* UNIV_LOG_LSN_DEBUG */

#if defined(COMPILER_HINTS_ENABLED)
	ib::info() << "Compiler hints enabled.";
#endif /* defined(COMPILER_HINTS_ENABLED) */

#ifdef _WIN32
	ib::info() << "Mutexes and rw_locks use Windows interlocked functions";
#else
	ib::info() << "Mutexes and rw_locks use GCC atomic builtins";
#endif
	ib::info() << MUTEX_TYPE;

	ib::info() << "Compressed tables use zlib " ZLIB_VERSION
#ifdef UNIV_ZIP_DEBUG
	      " with validation"
#endif /* UNIV_ZIP_DEBUG */
	      ;
#ifdef UNIV_ZIP_COPY
	ib::info() << "and extra copying";
#endif /* UNIV_ZIP_COPY */

	/* Since InnoDB does not currently clean up all its internal data
	structures in MySQL Embedded Server Library server_end(), we
	print an error message if someone tries to start up InnoDB a
	second time during the process lifetime. */

	if (srv_start_has_been_called) {
		ib::error() << "Startup called second time"
			" during the process lifetime."
			" In the MySQL Embedded Server Library"
			" you cannot call server_init() more than"
			" once during the process lifetime.";
	}

	srv_start_has_been_called = TRUE;

	srv_is_being_started = true;

#ifdef _WIN32
	srv_use_native_aio = TRUE;

#elif defined(LINUX_NATIVE_AIO)

	if (srv_use_native_aio) {
		ib::info() << "Using Linux native AIO";
	}
#else
	/* Currently native AIO is supported only on windows and linux
	and that also when the support is compiled in. In all other
	cases, we ignore the setting of innodb_use_native_aio. */
	srv_use_native_aio = FALSE;
#endif /* _WIN32 */

	/* Register performance schema stages before any real work has been
	started which may need to be instrumented. */
	mysql_stage_register("innodb", srv_stages, UT_ARR_SIZE(srv_stages));

	if (srv_file_flush_method_str == NULL) {
		/* These are the default options */
#ifndef _WIN32
		srv_unix_file_flush_method = SRV_UNIX_FSYNC;
	} else if (0 == ut_strcmp(srv_file_flush_method_str, "fsync")) {
		srv_unix_file_flush_method = SRV_UNIX_FSYNC;

	} else if (0 == ut_strcmp(srv_file_flush_method_str, "O_DSYNC")) {
		srv_unix_file_flush_method = SRV_UNIX_O_DSYNC;

	} else if (0 == ut_strcmp(srv_file_flush_method_str, "O_DIRECT")) {
		srv_unix_file_flush_method = SRV_UNIX_O_DIRECT;

	} else if (0 == ut_strcmp(srv_file_flush_method_str, "O_DIRECT_NO_FSYNC")) {
		srv_unix_file_flush_method = SRV_UNIX_O_DIRECT_NO_FSYNC;

	} else if (0 == ut_strcmp(srv_file_flush_method_str, "littlesync")) {
		srv_unix_file_flush_method = SRV_UNIX_LITTLESYNC;

	} else if (0 == ut_strcmp(srv_file_flush_method_str, "nosync")) {
		srv_unix_file_flush_method = SRV_UNIX_NOSYNC;
#else
		srv_win_file_flush_method = SRV_WIN_IO_UNBUFFERED;
	} else if (0 == ut_strcmp(srv_file_flush_method_str, "normal")) {
		srv_win_file_flush_method = SRV_WIN_IO_NORMAL;
		srv_use_native_aio = FALSE;

	} else if (0 == ut_strcmp(srv_file_flush_method_str, "unbuffered")) {
		srv_win_file_flush_method = SRV_WIN_IO_UNBUFFERED;
		srv_use_native_aio = FALSE;

	} else if (0 == ut_strcmp(srv_file_flush_method_str,
				  "async_unbuffered")) {
		srv_win_file_flush_method = SRV_WIN_IO_UNBUFFERED;
#endif /* _WIN32 */
	} else {
		ib::error() << "Unrecognized value "
			<< srv_file_flush_method_str
			<< " for innodb_flush_method";
		err = DB_ERROR;
	}

	/* Note that the call srv_boot() also changes the values of
	some variables to the units used by InnoDB internally */

	/* Set the maximum number of threads which can wait for a semaphore
	inside InnoDB: this is the 'sync wait array' size, as well as the
	maximum number of threads that can wait in the 'srv_conc array' for
	their time to enter InnoDB. */

	srv_max_n_threads = 1   /* io_ibuf_thread */
			    + 1 /* io_log_thread */
			    + 1 /* lock_wait_timeout_thread */
			    + 1 /* srv_error_monitor_thread */
			    + 1 /* srv_monitor_thread */
			    + 1 /* srv_master_thread */
			    + 1 /* srv_purge_coordinator_thread */
			    + 1 /* buf_dump_thread */
			    + 1 /* dict_stats_thread */
			    + 1 /* fts_optimize_thread */
			    + 1 /* recv_writer_thread */
			    + 1 /* trx_rollback_or_clean_all_recovered */
			    + 128 /* added as margin, for use of
				  InnoDB Memcached etc. */
			    + max_connections
			    + srv_n_read_io_threads
			    + srv_n_write_io_threads
			    + srv_n_purge_threads
			    + srv_n_page_cleaners
			    /* FTS Parallel Sort */
			    + fts_sort_pll_degree * FTS_NUM_AUX_INDEX
			      * max_connections;

	if (srv_buf_pool_size >= BUF_POOL_SIZE_THRESHOLD) {

		if (srv_buf_pool_instances == srv_buf_pool_instances_default) {
#if defined(_WIN32) && !defined(_WIN64)
			/* Do not allocate too large of a buffer pool on
			Windows 32-bit systems, which can have trouble
			allocating larger single contiguous memory blocks. */
			srv_buf_pool_instances = ut_min(
				static_cast<ulong>(MAX_BUFFER_POOLS),
				static_cast<ulong>(srv_buf_pool_size
						   / (128 * 1024 * 1024)));
#else /* defined(_WIN32) && !defined(_WIN64) */
			/* Default to 8 instances when size > 1GB. */
			srv_buf_pool_instances = 8;
#endif /* defined(_WIN32) && !defined(_WIN64) */
		}
	} else {
		/* If buffer pool is less than 1 GiB, assume fewer
		threads. Also use only one buffer pool instance. */
		if (srv_buf_pool_instances != srv_buf_pool_instances_default
		    && srv_buf_pool_instances != 1) {
			/* We can't distinguish whether the user has explicitly
			started mysqld with --innodb-buffer-pool-instances=0,
			(srv_buf_pool_instances_default is 0) or has not
			specified that option at all. Thus we have the
			limitation that if the user started with =0, we
			will not emit a warning here, but we should actually
			do so. */
			ib::info()
				<< "Adjusting innodb_buffer_pool_instances"
				" from " << srv_buf_pool_instances << " to 1"
				" since innodb_buffer_pool_size is less than "
				<< BUF_POOL_SIZE_THRESHOLD / (1024 * 1024)
				<< " MiB";
		}

		srv_buf_pool_instances = 1;
	}

	if (srv_buf_pool_chunk_unit * srv_buf_pool_instances
	    > srv_buf_pool_size) {
		/* Size unit of buffer pool is larger than srv_buf_pool_size.
		adjust srv_buf_pool_chunk_unit for srv_buf_pool_size. */
		srv_buf_pool_chunk_unit
			= static_cast<ulong>(srv_buf_pool_size)
			  / srv_buf_pool_instances;
		if (srv_buf_pool_size % srv_buf_pool_instances != 0) {
			++srv_buf_pool_chunk_unit;
		}
	}

	srv_buf_pool_size = buf_pool_size_align(srv_buf_pool_size);

	if (srv_n_page_cleaners > srv_buf_pool_instances) {
		/* limit of page_cleaner parallelizability
		is number of buffer pool instances. */
		srv_n_page_cleaners = srv_buf_pool_instances;
	}

	srv_boot();

	if (err != DB_SUCCESS) {
		return(srv_init_abort(err));
	}

<<<<<<< HEAD
=======
	ib::info() << ut_crc32_implementation;

>>>>>>> d333e3ad
	if (!srv_read_only_mode) {

		mutex_create(LATCH_ID_SRV_MONITOR_FILE,
			     &srv_monitor_file_mutex);

		if (srv_innodb_status) {

			srv_monitor_file_name = static_cast<char*>(
				ut_malloc_nokey(
					strlen(fil_path_to_mysql_datadir)
					+ 20 + sizeof "/innodb_status."));

			sprintf(srv_monitor_file_name,
				"%s/innodb_status." ULINTPF,
				fil_path_to_mysql_datadir,
				os_proc_get_number());

			srv_monitor_file = fopen(srv_monitor_file_name, "w+");

			if (!srv_monitor_file) {
				ib::error() << "Unable to create "
					<< srv_monitor_file_name << ": "
					<< strerror(errno);
				return(srv_init_abort(DB_ERROR));
			}
		} else {

			srv_monitor_file_name = NULL;
			srv_monitor_file = os_file_create_tmpfile(NULL);

			if (!srv_monitor_file) {
				return(srv_init_abort(DB_ERROR));
			}
		}

		mutex_create(LATCH_ID_SRV_DICT_TMPFILE,
			     &srv_dict_tmpfile_mutex);

		srv_dict_tmpfile = os_file_create_tmpfile(NULL);

		if (!srv_dict_tmpfile) {
			return(srv_init_abort(DB_ERROR));
		}

		mutex_create(LATCH_ID_SRV_MISC_TMPFILE,
			     &srv_misc_tmpfile_mutex);

		srv_misc_tmpfile = os_file_create_tmpfile(NULL);

		if (!srv_misc_tmpfile) {
			return(srv_init_abort(DB_ERROR));
		}
	}

	srv_n_file_io_threads = srv_n_read_io_threads;

	srv_n_file_io_threads += srv_n_write_io_threads;

	if (!srv_read_only_mode) {
		/* Add the log and ibuf IO threads. */
		srv_n_file_io_threads += 2;
	} else {
		ib::info() << "Disabling background log and ibuf IO write"
			<< " threads.";
	}

	ut_a(srv_n_file_io_threads <= SRV_MAX_N_IO_THREADS);

	if (!os_aio_init(srv_n_read_io_threads,
			 srv_n_write_io_threads,
			 SRV_MAX_N_PENDING_SYNC_IOS)) {

		ib::error() << "Cannot initialize AIO sub-system";

		return(srv_init_abort(DB_ERROR));
	}

	fil_init(srv_file_per_table ? 50000 : 5000, srv_max_n_open_files);

	double	size;
	char	unit;

	if (srv_buf_pool_size >= 1024 * 1024 * 1024) {
		size = ((double) srv_buf_pool_size) / (1024 * 1024 * 1024);
		unit = 'G';
	} else {
		size = ((double) srv_buf_pool_size) / (1024 * 1024);
		unit = 'M';
	}

	double	chunk_size;
	char	chunk_unit;

	if (srv_buf_pool_chunk_unit >= 1024 * 1024 * 1024) {
		chunk_size = srv_buf_pool_chunk_unit / 1024.0 / 1024 / 1024;
		chunk_unit = 'G';
	} else {
		chunk_size = srv_buf_pool_chunk_unit / 1024.0 / 1024;
		chunk_unit = 'M';
	}

	ib::info() << "Initializing buffer pool, total size = "
		<< size << unit << ", instances = " << srv_buf_pool_instances
		<< ", chunk size = " << chunk_size << chunk_unit;

	err = buf_pool_init(srv_buf_pool_size, srv_buf_pool_instances);

	if (err != DB_SUCCESS) {
		ib::error() << "Cannot allocate memory for the buffer pool";

		return(srv_init_abort(DB_ERROR));
	}

	ib::info() << "Completed initialization of buffer pool";

#ifdef UNIV_DEBUG
	/* We have observed deadlocks with a 5MB buffer pool but
	the actual lower limit could very well be a little higher. */

	if (srv_buf_pool_size <= 5 * 1024 * 1024) {

		ib::info() << "Small buffer pool size ("
			<< srv_buf_pool_size / 1024 / 1024
			<< "M), the flst_validate() debug function can cause a"
			<< " deadlock if the buffer pool fills up.";
	}
#endif /* UNIV_DEBUG */

	fsp_init();
	log_init();

	recv_sys_create();
	recv_sys_init(buf_pool_get_curr_size());
	lock_sys_create(srv_lock_table_size);
	srv_start_state_set(SRV_START_STATE_LOCK_SYS);

	/* Create i/o-handler threads: */

	for (ulint t = 0; t < srv_n_file_io_threads; ++t) {

		n[t] = t;

		thread_handles[t] = os_thread_create(io_handler_thread, n + t, thread_ids + t);
		thread_started[t] = true;
	}

	if (!srv_read_only_mode) {
		buf_flush_page_cleaner_init();

		os_thread_create(buf_flush_page_cleaner_coordinator,
				 NULL, NULL);

		buf_flush_page_cleaner_thread_started = true;

		for (i = 1; i < srv_n_page_cleaners; ++i) {
			os_thread_create(buf_flush_page_cleaner_worker,
					 NULL, NULL);
		}

		/* Make sure page cleaner is active. */
		while (!buf_page_cleaner_is_active) {
			os_thread_sleep(10000);
		}

		srv_start_state_set(SRV_START_STATE_IO);
	}

	if (srv_n_log_files * srv_log_file_size * UNIV_PAGE_SIZE
	    >= 512ULL * 1024ULL * 1024ULL * 1024ULL) {
		/* log_block_convert_lsn_to_no() limits the returned block
		number to 1G and given that OS_FILE_LOG_BLOCK_SIZE is 512
		bytes, then we have a limit of 512 GB. If that limit is to
		be raised, then log_block_convert_lsn_to_no() must be
		modified. */
		ib::error() << "Combined size of log files must be < 512 GB";

		return(srv_init_abort(DB_ERROR));
	}

	if (srv_n_log_files * srv_log_file_size >= ULINT_MAX) {
		/* fil_io() takes ulint as an argument and we are passing
		(next_offset / UNIV_PAGE_SIZE) to it in log_group_write_buf().
		So (next_offset / UNIV_PAGE_SIZE) must be less than ULINT_MAX.
		So next_offset must be < ULINT_MAX * UNIV_PAGE_SIZE. This
		means that we are limited to ULINT_MAX * UNIV_PAGE_SIZE which
		is 64 TB on 32 bit systems. */
		ib::error() << "Combined size of log files must be < "
			<< ULINT_MAX / 1073741824 * UNIV_PAGE_SIZE << " GB";

		return(srv_init_abort(DB_ERROR));
	}

	os_normalize_path(srv_data_home);

	/* Check if the data files exist or not. */
	err = srv_sys_space.check_file_spec(
		&create_new_db, MIN_EXPECTED_TABLESPACE_SIZE);

	if (err != DB_SUCCESS) {
		return(srv_init_abort(DB_ERROR));
	}

	srv_startup_is_before_trx_rollback_phase = !create_new_db;

	/* Check if undo tablespaces and redo log files exist before creating
	a new system tablespace */
	if (create_new_db) {
		err = srv_check_undo_redo_logs_exists();
		if (err != DB_SUCCESS) {
			return(srv_init_abort(DB_ERROR));
		}
		recv_sys_debug_free();
	}

	/* Open or create the data files. */
	ulint	sum_of_new_sizes;

	err = srv_sys_space.open_or_create(
		false, create_new_db, &sum_of_new_sizes, &flushed_lsn);

	switch (err) {
	case DB_SUCCESS:
		break;
	case DB_CANNOT_OPEN_FILE:
		ib::error()
			<< "Could not open or create the system tablespace. If"
			" you tried to add new data files to the system"
			" tablespace, and it failed here, you should now"
			" edit innodb_data_file_path in my.cnf back to what"
			" it was, and remove the new ibdata files InnoDB"
			" created in this failed attempt. InnoDB only wrote"
			" those files full of zeros, but did not yet use"
			" them in any way. But be careful: do not remove"
			" old data files which contain your precious data!";
		/* fall through */
	default:
		/* Other errors might come from Datafile::validate_first_page() */
		return(srv_init_abort(err));
	}

	dirnamelen = strlen(srv_log_group_home_dir);
	ut_a(dirnamelen < (sizeof logfilename) - 10 - sizeof "ib_logfile");
	memcpy(logfilename, srv_log_group_home_dir, dirnamelen);

	/* Add a path separator if needed. */
	if (dirnamelen && logfilename[dirnamelen - 1] != OS_PATH_SEPARATOR) {
		logfilename[dirnamelen++] = OS_PATH_SEPARATOR;
	}

	srv_log_file_size_requested = srv_log_file_size;

	if (create_new_db) {

		buf_flush_sync_all_buf_pools();

		flushed_lsn = log_get_lsn();

		err = create_log_files(
			logfilename, dirnamelen, flushed_lsn, logfile0);

		if (err != DB_SUCCESS) {
			return(srv_init_abort(err));
		}
	} else {
		for (i = 0; i < SRV_N_LOG_FILES_MAX; i++) {
			os_offset_t	size;
			os_file_stat_t	stat_info;

			sprintf(logfilename + dirnamelen,
				"ib_logfile%u", i);

			err = os_file_get_status(
				logfilename, &stat_info, false,
				srv_read_only_mode);

			if (err == DB_NOT_FOUND) {
				if (i == 0) {
					if (flushed_lsn
					    < static_cast<lsn_t>(1000)) {
						ib::error()
							<< "Cannot create"
							" log files because"
							" data files are"
							" corrupt or the"
							" database was not"
							" shut down cleanly"
							" after creating"
							" the data files.";
						return(srv_init_abort(
							DB_ERROR));
					}

					err = create_log_files(
						logfilename, dirnamelen,
						flushed_lsn, logfile0);

					if (err == DB_SUCCESS) {
						err = create_log_files_rename(
							logfilename,
							dirnamelen,
							flushed_lsn, logfile0);
					}

					if (err != DB_SUCCESS) {
						return(srv_init_abort(err));
					}

					/* Suppress the message about
					crash recovery. */
					flushed_lsn = log_get_lsn();
					goto files_checked;
				} else if (i < 2) {
					/* must have at least 2 log files */
					ib::error() << "Only one log file"
						" found.";
					return(srv_init_abort(err));
				}

				/* opened all files */
				break;
			}

			if (!srv_file_check_mode(logfilename)) {
				return(srv_init_abort(DB_ERROR));
			}

			err = open_log_file(&files[i], logfilename, &size);

			if (err != DB_SUCCESS) {
				return(srv_init_abort(err));
			}

			ut_a(size != (os_offset_t) -1);

			if (size & ((1 << UNIV_PAGE_SIZE_SHIFT) - 1)) {

				ib::error() << "Log file " << logfilename
					<< " size " << size << " is not a"
					" multiple of innodb_page_size";
				return(srv_init_abort(DB_ERROR));
			}

			size >>= UNIV_PAGE_SIZE_SHIFT;

			if (i == 0) {
				srv_log_file_size = size;
			} else if (size != srv_log_file_size) {

				ib::error() << "Log file " << logfilename
					<< " is of different size "
					<< (size << UNIV_PAGE_SIZE_SHIFT)
					<< " bytes than other log files "
					<< (srv_log_file_size
					    << UNIV_PAGE_SIZE_SHIFT)
					<< " bytes!";
				return(srv_init_abort(DB_ERROR));
			}
		}

		srv_n_log_files_found = i;

		/* Create the in-memory file space objects. */

		sprintf(logfilename + dirnamelen, "ib_logfile%u", 0);

		/* Disable the doublewrite buffer for log files. */
		fil_space_t*	log_space = fil_space_create(
			"innodb_redo_log",
			SRV_LOG_SPACE_FIRST_ID, 0,
			FIL_TYPE_LOG,
			NULL /* no encryption yet */,
			true /* create */);

		ut_a(fil_validate());
		ut_a(log_space);

		/* srv_log_file_size is measured in pages; if page size is 16KB,
		then we have a limit of 64TB on 32 bit systems */
		ut_a(srv_log_file_size <= ULINT_MAX);

		for (unsigned j = 0; j < i; j++) {
			sprintf(logfilename + dirnamelen, "ib_logfile%u", j);

			if (!fil_node_create(logfilename,
					     (ulint) srv_log_file_size,
					     log_space, false, false)) {
				return(srv_init_abort(DB_ERROR));
			}
		}

		if (!log_group_init(0, i, srv_log_file_size * UNIV_PAGE_SIZE,
				    SRV_LOG_SPACE_FIRST_ID)) {
			return(srv_init_abort(DB_ERROR));
		}
	}

files_checked:
	/* Open all log files and data files in the system
	tablespace: we keep them open until database
	shutdown */

	fil_open_log_and_system_tablespace_files();
	ut_d(fil_space_get(0)->recv_size = srv_sys_space_size_debug);

	err = srv_undo_tablespaces_init(
		create_new_db,
		srv_undo_tablespaces,
		&srv_undo_tablespaces_open);

	/* If the force recovery is set very high then we carry on regardless
	of all errors. Basically this is fingers crossed mode. */

	if (err != DB_SUCCESS
	    && srv_force_recovery < SRV_FORCE_NO_UNDO_LOG_SCAN) {

		return(srv_init_abort(err));
	}

	/* Initialize objects used by dict stats gathering thread, which
	can also be used by recovery if it tries to drop some table */
	if (!srv_read_only_mode) {
		dict_stats_thread_init();
	}

	trx_sys_file_format_init();

	trx_sys_create();

	if (create_new_db) {
		ut_a(!srv_read_only_mode);

		mtr_start(&mtr);

		bool ret = fsp_header_init(0, sum_of_new_sizes, &mtr);

		mtr_commit(&mtr);

		if (!ret) {
			return(srv_init_abort(DB_ERROR));
		}

		/* To maintain backward compatibility we create only
		the first rollback segment before the double write buffer.
		All the remaining rollback segments will be created later,
		after the double write buffer has been created. */
		trx_sys_create_sys_pages();

		purge_queue = trx_sys_init_at_db_start();

		/* The purge system needs to create the purge view and
		therefore requires that the trx_sys is inited. */

		trx_purge_sys_create(srv_n_purge_threads, purge_queue);

		err = dict_create();

		if (err != DB_SUCCESS) {
			return(srv_init_abort(err));
		}

		buf_flush_sync_all_buf_pools();

		flushed_lsn = log_get_lsn();

		err = fil_write_flushed_lsn(flushed_lsn);

		if (err == DB_SUCCESS) {
			err = create_log_files_rename(
				logfilename, dirnamelen,
				flushed_lsn, logfile0);
		}

		if (err != DB_SUCCESS) {
			return(srv_init_abort(err));
		}
	} else {

		/* Check if we support the max format that is stamped
		on the system tablespace.
		Note:  We are NOT allowed to make any modifications to
		the TRX_SYS_PAGE_NO page before recovery  because this
		page also contains the max_trx_id etc. important system
		variables that are required for recovery.  We need to
		ensure that we return the system to a state where normal
		recovery is guaranteed to work. We do this by
		invalidating the buffer cache, this will force the
		reread of the page and restoration to its last known
		consistent state, this is REQUIRED for the recovery
		process to work. */
		err = trx_sys_file_format_max_check(
			srv_max_file_format_at_startup);

		if (err != DB_SUCCESS) {
			return(srv_init_abort(err));
		}

		/* Invalidate the buffer pool to ensure that we reread
		the page that we read above, during recovery.
		Note that this is not as heavy weight as it seems. At
		this point there will be only ONE page in the buf_LRU
		and there must be no page in the buf_flush list. */
		buf_pool_invalidate();

		/* Scan and locate truncate log files. Parsed located files
		and add table to truncate information to central vector for
		truncate fix-up action post recovery. */
		err = TruncateLogParser::scan_and_parse(srv_log_group_home_dir);
		if (err != DB_SUCCESS) {

			return(srv_init_abort(DB_ERROR));
		}

		/* We always try to do a recovery, even if the database had
		been shut down normally: this is the normal startup path */

		err = recv_recovery_from_checkpoint_start(flushed_lsn);

		recv_sys->dblwr.pages.clear();

		if (err == DB_SUCCESS) {
			/* Initialize the change buffer. */
			err = dict_boot();
		}

		if (err != DB_SUCCESS) {
			return(srv_init_abort(err));
		}

		/* This must precede recv_apply_hashed_log_recs(TRUE). */
		purge_queue = trx_sys_init_at_db_start();

		if (srv_force_recovery < SRV_FORCE_NO_LOG_REDO) {
			/* Apply the hashed log records to the
			respective file pages, for the last batch of
			recv_group_scan_log_recs(). */

			err = recv_apply_hashed_log_recs(TRUE);
			DBUG_PRINT("ib_log", ("apply completed"));

			if (err != DB_SUCCESS) {
				return(srv_init_abort(err));
			}

			if (recv_needed_recovery) {
				trx_sys_print_mysql_binlog_offset();
			}
		}

		if (recv_sys->found_corrupt_log) {
			ib::warn()
				<< "The log file may have been corrupt and it"
				" is possible that the log scan or parsing"
				" did not proceed far enough in recovery."
				" Please run CHECK TABLE on your InnoDB tables"
				" to check that they are ok!"
				" It may be safest to recover your"
				" InnoDB database from a backup!";
		}

		if (!srv_read_only_mode) {
			const ulint flags = FSP_FLAGS_PAGE_SSIZE();
			for (ulint id = 0; id <= srv_undo_tablespaces; id++) {
				if (fil_space_get(id)) {
					fsp_flags_try_adjust(id, flags);
				}
			}

			if (sum_of_new_sizes > 0) {
				/* New data file(s) were added */
				mtr.start();
				fsp_header_inc_size(0, sum_of_new_sizes, &mtr);
				mtr.commit();
				/* Immediately write the log record about
				increased tablespace size to disk, so that it
				is durable even if mysqld would crash
				quickly */
				log_buffer_flush_to_disk();
			}
		}

		const ulint	tablespace_size_in_header
			= fsp_header_get_tablespace_size();
		const ulint	sum_of_data_file_sizes
			= srv_sys_space.get_sum_of_sizes();
		/* Compare the system tablespace file size to what is
		stored in FSP_SIZE. In open_or_create_data_files()
		we already checked that the file sizes match the
		innodb_data_file_path specification. */
		if (srv_read_only_mode
		    || sum_of_data_file_sizes == tablespace_size_in_header) {
			/* Do not complain about the size. */
		} else if (!srv_sys_space.can_auto_extend_last_file()
			   || sum_of_data_file_sizes
			   < tablespace_size_in_header) {
			ib::error() << "Tablespace size stored in header is "
				<< tablespace_size_in_header
				<< " pages, but the sum of data file sizes is "
				<< sum_of_data_file_sizes << " pages";

			if (srv_force_recovery == 0
			    && sum_of_data_file_sizes
			    < tablespace_size_in_header) {
				ib::error() <<
					"Cannot start InnoDB. The tail of"
					" the system tablespace is"
					" missing. Have you edited"
					" innodb_data_file_path in my.cnf"
					" in an inappropriate way, removing"
					" data files from there?"
					" You can set innodb_force_recovery=1"
					" in my.cnf to force"
					" a startup if you are trying to"
					" recover a badly corrupt database.";

				return(srv_init_abort(DB_ERROR));
			}
		}

		/* The purge system needs to create the purge view and
		therefore requires that the trx_sys is inited. */

		trx_purge_sys_create(srv_n_purge_threads, purge_queue);

		/* recv_recovery_from_checkpoint_finish needs trx lists which
		are initialized in trx_sys_init_at_db_start(). */

		recv_recovery_from_checkpoint_finish();

		/* Fix-up truncate of tables in the system tablespace
		if server crashed while truncate was active. The non-
		system tables are done after tablespace discovery. Do
		this now because this procedure assumes that no pages
		have changed since redo recovery.  Tablespace discovery
		can do updates to pages in the system tablespace.*/
		err = truncate_t::fixup_tables_in_system_tablespace();

		if (srv_force_recovery < SRV_FORCE_NO_IBUF_MERGE) {
			/* Open or Create SYS_TABLESPACES and SYS_DATAFILES
			so that tablespace names and other metadata can be
			found. */
			srv_sys_tablespaces_open = true;
			err = dict_create_or_check_sys_tablespace();
			if (err != DB_SUCCESS) {
				return(srv_init_abort(err));
			}

			/* The following call is necessary for the insert
			buffer to work with multiple tablespaces. We must
			know the mapping between space id's and .ibd file
			names.

			In a crash recovery, we check that the info in data
			dictionary is consistent with what we already know
			about space id's from the calls to fil_ibd_load().

			In a normal startup, we create the space objects for
			every table in the InnoDB data dictionary that has
			an .ibd file.

			We also determine the maximum tablespace id used.

			The 'validate' flag indicates that when a tablespace
			is opened, we also read the header page and validate
			the contents to the data dictionary. This is time
			consuming, especially for databases with lots of ibd
			files.  So only do it after a crash and not forcing
			recovery.  Open rw transactions at this point is not
			a good reason to validate. */
			bool validate = recv_needed_recovery
				&& srv_force_recovery == 0;

			dict_check_tablespaces_and_store_max_id(validate);
		}

		/* Fix-up truncate of table if server crashed while truncate
		was active. */
		err = truncate_t::fixup_tables_in_non_system_tablespace();

		if (err != DB_SUCCESS) {
			return(srv_init_abort(err));
		}

		if (!srv_force_recovery
		    && !recv_sys->found_corrupt_log
		    && (srv_log_file_size_requested != srv_log_file_size
			|| srv_n_log_files_found != srv_n_log_files)) {
			/* Prepare to replace the redo log files. */

			if (srv_read_only_mode) {
				ib::error() << "Cannot resize log files"
					" in read-only mode.";
				return(srv_init_abort(DB_READ_ONLY));
			}

			/* Prepare to delete the old redo log files */
			flushed_lsn = srv_prepare_to_delete_redo_log_files(i);

			DBUG_EXECUTE_IF("innodb_log_abort_1",
					return(srv_init_abort(DB_ERROR)););
			/* Prohibit redo log writes from any other
			threads until creating a log checkpoint at the
			end of create_log_files(). */
			ut_d(recv_no_log_write = true);
			ut_ad(!buf_pool_check_no_pending_io());

			DBUG_EXECUTE_IF("innodb_log_abort_3",
					return(srv_init_abort(DB_ERROR)););

			/* Stamp the LSN to the data files. */
			err = fil_write_flushed_lsn(flushed_lsn);

			DBUG_EXECUTE_IF("innodb_log_abort_4", err = DB_ERROR;);

			if (err != DB_SUCCESS) {
				return(srv_init_abort(err));
			}

			/* Close and free the redo log files, so that
			we can replace them. */
			fil_close_log_files(true);

			DBUG_EXECUTE_IF("innodb_log_abort_5",
					return(srv_init_abort(DB_ERROR)););

			/* Free the old log file space. */
			log_group_close_all();

			ib::warn() << "Starting to delete and rewrite log"
				" files.";

			srv_log_file_size = srv_log_file_size_requested;

			err = create_log_files(
				logfilename, dirnamelen, flushed_lsn,
				logfile0);

			if (err == DB_SUCCESS) {
				err = create_log_files_rename(
					logfilename, dirnamelen, flushed_lsn,
					logfile0);
			}

			if (err != DB_SUCCESS) {
				return(srv_init_abort(err));
			}
		}

		recv_recovery_rollback_active();

		/* It is possible that file_format tag has never
		been set. In this case we initialize it to minimum
		value.  Important to note that we can do it ONLY after
		we have finished the recovery process so that the
		image of TRX_SYS_PAGE_NO is not stale. */
		trx_sys_file_format_tag_init();
	}

	ut_ad(err == DB_SUCCESS);
	ut_a(sum_of_new_sizes != ULINT_UNDEFINED);

	/* Open temp-tablespace and keep it open until shutdown. */

	err = srv_open_tmp_tablespace(create_new_db);

	if (err != DB_SUCCESS) {
		return(srv_init_abort(err));
	}

	/* Create the doublewrite buffer to a new tablespace */
	if (buf_dblwr == NULL && !buf_dblwr_create()) {
		return(srv_init_abort(DB_ERROR));
	}

	/* Here the double write buffer has already been created and so
	any new rollback segments will be allocated after the double
	write buffer. The default segment should already exist.
	We create the new segments only if it's a new database or
	the database was shutdown cleanly. */

	/* Note: When creating the extra rollback segments during an upgrade
	we violate the latching order, even if the change buffer is empty.
	We make an exception in sync0sync.cc and check srv_is_being_started
	for that violation. It cannot create a deadlock because we are still
	running in single threaded mode essentially. Only the IO threads
	should be running at this stage. */

	ut_a(srv_undo_logs > 0);
	ut_a(srv_undo_logs <= TRX_SYS_N_RSEGS);

	/* The number of rsegs that exist in InnoDB is given by status
	variable srv_available_undo_logs. The number of rsegs to use can
	be set using the dynamic global variable srv_undo_logs. */

	srv_available_undo_logs = trx_sys_create_rsegs(
		srv_undo_tablespaces, srv_undo_logs, srv_tmp_undo_logs);

	if (srv_available_undo_logs == ULINT_UNDEFINED) {
		/* Can only happen if server is read only. */
		ut_a(srv_read_only_mode);
		srv_undo_logs = ULONG_UNDEFINED;
	} else if (srv_available_undo_logs < srv_undo_logs
		   && !srv_force_recovery && !recv_needed_recovery) {
		ib::error() << "System or UNDO tablespace is running of out"
			    << " of space";
		/* Should due to out of file space. */
		return(srv_init_abort(DB_ERROR));
	}

	srv_startup_is_before_trx_rollback_phase = false;

	if (!srv_read_only_mode) {
		/* Create the thread which watches the timeouts
		for lock waits */
		thread_handles[2 + SRV_MAX_N_IO_THREADS] = os_thread_create(
			lock_wait_timeout_thread,
			NULL, thread_ids + 2 + SRV_MAX_N_IO_THREADS);
		thread_started[2 + SRV_MAX_N_IO_THREADS] = true;
		lock_sys->timeout_thread_active = true;

		/* Create the thread which warns of long semaphore waits */
		srv_error_monitor_active = true;
		thread_handles[3 + SRV_MAX_N_IO_THREADS] = os_thread_create(
			srv_error_monitor_thread,
			NULL, thread_ids + 3 + SRV_MAX_N_IO_THREADS);
		thread_started[3 + SRV_MAX_N_IO_THREADS] = true;

		/* Create the thread which prints InnoDB monitor info */
		srv_monitor_active = true;
		thread_handles[4 + SRV_MAX_N_IO_THREADS] = os_thread_create(
			srv_monitor_thread,
			NULL, thread_ids + 4 + SRV_MAX_N_IO_THREADS);
		thread_started[4 + SRV_MAX_N_IO_THREADS] = true;
		srv_start_state_set(SRV_START_STATE_MONITOR);
	}

	/* Create the SYS_FOREIGN and SYS_FOREIGN_COLS system tables */
	err = dict_create_or_check_foreign_constraint_tables();
	if (err != DB_SUCCESS) {
		return(srv_init_abort(err));
	}

	/* Create the SYS_TABLESPACES system table */
	err = dict_create_or_check_sys_tablespace();
	if (err != DB_SUCCESS) {
		return(srv_init_abort(err));
	}
	srv_sys_tablespaces_open = true;

	/* Create the SYS_VIRTUAL system table */
	err = dict_create_or_check_sys_virtual();
	if (err != DB_SUCCESS) {
		return(srv_init_abort(err));
	}

	srv_is_being_started = false;

	ut_a(trx_purge_state() == PURGE_STATE_INIT);

	/* Create the master thread which does purge and other utility
	operations */

	if (!srv_read_only_mode) {

		thread_handles[1 + SRV_MAX_N_IO_THREADS] = os_thread_create(
			srv_master_thread,
			NULL, thread_ids + (1 + SRV_MAX_N_IO_THREADS));
		thread_started[1 + SRV_MAX_N_IO_THREADS] = true;
		srv_start_state_set(SRV_START_STATE_MASTER);
	}

	if (!srv_read_only_mode
	    && srv_force_recovery < SRV_FORCE_NO_BACKGROUND) {

		thread_handles[5 + SRV_MAX_N_IO_THREADS] = os_thread_create(
			srv_purge_coordinator_thread,
			NULL, thread_ids + 5 + SRV_MAX_N_IO_THREADS);

		thread_started[5 + SRV_MAX_N_IO_THREADS] = true;

		ut_a(UT_ARR_SIZE(thread_ids)
		     > 5 + srv_n_purge_threads + SRV_MAX_N_IO_THREADS);

		/* We've already created the purge coordinator thread above. */
		for (i = 1; i < srv_n_purge_threads; ++i) {
			thread_handles[5 + i + SRV_MAX_N_IO_THREADS] = os_thread_create(
				srv_worker_thread, NULL,
				thread_ids + 5 + i + SRV_MAX_N_IO_THREADS);
			thread_started[5 + i + SRV_MAX_N_IO_THREADS] = true;
		}

		srv_start_wait_for_purge_to_start();

		srv_start_state_set(SRV_START_STATE_PURGE);
	} else {
		purge_sys->state = PURGE_STATE_DISABLED;
	}

	if (!srv_read_only_mode) {
		/* wake main loop of page cleaner up */
		os_event_set(buf_flush_event);

		if (srv_use_mtflush) {
			/* Start multi-threaded flush threads */
			mtflush_ctx = buf_mtflu_handler_init(
				srv_mtflush_threads,
				srv_buf_pool_instances);

			/* Set up the thread ids */
			buf_mtflu_set_thread_ids(
				srv_mtflush_threads,
				mtflush_ctx,
				(thread_ids + 6 + 32));
		}
	}

	if (srv_print_verbose_log) {
		ib::info() << INNODB_VERSION_STR
			<< " started; log sequence number "
			<< srv_start_lsn;
	}

	if (srv_force_recovery > 0) {
		ib::info() << "!!! innodb_force_recovery is set to "
			<< srv_force_recovery << " !!!";
	}

	if (srv_force_recovery == 0) {
		/* In the insert buffer we may have even bigger tablespace
		id's, because we may have dropped those tablespaces, but
		insert buffer merge has not had time to clean the records from
		the ibuf tree. */

		ibuf_update_max_tablespace_id();
	}

	if (!srv_read_only_mode) {
		if (create_new_db) {
			srv_buffer_pool_load_at_startup = FALSE;
		}

#ifdef WITH_WSREP
		/*
		  Create the dump/load thread only when not running with
		  --wsrep-recover.
		*/
		if (!wsrep_recovery) {
#endif /* WITH_WSREP */
		/* Create the buffer pool dump/load thread */
		buf_dump_thread_handle=
			os_thread_create(buf_dump_thread, NULL, NULL);

		srv_buf_dump_thread_active = true;
		buf_dump_thread_started = true;
#ifdef WITH_WSREP
		} else {
			ib::warn() <<
				"Skipping buffer pool dump/restore during "
				"wsrep recovery.";
		}
#endif /* WITH_WSREP */

		/* Create thread(s) that handles key rotation. This is
		needed already here as log_preflush_pool_modified_pages
		will flush dirty pages and that might need e.g.
		fil_crypt_threads_event. */
		fil_system_enter();
		fil_crypt_threads_init();
		fil_system_exit();

		/*
		  Create a checkpoint before logging anything new, so that
		  the current encryption key in use is definitely logged
		  before any log blocks encrypted with that key.
		*/
		log_make_checkpoint_at(LSN_MAX, TRUE);

		/* Create the dict stats gathering thread */
		dict_stats_thread_handle = os_thread_create(
			dict_stats_thread, NULL, NULL);
		srv_dict_stats_thread_active = true;
		dict_stats_thread_started = true;

		/* Create the thread that will optimize the FTS sub-system. */
		fts_optimize_init();

		/* Init data for datafile scrub threads */
		btr_scrub_init();

		/* Initialize online defragmentation. */
		btr_defragment_init();

		srv_start_state_set(SRV_START_STATE_STAT);
	}

	/* Create the buffer pool resize thread */
	srv_buf_resize_thread_active = true;
	os_thread_create(buf_resize_thread, NULL, NULL);

	srv_was_started = TRUE;
	return(DB_SUCCESS);
}

#if 0
/********************************************************************
Sync all FTS cache before shutdown */
static
void
srv_fts_close(void)
/*===============*/
{
	dict_table_t*	table;

	for (table = UT_LIST_GET_FIRST(dict_sys->table_LRU);
	     table; table = UT_LIST_GET_NEXT(table_LRU, table)) {
		fts_t*          fts = table->fts;

		if (fts != NULL) {
			fts_sync_table(table);
		}
	}

	for (table = UT_LIST_GET_FIRST(dict_sys->table_non_LRU);
	     table; table = UT_LIST_GET_NEXT(table_LRU, table)) {
		fts_t*          fts = table->fts;

		if (fts != NULL) {
			fts_sync_table(table);
		}
	}
}
#endif

/****************************************************************//**
Shuts down background threads that can generate undo pages. */
void
srv_shutdown_bg_undo_sources(void)
/*===========================*/
{
	if (srv_start_state_is_set(SRV_START_STATE_STAT)) {
		ut_ad(!srv_read_only_mode);
		fts_optimize_shutdown();
		dict_stats_shutdown();
	}
}

<<<<<<< HEAD
/****************************************************************//**
Shuts down the InnoDB database.
@return DB_SUCCESS or error code */
dberr_t
innobase_shutdown_for_mysql(void)
/*=============================*/
=======
/** Shut down InnoDB. */
void
innodb_shutdown()
>>>>>>> d333e3ad
{
	if (srv_fast_shutdown) {
		srv_shutdown_bg_undo_sources();
	}

	/* 1. Flush the buffer pool to disk, write the current lsn to
	the tablespace header(s), and copy all log data to archive.
	The step 1 is the real InnoDB shutdown. The remaining steps 2 - ...
	just free data structures after the shutdown. */

	logs_empty_and_mark_files_at_shutdown();

	if (srv_conc_get_active_threads() != 0) {
		ib::warn() << "Query counter shows "
			<< srv_conc_get_active_threads() << " queries still"
			" inside InnoDB at shutdown";
	}

	/* 2. Make all threads created by InnoDB to exit */
	srv_shutdown_all_bg_threads();

	if (srv_monitor_file) {
		fclose(srv_monitor_file);
		srv_monitor_file = 0;
		if (srv_monitor_file_name) {
			unlink(srv_monitor_file_name);
			ut_free(srv_monitor_file_name);
		}
	}

	if (srv_dict_tmpfile) {
		fclose(srv_dict_tmpfile);
		srv_dict_tmpfile = 0;
	}

	if (srv_misc_tmpfile) {
		fclose(srv_misc_tmpfile);
		srv_misc_tmpfile = 0;
	}

	ut_ad(dict_stats_event || !srv_was_started || srv_read_only_mode);
	ut_ad(dict_sys || !srv_was_started);
	ut_ad(trx_sys || !srv_was_started);
	ut_ad(buf_dblwr || !srv_was_started);
	ut_ad(lock_sys || !srv_was_started);
	ut_ad(btr_search_sys || !srv_was_started);
	ut_ad(ibuf || !srv_was_started);
	ut_ad(log_sys || !srv_was_started);

	if (dict_stats_event) {
		dict_stats_thread_deinit();
	}

	if (srv_start_state_is_set(SRV_START_STATE_STAT)) {
		ut_ad(!srv_read_only_mode);
		/* srv_shutdown_bg_undo_sources() already invoked
		fts_optimize_shutdown(); dict_stats_shutdown(); */

		fil_crypt_threads_cleanup();
		btr_scrub_cleanup();
		/* FIXME: call btr_defragment_shutdown(); */
	}

	/* This must be disabled before closing the buffer pool
	and closing the data dictionary.  */

	if (dict_sys) {
		btr_search_disable(true);
	}
	if (ibuf) {
		ibuf_close();
	}
	if (log_sys) {
		log_shutdown();
	}
	if (trx_sys) {
		trx_sys_file_format_close();
		trx_sys_close();
	}
	if (buf_dblwr) {
		buf_dblwr_free();
	}
	if (lock_sys) {
		lock_sys_close();
	}

	trx_pool_close();

	/* We don't create these mutexes in RO mode because we don't create
	the temp files that the cover. */
	if (!srv_read_only_mode) {
		mutex_free(&srv_monitor_file_mutex);
		mutex_free(&srv_dict_tmpfile_mutex);
		mutex_free(&srv_misc_tmpfile_mutex);
	}

	if (dict_sys) {
		dict_close();
	}

	if (btr_search_sys) {
		btr_search_sys_free();
	}

	/* 3. Free all InnoDB's own mutexes and the os_fast_mutexes inside
	them */
	os_aio_free();
	row_mysql_close();
	srv_free();
	fil_close();

	/* 4. Free all allocated memory */

	pars_lexer_close();
	log_mem_free();
	buf_pool_free(srv_buf_pool_instances);

	/* 6. Free the thread management resoruces. */
	os_thread_free();

	/* 7. Free the synchronisation infrastructure. */
	sync_check_close();

	if (dict_foreign_err_file) {
		fclose(dict_foreign_err_file);
	}

	if (srv_was_started && srv_print_verbose_log) {
		ib::info() << "Shutdown completed; log sequence number "
			<< srv_shutdown_lsn;
	}

	srv_start_state = SRV_START_STATE_NONE;
	srv_was_started = FALSE;
	srv_start_has_been_called = FALSE;
}

/********************************************************************
Signal all per-table background threads to shutdown, and wait for them to do
so. */
void
srv_shutdown_table_bg_threads(void)
/*===============================*/
{
	dict_table_t*	table;
	dict_table_t*	first;
	dict_table_t*	last = NULL;

	mutex_enter(&dict_sys->mutex);

	/* Signal all threads that they should stop. */
	table = UT_LIST_GET_FIRST(dict_sys->table_LRU);
	first = table;
	while (table) {
		dict_table_t*	next;
		fts_t*		fts = table->fts;

		if (fts != NULL) {
			fts_start_shutdown(table, fts);
		}

		next = UT_LIST_GET_NEXT(table_LRU, table);

		if (!next) {
			last = table;
		}

		table = next;
	}

	/* We must release dict_sys->mutex here; if we hold on to it in the
	loop below, we will deadlock if any of the background threads try to
	acquire it (for example, the FTS thread by calling que_eval_sql).

	Releasing it here and going through dict_sys->table_LRU without
	holding it is safe because:

	 a) MySQL only starts the shutdown procedure after all client
	 threads have been disconnected and no new ones are accepted, so no
	 new tables are added or old ones dropped.

	 b) Despite its name, the list is not LRU, and the order stays
	 fixed.

	To safeguard against the above assumptions ever changing, we store
	the first and last items in the list above, and then check that
	they've stayed the same below. */

	mutex_exit(&dict_sys->mutex);

	/* Wait for the threads of each table to stop. This is not inside
	the above loop, because by signaling all the threads first we can
	overlap their shutting down delays. */
	table = UT_LIST_GET_FIRST(dict_sys->table_LRU);
	ut_a(first == table);
	while (table) {
		dict_table_t*	next;
		fts_t*		fts = table->fts;

		if (fts != NULL) {
			fts_shutdown(table, fts);
		}

		next = UT_LIST_GET_NEXT(table_LRU, table);

		if (table == last) {
			ut_a(!next);
		}

		table = next;
	}
}

/** Get the meta-data filename from the table name for a
single-table tablespace.
@param[in]	table		table object
@param[out]	filename	filename
@param[in]	max_len		filename max length */
void
srv_get_meta_data_filename(
	dict_table_t*	table,
	char*		filename,
	ulint		max_len)
{
	ulint		len;
	char*		path;

	/* Make sure the data_dir_path is set. */
	dict_get_and_save_data_dir_path(table, false);

	if (DICT_TF_HAS_DATA_DIR(table->flags)) {
		ut_a(table->data_dir_path);

		path = fil_make_filepath(
			table->data_dir_path, table->name.m_name, CFG, true);
	} else {
		path = fil_make_filepath(NULL, table->name.m_name, CFG, false);
	}

	ut_a(path);
	len = ut_strlen(path);
	ut_a(max_len >= len);

	strcpy(filename, path);

	ut_free(path);
}<|MERGE_RESOLUTION|>--- conflicted
+++ resolved
@@ -139,11 +139,7 @@
 static ibool	srv_start_has_been_called = FALSE;
 #ifdef UNIV_DEBUG
 /** InnoDB system tablespace to set during recovery */
-<<<<<<< HEAD
-UNIV_INTERN ulong	srv_sys_space_size_debug;
-=======
 UNIV_INTERN uint	srv_sys_space_size_debug;
->>>>>>> d333e3ad
 #endif /* UNIV_DEBUG */
 
 /** Bit flags for tracking background thread creation. They are used to
@@ -1668,11 +1664,8 @@
 		return(srv_init_abort(err));
 	}
 
-<<<<<<< HEAD
-=======
 	ib::info() << ut_crc32_implementation;
 
->>>>>>> d333e3ad
 	if (!srv_read_only_mode) {
 
 		mutex_create(LATCH_ID_SRV_MONITOR_FILE,
@@ -2718,18 +2711,9 @@
 	}
 }
 
-<<<<<<< HEAD
-/****************************************************************//**
-Shuts down the InnoDB database.
-@return DB_SUCCESS or error code */
-dberr_t
-innobase_shutdown_for_mysql(void)
-/*=============================*/
-=======
 /** Shut down InnoDB. */
 void
 innodb_shutdown()
->>>>>>> d333e3ad
 {
 	if (srv_fast_shutdown) {
 		srv_shutdown_bg_undo_sources();
