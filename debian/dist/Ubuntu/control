--- conflicted
+++ resolved
@@ -198,11 +198,7 @@
 Package: mariadb-server
 Section: database
 Architecture: all
-<<<<<<< HEAD
-Depends: mariadb-server-10.0, ${misc:Depends}
-=======
-Depends: mariadb-server-5.5 (= ${source:Version}), ${misc:Depends}
->>>>>>> 4749d40c
+Depends: mariadb-server-10.0 (= ${source:Version}), ${misc:Depends}
 Description: MariaDB database server (metapackage depending on the latest version)
  This is an empty package that depends on the current "best" version of
  mariadb-server (currently mariadb-server-10.0), as determined by the MariaDB
@@ -218,11 +214,7 @@
 Package: mariadb-client
 Section: database
 Architecture: all
-<<<<<<< HEAD
-Depends: mariadb-client-10.0, ${misc:Depends}
-=======
-Depends: mariadb-client-5.5 (= ${source:Version}), ${misc:Depends}
->>>>>>> 4749d40c
+Depends: mariadb-client-10.0 (= ${source:Version}), ${misc:Depends}
 Description: MariaDB database client (metapackage depending on the latest version)
  This is an empty package that depends on the current "best" version of
  mariadb-client (currently mariadb-client-10.0), as determined by the MariaDB
@@ -232,11 +224,7 @@
 Package: mariadb-test
 Section: database
 Architecture: all
-<<<<<<< HEAD
-Depends: mariadb-test-10.0
-=======
-Depends: mariadb-test-5.5 (= ${source:Version})
->>>>>>> 4749d40c
+Depends: mariadb-test-10.0 (= ${source:Version})
 Description: MariaDB database regression test suite (metapackage depending on the latest version)
  This is an empty package that depends on the current "best" version of
  mariadb-test (currently mariadb-test-10.0), as determined by the MariaDB
