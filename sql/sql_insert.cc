/* Copyright (C) 2000 MySQL AB & MySQL Finland AB & TCX DataKonsult AB

   This program is free software; you can redistribute it and/or modify
   it under the terms of the GNU General Public License as published by
   the Free Software Foundation; either version 2 of the License, or
   (at your option) any later version.

   This program is distributed in the hope that it will be useful,
   but WITHOUT ANY WARRANTY; without even the implied warranty of
   MERCHANTABILITY or FITNESS FOR A PARTICULAR PURPOSE.  See the
   GNU General Public License for more details.

   You should have received a copy of the GNU General Public License
   along with this program; if not, write to the Free Software
   Foundation, Inc., 59 Temple Place, Suite 330, Boston, MA  02111-1307  USA */


/* Insert of records */

/*
  INSERT DELAYED

  Insert delayed is distinguished from a normal insert by lock_type ==
  TL_WRITE_DELAYED instead of TL_WRITE. It first tries to open a
  "delayed" table (delayed_get_table()), but falls back to
  open_and_lock_tables() on error and proceeds as normal insert then.

  Opening a "delayed" table means to find a delayed insert thread that
  has the table open already. If this fails, a new thread is created and
  waited for to open and lock the table.

  If accessing the thread succeeded, in
  delayed_insert::get_local_table() the table of the thread is copied
  for local use. A copy is required because the normal insert logic
  works on a target table, but the other threads table object must not
  be used. The insert logic uses the record buffer to create a record.
  And the delayed insert thread uses the record buffer to pass the
  record to the table handler. So there must be different objects. Also
  the copied table is not included in the lock, so that the statement
  can proceed even if the real table cannot be accessed at this moment.

  Copying a table object is not a trivial operation. Besides the TABLE
  object there are the field pointer array, the field objects and the
  record buffer. After copying the field objects, their pointers into
  the record must be "moved" to point to the new record buffer.

  After this setup the normal insert logic is used. Only that for
  delayed inserts write_delayed() is called instead of write_record().
  It inserts the rows into a queue and signals the delayed insert thread
  instead of writing directly to the table.

  The delayed insert thread awakes from the signal. It locks the table,
  inserts the rows from the queue, unlocks the table, and waits for the
  next signal. It does normally live until a FLUSH TABLES or SHUTDOWN.

*/

#include "mysql_priv.h"
#include "sp_head.h"
#include "sql_trigger.h"
#include "sql_select.h"
#include "sql_show.h"

static int check_null_fields(THD *thd,TABLE *entry);
#ifndef EMBEDDED_LIBRARY
static TABLE *delayed_get_table(THD *thd,TABLE_LIST *table_list);
static int write_delayed(THD *thd, TABLE *table, enum_duplicates dup,
                         LEX_STRING query, bool ignore, bool log_on);
static void end_delayed_insert(THD *thd);
pthread_handler_t handle_delayed_insert(void *arg);
static void unlink_blobs(register TABLE *table);
#endif
static bool check_view_insertability(THD *thd, TABLE_LIST *view);

/* Define to force use of my_malloc() if the allocated memory block is big */

#ifndef HAVE_ALLOCA
#define my_safe_alloca(size, min_length) my_alloca(size)
#define my_safe_afree(ptr, size, min_length) my_afree(ptr)
#else
#define my_safe_alloca(size, min_length) ((size <= min_length) ? my_alloca(size) : my_malloc(size,MYF(0)))
#define my_safe_afree(ptr, size, min_length) if (size > min_length) my_free(ptr,MYF(0))
#endif


/*
  Check if insert fields are correct.

  SYNOPSIS
    check_insert_fields()
    thd                         The current thread.
    table                       The table for insert.
    fields                      The insert fields.
    values                      The insert values.
    check_unique                If duplicate values should be rejected.

  NOTE
    Clears TIMESTAMP_AUTO_SET_ON_INSERT from table->timestamp_field_type
    or leaves it as is, depending on if timestamp should be updated or
    not.

  RETURN
    0           OK
    -1          Error
*/

static int check_insert_fields(THD *thd, TABLE_LIST *table_list,
                               List<Item> &fields, List<Item> &values,
                               bool check_unique)
{
  TABLE *table= table_list->table;

  if (!table_list->updatable)
  {
    my_error(ER_NON_INSERTABLE_TABLE, MYF(0), table_list->alias, "INSERT");
    return -1;
  }

  if (fields.elements == 0 && values.elements != 0)
  {
    if (!table)
    {
      my_error(ER_VIEW_NO_INSERT_FIELD_LIST, MYF(0),
               table_list->view_db.str, table_list->view_name.str);
      return -1;
    }
    if (values.elements != table->s->fields)
    {
      my_error(ER_WRONG_VALUE_COUNT_ON_ROW, MYF(0), 1L);
      return -1;
    }
#ifndef NO_EMBEDDED_ACCESS_CHECKS
    if (grant_option)
    {
      Field_iterator_table fields;
      fields.set_table(table);
      if (check_grant_all_columns(thd, INSERT_ACL, &table->grant,
                                  table->s->db.str, table->s->table_name.str,
                                  &fields))
        return -1;
    }
#endif
    clear_timestamp_auto_bits(table->timestamp_field_type,
                              TIMESTAMP_AUTO_SET_ON_INSERT);
    /*
      No fields are provided so all fields must be provided in the values.
      Thus we set all bits in the write set.
    */
    bitmap_set_all(table->write_set);
  }
  else
  {						// Part field list
    SELECT_LEX *select_lex= &thd->lex->select_lex;
    Name_resolution_context *context= &select_lex->context;
    Name_resolution_context_state ctx_state;
    int res;

    if (fields.elements != values.elements)
    {
      my_error(ER_WRONG_VALUE_COUNT_ON_ROW, MYF(0), 1L);
      return -1;
    }

    thd->dup_field= 0;
    select_lex->no_wrap_view_item= TRUE;

    /* Save the state of the current name resolution context. */
    ctx_state.save_state(context, table_list);

    /*
      Perform name resolution only in the first table - 'table_list',
      which is the table that is inserted into.
    */
    table_list->next_local= 0;
    context->resolve_in_table_list_only(table_list);
    res= setup_fields(thd, 0, fields, MARK_COLUMNS_WRITE, 0, 0);

    /* Restore the current context. */
    ctx_state.restore_state(context, table_list);
    thd->lex->select_lex.no_wrap_view_item= FALSE;

    if (res)
      return -1;

    if (table_list->effective_algorithm == VIEW_ALGORITHM_MERGE)
    {
      /* it is join view => we need to find table for update */
      List_iterator_fast<Item> it(fields);
      Item *item;
      TABLE_LIST *tbl= 0;            // reset for call to check_single_table()
      table_map map= 0;

      while ((item= it++))
        map|= item->used_tables();
      if (table_list->check_single_table(&tbl, map, table_list) || tbl == 0)
      {
        my_error(ER_VIEW_MULTIUPDATE, MYF(0),
                 table_list->view_db.str, table_list->view_name.str);
        return -1;
      }
      table_list->table= table= tbl->table;
    }

    if (check_unique && thd->dup_field)
    {
      my_error(ER_FIELD_SPECIFIED_TWICE, MYF(0), thd->dup_field->field_name);
      return -1;
    }
    if (table->timestamp_field)	// Don't automaticly set timestamp if used
    {
      if (bitmap_is_set(table->write_set,
                        table->timestamp_field->field_index))
        clear_timestamp_auto_bits(table->timestamp_field_type,
                                  TIMESTAMP_AUTO_SET_ON_INSERT);
      else
      {
        bitmap_set_bit(table->write_set,
                       table->timestamp_field->field_index);
      }
    }
  }
  // For the values we need select_priv
#ifndef NO_EMBEDDED_ACCESS_CHECKS
  table->grant.want_privilege= (SELECT_ACL & ~table->grant.privilege);
#endif

  if (check_key_in_view(thd, table_list) ||
      (table_list->view &&
       check_view_insertability(thd, table_list)))
  {
    my_error(ER_NON_INSERTABLE_TABLE, MYF(0), table_list->alias, "INSERT");
    return -1;
  }

  return 0;
}


/*
  Check update fields for the timestamp field.

  SYNOPSIS
    check_update_fields()
    thd                         The current thread.
    insert_table_list           The insert table list.
    table                       The table for update.
    update_fields               The update fields.

  NOTE
    If the update fields include the timestamp field,
    remove TIMESTAMP_AUTO_SET_ON_UPDATE from table->timestamp_field_type.

  RETURN
    0           OK
    -1          Error
*/

static int check_update_fields(THD *thd, TABLE_LIST *insert_table_list,
                               List<Item> &update_fields)
{
  TABLE *table= insert_table_list->table;
  my_bool timestamp_mark;
<<<<<<< HEAD

  LINT_INIT(timestamp_mark);
=======
>>>>>>> 10a61ed5

  if (table->timestamp_field)
  {
    /*
      Unmark the timestamp field so that we can check if this is modified
      by update_fields
    */
    timestamp_mark= bitmap_test_and_clear(table->write_set,
                                          table->timestamp_field->field_index);
  }

  /* Check the fields we are going to modify */
  if (setup_fields(thd, 0, update_fields, MARK_COLUMNS_WRITE, 0, 0))
    return -1;

  if (table->timestamp_field)
  {
    /* Don't set timestamp column if this is modified. */
    if (bitmap_is_set(table->write_set,
                      table->timestamp_field->field_index))
      clear_timestamp_auto_bits(table->timestamp_field_type,
                                TIMESTAMP_AUTO_SET_ON_UPDATE);
    if (timestamp_mark)
      bitmap_set_bit(table->write_set,
                     table->timestamp_field->field_index);
  }
  return 0;
}


bool mysql_insert(THD *thd,TABLE_LIST *table_list,
                  List<Item> &fields,
                  List<List_item> &values_list,
                  List<Item> &update_fields,
                  List<Item> &update_values,
                  enum_duplicates duplic,
		  bool ignore)
{
  int error, res;
  /*
    log_on is about delayed inserts only.
    By default, both logs are enabled (this won't cause problems if the server
    runs without --log-update or --log-bin).
  */
  bool log_on= ((thd->options & OPTION_BIN_LOG) ||
                (!(thd->security_ctx->master_access & SUPER_ACL)));
  bool transactional_table, joins_freed= FALSE;
  bool changed;
  uint value_count;
  ulong counter = 1;
  ulonglong id;
  COPY_INFO info;
  TABLE *table= 0;
  List_iterator_fast<List_item> its(values_list);
  List_item *values;
  Name_resolution_context *context;
  Name_resolution_context_state ctx_state;
#ifndef EMBEDDED_LIBRARY
  char *query= thd->query;
#endif
  thr_lock_type lock_type = table_list->lock_type;
  Item *unused_conds= 0;
  DBUG_ENTER("mysql_insert");

  /*
    in safe mode or with skip-new change delayed insert to be regular
    if we are told to replace duplicates, the insert cannot be concurrent
    delayed insert changed to regular in slave thread
   */
#ifdef EMBEDDED_LIBRARY
  if (lock_type == TL_WRITE_DELAYED)
    lock_type=TL_WRITE;
#else
  if ((lock_type == TL_WRITE_DELAYED &&
       ((specialflag & (SPECIAL_NO_NEW_FUNC | SPECIAL_SAFE_MODE)) ||
	thd->slave_thread || !thd->variables.max_insert_delayed_threads)) ||
      (lock_type == TL_WRITE_CONCURRENT_INSERT && duplic == DUP_REPLACE) ||
      (duplic == DUP_UPDATE))
    lock_type=TL_WRITE;
#endif
  table_list->lock_type= lock_type;

#ifndef EMBEDDED_LIBRARY
  if (lock_type == TL_WRITE_DELAYED)
  {
    if (thd->locked_tables)
    {
      DBUG_ASSERT(table_list->db); /* Must be set in the parser */
      if (find_locked_table(thd, table_list->db, table_list->table_name))
      {
	my_error(ER_DELAYED_INSERT_TABLE_LOCKED, MYF(0),
                 table_list->table_name);
	DBUG_RETURN(TRUE);
      }
    }
    if ((table= delayed_get_table(thd,table_list)) && !thd->is_fatal_error)
    {
      /*
        Open tables used for sub-selects or in stored functions, will also
        cache these functions.
      */
      res= open_and_lock_tables(thd, table_list->next_global);
      /*
	First is not processed by open_and_lock_tables() => we need set
	updateability flags "by hands".
      */
      if (!table_list->derived && !table_list->view)
        table_list->updatable= 1;  // usual table
    }
    else
    {
      /* Too many delayed insert threads;  Use a normal insert */
      table_list->lock_type= lock_type= TL_WRITE;
      res= open_and_lock_tables(thd, table_list);
    }
  }
  else
#endif /* EMBEDDED_LIBRARY */
    res= open_and_lock_tables(thd, table_list);
  if (res || thd->is_fatal_error)
    DBUG_RETURN(TRUE);

  thd->proc_info="init";
  thd->used_tables=0;
  values= its++;

  if (mysql_prepare_insert(thd, table_list, table, fields, values,
			   update_fields, update_values, duplic, &unused_conds,
                           FALSE))
    goto abort;

  /* mysql_prepare_insert set table_list->table if it was not set */
  table= table_list->table;

  context= &thd->lex->select_lex.context;
  /*
    These three asserts test the hypothesis that the resetting of the name
    resolution context below is not necessary at all since the list of local
    tables for INSERT always consists of one table.
  */
  DBUG_ASSERT(!table_list->next_local);
  DBUG_ASSERT(!context->table_list->next_local);
  DBUG_ASSERT(!context->first_name_resolution_table->next_name_resolution_table);

  /* Save the state of the current name resolution context. */
  ctx_state.save_state(context, table_list);

  /*
    Perform name resolution only in the first table - 'table_list',
    which is the table that is inserted into.
  */
  table_list->next_local= 0;
  context->resolve_in_table_list_only(table_list);

  value_count= values->elements;
  while ((values= its++))
  {
    counter++;
    if (values->elements != value_count)
    {
      my_error(ER_WRONG_VALUE_COUNT_ON_ROW, MYF(0), counter);
      goto abort;
    }
    if (setup_fields(thd, 0, *values, MARK_COLUMNS_READ, 0, 0))
      goto abort;
  }
  its.rewind ();
 
  /* Restore the current context. */
  ctx_state.restore_state(context, table_list);

  /*
    Fill in the given fields and dump it to the table file
  */
  info.records= info.deleted= info.copied= info.updated= 0;
  info.ignore= ignore;
  info.handle_duplicates=duplic;
  info.update_fields= &update_fields;
  info.update_values= &update_values;
  info.view= (table_list->view ? table_list : 0);

  /*
    Count warnings for all inserts.
    For single line insert, generate an error if try to set a NOT NULL field
    to NULL.
  */
  thd->count_cuted_fields= ((values_list.elements == 1 &&
                             !ignore) ?
			    CHECK_FIELD_ERROR_FOR_NULL :
			    CHECK_FIELD_WARN);
  thd->cuted_fields = 0L;
  table->next_number_field=table->found_next_number_field;

  error=0;
  thd->proc_info="update";
  if (duplic != DUP_ERROR || ignore)
    table->file->extra(HA_EXTRA_IGNORE_DUP_KEY);
  if (duplic == DUP_REPLACE &&
      (!table->triggers || !table->triggers->has_delete_triggers()))
    table->file->extra(HA_EXTRA_WRITE_CAN_REPLACE);
  /*
    let's *try* to start bulk inserts. It won't necessary
    start them as values_list.elements should be greater than
    some - handler dependent - threshold.
    We should not start bulk inserts if this statement uses
    functions or invokes triggers since they may access
    to the same table and therefore should not see its
    inconsistent state created by this optimization.
    So we call start_bulk_insert to perform nesessary checks on
    values_list.elements, and - if nothing else - to initialize
    the code to make the call of end_bulk_insert() below safe.
  */
  if (lock_type != TL_WRITE_DELAYED && !thd->prelocked_mode)
    table->file->ha_start_bulk_insert(values_list.elements);

  thd->no_trans_update= 0;
  thd->abort_on_warning= (!ignore &&
                          (thd->variables.sql_mode &
                           (MODE_STRICT_TRANS_TABLES |
                            MODE_STRICT_ALL_TABLES)));

  if ((fields.elements || !value_count) &&
      check_that_all_fields_are_given_values(thd, table, table_list))
  {
    /* thd->net.report_error is now set, which will abort the next loop */
    error= 1;
  }

  table->mark_columns_needed_for_insert();

  if (table_list->prepare_where(thd, 0, TRUE) ||
      table_list->prepare_check_option(thd))
    error= 1;

  while ((values= its++))
  {
    if (fields.elements || !value_count)
    {
      restore_record(table,s->default_values);	// Get empty record
      if (fill_record_n_invoke_before_triggers(thd, fields, *values, 0,
                                               table->triggers,
                                               TRG_EVENT_INSERT))
      {
	if (values_list.elements != 1 && !thd->net.report_error)
	{
	  info.records++;
	  continue;
	}
	/*
	  TODO: set thd->abort_on_warning if values_list.elements == 1
	  and check that all items return warning in case of problem with
	  storing field.
        */
	error=1;
	break;
      }
    }
    else
    {
      if (thd->used_tables)			// Column used in values()
	restore_record(table,s->default_values);	// Get empty record
      else
      {
        /*
          Fix delete marker. No need to restore rest of record since it will
          be overwritten by fill_record() anyway (and fill_record() does not
          use default values in this case).
        */
	table->record[0][0]= table->s->default_values[0];
      }
      if (fill_record_n_invoke_before_triggers(thd, table->field, *values, 0,
                                               table->triggers,
                                               TRG_EVENT_INSERT))
      {
	if (values_list.elements != 1 && ! thd->net.report_error)
	{
	  info.records++;
	  continue;
	}
	error=1;
	break;
      }
    }

    if ((res= table_list->view_check_option(thd,
					    (values_list.elements == 1 ?
					     0 :
					     ignore))) ==
        VIEW_CHECK_SKIP)
      continue;
    else if (res == VIEW_CHECK_ERROR)
    {
      error= 1;
      break;
    }
#ifndef EMBEDDED_LIBRARY
    if (lock_type == TL_WRITE_DELAYED)
    {
      LEX_STRING const st_query = { query, thd->query_length };
      error=write_delayed(thd, table, duplic, st_query, ignore, log_on);
      query=0;
    }
    else
#endif
      error=write_record(thd, table ,&info);
    if (error)
      break;
    thd->row_count++;
  }

  free_underlaid_joins(thd, &thd->lex->select_lex);
  joins_freed= TRUE;

  /*
    Now all rows are inserted.  Time to update logs and sends response to
    user
  */
#ifndef EMBEDDED_LIBRARY
  if (lock_type == TL_WRITE_DELAYED)
  {
    if (!error)
    {
      info.copied=values_list.elements;
      end_delayed_insert(thd);
    }
    query_cache_invalidate3(thd, table_list, 1);
  }
  else
#endif
  {
    /*
      Do not do this release if this is a delayed insert, it would steal
      auto_inc values from the delayed_insert thread as they share TABLE.
    */
    table->file->ha_release_auto_increment();
    if (!thd->prelocked_mode && table->file->ha_end_bulk_insert() && !error)
    {
      table->file->print_error(my_errno,MYF(0));
      error=1;
    }
    transactional_table= table->file->has_transactions();

    if ((changed= (info.copied || info.deleted || info.updated)))
    {
      /*
        Invalidate the table in the query cache if something changed.
        For the transactional algorithm to work the invalidation must be
        before binlog writing and ha_autocommit_or_rollback
      */
      query_cache_invalidate3(thd, table_list, 1);
      if (error <= 0 || !transactional_table)
      {
        if (mysql_bin_log.is_open())
        {
          if (error <= 0)
            thd->clear_error();
          if (thd->binlog_query(THD::ROW_QUERY_TYPE,
                                thd->query, thd->query_length,
                                transactional_table, FALSE) &&
              transactional_table)
          {
            error=1;
          }
        }
        if (!transactional_table)
          thd->options|=OPTION_STATUS_NO_TRANS_UPDATE;
      }
    }
    if (transactional_table)
      error=ha_autocommit_or_rollback(thd,error);

    if (thd->lock)
    {
      mysql_unlock_tables(thd, thd->lock);
      /*
        Invalidate the table in the query cache if something changed
        after unlocking when changes become fisible.
        TODO: this is workaround. right way will be move invalidating in
        the unlock procedure.
      */
      if (lock_type ==  TL_WRITE_CONCURRENT_INSERT && changed)
      {
        query_cache_invalidate3(thd, table_list, 1);
      }
      thd->lock=0;
    }
  }
  thd->proc_info="end";
  /*
    We'll report to the client this id:
    - if the table contains an autoincrement column and we successfully
    inserted an autogenerated value, the autogenerated value.
    - if the table contains no autoincrement column and LAST_INSERT_ID(X) was
    called, X.
    - if the table contains an autoincrement column, and some rows were
    inserted, the id of the last "inserted" row (if IGNORE, that value may not
    have been really inserted but ignored).
  */
  id= (thd->first_successful_insert_id_in_cur_stmt > 0) ?
    thd->first_successful_insert_id_in_cur_stmt :
    (thd->arg_of_last_insert_id_function ?
     thd->first_successful_insert_id_in_prev_stmt :
     ((table->next_number_field && info.copied) ?
     table->next_number_field->val_int() : 0));
  table->next_number_field=0;
  thd->count_cuted_fields= CHECK_FIELD_IGNORE;
  if (duplic != DUP_ERROR || ignore)
    table->file->extra(HA_EXTRA_NO_IGNORE_DUP_KEY);
  if (duplic == DUP_REPLACE &&
      (!table->triggers || !table->triggers->has_delete_triggers()))
    table->file->extra(HA_EXTRA_WRITE_CANNOT_REPLACE);

  if (error)
    goto abort;
  if (values_list.elements == 1 && (!(thd->options & OPTION_WARNINGS) ||
				    !thd->cuted_fields))
  {
    thd->row_count_func= info.copied+info.deleted+info.updated;
    send_ok(thd, (ulong) thd->row_count_func, id);
  }
  else
  {
    char buff[160];
    if (ignore)
      sprintf(buff, ER(ER_INSERT_INFO), (ulong) info.records,
	      (lock_type == TL_WRITE_DELAYED) ? (ulong) 0 :
	      (ulong) (info.records - info.copied), (ulong) thd->cuted_fields);
    else
      sprintf(buff, ER(ER_INSERT_INFO), (ulong) info.records,
	      (ulong) (info.deleted+info.updated), (ulong) thd->cuted_fields);
    thd->row_count_func= info.copied+info.deleted+info.updated;
    ::send_ok(thd, (ulong) thd->row_count_func, id, buff);
  }
  thd->abort_on_warning= 0;
  DBUG_RETURN(FALSE);

abort:
#ifndef EMBEDDED_LIBRARY
  if (lock_type == TL_WRITE_DELAYED)
    end_delayed_insert(thd);
#endif
  if (table != NULL)
    table->file->ha_release_auto_increment();
  if (!joins_freed)
    free_underlaid_joins(thd, &thd->lex->select_lex);
  thd->abort_on_warning= 0;
  DBUG_RETURN(TRUE);
}


/*
  Additional check for insertability for VIEW

  SYNOPSIS
    check_view_insertability()
    thd     - thread handler
    view    - reference on VIEW

  IMPLEMENTATION
    A view is insertable if the folloings are true:
    - All columns in the view are columns from a table
    - All not used columns in table have a default values
    - All field in view are unique (not referring to the same column)

  RETURN
    FALSE - OK
      view->contain_auto_increment is 1 if and only if the view contains an
      auto_increment field

    TRUE  - can't be used for insert
*/

static bool check_view_insertability(THD * thd, TABLE_LIST *view)
{
  uint num= view->view->select_lex.item_list.elements;
  TABLE *table= view->table;
  Field_translator *trans_start= view->field_translation,
		   *trans_end= trans_start + num;
  Field_translator *trans;
  Field **field_ptr= table->field;
  uint used_fields_buff_size= bitmap_buffer_size(table->s->fields);
  uint32 *used_fields_buff= (uint32*)thd->alloc(used_fields_buff_size);
  MY_BITMAP used_fields;
  enum_mark_columns save_mark_used_columns= thd->mark_used_columns;
  DBUG_ENTER("check_key_in_view");

  if (!used_fields_buff)
    DBUG_RETURN(TRUE);  // EOM

  DBUG_ASSERT(view->table != 0 && view->field_translation != 0);

  VOID(bitmap_init(&used_fields, used_fields_buff, table->s->fields, 0));
  bitmap_clear_all(&used_fields);

  view->contain_auto_increment= 0;
  /* 
    we must not set query_id for fields as they're not 
    really used in this context
  */
  thd->mark_used_columns= MARK_COLUMNS_NONE;
  /* check simplicity and prepare unique test of view */
  for (trans= trans_start; trans != trans_end; trans++)
  {
    if (!trans->item->fixed && trans->item->fix_fields(thd, &trans->item))
    {
      thd->mark_used_columns= save_mark_used_columns;
      DBUG_RETURN(TRUE);
    }
    Item_field *field;
    /* simple SELECT list entry (field without expression) */
    if (!(field= trans->item->filed_for_view_update()))
    {
      thd->mark_used_columns= save_mark_used_columns;
      DBUG_RETURN(TRUE);
    }
    if (field->field->unireg_check == Field::NEXT_NUMBER)
      view->contain_auto_increment= 1;
    /* prepare unique test */
    /*
      remove collation (or other transparent for update function) if we have
      it
    */
    trans->item= field;
  }
  thd->mark_used_columns= save_mark_used_columns;
  /* unique test */
  for (trans= trans_start; trans != trans_end; trans++)
  {
    /* Thanks to test above, we know that all columns are of type Item_field */
    Item_field *field= (Item_field *)trans->item;
    /* check fields belong to table in which we are inserting */
    if (field->field->table == table &&
        bitmap_fast_test_and_set(&used_fields, field->field->field_index))
      DBUG_RETURN(TRUE);
  }

  DBUG_RETURN(FALSE);
}


/*
  Check if table can be updated

  SYNOPSIS
     mysql_prepare_insert_check_table()
     thd		Thread handle
     table_list		Table list
     fields		List of fields to be updated
     where		Pointer to where clause
     select_insert      Check is making for SELECT ... INSERT

   RETURN
     FALSE ok
     TRUE  ERROR
*/

static bool mysql_prepare_insert_check_table(THD *thd, TABLE_LIST *table_list,
                                             List<Item> &fields,
                                             bool select_insert)
{
  bool insert_into_view= (table_list->view != 0);
  DBUG_ENTER("mysql_prepare_insert_check_table");

  /*
     first table in list is the one we'll INSERT into, requires INSERT_ACL.
     all others require SELECT_ACL only. the ACL requirement below is for
     new leaves only anyway (view-constituents), so check for SELECT rather
     than INSERT.
  */

  if (setup_tables_and_check_access(thd, &thd->lex->select_lex.context,
                                    &thd->lex->select_lex.top_join_list,
                                    table_list,
                                    &thd->lex->select_lex.leaf_tables,
                                    select_insert, INSERT_ACL, SELECT_ACL))
    DBUG_RETURN(TRUE);

  if (insert_into_view && !fields.elements)
  {
    thd->lex->empty_field_list_on_rset= 1;
    if (!table_list->table)
    {
      my_error(ER_VIEW_NO_INSERT_FIELD_LIST, MYF(0),
               table_list->view_db.str, table_list->view_name.str);
      DBUG_RETURN(TRUE);
    }
    DBUG_RETURN(insert_view_fields(thd, &fields, table_list));
  }

  DBUG_RETURN(FALSE);
}


/*
  Prepare items in INSERT statement

  SYNOPSIS
    mysql_prepare_insert()
    thd			Thread handler
    table_list	        Global/local table list
    table		Table to insert into (can be NULL if table should
			be taken from table_list->table)    
    where		Where clause (for insert ... select)
    select_insert	TRUE if INSERT ... SELECT statement

  TODO (in far future)
    In cases of:
    INSERT INTO t1 SELECT a, sum(a) as sum1 from t2 GROUP BY a
    ON DUPLICATE KEY ...
    we should be able to refer to sum1 in the ON DUPLICATE KEY part

  WARNING
    You MUST set table->insert_values to 0 after calling this function
    before releasing the table object.
  
  RETURN VALUE
    FALSE OK
    TRUE  error
*/

bool mysql_prepare_insert(THD *thd, TABLE_LIST *table_list,
                          TABLE *table, List<Item> &fields, List_item *values,
                          List<Item> &update_fields, List<Item> &update_values,
                          enum_duplicates duplic,
                          COND **where, bool select_insert)
{
  SELECT_LEX *select_lex= &thd->lex->select_lex;
  Name_resolution_context *context= &select_lex->context;
  Name_resolution_context_state ctx_state;
  bool insert_into_view= (table_list->view != 0);
  bool res= 0;
  DBUG_ENTER("mysql_prepare_insert");
  DBUG_PRINT("enter", ("table_list 0x%lx, table 0x%lx, view %d",
		       (ulong)table_list, (ulong)table,
		       (int)insert_into_view));

  /*
    For subqueries in VALUES() we should not see the table in which we are
    inserting (for INSERT ... SELECT this is done by changing table_list,
    because INSERT ... SELECT share SELECT_LEX it with SELECT.
  */
  if (!select_insert)
  {
    for (SELECT_LEX_UNIT *un= select_lex->first_inner_unit();
         un;
         un= un->next_unit())
    {
      for (SELECT_LEX *sl= un->first_select();
           sl;
           sl= sl->next_select())
      {
        sl->context.outer_context= 0;
      }
    }
  }

  if (duplic == DUP_UPDATE)
  {
    /* it should be allocated before Item::fix_fields() */
    if (table_list->set_insert_values(thd->mem_root))
      DBUG_RETURN(TRUE);
  }

  if (mysql_prepare_insert_check_table(thd, table_list, fields, select_insert))
    DBUG_RETURN(TRUE);

  /* Save the state of the current name resolution context. */
  ctx_state.save_state(context, table_list);

  /*
    Perform name resolution only in the first table - 'table_list',
    which is the table that is inserted into.
  */
  table_list->next_local= 0;
  context->resolve_in_table_list_only(table_list);

  /* Prepare the fields in the statement. */
  if (values &&
      !(res= check_insert_fields(thd, context->table_list, fields, *values,
                                 !insert_into_view) ||
        setup_fields(thd, 0, *values, MARK_COLUMNS_READ, 0, 0)) &&
      duplic == DUP_UPDATE)
  {
    select_lex->no_wrap_view_item= TRUE;
    res= check_update_fields(thd, context->table_list, update_fields);
    select_lex->no_wrap_view_item= FALSE;
    /*
      When we are not using GROUP BY we can refer to other tables in the
      ON DUPLICATE KEY part.
    */       
    if (select_lex->group_list.elements == 0)
    {
      context->table_list->next_local=       ctx_state.save_next_local;
      /* first_name_resolution_table was set by resolve_in_table_list_only() */
      context->first_name_resolution_table->
        next_name_resolution_table=          ctx_state.save_next_local;
    }
    if (!res)
      res= setup_fields(thd, 0, update_values, MARK_COLUMNS_READ, 0, 0);
  }

  /* Restore the current context. */
  ctx_state.restore_state(context, table_list);

  if (res)
    DBUG_RETURN(res);

  if (!table)
    table= table_list->table;

  if (!select_insert)
  {
    Item *fake_conds= 0;
    TABLE_LIST *duplicate;
    if ((duplicate= unique_table(thd, table_list, table_list->next_global)))
    {
      update_non_unique_table_error(table_list, "INSERT", duplicate);
      DBUG_RETURN(TRUE);
    }
    select_lex->fix_prepare_information(thd, &fake_conds, &fake_conds);
    select_lex->first_execution= 0;
  }
  if (duplic == DUP_UPDATE || duplic == DUP_REPLACE)
    table->prepare_for_position();
  DBUG_RETURN(FALSE);
}


	/* Check if there is more uniq keys after field */

static int last_uniq_key(TABLE *table,uint keynr)
{
  while (++keynr < table->s->keys)
    if (table->key_info[keynr].flags & HA_NOSAME)
      return 0;
  return 1;
}


/*
  Write a record to table with optional deleting of conflicting records,
  invoke proper triggers if needed.

  SYNOPSIS
     write_record()
      thd   - thread context
      table - table to which record should be written
      info  - COPY_INFO structure describing handling of duplicates
              and which is used for counting number of records inserted
              and deleted.

  NOTE
    Once this record will be written to table after insert trigger will
    be invoked. If instead of inserting new record we will update old one
    then both on update triggers will work instead. Similarly both on
    delete triggers will be invoked if we will delete conflicting records.

    Sets thd->no_trans_update if table which is updated didn't have
    transactions.

  RETURN VALUE
    0     - success
    non-0 - error
*/


int write_record(THD *thd, TABLE *table,COPY_INFO *info)
{
  int error, trg_error= 0;
  char *key=0;
  MY_BITMAP *save_read_set, *save_write_set;
  ulonglong prev_insert_id= table->file->next_insert_id;
  ulonglong insert_id_for_cur_row= 0;
  DBUG_ENTER("write_record");

  info->records++;
  save_read_set=  table->read_set;
  save_write_set= table->write_set;

  if (info->handle_duplicates == DUP_REPLACE ||
      info->handle_duplicates == DUP_UPDATE)
  {
    while ((error=table->file->ha_write_row(table->record[0])))
    {
      uint key_nr;
      /*
        If we do more than one iteration of this loop, from the second one the
        row will have an explicit value in the autoinc field, which was set at
        the first call of handler::update_auto_increment(). So we must save
        the autogenerated value to avoid thd->insert_id_for_cur_row to become
        0.
      */
      if (table->file->insert_id_for_cur_row > 0)
        insert_id_for_cur_row= table->file->insert_id_for_cur_row;
      else
        table->file->insert_id_for_cur_row= insert_id_for_cur_row;
      bool is_duplicate_key_error;
      if (table->file->is_fatal_error(error, HA_CHECK_DUP))
	goto err;
      is_duplicate_key_error= table->file->is_fatal_error(error, 0);
      if (!is_duplicate_key_error)
      {
        /*
          We come here when we had an ignorable error which is not a duplicate
          key error. In this we ignore error if ignore flag is set, otherwise
          report error as usual. We will not do any duplicate key processing.
        */
        if (info->ignore)
          goto ok_or_after_trg_err; /* Ignoring a not fatal error, return 0 */
        goto err;
      }
      if ((int) (key_nr = table->file->get_dup_key(error)) < 0)
      {
	error= HA_ERR_FOUND_DUPP_KEY;         /* Database can't find key */
	goto err;
      }
      /* Read all columns for the row we are going to replace */
      table->use_all_columns();
      /*
	Don't allow REPLACE to replace a row when a auto_increment column
	was used.  This ensures that we don't get a problem when the
	whole range of the key has been used.
      */
      if (info->handle_duplicates == DUP_REPLACE &&
          table->next_number_field &&
          key_nr == table->s->next_number_index &&
	  (insert_id_for_cur_row > 0))
	goto err;
      if (table->file->ha_table_flags() & HA_DUPLICATE_POS)
      {
	if (table->file->rnd_pos(table->record[1],table->file->dup_ref))
	  goto err;
      }
      else
      {
	if (table->file->extra(HA_EXTRA_FLUSH_CACHE)) /* Not needed with NISAM */
	{
	  error=my_errno;
	  goto err;
	}

	if (!key)
	{
	  if (!(key=(char*) my_safe_alloca(table->s->max_unique_length,
					   MAX_KEY_LENGTH)))
	  {
	    error=ENOMEM;
	    goto err;
	  }
	}
	key_copy((byte*) key,table->record[0],table->key_info+key_nr,0);
	if ((error=(table->file->index_read_idx(table->record[1],key_nr,
						(byte*) key,
						table->key_info[key_nr].
						key_length,
						HA_READ_KEY_EXACT))))
	  goto err;
      }
      if (info->handle_duplicates == DUP_UPDATE)
      {
        int res= 0;
        /*
          We don't check for other UNIQUE keys - the first row
          that matches, is updated. If update causes a conflict again,
          an error is returned
        */
	DBUG_ASSERT(table->insert_values != NULL);
        store_record(table,insert_values);
        restore_record(table,record[1]);
        DBUG_ASSERT(info->update_fields->elements ==
                    info->update_values->elements);
        if (fill_record_n_invoke_before_triggers(thd, *info->update_fields,
                                                 *info->update_values, 0,
                                                 table->triggers,
                                                 TRG_EVENT_UPDATE))
          goto before_trg_err;

        /* CHECK OPTION for VIEW ... ON DUPLICATE KEY UPDATE ... */
        if (info->view &&
            (res= info->view->view_check_option(current_thd, info->ignore)) ==
            VIEW_CHECK_SKIP)
          goto ok_or_after_trg_err;
        if (res == VIEW_CHECK_ERROR)
          goto before_trg_err;

        if ((error=table->file->ha_update_row(table->record[1],
                                              table->record[0])))
	{
          if (info->ignore &&
              !table->file->is_fatal_error(error, HA_CHECK_DUP_KEY))
          {
            table->file->restore_auto_increment(prev_insert_id);
            goto ok_or_after_trg_err;
          }
          goto err;
	}
        info->updated++;
        /*
          If ON DUP KEY UPDATE updates a row instead of inserting one, it's
          like a regular UPDATE statement: it should not affect the value of a
          next SELECT LAST_INSERT_ID() or mysql_insert_id().
          Except if LAST_INSERT_ID(#) was in the INSERT query, which is
          handled separately by THD::arg_of_last_insert_id_function.
        */
        insert_id_for_cur_row= table->file->insert_id_for_cur_row= 0;
        if (table->next_number_field)
          table->file->adjust_next_insert_id_after_explicit_value(table->next_number_field->val_int());
        trg_error= (table->triggers &&
                    table->triggers->process_triggers(thd, TRG_EVENT_UPDATE,
                                                      TRG_ACTION_AFTER, TRUE));
        info->copied++;
        goto ok_or_after_trg_err;
      }
      else /* DUP_REPLACE */
      {
	/*
	  The manual defines the REPLACE semantics that it is either
	  an INSERT or DELETE(s) + INSERT; FOREIGN KEY checks in
	  InnoDB do not function in the defined way if we allow MySQL
	  to convert the latter operation internally to an UPDATE.
          We also should not perform this conversion if we have 
          timestamp field with ON UPDATE which is different from DEFAULT.
          Another case when conversion should not be performed is when
          we have ON DELETE trigger on table so user may notice that
          we cheat here. Note that it is ok to do such conversion for
          tables which have ON UPDATE but have no ON DELETE triggers,
          we just should not expose this fact to users by invoking
          ON UPDATE triggers.
	*/
	if (last_uniq_key(table,key_nr) &&
	    !table->file->referenced_by_foreign_key() &&
            (table->timestamp_field_type == TIMESTAMP_NO_AUTO_SET ||
             table->timestamp_field_type == TIMESTAMP_AUTO_SET_ON_BOTH) &&
            (!table->triggers || !table->triggers->has_delete_triggers()))
        {
          if ((error=table->file->ha_update_row(table->record[1],
					        table->record[0])))
            goto err;
          info->deleted++;
          thd->record_first_successful_insert_id_in_cur_stmt(table->file->insert_id_for_cur_row);
          /*
            Since we pretend that we have done insert we should call
            its after triggers.
          */
          goto after_trg_n_copied_inc;
        }
        else
        {
          if (table->triggers &&
              table->triggers->process_triggers(thd, TRG_EVENT_DELETE,
                                                TRG_ACTION_BEFORE, TRUE))
            goto before_trg_err;
          if ((error=table->file->ha_delete_row(table->record[1])))
            goto err;
          info->deleted++;
          if (!table->file->has_transactions())
            thd->no_trans_update= 1;
          if (table->triggers &&
              table->triggers->process_triggers(thd, TRG_EVENT_DELETE,
                                                TRG_ACTION_AFTER, TRUE))
          {
            trg_error= 1;
            goto ok_or_after_trg_err;
          }
          /* Let us attempt do write_row() once more */
        }
      }
    }
    thd->record_first_successful_insert_id_in_cur_stmt(table->file->insert_id_for_cur_row);
    /*
      Restore column maps if they where replaced during an duplicate key
      problem.
    */
    if (table->read_set != save_read_set ||
        table->write_set != save_write_set)
      table->column_bitmaps_set(save_read_set, save_write_set);
  }
  else if ((error=table->file->ha_write_row(table->record[0])))
  {
    if (!info->ignore ||
        table->file->is_fatal_error(error, HA_CHECK_DUP))
      goto err;
    table->file->restore_auto_increment(prev_insert_id);
    goto ok_or_after_trg_err;
  }

after_trg_n_copied_inc:
  info->copied++;
  thd->record_first_successful_insert_id_in_cur_stmt(table->file->insert_id_for_cur_row);
  trg_error= (table->triggers &&
              table->triggers->process_triggers(thd, TRG_EVENT_INSERT,
                                                TRG_ACTION_AFTER, TRUE));

ok_or_after_trg_err:
  if (key)
    my_safe_afree(key,table->s->max_unique_length,MAX_KEY_LENGTH);
  if (!table->file->has_transactions())
    thd->no_trans_update= 1;
  DBUG_RETURN(trg_error);

err:
  info->last_errno= error;
  /* current_select is NULL if this is a delayed insert */
  if (thd->lex->current_select)
    thd->lex->current_select->no_error= 0;        // Give error
  table->file->print_error(error,MYF(0));
  
before_trg_err:
  table->file->restore_auto_increment(prev_insert_id);
  if (key)
    my_safe_afree(key, table->s->max_unique_length, MAX_KEY_LENGTH);
  table->column_bitmaps_set(save_read_set, save_write_set);
  DBUG_RETURN(1);
}


/******************************************************************************
  Check that all fields with arn't null_fields are used
******************************************************************************/

int check_that_all_fields_are_given_values(THD *thd, TABLE *entry,
                                           TABLE_LIST *table_list)
{
  int err= 0;
  MY_BITMAP *write_set= entry->write_set;

  for (Field **field=entry->field ; *field ; field++)
  {
    if (!bitmap_is_set(write_set, (*field)->field_index) &&
        ((*field)->flags & NO_DEFAULT_VALUE_FLAG) &&
        ((*field)->real_type() != FIELD_TYPE_ENUM))
    {
      bool view= FALSE;
      if (table_list)
      {
        table_list= table_list->top_table();
        view= test(table_list->view);
      }
      if (view)
      {
        push_warning_printf(thd, MYSQL_ERROR::WARN_LEVEL_WARN,
                            ER_NO_DEFAULT_FOR_VIEW_FIELD,
                            ER(ER_NO_DEFAULT_FOR_VIEW_FIELD),
                            table_list->view_db.str,
                            table_list->view_name.str);
      }
      else
      {
        push_warning_printf(thd, MYSQL_ERROR::WARN_LEVEL_WARN,
                            ER_NO_DEFAULT_FOR_FIELD,
                            ER(ER_NO_DEFAULT_FOR_FIELD),
                            (*field)->field_name);
      }
      err= 1;
    }
  }
  return thd->abort_on_warning ? err : 0;
}

/*****************************************************************************
  Handling of delayed inserts
  A thread is created for each table that one uses with the DELAYED attribute.
*****************************************************************************/

#ifndef EMBEDDED_LIBRARY

class delayed_row :public ilink {
public:
  char *record;
  enum_duplicates dup;
  time_t start_time;
  bool query_start_used, ignore, log_query;
  bool stmt_depends_on_first_successful_insert_id_in_prev_stmt;
  ulonglong first_successful_insert_id_in_prev_stmt;
  ulonglong forced_insert_id;
  ulong auto_increment_increment;
  ulong auto_increment_offset;
  timestamp_auto_set_type timestamp_field_type;
  LEX_STRING query;

  delayed_row(LEX_STRING const query_arg, enum_duplicates dup_arg,
              bool ignore_arg, bool log_query_arg)
    : record(0), dup(dup_arg), ignore(ignore_arg), log_query(log_query_arg),
      forced_insert_id(0), query(query_arg)
    {}
  ~delayed_row()
  {
    x_free(query.str);
    x_free(record);
  }
};


class delayed_insert :public ilink {
  uint locks_in_memory;
public:
  THD thd;
  TABLE *table;
  pthread_mutex_t mutex;
  pthread_cond_t cond,cond_client;
  volatile uint tables_in_use,stacked_inserts;
  volatile bool status,dead;
  COPY_INFO info;
  I_List<delayed_row> rows;
  ulong group_count;
  TABLE_LIST table_list;			// Argument

  delayed_insert()
    :locks_in_memory(0),
     table(0),tables_in_use(0),stacked_inserts(0), status(0), dead(0),
     group_count(0)
  {
    thd.security_ctx->user=thd.security_ctx->priv_user=(char*) delayed_user;
    thd.security_ctx->host=(char*) my_localhost;
    thd.current_tablenr=0;
    thd.version=refresh_version;
    thd.command=COM_DELAYED_INSERT;
    thd.lex->current_select= 0; 		// for my_message_sql
    thd.lex->sql_command= SQLCOM_INSERT;        // For innodb::store_lock()
    /*
      Statement-based replication of INSERT DELAYED has problems with RAND()
      and user vars, so in mixed mode we go to row-based.
    */
    thd.set_current_stmt_binlog_row_based_if_mixed();

    bzero((char*) &thd.net, sizeof(thd.net));		// Safety
    bzero((char*) &table_list, sizeof(table_list));	// Safety
    thd.system_thread= SYSTEM_THREAD_DELAYED_INSERT;
    thd.security_ctx->host_or_ip= "";
    bzero((char*) &info,sizeof(info));
    pthread_mutex_init(&mutex,MY_MUTEX_INIT_FAST);
    pthread_cond_init(&cond,NULL);
    pthread_cond_init(&cond_client,NULL);
    VOID(pthread_mutex_lock(&LOCK_thread_count));
    delayed_insert_threads++;
    VOID(pthread_mutex_unlock(&LOCK_thread_count));
  }
  ~delayed_insert()
  {
    /* The following is not really needed, but just for safety */
    delayed_row *row;
    while ((row=rows.get()))
      delete row;
    if (table)
      close_thread_tables(&thd);
    VOID(pthread_mutex_lock(&LOCK_thread_count));
    pthread_mutex_destroy(&mutex);
    pthread_cond_destroy(&cond);
    pthread_cond_destroy(&cond_client);
    thd.unlink();				// Must be unlinked under lock
    x_free(thd.query);
    thd.security_ctx->user= thd.security_ctx->host=0;
    thread_count--;
    delayed_insert_threads--;
    VOID(pthread_mutex_unlock(&LOCK_thread_count));
    VOID(pthread_cond_broadcast(&COND_thread_count)); /* Tell main we are ready */
  }

  /* The following is for checking when we can delete ourselves */
  inline void lock()
  {
    locks_in_memory++;				// Assume LOCK_delay_insert
  }
  void unlock()
  {
    pthread_mutex_lock(&LOCK_delayed_insert);
    if (!--locks_in_memory)
    {
      pthread_mutex_lock(&mutex);
      if (thd.killed && ! stacked_inserts && ! tables_in_use)
      {
	pthread_cond_signal(&cond);
	status=1;
      }
      pthread_mutex_unlock(&mutex);
    }
    pthread_mutex_unlock(&LOCK_delayed_insert);
  }
  inline uint lock_count() { return locks_in_memory; }

  TABLE* get_local_table(THD* client_thd);
  bool handle_inserts(void);
};


I_List<delayed_insert> delayed_threads;


delayed_insert *find_handler(THD *thd, TABLE_LIST *table_list)
{
  thd->proc_info="waiting for delay_list";
  pthread_mutex_lock(&LOCK_delayed_insert);	// Protect master list
  I_List_iterator<delayed_insert> it(delayed_threads);
  delayed_insert *tmp;
  while ((tmp=it++))
  {
    if (!strcmp(tmp->thd.db, table_list->db) &&
	!strcmp(table_list->table_name, tmp->table->s->table_name.str))
    {
      tmp->lock();
      break;
    }
  }
  pthread_mutex_unlock(&LOCK_delayed_insert); // For unlink from list
  return tmp;
}


static TABLE *delayed_get_table(THD *thd,TABLE_LIST *table_list)
{
  int error;
  delayed_insert *tmp;
  TABLE *table;
  DBUG_ENTER("delayed_get_table");

  /* Must be set in the parser */
  DBUG_ASSERT(table_list->db);

  /* Find the thread which handles this table. */
  if (!(tmp=find_handler(thd,table_list)))
  {
    /*
      No match. Create a new thread to handle the table, but
      no more than max_insert_delayed_threads.
    */
    if (delayed_insert_threads >= thd->variables.max_insert_delayed_threads)
      DBUG_RETURN(0);
    thd->proc_info="Creating delayed handler";
    pthread_mutex_lock(&LOCK_delayed_create);
    /*
      The first search above was done without LOCK_delayed_create.
      Another thread might have created the handler in between. Search again.
    */
    if (! (tmp= find_handler(thd, table_list)))
    {
      if (!(tmp=new delayed_insert()))
      {
	my_error(ER_OUTOFMEMORY,MYF(0),sizeof(delayed_insert));
	goto err1;
      }
      pthread_mutex_lock(&LOCK_thread_count);
      thread_count++;
      pthread_mutex_unlock(&LOCK_thread_count);
      tmp->thd.set_db(table_list->db, strlen(table_list->db));
      tmp->thd.query= my_strdup(table_list->table_name,MYF(MY_WME));
      if (tmp->thd.db == NULL || tmp->thd.query == NULL)
      {
	delete tmp;
	my_message(ER_OUT_OF_RESOURCES, ER(ER_OUT_OF_RESOURCES), MYF(0));
	goto err1;
      }
      tmp->table_list= *table_list;			// Needed to open table
      tmp->table_list.alias= tmp->table_list.table_name= tmp->thd.query;
      tmp->lock();
      pthread_mutex_lock(&tmp->mutex);
      if ((error=pthread_create(&tmp->thd.real_id,&connection_attrib,
				handle_delayed_insert,(void*) tmp)))
      {
	DBUG_PRINT("error",
		   ("Can't create thread to handle delayed insert (error %d)",
		    error));
	pthread_mutex_unlock(&tmp->mutex);
	tmp->unlock();
	delete tmp;
	my_error(ER_CANT_CREATE_THREAD, MYF(0), error);
	goto err1;
      }

      /* Wait until table is open */
      thd->proc_info="waiting for handler open";
      while (!tmp->thd.killed && !tmp->table && !thd->killed)
      {
	pthread_cond_wait(&tmp->cond_client,&tmp->mutex);
      }
      pthread_mutex_unlock(&tmp->mutex);
      thd->proc_info="got old table";
      if (tmp->thd.killed)
      {
	if (tmp->thd.is_fatal_error)
	{
	  /* Copy error message and abort */
	  thd->fatal_error();
	  strmov(thd->net.last_error,tmp->thd.net.last_error);
	  thd->net.last_errno=tmp->thd.net.last_errno;
	}
	tmp->unlock();
	goto err;
      }
      if (thd->killed)
      {
	tmp->unlock();
	goto err;
      }
    }
    pthread_mutex_unlock(&LOCK_delayed_create);
  }

  pthread_mutex_lock(&tmp->mutex);
  table= tmp->get_local_table(thd);
  pthread_mutex_unlock(&tmp->mutex);
  if (table)
    thd->di=tmp;
  else if (tmp->thd.is_fatal_error)
    thd->fatal_error();
  /* Unlock the delayed insert object after its last access. */
  tmp->unlock();
  DBUG_RETURN((table_list->table=table));

 err1:
  thd->fatal_error();
 err:
  pthread_mutex_unlock(&LOCK_delayed_create);
  DBUG_RETURN(0); // Continue with normal insert
}


/*
  As we can't let many threads modify the same TABLE structure, we create
  an own structure for each tread.  This includes a row buffer to save the
  column values and new fields that points to the new row buffer.
  The memory is allocated in the client thread and is freed automaticly.
*/

TABLE *delayed_insert::get_local_table(THD* client_thd)
{
  my_ptrdiff_t adjust_ptrs;
  Field **field,**org_field, *found_next_number_field;
  TABLE *copy;
  TABLE_SHARE *share= table->s;
  byte *bitmap;
  DBUG_ENTER("delayed_insert::get_local_table");

  /* First request insert thread to get a lock */
  status=1;
  tables_in_use++;
  if (!thd.lock)				// Table is not locked
  {
    client_thd->proc_info="waiting for handler lock";
    pthread_cond_signal(&cond);			// Tell handler to lock table
    while (!dead && !thd.lock && ! client_thd->killed)
    {
      pthread_cond_wait(&cond_client,&mutex);
    }
    client_thd->proc_info="got handler lock";
    if (client_thd->killed)
      goto error;
    if (dead)
    {
      strmov(client_thd->net.last_error,thd.net.last_error);
      client_thd->net.last_errno=thd.net.last_errno;
      goto error;
    }
  }

  /*
    Allocate memory for the TABLE object, the field pointers array, and
    one record buffer of reclength size. Normally a table has three
    record buffers of rec_buff_length size, which includes alignment
    bytes. Since the table copy is used for creating one record only,
    the other record buffers and alignment are unnecessary.
  */
  client_thd->proc_info="allocating local table";
  copy= (TABLE*) client_thd->alloc(sizeof(*copy)+
				   (share->fields+1)*sizeof(Field**)+
				   share->reclength +
                                   share->column_bitmap_size*2);
  if (!copy)
    goto error;

  /* Copy the TABLE object. */
  *copy= *table;
  /* We don't need to change the file handler here */
  /* Assign the pointers for the field pointers array and the record. */
  field= copy->field= (Field**) (copy + 1);
  bitmap= (byte*) (field + share->fields + 1);
  copy->record[0]= (bitmap + share->column_bitmap_size * 2);
  memcpy((char*) copy->record[0], (char*) table->record[0], share->reclength);
  /*
    Make a copy of all fields.
    The copied fields need to point into the copied record. This is done
    by copying the field objects with their old pointer values and then
    "move" the pointers by the distance between the original and copied
    records. That way we preserve the relative positions in the records.
  */
  adjust_ptrs= PTR_BYTE_DIFF(copy->record[0], table->record[0]);
  found_next_number_field= table->found_next_number_field;
  for (org_field= table->field; *org_field; org_field++, field++)
  {
    if (!(*field= (*org_field)->new_field(client_thd->mem_root, copy, 1)))
      DBUG_RETURN(0);
    (*field)->orig_table= copy;			// Remove connection
    (*field)->move_field_offset(adjust_ptrs);	// Point at copy->record[0]
    if (*org_field == found_next_number_field)
      (*field)->table->found_next_number_field= *field;
  }
  *field=0;

  /* Adjust timestamp */
  if (table->timestamp_field)
  {
    /* Restore offset as this may have been reset in handle_inserts */
    copy->timestamp_field=
      (Field_timestamp*) copy->field[share->timestamp_field_offset];
    copy->timestamp_field->unireg_check= table->timestamp_field->unireg_check;
    copy->timestamp_field_type= copy->timestamp_field->get_auto_set_type();
  }

  /* Adjust in_use for pointing to client thread */
  copy->in_use= client_thd;

  /* Adjust lock_count. This table object is not part of a lock. */
  copy->lock_count= 0;

  /* Adjust bitmaps */
  copy->def_read_set.bitmap= (my_bitmap_map*) bitmap;
  copy->def_write_set.bitmap= ((my_bitmap_map*)
                               (bitmap + share->column_bitmap_size));
  copy->tmp_set.bitmap= 0;                      // To catch errors
  bzero((char*) bitmap, share->column_bitmap_size*2);
  copy->read_set=  &copy->def_read_set;
  copy->write_set= &copy->def_write_set;

  DBUG_RETURN(copy);

  /* Got fatal error */
 error:
  tables_in_use--;
  status=1;
  pthread_cond_signal(&cond);			// Inform thread about abort
  DBUG_RETURN(0);
}


/* Put a question in queue */

static int
write_delayed(THD *thd,TABLE *table, enum_duplicates duplic,
              LEX_STRING query, bool ignore, bool log_on)
{
<<<<<<< HEAD
  delayed_row *row= 0;
=======
  delayed_row *row;
>>>>>>> 10a61ed5
  delayed_insert *di=thd->di;
  const Discrete_interval *forced_auto_inc;
  DBUG_ENTER("write_delayed");
  DBUG_PRINT("enter", ("query = '%s' length %u", query.str, query.length));

  thd->proc_info="waiting for handler insert";
  pthread_mutex_lock(&di->mutex);
  while (di->stacked_inserts >= delayed_queue_size && !thd->killed)
    pthread_cond_wait(&di->cond_client,&di->mutex);
  thd->proc_info="storing row into queue";

  if (thd->killed)
    goto err;

  /*
    Take a copy of the query string, if there is any. The string will
    be free'ed when the row is destroyed. If there is no query string,
    we don't do anything special.
   */

  if (query.str)
<<<<<<< HEAD
  {
    char *str;
    if (!(str= my_strndup(query.str, query.length, MYF(MY_WME))))
      goto err;
    query.str= str;
  }
  row= new delayed_row(query, duplic, ignore, log_on);
  if (row == NULL)
  {
=======
  {
    char *str;
    if (!(str= my_strndup(query.str, query.length, MYF(MY_WME))))
      goto err;
    query.str= str;
  }
  row= new delayed_row(query, duplic, ignore, log_on);
  if (row == NULL)
  {
>>>>>>> 10a61ed5
    my_free(query.str, MYF(MY_WME));
    goto err;
  }

  if (!(row->record= (char*) my_malloc(table->s->reclength, MYF(MY_WME))))
    goto err;
  memcpy(row->record, table->record[0], table->s->reclength);
  row->start_time=		thd->start_time;
  row->query_start_used=	thd->query_start_used;
  /*
    those are for the binlog: LAST_INSERT_ID() has been evaluated at this
    time, so record does not need it, but statement-based binlogging of the
    INSERT will need when the row is actually inserted.
    As for SET INSERT_ID, DELAYED does not honour it (BUG#20830).
  */
  row->stmt_depends_on_first_successful_insert_id_in_prev_stmt=
    thd->stmt_depends_on_first_successful_insert_id_in_prev_stmt;
  row->first_successful_insert_id_in_prev_stmt=
    thd->first_successful_insert_id_in_prev_stmt;
  row->timestamp_field_type=    table->timestamp_field_type;

  /* Copy session variables. */
  row->auto_increment_increment= thd->variables.auto_increment_increment;
  row->auto_increment_offset=    thd->variables.auto_increment_offset;
  /* Copy the next forced auto increment value, if any. */
  if ((forced_auto_inc= thd->auto_inc_intervals_forced.get_next()))
  {
    row->forced_insert_id= forced_auto_inc->minimum();
    DBUG_PRINT("delayed", ("transmitting auto_inc: %lu",
                           (ulong) row->forced_insert_id));
  }

  di->rows.push_back(row);
  di->stacked_inserts++;
  di->status=1;
  if (table->s->blob_fields)
    unlink_blobs(table);
  pthread_cond_signal(&di->cond);

  thread_safe_increment(delayed_rows_in_use,&LOCK_delayed_status);
  pthread_mutex_unlock(&di->mutex);
  DBUG_RETURN(0);

 err:
  delete row;
  pthread_mutex_unlock(&di->mutex);
  DBUG_RETURN(1);
}


static void end_delayed_insert(THD *thd)
{
  DBUG_ENTER("end_delayed_insert");
  delayed_insert *di=thd->di;
  pthread_mutex_lock(&di->mutex);
  DBUG_PRINT("info",("tables in use: %d",di->tables_in_use));
  if (!--di->tables_in_use || di->thd.killed)
  {						// Unlock table
    di->status=1;
    pthread_cond_signal(&di->cond);
  }
  pthread_mutex_unlock(&di->mutex);
  DBUG_VOID_RETURN;
}


/* We kill all delayed threads when doing flush-tables */

void kill_delayed_threads(void)
{
  VOID(pthread_mutex_lock(&LOCK_delayed_insert)); // For unlink from list

  I_List_iterator<delayed_insert> it(delayed_threads);
  delayed_insert *tmp;
  while ((tmp=it++))
  {
    tmp->thd.killed= THD::KILL_CONNECTION;
    if (tmp->thd.mysys_var)
    {
      pthread_mutex_lock(&tmp->thd.mysys_var->mutex);
      if (tmp->thd.mysys_var->current_cond)
      {
	/*
	  We need the following test because the main mutex may be locked
	  in handle_delayed_insert()
	*/
	if (&tmp->mutex != tmp->thd.mysys_var->current_mutex)
	  pthread_mutex_lock(tmp->thd.mysys_var->current_mutex);
	pthread_cond_broadcast(tmp->thd.mysys_var->current_cond);
	if (&tmp->mutex != tmp->thd.mysys_var->current_mutex)
	  pthread_mutex_unlock(tmp->thd.mysys_var->current_mutex);
      }
      pthread_mutex_unlock(&tmp->thd.mysys_var->mutex);
    }
  }
  VOID(pthread_mutex_unlock(&LOCK_delayed_insert)); // For unlink from list
}


/*
 * Create a new delayed insert thread
*/

pthread_handler_t handle_delayed_insert(void *arg)
{
  delayed_insert *di=(delayed_insert*) arg;
  THD *thd= &di->thd;

  pthread_detach_this_thread();
  /* Add thread to THD list so that's it's visible in 'show processlist' */
  pthread_mutex_lock(&LOCK_thread_count);
  thd->thread_id=thread_id++;
  thd->end_time();
  threads.append(thd);
  thd->killed=abort_loop ? THD::KILL_CONNECTION : THD::NOT_KILLED;
  pthread_mutex_unlock(&LOCK_thread_count);

  /*
    Wait until the client runs into pthread_cond_wait(),
    where we free it after the table is opened and di linked in the list.
    If we did not wait here, the client might detect the opened table
    before it is linked to the list. It would release LOCK_delayed_create
    and allow another thread to create another handler for the same table,
    since it does not find one in the list.
  */
  pthread_mutex_lock(&di->mutex);
#if !defined( __WIN__) /* Win32 calls this in pthread_create */
  if (my_thread_init())
  {
    strmov(thd->net.last_error,ER(thd->net.last_errno=ER_OUT_OF_RESOURCES));
    goto end;
  }
#endif

  DBUG_ENTER("handle_delayed_insert");
  thd->thread_stack= (char*) &thd;
  if (init_thr_lock() || thd->store_globals())
  {
    thd->fatal_error();
    strmov(thd->net.last_error,ER(thd->net.last_errno=ER_OUT_OF_RESOURCES));
    goto err;
  }
#if !defined(__WIN__) && !defined(__NETWARE__)
  sigset_t set;
  VOID(sigemptyset(&set));			// Get mask in use
  VOID(pthread_sigmask(SIG_UNBLOCK,&set,&thd->block_signals));
#endif

  /* open table */

  if (!(di->table=open_ltable(thd,&di->table_list,TL_WRITE_DELAYED)))
  {
    thd->fatal_error();				// Abort waiting inserts
    goto err;
  }
  if (!(di->table->file->ha_table_flags() & HA_CAN_INSERT_DELAYED))
  {
    thd->fatal_error();
    my_error(ER_ILLEGAL_HA, MYF(0), di->table_list.table_name);
    goto err;
  }
  di->table->copy_blobs=1;

  /* One can now use this */
  pthread_mutex_lock(&LOCK_delayed_insert);
  delayed_threads.append(di);
  pthread_mutex_unlock(&LOCK_delayed_insert);

  /* Tell client that the thread is initialized */
  pthread_cond_signal(&di->cond_client);

  /* Now wait until we get an insert or lock to handle */
  /* We will not abort as long as a client thread uses this thread */

  for (;;)
  {
    if (thd->killed == THD::KILL_CONNECTION)
    {
      uint lock_count;
      /*
	Remove this from delay insert list so that no one can request a
	table from this
      */
      pthread_mutex_unlock(&di->mutex);
      pthread_mutex_lock(&LOCK_delayed_insert);
      di->unlink();
      lock_count=di->lock_count();
      pthread_mutex_unlock(&LOCK_delayed_insert);
      pthread_mutex_lock(&di->mutex);
      if (!lock_count && !di->tables_in_use && !di->stacked_inserts)
	break;					// Time to die
    }

    if (!di->status && !di->stacked_inserts)
    {
      struct timespec abstime;
      set_timespec(abstime, delayed_insert_timeout);

      /* Information for pthread_kill */
      di->thd.mysys_var->current_mutex= &di->mutex;
      di->thd.mysys_var->current_cond= &di->cond;
      di->thd.proc_info="Waiting for INSERT";

      DBUG_PRINT("info",("Waiting for someone to insert rows"));
      while (!thd->killed)
      {
	int error;
#if defined(HAVE_BROKEN_COND_TIMEDWAIT)
	error=pthread_cond_wait(&di->cond,&di->mutex);
#else
	error=pthread_cond_timedwait(&di->cond,&di->mutex,&abstime);
#ifdef EXTRA_DEBUG
	if (error && error != EINTR && error != ETIMEDOUT)
	{
	  fprintf(stderr, "Got error %d from pthread_cond_timedwait\n",error);
	  DBUG_PRINT("error",("Got error %d from pthread_cond_timedwait",
			      error));
	}
#endif
#endif
	if (thd->killed || di->status)
	  break;
	if (error == ETIMEDOUT || error == ETIME)
	{
	  thd->killed= THD::KILL_CONNECTION;
	  break;
	}
      }
      /* We can't lock di->mutex and mysys_var->mutex at the same time */
      pthread_mutex_unlock(&di->mutex);
      pthread_mutex_lock(&di->thd.mysys_var->mutex);
      di->thd.mysys_var->current_mutex= 0;
      di->thd.mysys_var->current_cond= 0;
      pthread_mutex_unlock(&di->thd.mysys_var->mutex);
      pthread_mutex_lock(&di->mutex);
    }
    di->thd.proc_info=0;

    if (di->tables_in_use && ! thd->lock)
    {
      bool not_used;
      /*
        Request for new delayed insert.
        Lock the table, but avoid to be blocked by a global read lock.
        If we got here while a global read lock exists, then one or more
        inserts started before the lock was requested. These are allowed
        to complete their work before the server returns control to the
        client which requested the global read lock. The delayed insert
        handler will close the table and finish when the outstanding
        inserts are done.
      */
      if (! (thd->lock= mysql_lock_tables(thd, &di->table, 1,
                                          MYSQL_LOCK_IGNORE_GLOBAL_READ_LOCK,
                                          &not_used)))
      {
	/* Fatal error */
	di->dead= 1;
	thd->killed= THD::KILL_CONNECTION;
      }
      pthread_cond_broadcast(&di->cond_client);
    }
    if (di->stacked_inserts)
    {
      if (di->handle_inserts())
      {
	/* Some fatal error */
	di->dead= 1;
	thd->killed= THD::KILL_CONNECTION;
      }
    }
    di->status=0;
    if (!di->stacked_inserts && !di->tables_in_use && thd->lock)
    {
      /*
        No one is doing a insert delayed
        Unlock table so that other threads can use it
      */
      MYSQL_LOCK *lock=thd->lock;
      thd->lock=0;
      pthread_mutex_unlock(&di->mutex);
      /*
        We need to release next_insert_id before unlocking. This is
        enforced by handler::ha_external_lock().
      */
      di->table->file->ha_release_auto_increment();
      mysql_unlock_tables(thd, lock);
      di->group_count=0;
      pthread_mutex_lock(&di->mutex);
    }
    if (di->tables_in_use)
      pthread_cond_broadcast(&di->cond_client); // If waiting clients
  }

err:
  /*
    mysql_lock_tables() can potentially start a transaction and write
    a table map. In the event of an error, that transaction has to be
    rolled back.  We only need to roll back a potential statement
    transaction, since real transactions are rolled back in
    close_thread_tables().

    TODO: This is not true any more, table maps are generated on the
    first call to ha_*_row() instead. Remove code that are used to
    cover for the case outlined above.
   */
  ha_rollback_stmt(thd);

end:
  /*
    di should be unlinked from the thread handler list and have no active
    clients
  */

  close_thread_tables(thd);			// Free the table
  di->table=0;
  di->dead= 1;                                  // If error
  thd->killed= THD::KILL_CONNECTION;	        // If error
  pthread_cond_broadcast(&di->cond_client);	// Safety
  pthread_mutex_unlock(&di->mutex);

  pthread_mutex_lock(&LOCK_delayed_create);	// Because of delayed_get_table
  pthread_mutex_lock(&LOCK_delayed_insert);	
  delete di;
  pthread_mutex_unlock(&LOCK_delayed_insert);
  pthread_mutex_unlock(&LOCK_delayed_create);  

  my_thread_end();
  pthread_exit(0);
  DBUG_RETURN(0);
}


/* Remove pointers from temporary fields to allocated values */

static void unlink_blobs(register TABLE *table)
{
  for (Field **ptr=table->field ; *ptr ; ptr++)
  {
    if ((*ptr)->flags & BLOB_FLAG)
      ((Field_blob *) (*ptr))->clear_temporary();
  }
}

/* Free blobs stored in current row */

static void free_delayed_insert_blobs(register TABLE *table)
{
  for (Field **ptr=table->field ; *ptr ; ptr++)
  {
    if ((*ptr)->flags & BLOB_FLAG)
    {
      char *str;
      ((Field_blob *) (*ptr))->get_ptr(&str);
      my_free(str,MYF(MY_ALLOW_ZERO_PTR));
      ((Field_blob *) (*ptr))->reset();
    }
  }
}


bool delayed_insert::handle_inserts(void)
{
  int error;
  ulong max_rows;
  bool using_ignore= 0, using_opt_replace= 0,
       using_bin_log= mysql_bin_log.is_open();
  delayed_row *row;
  DBUG_ENTER("handle_inserts");

  /* Allow client to insert new rows */
  pthread_mutex_unlock(&mutex);

  table->next_number_field=table->found_next_number_field;
  table->use_all_columns();

  thd.proc_info="upgrading lock";
  if (thr_upgrade_write_delay_lock(*thd.lock->locks))
  {
    /* This can only happen if thread is killed by shutdown */
    sql_print_error(ER(ER_DELAYED_CANT_CHANGE_LOCK),table->s->table_name.str);
    goto err;
  }

  thd.proc_info="insert";
  max_rows= delayed_insert_limit;
  if (thd.killed || table->s->version != refresh_version)
  {
    thd.killed= THD::KILL_CONNECTION;
    max_rows= ULONG_MAX;                     // Do as much as possible
  }

  /*
    We can't use row caching when using the binary log because if
    we get a crash, then binary log will contain rows that are not yet
    written to disk, which will cause problems in replication.
  */
  if (!using_bin_log)
    table->file->extra(HA_EXTRA_WRITE_CACHE);
  pthread_mutex_lock(&mutex);

  while ((row=rows.get()))
  {
    stacked_inserts--;
    pthread_mutex_unlock(&mutex);
    memcpy(table->record[0],row->record,table->s->reclength);

    thd.start_time=row->start_time;
    thd.query_start_used=row->query_start_used;
    /*
      To get the exact auto_inc interval to store in the binlog we must not
      use values from the previous interval (of the previous rows).
    */
    bool log_query= (row->log_query && row->query.str != NULL);
    DBUG_PRINT("delayed", ("query: '%s'  length: %u", row->query.str ?
                           row->query.str : "[NULL]", row->query.length));
    if (log_query)
    {
      /*
        This is the first value of an INSERT statement.
        It is the right place to clear a forced insert_id.
        This is usually done after the last value of an INSERT statement,
        but we won't know this in the insert delayed thread. But before
        the first value is sufficiently equivalent to after the last
        value of the previous statement.
      */
      table->file->ha_release_auto_increment();
      thd.auto_inc_intervals_in_cur_stmt_for_binlog.empty();
    }
    thd.first_successful_insert_id_in_prev_stmt= 
      row->first_successful_insert_id_in_prev_stmt;
    thd.stmt_depends_on_first_successful_insert_id_in_prev_stmt= 
      row->stmt_depends_on_first_successful_insert_id_in_prev_stmt;
    table->timestamp_field_type= row->timestamp_field_type;

    /* Copy the session variables. */
    thd.variables.auto_increment_increment= row->auto_increment_increment;
    thd.variables.auto_increment_offset=    row->auto_increment_offset;
    /* Copy a forced insert_id, if any. */
    if (row->forced_insert_id)
    {
      DBUG_PRINT("delayed", ("received auto_inc: %lu",
                             (ulong) row->forced_insert_id));
      thd.force_one_auto_inc_interval(row->forced_insert_id);
    }

    info.ignore= row->ignore;
    info.handle_duplicates= row->dup;
    if (info.ignore ||
	info.handle_duplicates != DUP_ERROR)
    {
      table->file->extra(HA_EXTRA_IGNORE_DUP_KEY);
      using_ignore=1;
    }
    if (info.handle_duplicates == DUP_REPLACE &&
        (!table->triggers ||
         !table->triggers->has_delete_triggers()))
    {
      table->file->extra(HA_EXTRA_WRITE_CAN_REPLACE);
      using_opt_replace= 1;
    }
    thd.clear_error(); // reset error for binlog
    if (write_record(&thd, table, &info))
    {
      info.error_count++;				// Ignore errors
      thread_safe_increment(delayed_insert_errors,&LOCK_delayed_status);
      row->log_query = 0;
    }

    if (using_ignore)
    {
      using_ignore=0;
      table->file->extra(HA_EXTRA_NO_IGNORE_DUP_KEY);
    }
    if (using_opt_replace)
    {
      using_opt_replace= 0;
      table->file->extra(HA_EXTRA_WRITE_CANNOT_REPLACE);
    }

    if (log_query && mysql_bin_log.is_open())
    {
      /*
        If the query has several rows to insert, only the first row will come
        here. In row-based binlogging, this means that the first row will be
        written to binlog as one Table_map event and one Rows event (due to an
        event flush done in binlog_query()), then all other rows of this query
        will be binlogged together as one single Table_map event and one
        single Rows event.
      */
      thd.binlog_query(THD::ROW_QUERY_TYPE,
                       row->query.str, row->query.length,
                       FALSE, FALSE);
    }

    if (table->s->blob_fields)
      free_delayed_insert_blobs(table);
    thread_safe_sub(delayed_rows_in_use,1,&LOCK_delayed_status);
    thread_safe_increment(delayed_insert_writes,&LOCK_delayed_status);
    pthread_mutex_lock(&mutex);

    delete row;
    /*
      Let READ clients do something once in a while
      We should however not break in the middle of a multi-line insert
      if we have binary logging enabled as we don't want other commands
      on this table until all entries has been processed
    */
    if (group_count++ >= max_rows && (row= rows.head()) &&
	(!(row->log_query & using_bin_log)))
    {
      group_count=0;
      if (stacked_inserts || tables_in_use)	// Let these wait a while
      {
	if (tables_in_use)
	  pthread_cond_broadcast(&cond_client); // If waiting clients
	thd.proc_info="reschedule";
	pthread_mutex_unlock(&mutex);
	if ((error=table->file->extra(HA_EXTRA_NO_CACHE)))
	{
	  /* This should never happen */
	  table->file->print_error(error,MYF(0));
	  sql_print_error("%s",thd.net.last_error);
          DBUG_PRINT("error", ("HA_EXTRA_NO_CACHE failed in loop"));
	  goto err;
	}
	query_cache_invalidate3(&thd, table, 1);
	if (thr_reschedule_write_lock(*thd.lock->locks))
	{
	  /* This should never happen */
	  sql_print_error(ER(ER_DELAYED_CANT_CHANGE_LOCK),
                          table->s->table_name.str);
	}
	if (!using_bin_log)
	  table->file->extra(HA_EXTRA_WRITE_CACHE);
	pthread_mutex_lock(&mutex);
	thd.proc_info="insert";
      }
      if (tables_in_use)
	pthread_cond_broadcast(&cond_client);	// If waiting clients
    }
  }
  thd.proc_info=0;
  pthread_mutex_unlock(&mutex);

#ifdef HAVE_ROW_BASED_REPLICATION
  /*
    We need to flush the pending event when using row-based
    replication since the flushing normally done in binlog_query() is
    not done last in the statement: for delayed inserts, the insert
    statement is logged *before* all rows are inserted.

    We can flush the pending event without checking the thd->lock
    since the delayed insert *thread* is not inside a stored function
    or trigger.

    TODO: Move the logging to last in the sequence of rows.
   */
  if (thd.current_stmt_binlog_row_based)
    thd.binlog_flush_pending_rows_event(TRUE);
#endif /* HAVE_ROW_BASED_REPLICATION */

  if ((error=table->file->extra(HA_EXTRA_NO_CACHE)))
  {						// This shouldn't happen
    table->file->print_error(error,MYF(0));
    sql_print_error("%s",thd.net.last_error);
    DBUG_PRINT("error", ("HA_EXTRA_NO_CACHE failed after loop"));
    goto err;
  }
  query_cache_invalidate3(&thd, table, 1);
  pthread_mutex_lock(&mutex);
  DBUG_RETURN(0);

 err:
#ifndef DBUG_OFF
  max_rows= 0;                                  // For DBUG output
#endif
  /* Remove all not used rows */
  while ((row=rows.get()))
  {
    delete row;
    thread_safe_increment(delayed_insert_errors,&LOCK_delayed_status);
    stacked_inserts--;
#ifndef DBUG_OFF
    max_rows++;
#endif
  }
  DBUG_PRINT("error", ("dropped %lu rows after an error", max_rows));
  thread_safe_increment(delayed_insert_errors, &LOCK_delayed_status);
  pthread_mutex_lock(&mutex);
  DBUG_RETURN(1);
}
#endif /* EMBEDDED_LIBRARY */

/***************************************************************************
  Store records in INSERT ... SELECT *
***************************************************************************/


/*
  make insert specific preparation and checks after opening tables

  SYNOPSIS
    mysql_insert_select_prepare()
    thd         thread handler

  RETURN
    FALSE OK
    TRUE  Error
*/

bool mysql_insert_select_prepare(THD *thd)
{
  LEX *lex= thd->lex;
  SELECT_LEX *select_lex= &lex->select_lex;
  TABLE_LIST *first_select_leaf_table;
  DBUG_ENTER("mysql_insert_select_prepare");

  /*
    SELECT_LEX do not belong to INSERT statement, so we can't add WHERE
    clause if table is VIEW
  */
  
  if (mysql_prepare_insert(thd, lex->query_tables,
                           lex->query_tables->table, lex->field_list, 0,
                           lex->update_list, lex->value_list,
                           lex->duplicates,
                           &select_lex->where, TRUE))
    DBUG_RETURN(TRUE);

  /*
    exclude first table from leaf tables list, because it belong to
    INSERT
  */
  DBUG_ASSERT(select_lex->leaf_tables != 0);
  lex->leaf_tables_insert= select_lex->leaf_tables;
  /* skip all leaf tables belonged to view where we are insert */
  for (first_select_leaf_table= select_lex->leaf_tables->next_leaf;
       first_select_leaf_table &&
       first_select_leaf_table->belong_to_view &&
       first_select_leaf_table->belong_to_view ==
       lex->leaf_tables_insert->belong_to_view;
       first_select_leaf_table= first_select_leaf_table->next_leaf)
  {}
  select_lex->leaf_tables= first_select_leaf_table;
  DBUG_RETURN(FALSE);
}


select_insert::select_insert(TABLE_LIST *table_list_par, TABLE *table_par,
                             List<Item> *fields_par,
                             List<Item> *update_fields,
                             List<Item> *update_values,
                             enum_duplicates duplic,
                             bool ignore_check_option_errors)
  :table_list(table_list_par), table(table_par), fields(fields_par),
   autoinc_value_of_last_inserted_row(0),
   insert_into_view(table_list_par && table_list_par->view != 0)
{
  bzero((char*) &info,sizeof(info));
  info.handle_duplicates= duplic;
  info.ignore= ignore_check_option_errors;
  info.update_fields= update_fields;
  info.update_values= update_values;
  if (table_list_par)
    info.view= (table_list_par->view ? table_list_par : 0);
}


int
select_insert::prepare(List<Item> &values, SELECT_LEX_UNIT *u)
{
  LEX *lex= thd->lex;
  int res;
  SELECT_LEX *lex_current_select_save= lex->current_select;
  DBUG_ENTER("select_insert::prepare");

  unit= u;

  /*
    Since table in which we are going to insert is added to the first
    select, LEX::current_select should point to the first select while
    we are fixing fields from insert list.
  */
  lex->current_select= &lex->select_lex;
  res= check_insert_fields(thd, table_list, *fields, values,
                           !insert_into_view) ||
       setup_fields(thd, 0, values, MARK_COLUMNS_READ, 0, 0);

  if (info.handle_duplicates == DUP_UPDATE)
  {
    /* Save the state of the current name resolution context. */
    Name_resolution_context *context= &lex->select_lex.context;
    Name_resolution_context_state ctx_state;

    /* Save the state of the current name resolution context. */
    ctx_state.save_state(context, table_list);

    /* Perform name resolution only in the first table - 'table_list'. */
    table_list->next_local= 0;
    context->resolve_in_table_list_only(table_list);

    lex->select_lex.no_wrap_view_item= TRUE;
    res= res || check_update_fields(thd, context->table_list,
                                    *info.update_fields);
    lex->select_lex.no_wrap_view_item= FALSE;
    /*
      When we are not using GROUP BY we can refer to other tables in the
      ON DUPLICATE KEY part
    */       
    if (lex->select_lex.group_list.elements == 0)
    {
      context->table_list->next_local=       ctx_state.save_next_local;
      /* first_name_resolution_table was set by resolve_in_table_list_only() */
      context->first_name_resolution_table->
        next_name_resolution_table=          ctx_state.save_next_local;
    }
    res= res || setup_fields(thd, 0, *info.update_values, MARK_COLUMNS_READ,
                             0, 0);

    /* Restore the current context. */
    ctx_state.restore_state(context, table_list);
  }

  lex->current_select= lex_current_select_save;
  if (res)
    DBUG_RETURN(1);
  /*
    if it is INSERT into join view then check_insert_fields already found
    real table for insert
  */
  table= table_list->table;

  /*
    Is table which we are changing used somewhere in other parts of
    query
  */
  if (!(lex->current_select->options & OPTION_BUFFER_RESULT) &&
      unique_table(thd, table_list, table_list->next_global))
  {
    /* Using same table for INSERT and SELECT */
    lex->current_select->options|= OPTION_BUFFER_RESULT;
    lex->current_select->join->select_options|= OPTION_BUFFER_RESULT;
  }
  else if (!thd->prelocked_mode)
  {
    /*
      We must not yet prepare the result table if it is the same as one of the 
      source tables (INSERT SELECT). The preparation may disable 
      indexes on the result table, which may be used during the select, if it
      is the same table (Bug #6034). Do the preparation after the select phase
      in select_insert::prepare2().
      We won't start bulk inserts at all if this statement uses functions or
      should invoke triggers since they may access to the same table too.
    */
    table->file->ha_start_bulk_insert((ha_rows) 0);
  }
  restore_record(table,s->default_values);		// Get empty record
  table->next_number_field=table->found_next_number_field;
  thd->cuted_fields=0;
  if (info.ignore || info.handle_duplicates != DUP_ERROR)
    table->file->extra(HA_EXTRA_IGNORE_DUP_KEY);
  if (info.handle_duplicates == DUP_REPLACE &&
      (!table->triggers || !table->triggers->has_delete_triggers()))
    table->file->extra(HA_EXTRA_WRITE_CAN_REPLACE);
  thd->no_trans_update= 0;
  thd->abort_on_warning= (!info.ignore &&
                          (thd->variables.sql_mode &
                           (MODE_STRICT_TRANS_TABLES |
                            MODE_STRICT_ALL_TABLES)));
  res= ((fields->elements &&
         check_that_all_fields_are_given_values(thd, table, table_list)) ||
        table_list->prepare_where(thd, 0, TRUE) ||
        table_list->prepare_check_option(thd));

  if (!res)
    table->mark_columns_needed_for_insert();

  DBUG_RETURN(res);
}


/*
  Finish the preparation of the result table.

  SYNOPSIS
    select_insert::prepare2()
    void

  DESCRIPTION
    If the result table is the same as one of the source tables (INSERT SELECT),
    the result table is not finally prepared at the join prepair phase.
    Do the final preparation now.
		       
  RETURN
    0   OK
*/

int select_insert::prepare2(void)
{
  DBUG_ENTER("select_insert::prepare2");
  if (thd->lex->current_select->options & OPTION_BUFFER_RESULT &&
      !thd->prelocked_mode)
    table->file->ha_start_bulk_insert((ha_rows) 0);
  DBUG_RETURN(0);
}


void select_insert::cleanup()
{
  /* select_insert/select_create are never re-used in prepared statement */
  DBUG_ASSERT(0);
}

select_insert::~select_insert()
{
  DBUG_ENTER("~select_insert");
  if (table)
  {
    table->next_number_field=0;
    table->file->ha_reset();
  }
  thd->count_cuted_fields= CHECK_FIELD_IGNORE;
  thd->abort_on_warning= 0;
  DBUG_VOID_RETURN;
}


bool select_insert::send_data(List<Item> &values)
{
  DBUG_ENTER("select_insert::send_data");
  bool error=0;

  if (unit->offset_limit_cnt)
  {						// using limit offset,count
    unit->offset_limit_cnt--;
    DBUG_RETURN(0);
  }

  thd->count_cuted_fields= CHECK_FIELD_WARN;	// Calculate cuted fields
  store_values(values);
  thd->count_cuted_fields= CHECK_FIELD_IGNORE;
  if (thd->net.report_error)
    DBUG_RETURN(1);
  if (table_list)                               // Not CREATE ... SELECT
  {
    switch (table_list->view_check_option(thd, info.ignore)) {
    case VIEW_CHECK_SKIP:
      DBUG_RETURN(0);
    case VIEW_CHECK_ERROR:
      DBUG_RETURN(1);
    }
  }

  error= write_record(thd, table, &info);
    
  if (!error)
  {
    if (table->triggers || info.handle_duplicates == DUP_UPDATE)
    {
      /*
        Restore fields of the record since it is possible that they were
        changed by ON DUPLICATE KEY UPDATE clause.
    
        If triggers exist then whey can modify some fields which were not
        originally touched by INSERT ... SELECT, so we have to restore
        their original values for the next row.
      */
      restore_record(table, s->default_values);
    }
    if (table->next_number_field)
    {
      /*
        If no value has been autogenerated so far, we need to remember the
        value we just saw, we may need to send it to client in the end.
      */
      if (thd->first_successful_insert_id_in_cur_stmt == 0) // optimization
        autoinc_value_of_last_inserted_row= 
          table->next_number_field->val_int();
      /*
        Clear auto-increment field for the next record, if triggers are used
        we will clear it twice, but this should be cheap.
      */
      table->next_number_field->reset();
    }
  }
  DBUG_RETURN(error);
}


void select_insert::store_values(List<Item> &values)
{
  if (fields->elements)
    fill_record_n_invoke_before_triggers(thd, *fields, values, 1,
                                         table->triggers, TRG_EVENT_INSERT);
  else
    fill_record_n_invoke_before_triggers(thd, table->field, values, 1,
                                         table->triggers, TRG_EVENT_INSERT);
}

void select_insert::send_error(uint errcode,const char *err)
{
  DBUG_ENTER("select_insert::send_error");

  /* Avoid an extra 'unknown error' message if we already reported an error */
  if (errcode != ER_UNKNOWN_ERROR && !thd->net.report_error)
    my_message(errcode, err, MYF(0));

  /*
    If the creation of the table failed (due to a syntax error, for
    example), no table will have been opened and therefore 'table'
    will be NULL. In that case, we still need to execute the rollback
    and the end of the function to truncate the binary log, but we can
    skip all the intermediate steps.
   */
  if (table)
  {
    /*
      If we are not in prelocked mode, we end the bulk insert started
      before.
    */
    if (!thd->prelocked_mode)
      table->file->ha_end_bulk_insert();

    /*
      If at least one row has been inserted/modified and will stay in
      the table (the table doesn't have transactions) we must write to
      the binlog (and the error code will make the slave stop).

      For many errors (example: we got a duplicate key error while
      inserting into a MyISAM table), no row will be added to the table,
      so passing the error to the slave will not help since there will
      be an error code mismatch (the inserts will succeed on the slave
      with no error).

      If table creation failed, the number of rows modified will also be
      zero, so no check for that is made.
    */
    if (info.copied || info.deleted || info.updated)
    {
      DBUG_ASSERT(table != NULL);
      if (!table->file->has_transactions())
      {
        if (mysql_bin_log.is_open())
        {
          thd->binlog_query(THD::ROW_QUERY_TYPE, thd->query, thd->query_length,
                            table->file->has_transactions(), FALSE);
        }
        if (!thd->current_stmt_binlog_row_based && !table->s->tmp_table &&
            !can_rollback_data())
          thd->options|= OPTION_STATUS_NO_TRANS_UPDATE;
        query_cache_invalidate3(thd, table, 1);
      }
    }
    table->file->ha_release_auto_increment();
  }

  ha_rollback_stmt(thd);
  DBUG_VOID_RETURN;
}


bool select_insert::send_eof()
{
  int error,error2;
  bool const trans_table= table->file->has_transactions();
  ulonglong id;
  DBUG_ENTER("select_insert::send_eof");
  DBUG_PRINT("enter", ("trans_table=%d, table_type='%s'",
                       trans_table, table->file->table_type()));

  error= (!thd->prelocked_mode) ? table->file->ha_end_bulk_insert():0;
  table->file->extra(HA_EXTRA_NO_IGNORE_DUP_KEY);
  table->file->extra(HA_EXTRA_WRITE_CANNOT_REPLACE);

  if (info.copied || info.deleted || info.updated)
  {
    /*
      We must invalidate the table in the query cache before binlog writing
      and ha_autocommit_or_rollback.
    */
    query_cache_invalidate3(thd, table, 1);
    /*
      Mark that we have done permanent changes if all of the below is true
      - Table doesn't support transactions
      - It's a normal (not temporary) table. (Changes to temporary tables
        are not logged in RBR)
      - We are using statement based replication
    */
    if (!trans_table &&
        (!table->s->tmp_table || !thd->current_stmt_binlog_row_based))
      thd->options|= OPTION_STATUS_NO_TRANS_UPDATE;
   }

  /*
    Write to binlog before commiting transaction.  No statement will
    be written by the binlog_query() below in RBR mode.  All the
    events are in the transaction cache and will be written when
    ha_autocommit_or_rollback() is issued below.
  */
  if (mysql_bin_log.is_open())
  {
    if (!error)
      thd->clear_error();
    thd->binlog_query(THD::ROW_QUERY_TYPE,
                      thd->query, thd->query_length,
                      trans_table, FALSE);
<<<<<<< HEAD
  }
  /*
    We will call ha_autocommit_or_rollback() also for
    non-transactional tables under row-based replication: there might
    be events in the binary logs transaction, and we need to write
    them to the binary log.
   */
  if (trans_table || thd->current_stmt_binlog_row_based)
  {
    int const error2= ha_autocommit_or_rollback(thd, error);
    if (error2 && !error)
      error=error2;
  }
=======
  }
  /*
    We will call ha_autocommit_or_rollback() also for
    non-transactional tables under row-based replication: there might
    be events in the binary logs transaction, and we need to write
    them to the binary log.
   */
  if (trans_table || thd->current_stmt_binlog_row_based)
  {
    int const error2= ha_autocommit_or_rollback(thd, error);
    if (error2 && !error)
      error=error2;
  }
>>>>>>> 10a61ed5
  table->file->ha_release_auto_increment();

  if (error)
  {
    table->file->print_error(error,MYF(0));
    DBUG_RETURN(1);
  }
  char buff[160];
  if (info.ignore)
    sprintf(buff, ER(ER_INSERT_INFO), (ulong) info.records,
	    (ulong) (info.records - info.copied), (ulong) thd->cuted_fields);
  else
    sprintf(buff, ER(ER_INSERT_INFO), (ulong) info.records,
	    (ulong) (info.deleted+info.updated), (ulong) thd->cuted_fields);
  thd->row_count_func= info.copied+info.deleted+info.updated;

  id= (thd->first_successful_insert_id_in_cur_stmt > 0) ?
    thd->first_successful_insert_id_in_cur_stmt :
    (thd->arg_of_last_insert_id_function ?
     thd->first_successful_insert_id_in_prev_stmt :
     (info.copied ? autoinc_value_of_last_inserted_row : 0));
  ::send_ok(thd, (ulong) thd->row_count_func, id, buff);
  DBUG_RETURN(0);
}


/***************************************************************************
  CREATE TABLE (SELECT) ...
***************************************************************************/

/*
  Create table from lists of fields and items (or open existing table
  with same name).

  SYNOPSIS
    create_table_from_items()
      thd          in     Thread object
      create_info  in     Create information (like MAX_ROWS, ENGINE or
                          temporary table flag)
      create_table in     Pointer to TABLE_LIST object providing database
                          and name for table to be created or to be open
      extra_fields in/out Initial list of fields for table to be created
      keys         in     List of keys for table to be created
      items        in     List of items which should be used to produce rest
                          of fields for the table (corresponding fields will
                          be added to the end of 'extra_fields' list)
      lock         out    Pointer to the MYSQL_LOCK object for table created
                          (open) will be returned in this parameter. Since
                          this table is not included in THD::lock caller is
                          responsible for explicitly unlocking this table.
      hooks

  NOTES
    If 'create_info->options' bitmask has HA_LEX_CREATE_IF_NOT_EXISTS
    flag and table with name provided already exists then this function will
    simply open existing table.
    Also note that create, open and lock sequence in this function is not
    atomic and thus contains gap for deadlock and can cause other troubles.
    Since this function contains some logic specific to CREATE TABLE ... SELECT
    it should be changed before it can be used in other contexts.

  RETURN VALUES
    non-zero  Pointer to TABLE object for table created or opened
    0         Error
*/

static TABLE *create_table_from_items(THD *thd, HA_CREATE_INFO *create_info,
                                      TABLE_LIST *create_table,
                                      List<create_field> *extra_fields,
                                      List<Key> *keys,
                                      List<Item> *items,
                                      MYSQL_LOCK **lock,
                                      TABLEOP_HOOKS *hooks)
{
  TABLE tmp_table;		// Used during 'create_field()'
  TABLE_SHARE share;
  TABLE *table= 0;
  uint select_field_count= items->elements;
  /* Add selected items to field list */
  List_iterator_fast<Item> it(*items);
  Item *item;
  Field *tmp_field;
  bool not_used;
  DBUG_ENTER("create_table_from_items");

  tmp_table.alias= 0;
  tmp_table.timestamp_field= 0;
  tmp_table.s= &share;
  init_tmp_table_share(&share, "", 0, "", "");

  tmp_table.s->db_create_options=0;
  tmp_table.s->blob_ptr_size= portable_sizeof_char_ptr;
  tmp_table.s->db_low_byte_first= 
        test(create_info->db_type == myisam_hton ||
             create_info->db_type == heap_hton);
  tmp_table.null_row=tmp_table.maybe_null=0;

  while ((item=it++))
  {
    create_field *cr_field;
    Field *field, *def_field;
    if (item->type() == Item::FUNC_ITEM)
      field= item->tmp_table_field(&tmp_table);
    else
      field= create_tmp_field(thd, &tmp_table, item, item->type(),
                              (Item ***) 0, &tmp_field, &def_field, 0, 0, 0, 0,
                              0);
    if (!field ||
	!(cr_field=new create_field(field,(item->type() == Item::FIELD_ITEM ?
					   ((Item_field *)item)->field :
					   (Field*) 0))))
      DBUG_RETURN(0);
    if (item->maybe_null)
      cr_field->flags &= ~NOT_NULL_FLAG;
    extra_fields->push_back(cr_field);
  }
  /*
    create and lock table

    We don't log the statement, it will be logged later.

    If this is a HEAP table, the automatic DELETE FROM which is written to the
    binlog when a HEAP table is opened for the first time since startup, must
    not be written: 1) it would be wrong (imagine we're in CREATE SELECT: we
    don't want to delete from it) 2) it would be written before the CREATE
    TABLE, which is a wrong order. So we keep binary logging disabled when we
    open_table().
    NOTE: By locking table which we just have created (or for which we just
    have have found that it already exists) separately from other tables used
    by the statement we create potential window for deadlock.
    TODO: create and open should be done atomic !
  */
  {
    tmp_disable_binlog(thd);
    if (!mysql_create_table(thd, create_table->db, create_table->table_name,
                            create_info, *extra_fields, *keys, 0,
                            select_field_count, 0))
    {
      /*
        If we are here in prelocked mode we either create temporary table
        or prelocked mode is caused by the SELECT part of this statement.
      */
      DBUG_ASSERT(!thd->prelocked_mode ||
                  create_info->options & HA_LEX_CREATE_TMP_TABLE ||
                  thd->lex->requires_prelocking());

      /*
        NOTE: We don't want to ignore set of locked tables here if we are
              under explicit LOCK TABLES since it will open gap for deadlock
              too wide (and also is not backward compatible).
      */

      if (! (table= open_table(thd, create_table, thd->mem_root, (bool*) 0,
                               (MYSQL_LOCK_IGNORE_FLUSH |
                                ((thd->prelocked_mode == PRELOCKED) ?
                                 MYSQL_OPEN_IGNORE_LOCKED_TABLES:0)))))
        quick_rm_table(create_info->db_type, create_table->db,
                       table_case_name(create_info, create_table->table_name),
                       0);
    }
    reenable_binlog(thd);
    if (!table)                                   // open failed
      DBUG_RETURN(0);
  }

  /*
    FIXME: What happens if trigger manages to be created while we are
           obtaining this lock ? May be it is sensible just to disable
           trigger execution in this case ? Or will MYSQL_LOCK_IGNORE_FLUSH
           save us from that ?
  */
  table->reginfo.lock_type=TL_WRITE;
  hooks->prelock(&table, 1);                    // Call prelock hooks
  if (! ((*lock)= mysql_lock_tables(thd, &table, 1,
                                    MYSQL_LOCK_IGNORE_FLUSH, &not_used)))
  {
    VOID(pthread_mutex_lock(&LOCK_open));
    hash_delete(&open_cache,(byte*) table);
    VOID(pthread_mutex_unlock(&LOCK_open));
    quick_rm_table(create_info->db_type, create_table->db,
		   table_case_name(create_info, create_table->table_name), 0);
    DBUG_RETURN(0);
  }
  table->file->extra(HA_EXTRA_WRITE_CACHE);
  DBUG_RETURN(table);
}


int
select_create::prepare(List<Item> &values, SELECT_LEX_UNIT *u)
{
  DBUG_ENTER("select_create::prepare");

  TABLEOP_HOOKS *hook_ptr= NULL;
#ifdef HAVE_ROW_BASED_REPLICATION
  class MY_HOOKS : public TABLEOP_HOOKS {
  public:
    MY_HOOKS(select_create *x) : ptr(x) { }

  private:
    virtual void do_prelock(TABLE **tables, uint count)
    {
      TABLE const *const table = *tables;
      if (ptr->get_thd()->current_stmt_binlog_row_based  &&
          table->s->tmp_table == NO_TMP_TABLE &&
          !ptr->get_create_info()->table_existed)
      {
        ptr->binlog_show_create_table(tables, count);
      }
    }

    select_create *ptr;
  };

  MY_HOOKS hooks(this);
  hook_ptr= &hooks;
#endif

  unit= u;

#ifdef HAVE_ROW_BASED_REPLICATION
  /*
    Start a statement transaction before the create if we are creating
    a non-temporary table and are using row-based replication for the
    statement.
  */
  if ((thd->lex->create_info.options & HA_LEX_CREATE_TMP_TABLE) == 0 &&
      thd->current_stmt_binlog_row_based)
  {
    thd->binlog_start_trans_and_stmt();
  }
#endif

  if (!(table= create_table_from_items(thd, create_info, create_table,
                                       extra_fields, keys, &values,
                                       &thd->extra_lock, hook_ptr)))
    DBUG_RETURN(-1);				// abort() deletes table

  if (table->s->fields < values.elements)
  {
    my_error(ER_WRONG_VALUE_COUNT_ON_ROW, MYF(0), 1);
    DBUG_RETURN(-1);
  }

 /* First field to copy */
  field= table->field+table->s->fields - values.elements;

  /* Mark all fields that are given values */
  for (Field **f= field ; *f ; f++)
    bitmap_set_bit(table->write_set, (*f)->field_index);

  /* Don't set timestamp if used */
  table->timestamp_field_type= TIMESTAMP_NO_AUTO_SET;
  table->next_number_field=table->found_next_number_field;

  restore_record(table,s->default_values);      // Get empty record
  thd->cuted_fields=0;
  if (info.ignore || info.handle_duplicates != DUP_ERROR)
    table->file->extra(HA_EXTRA_IGNORE_DUP_KEY);
  if (info.handle_duplicates == DUP_REPLACE &&
      (!table->triggers || !table->triggers->has_delete_triggers()))
    table->file->extra(HA_EXTRA_WRITE_CAN_REPLACE);
  if (!thd->prelocked_mode)
    table->file->ha_start_bulk_insert((ha_rows) 0);
  thd->no_trans_update= 0;
  thd->abort_on_warning= (!info.ignore &&
                          (thd->variables.sql_mode &
                           (MODE_STRICT_TRANS_TABLES |
                            MODE_STRICT_ALL_TABLES)));
  if (check_that_all_fields_are_given_values(thd, table, table_list))
    DBUG_RETURN(1);
  table->mark_columns_needed_for_insert();
  DBUG_RETURN(0);
}


#ifdef HAVE_ROW_BASED_REPLICATION
void
select_create::binlog_show_create_table(TABLE **tables, uint count)
{
  /*
    Note 1: In RBR mode, we generate a CREATE TABLE statement for the
    created table by calling store_create_info() (behaves as SHOW
    CREATE TABLE).  In the event of an error, nothing should be
    written to the binary log, even if the table is non-transactional;
    therefore we pretend that the generated CREATE TABLE statement is
    for a transactional table.  The event will then be put in the
    transaction cache, and any subsequent events (e.g., table-map
    events and binrow events) will also be put there.  We can then use
    ha_autocommit_or_rollback() to either throw away the entire
    kaboodle of events, or write them to the binary log.

    We write the CREATE TABLE statement here and not in prepare()
    since there potentially are sub-selects or accesses to information
    schema that will do a close_thread_tables(), destroying the
    statement transaction cache.
  */
  DBUG_ASSERT(thd->current_stmt_binlog_row_based);
  DBUG_ASSERT(tables && *tables && count > 0);

  char buf[2048];
  String query(buf, sizeof(buf), system_charset_info);
  int result;
  TABLE_LIST table_list;

  memset(&table_list, 0, sizeof(table_list));
  table_list.table = *tables;
  query.length(0);      // Have to zero it since constructor doesn't

  result= store_create_info(thd, &table_list, &query, create_info);
  DBUG_ASSERT(result == 0); /* store_create_info() always return 0 */

  thd->binlog_query(THD::STMT_QUERY_TYPE,
                    query.ptr(), query.length(),
                    /* is_trans */ TRUE,
                    /* suppress_use */ FALSE);
}
#endif // HAVE_ROW_BASED_REPLICATION

void select_create::store_values(List<Item> &values)
{
  fill_record_n_invoke_before_triggers(thd, field, values, 1,
                                       table->triggers, TRG_EVENT_INSERT);
}


void select_create::send_error(uint errcode,const char *err)
{
  /*
   Disable binlog, because we "roll back" partial inserts in ::abort
   by removing the table, even for non-transactional tables.
  */
  tmp_disable_binlog(thd);
  select_insert::send_error(errcode, err);
  reenable_binlog(thd);
}


bool select_create::send_eof()
{
  bool tmp=select_insert::send_eof();
  if (tmp)
    abort();
  else
  {
    table->file->extra(HA_EXTRA_NO_IGNORE_DUP_KEY);
    table->file->extra(HA_EXTRA_WRITE_CANNOT_REPLACE);
    VOID(pthread_mutex_lock(&LOCK_open));
    mysql_unlock_tables(thd, thd->extra_lock);
    if (!table->s->tmp_table)
    {
      if (close_thread_table(thd, &table))
        broadcast_refresh();
    }
    thd->extra_lock=0;
    table=0;
    VOID(pthread_mutex_unlock(&LOCK_open));
  }
  return tmp;
}

void select_create::abort()
{
  VOID(pthread_mutex_lock(&LOCK_open));
  if (thd->extra_lock)
  {
    mysql_unlock_tables(thd, thd->extra_lock);
    thd->extra_lock=0;
  }
  if (table)
  {
    table->file->extra(HA_EXTRA_NO_IGNORE_DUP_KEY);
    table->file->extra(HA_EXTRA_WRITE_CANNOT_REPLACE);
    handlerton *table_type=table->s->db_type;
    if (!table->s->tmp_table)
    {
      ulong version= table->s->version;
      table->s->version= 0;
      hash_delete(&open_cache,(byte*) table);
      if (!create_info->table_existed)
      {
        quick_rm_table(table_type, create_table->db,
                       create_table->table_name, 0);
        /*
          We roll back the statement, including truncating the
          transaction cache of the binary log, if the statement
          failed.
         */
        if (thd->current_stmt_binlog_row_based)
          ha_rollback_stmt(thd);
      }
      /* Tell threads waiting for refresh that something has happened */
      if (version != refresh_version)
        broadcast_refresh();
    }
    else if (!create_info->table_existed)
      close_temporary_table(thd, table, 1, 1);
    table=0;                                    // Safety
  }
  VOID(pthread_mutex_unlock(&LOCK_open));
}


/*****************************************************************************
  Instansiate templates
*****************************************************************************/

#ifdef HAVE_EXPLICIT_TEMPLATE_INSTANTIATION
template class List_iterator_fast<List_item>;
#ifndef EMBEDDED_LIBRARY
template class I_List<delayed_insert>;
template class I_List_iterator<delayed_insert>;
template class I_List<delayed_row>;
#endif /* EMBEDDED_LIBRARY */
#endif /* HAVE_EXPLICIT_TEMPLATE_INSTANTIATION */<|MERGE_RESOLUTION|>--- conflicted
+++ resolved
@@ -260,11 +260,8 @@
 {
   TABLE *table= insert_table_list->table;
   my_bool timestamp_mark;
-<<<<<<< HEAD
 
   LINT_INIT(timestamp_mark);
-=======
->>>>>>> 10a61ed5
 
   if (table->timestamp_field)
   {
@@ -1704,11 +1701,7 @@
 write_delayed(THD *thd,TABLE *table, enum_duplicates duplic,
               LEX_STRING query, bool ignore, bool log_on)
 {
-<<<<<<< HEAD
   delayed_row *row= 0;
-=======
-  delayed_row *row;
->>>>>>> 10a61ed5
   delayed_insert *di=thd->di;
   const Discrete_interval *forced_auto_inc;
   DBUG_ENTER("write_delayed");
@@ -1730,7 +1723,6 @@
    */
 
   if (query.str)
-<<<<<<< HEAD
   {
     char *str;
     if (!(str= my_strndup(query.str, query.length, MYF(MY_WME))))
@@ -1740,17 +1732,6 @@
   row= new delayed_row(query, duplic, ignore, log_on);
   if (row == NULL)
   {
-=======
-  {
-    char *str;
-    if (!(str= my_strndup(query.str, query.length, MYF(MY_WME))))
-      goto err;
-    query.str= str;
-  }
-  row= new delayed_row(query, duplic, ignore, log_on);
-  if (row == NULL)
-  {
->>>>>>> 10a61ed5
     my_free(query.str, MYF(MY_WME));
     goto err;
   }
@@ -2757,7 +2738,6 @@
     thd->binlog_query(THD::ROW_QUERY_TYPE,
                       thd->query, thd->query_length,
                       trans_table, FALSE);
-<<<<<<< HEAD
   }
   /*
     We will call ha_autocommit_or_rollback() also for
@@ -2771,21 +2751,6 @@
     if (error2 && !error)
       error=error2;
   }
-=======
-  }
-  /*
-    We will call ha_autocommit_or_rollback() also for
-    non-transactional tables under row-based replication: there might
-    be events in the binary logs transaction, and we need to write
-    them to the binary log.
-   */
-  if (trans_table || thd->current_stmt_binlog_row_based)
-  {
-    int const error2= ha_autocommit_or_rollback(thd, error);
-    if (error2 && !error)
-      error=error2;
-  }
->>>>>>> 10a61ed5
   table->file->ha_release_auto_increment();
 
   if (error)
