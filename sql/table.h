#ifndef TABLE_INCLUDED
#define TABLE_INCLUDED

/* Copyright 2000-2008 MySQL AB, 2008-2009 Sun Microsystems, Inc.

   This program is free software; you can redistribute it and/or modify
   it under the terms of the GNU General Public License as published by
   the Free Software Foundation; version 2 of the License.

   This program is distributed in the hope that it will be useful,
   but WITHOUT ANY WARRANTY; without even the implied warranty of
   MERCHANTABILITY or FITNESS FOR A PARTICULAR PURPOSE.  See the
   GNU General Public License for more details.

   You should have received a copy of the GNU General Public License
   along with this program; if not, write to the Free Software
   Foundation, Inc., 59 Temple Place, Suite 330, Boston, MA  02111-1307  USA */

#include "my_global.h"                          /* NO_EMBEDDED_ACCESS_CHECKS */
#include "sql_plist.h"
#include "sql_list.h"                           /* Sql_alloc */
#include "mdl.h"
#include "datadict.h"

#ifndef MYSQL_CLIENT

#include "hash.h"                               /* HASH */
#include "handler.h"                /* row_type, ha_choice, handler */
#include "mysql_com.h"              /* enum_field_types */
#include "thr_lock.h"                  /* thr_lock_type */

/* Structs that defines the TABLE */

class Item;				/* Needed by ORDER */
class Item_subselect;
class Item_field;
class GRANT_TABLE;
class st_select_lex_unit;
class st_select_lex;
class partition_info;
class COND_EQUAL;
class Security_context;
struct TABLE_LIST;
class ACL_internal_schema_access;
class ACL_internal_table_access;
struct TABLE_LIST;
class Field;

/*
  Used to identify NESTED_JOIN structures within a join (applicable only to
  structures that have not been simplified away and embed more the one
  element)
*/
typedef ulonglong nested_join_map;


#define tmp_file_prefix "#sql"			/**< Prefix for tmp tables */
#define tmp_file_prefix_length 4
#define TMP_TABLE_KEY_EXTRA 8

/**
  Enumerate possible types of a table from re-execution
  standpoint.
  TABLE_LIST class has a member of this type.
  At prepared statement prepare, this member is assigned a value
  as of the current state of the database. Before (re-)execution
  of a prepared statement, we check that the value recorded at
  prepare matches the type of the object we obtained from the
  table definition cache.

  @sa check_and_update_table_version()
  @sa Execute_observer
  @sa Prepared_statement::reprepare()
*/

enum enum_table_ref_type
{
  /** Initial value set by the parser */
  TABLE_REF_NULL= 0,
  TABLE_REF_VIEW,
  TABLE_REF_BASE_TABLE,
  TABLE_REF_I_S_TABLE,
  TABLE_REF_TMP_TABLE
};


/**
  Opening modes for open_temporary_table and open_table_from_share
*/

enum open_table_mode
{
  OTM_OPEN= 0,
  OTM_CREATE= 1,
  OTM_ALTER= 2
};


/*************************************************************************/

/**
 Object_creation_ctx -- interface for creation context of database objects
 (views, stored routines, events, triggers). Creation context -- is a set
 of attributes, that should be fixed at the creation time and then be used
 each time the object is parsed or executed.
*/

class Object_creation_ctx
{
public:
  Object_creation_ctx *set_n_backup(THD *thd);

  void restore_env(THD *thd, Object_creation_ctx *backup_ctx);

protected:
  Object_creation_ctx() {}
  virtual Object_creation_ctx *create_backup_ctx(THD *thd) const = 0;

  virtual void change_env(THD *thd) const = 0;

public:
  virtual ~Object_creation_ctx()
  { }
};

/*************************************************************************/

/**
 Default_object_creation_ctx -- default implementation of
 Object_creation_ctx.
*/

class Default_object_creation_ctx : public Object_creation_ctx
{
public:
  CHARSET_INFO *get_client_cs()
  {
    return m_client_cs;
  }

  CHARSET_INFO *get_connection_cl()
  {
    return m_connection_cl;
  }

protected:
  Default_object_creation_ctx(THD *thd);

  Default_object_creation_ctx(CHARSET_INFO *client_cs,
                              CHARSET_INFO *connection_cl);

protected:
  virtual Object_creation_ctx *create_backup_ctx(THD *thd) const;

  virtual void change_env(THD *thd) const;

protected:
  /**
    client_cs stores the value of character_set_client session variable.
    The only character set attribute is used.

    Client character set is included into query context, because we save
    query in the original character set, which is client character set. So,
    in order to parse the query properly we have to switch client character
    set on parsing.
  */
  CHARSET_INFO *m_client_cs;

  /**
    connection_cl stores the value of collation_connection session
    variable. Both character set and collation attributes are used.

    Connection collation is included into query context, becase it defines
    the character set and collation of text literals in internal
    representation of query (item-objects).
  */
  CHARSET_INFO *m_connection_cl;
};


/**
 View_creation_ctx -- creation context of view objects.
*/

class View_creation_ctx : public Default_object_creation_ctx,
                          public Sql_alloc
{
public:
  static View_creation_ctx *create(THD *thd);

  static View_creation_ctx *create(THD *thd,
                                   TABLE_LIST *view);

private:
  View_creation_ctx(THD *thd)
    : Default_object_creation_ctx(thd)
  { }
};

/*************************************************************************/

/* Order clause list element */

typedef struct st_order {
  struct st_order *next;
  Item	 **item;			/* Point at item in select fields */
  Item	 *item_ptr;			/* Storage for initial item */
  Item   **item_copy;			/* For SPs; the original item ptr */
  int    counter;                       /* position in SELECT list, correct
                                           only if counter_used is true*/
  bool	 asc;				/* true if ascending */
  bool	 free_me;			/* true if item isn't shared  */
  bool	 in_field_list;			/* true if in select field list */
  bool   counter_used;                  /* parameter was counter of columns */
  Field  *field;			/* If tmp-table group */
  char	 *buff;				/* If tmp-table group */
  table_map used, depend_map;
} ORDER;

/**
  State information for internal tables grants.
  This structure is part of the TABLE_LIST, and is updated
  during the ACL check process.
  @sa GRANT_INFO
*/
struct st_grant_internal_info
{
  /** True if the internal lookup by schema name was done. */
  bool m_schema_lookup_done;
  /** Cached internal schema access. */
  const ACL_internal_schema_access *m_schema_access;
  /** True if the internal lookup by table name was done. */
  bool m_table_lookup_done;
  /** Cached internal table access. */
  const ACL_internal_table_access *m_table_access;
};
typedef struct st_grant_internal_info GRANT_INTERNAL_INFO;

/**
   @brief The current state of the privilege checking process for the current
   user, SQL statement and SQL object.

   @details The privilege checking process is divided into phases depending on
   the level of the privilege to be checked and the type of object to be
   accessed. Due to the mentioned scattering of privilege checking
   functionality, it is necessary to keep track of the state of the
   process. This information is stored in privilege, want_privilege, and
   orig_want_privilege.

   A GRANT_INFO also serves as a cache of the privilege hash tables. Relevant
   members are grant_table and version.
 */
typedef struct st_grant_info
{
  /**
     @brief A copy of the privilege information regarding the current host,
     database, object and user.

     @details The version of this copy is found in GRANT_INFO::version.
   */
  GRANT_TABLE *grant_table;
  /**
     @brief Used for cache invalidation when caching privilege information.

     @details The privilege information is stored on disk, with dedicated
     caches residing in memory: table-level and column-level privileges,
     respectively, have their own dedicated caches.

     The GRANT_INFO works as a level 1 cache with this member updated to the
     current value of the global variable @c grant_version (@c static variable
     in sql_acl.cc). It is updated Whenever the GRANT_INFO is refreshed from
     the level 2 cache. The level 2 cache is the @c column_priv_hash structure
     (@c static variable in sql_acl.cc)

     @see grant_version
   */
  uint version;
  /**
     @brief The set of privileges that the current user has fulfilled for a
     certain host, database, and object.
     
     @details This field is continually updated throughout the access checking
     process. In each step the "wanted privilege" is checked against the
     fulfilled privileges. When/if the intersection of these sets is empty,
     access is granted.

     The set is implemented as a bitmap, with the bits defined in sql_acl.h.
   */
  ulong privilege;
  /**
     @brief the set of privileges that the current user needs to fulfil in
     order to carry out the requested operation.
   */
  ulong want_privilege;
  /**
    Stores the requested access acl of top level tables list. Is used to
    check access rights to the underlying tables of a view.
  */
  ulong orig_want_privilege;
  /** The grant state for internal tables. */
  GRANT_INTERNAL_INFO m_internal;
} GRANT_INFO;

enum tmp_table_type
{
  NO_TMP_TABLE, NON_TRANSACTIONAL_TMP_TABLE, TRANSACTIONAL_TMP_TABLE,
  INTERNAL_TMP_TABLE, SYSTEM_TMP_TABLE
};
enum release_type { RELEASE_NORMAL, RELEASE_WAIT_FOR_DROP };

typedef struct st_filesort_info
{
  IO_CACHE *io_cache;           /* If sorted through filesort */
  uchar     **sort_keys;        /* Buffer for sorting keys */
  uchar     *buffpek;           /* Buffer for buffpek structures */
  uint      buffpek_len;        /* Max number of buffpeks in the buffer */
  uchar     *addon_buf;         /* Pointer to a buffer if sorted with fields */
  size_t    addon_length;       /* Length of the buffer */
  struct st_sort_addon_field *addon_field;     /* Pointer to the fields info */
  void    (*unpack)(struct st_sort_addon_field *, uchar *); /* To unpack back */
  uchar     *record_pointers;    /* If sorted in memory */
  ha_rows   found_records;      /* How many records in sort */
} FILESORT_INFO;


/*
  Values in this enum are used to indicate how a tables TIMESTAMP field
  should be treated. It can be set to the current timestamp on insert or
  update or both.
  WARNING: The values are used for bit operations. If you change the
  enum, you must keep the bitwise relation of the values. For example:
  (int) TIMESTAMP_AUTO_SET_ON_BOTH must be equal to
  (int) TIMESTAMP_AUTO_SET_ON_INSERT | (int) TIMESTAMP_AUTO_SET_ON_UPDATE.
  We use an enum here so that the debugger can display the value names.
*/
enum timestamp_auto_set_type
{
  TIMESTAMP_NO_AUTO_SET= 0, TIMESTAMP_AUTO_SET_ON_INSERT= 1,
  TIMESTAMP_AUTO_SET_ON_UPDATE= 2, TIMESTAMP_AUTO_SET_ON_BOTH= 3
};
#define clear_timestamp_auto_bits(_target_, _bits_) \
  (_target_)= (enum timestamp_auto_set_type)((int)(_target_) & ~(int)(_bits_))

class Field_timestamp;
class Field_blob;
class Table_triggers_list;

/**
  Category of table found in the table share.
*/
enum enum_table_category
{
  /**
    Unknown value.
  */
  TABLE_UNKNOWN_CATEGORY=0,

  /**
    Temporary table.
    The table is visible only in the session.
    Therefore,
    - FLUSH TABLES WITH READ LOCK
    - SET GLOBAL READ_ONLY = ON
    do not apply to this table.
    Note that LOCK TABLE t FOR READ/WRITE
    can be used on temporary tables.
    Temporary tables are not part of the table cache.
  */
  TABLE_CATEGORY_TEMPORARY=1,

  /**
    User table.
    These tables do honor:
    - LOCK TABLE t FOR READ/WRITE
    - FLUSH TABLES WITH READ LOCK
    - SET GLOBAL READ_ONLY = ON
    User tables are cached in the table cache.
  */
  TABLE_CATEGORY_USER=2,

  /**
    System table, maintained by the server.
    These tables do honor:
    - LOCK TABLE t FOR READ/WRITE
    - FLUSH TABLES WITH READ LOCK
    - SET GLOBAL READ_ONLY = ON
    Typically, writes to system tables are performed by
    the server implementation, not explicitly be a user.
    System tables are cached in the table cache.
  */
  TABLE_CATEGORY_SYSTEM=3,

  /**
    Information schema tables.
    These tables are an interface provided by the system
    to inspect the system metadata.
    These tables do *not* honor:
    - LOCK TABLE t FOR READ/WRITE
    - FLUSH TABLES WITH READ LOCK
    - SET GLOBAL READ_ONLY = ON
    as there is no point in locking explicitly
    an INFORMATION_SCHEMA table.
    Nothing is directly written to information schema tables.
    Note that this value is not used currently,
    since information schema tables are not shared,
    but implemented as session specific temporary tables.
  */
  /*
    TODO: Fixing the performance issues of I_S will lead
    to I_S tables in the table cache, which should use
    this table type.
  */
  TABLE_CATEGORY_INFORMATION=4,

  /**
    Log tables.
    These tables are an interface provided by the system
    to inspect the system logs.
    These tables do *not* honor:
    - LOCK TABLE t FOR READ/WRITE
    - FLUSH TABLES WITH READ LOCK
    - SET GLOBAL READ_ONLY = ON
    as there is no point in locking explicitly
    a LOG table.
    An example of LOG tables are:
    - mysql.slow_log
    - mysql.general_log,
    which *are* updated even when there is either
    a GLOBAL READ LOCK or a GLOBAL READ_ONLY in effect.
    User queries do not write directly to these tables
    (there are exceptions for log tables).
    The server implementation perform writes.
    Log tables are cached in the table cache.
  */
  TABLE_CATEGORY_LOG=5,

  /**
    Performance schema tables.
    These tables are an interface provided by the system
    to inspect the system performance data.
    These tables do *not* honor:
    - LOCK TABLE t FOR READ/WRITE
    - FLUSH TABLES WITH READ LOCK
    - SET GLOBAL READ_ONLY = ON
    as there is no point in locking explicitly
    a PERFORMANCE_SCHEMA table.
    An example of PERFORMANCE_SCHEMA tables are:
    - performance_schema.*
    which *are* updated (but not using the handler interface)
    even when there is either
    a GLOBAL READ LOCK or a GLOBAL READ_ONLY in effect.
    User queries do not write directly to these tables
    (there are exceptions for SETUP_* tables).
    The server implementation perform writes.
    Performance tables are cached in the table cache.
  */
  TABLE_CATEGORY_PERFORMANCE=6
};
typedef enum enum_table_category TABLE_CATEGORY;

TABLE_CATEGORY get_table_category(const LEX_STRING *db,
                                  const LEX_STRING *name);


struct TABLE_share;

extern ulong refresh_version;

typedef struct st_table_field_type
{
  LEX_STRING name;
  LEX_STRING type;
  LEX_STRING cset;
} TABLE_FIELD_TYPE;


typedef struct st_table_field_def
{
  uint count;
  const TABLE_FIELD_TYPE *field;
} TABLE_FIELD_DEF;


#ifdef WITH_PARTITION_STORAGE_ENGINE
/**
  Partition specific ha_data struct.
*/
typedef struct st_ha_data_partition
{
  bool auto_inc_initialized;
  mysql_mutex_t LOCK_auto_inc;                 /**< protecting auto_inc val */
  ulonglong next_auto_inc_val;                 /**< first non reserved value */
} HA_DATA_PARTITION;
#endif


class Table_check_intact
{
protected:
  virtual void report_error(uint code, const char *fmt, ...)= 0;

public:
  Table_check_intact() {}
  virtual ~Table_check_intact() {}

  /** Checks whether a table is intact. */
  bool check(TABLE *table, const TABLE_FIELD_DEF *table_def);
};


/*
  This structure is shared between different table objects. There is one
  instance of table share per one table in the database.
*/

struct TABLE_SHARE
{
  TABLE_SHARE() {}                    /* Remove gcc warning */

  /** Category of this table. */
  TABLE_CATEGORY table_category;

  /* hash of field names (contains pointers to elements of field array) */
  HASH	name_hash;			/* hash of field names */
  MEM_ROOT mem_root;
  TYPELIB keynames;			/* Pointers to keynames */
  TYPELIB fieldnames;			/* Pointer to fieldnames */
  TYPELIB *intervals;			/* pointer to interval info */
  mysql_mutex_t LOCK_ha_data;           /* To protect access to ha_data */
  TABLE_SHARE *next, **prev;            /* Link to unused shares */

  /*
    Doubly-linked (back-linked) lists of used and unused TABLE objects
    for this share.
  */
  I_P_List <TABLE, TABLE_share> used_tables;
  I_P_List <TABLE, TABLE_share> free_tables;

  /* The following is copied to each TABLE on OPEN */
  Field **field;
  Field **found_next_number_field;
  Field *timestamp_field;               /* Used only during open */
  KEY  *key_info;			/* data of keys in database */
  uint	*blob_field;			/* Index to blobs in Field arrray*/

  uchar	*default_values;		/* row with default values */
  LEX_STRING comment;			/* Comment about table */
  CHARSET_INFO *table_charset;		/* Default charset of string fields */

  MY_BITMAP all_set;
  /*
    Key which is used for looking-up table in table cache and in the list
    of thread's temporary tables. Has the form of:
      "database_name\0table_name\0" + optional part for temporary tables.

    Note that all three 'table_cache_key', 'db' and 'table_name' members
    must be set (and be non-zero) for tables in table cache. They also
    should correspond to each other.
    To ensure this one can use set_table_cache() methods.
  */
  LEX_STRING table_cache_key;
  LEX_STRING db;                        /* Pointer to db */
  LEX_STRING table_name;                /* Table name (for open) */
  LEX_STRING path;                	/* Path to .frm file (from datadir) */
  LEX_STRING normalized_path;		/* unpack_filename(path) */
  LEX_STRING connect_string;

  /* 
     Set of keys in use, implemented as a Bitmap.
     Excludes keys disabled by ALTER TABLE ... DISABLE KEYS.
  */
  key_map keys_in_use;
  key_map keys_for_keyread;
  ha_rows min_rows, max_rows;		/* create information */
  ulong   avg_row_length;		/* create information */
  ulong   version, mysql_version;
  ulong   reclength;			/* Recordlength */

  plugin_ref db_plugin;			/* storage engine plugin */
  inline handlerton *db_type() const	/* table_type for handler */
  { 
    // DBUG_ASSERT(db_plugin);
    return db_plugin ? plugin_data(db_plugin, handlerton*) : NULL;
  }
  enum row_type row_type;		/* How rows are stored */
  enum tmp_table_type tmp_table;

  uint ref_count;                       /* How many TABLE objects uses this */
  uint blob_ptr_size;			/* 4 or 8 */
  uint key_block_size;			/* create key_block_size, if used */
  uint null_bytes, last_null_bit_pos;
  uint fields;				/* Number of fields */
  uint rec_buff_length;                 /* Size of table->record[] buffer */
  uint keys, key_parts;
  uint max_key_length, max_unique_length, total_key_length;
  uint uniques;                         /* Number of UNIQUE index */
  uint null_fields;			/* number of null fields */
  uint blob_fields;			/* number of blob fields */
  uint timestamp_field_offset;		/* Field number for timestamp field */
  uint varchar_fields;                  /* number of varchar fields */
  uint db_create_options;		/* Create options from database */
  uint db_options_in_use;		/* Options in use */
  uint db_record_offset;		/* if HA_REC_IN_SEQ */
  uint rowid_field_offset;		/* Field_nr +1 to rowid field */
  /* Index of auto-updated TIMESTAMP field in field array */
  uint primary_key;
  uint next_number_index;               /* autoincrement key number */
  uint next_number_key_offset;          /* autoinc keypart offset in a key */
  uint next_number_keypart;             /* autoinc keypart number in a key */
  uint error, open_errno, errarg;       /* error from open_table_def() */
  uint column_bitmap_size;
  uchar frm_version;
  bool null_field_first;
  bool system;                          /* Set if system table (one record) */
  bool crypted;                         /* If .frm file is crypted */
  bool db_low_byte_first;		/* Portable row format */
  bool crashed;
  bool is_view;
  ulong table_map_id;                   /* for row-based replication */

  /*
    Cache for row-based replication table share checks that does not
    need to be repeated. Possible values are: -1 when cache value is
    not calculated yet, 0 when table *shall not* be replicated, 1 when
    table *may* be replicated.
  */
  int cached_row_logging_check;

#ifdef WITH_PARTITION_STORAGE_ENGINE
  /* filled in when reading from frm */
  bool auto_partitioned;
<<<<<<< HEAD
  const char *partition_info_str;
  uint  partition_info_str_len;
=======
  char *partition_info;
  uint  partition_info_len;
>>>>>>> d7ad4352
  uint  partition_info_buffer_size;
  handlerton *default_part_db_type;
#endif

  /**
    Cache the checked structure of this table.

    The pointer data is used to describe the structure that
    a instance of the table must have. Each element of the
    array specifies a field that must exist on the table.

    The pointer is cached in order to perform the check only
    once -- when the table is loaded from the disk.
  */
  const TABLE_FIELD_DEF *table_field_def_cache;

  /** place to store storage engine specific data */
  void *ha_data;
  void (*ha_data_destroy)(void *); /* An optional destructor for ha_data */

#ifdef WITH_PARTITION_STORAGE_ENGINE
  /** place to store partition specific data, LOCK_ha_data hold while init. */
  HA_DATA_PARTITION *ha_part_data;
  /* Destructor for ha_part_data */
  void (*ha_part_data_destroy)(HA_DATA_PARTITION *);
#endif


  /** Instrumentation for this table share. */
  PSI_table_share *m_psi;

  /*
    Set share's table cache key and update its db and table name appropriately.

    SYNOPSIS
      set_table_cache_key()
        key_buff    Buffer with already built table cache key to be
                    referenced from share.
        key_length  Key length.

    NOTES
      Since 'key_buff' buffer will be referenced from share it should has same
      life-time as share itself.
      This method automatically ensures that TABLE_SHARE::table_name/db have
      appropriate values by using table cache key as their source.
  */

  void set_table_cache_key(char *key_buff, uint key_length)
  {
    table_cache_key.str= key_buff;
    table_cache_key.length= key_length;
    /*
      Let us use the fact that the key is "db/0/table_name/0" + optional
      part for temporary tables.
    */
    db.str=            table_cache_key.str;
    db.length=         strlen(db.str);
    table_name.str=    db.str + db.length + 1;
    table_name.length= strlen(table_name.str);
  }


  /*
    Set share's table cache key and update its db and table name appropriately.

    SYNOPSIS
      set_table_cache_key()
        key_buff    Buffer to be used as storage for table cache key
                    (should be at least key_length bytes).
        key         Value for table cache key.
        key_length  Key length.

    NOTE
      Since 'key_buff' buffer will be used as storage for table cache key
      it should has same life-time as share itself.
  */

  void set_table_cache_key(char *key_buff, const char *key, uint key_length)
  {
    memcpy(key_buff, key, key_length);
    set_table_cache_key(key_buff, key_length);
  }

  inline bool honor_global_locks()
  {
    return ((table_category == TABLE_CATEGORY_USER)
            || (table_category == TABLE_CATEGORY_SYSTEM));
  }

  inline bool require_write_privileges()
  {
    return (table_category == TABLE_CATEGORY_LOG);
  }

  inline ulong get_table_def_version()
  {
    return table_map_id;
  }


  /*
    Must all TABLEs be reopened?
  */
  inline bool needs_reopen() const
  {
    return version != refresh_version;
  }
  /**
    Convert unrelated members of TABLE_SHARE to one enum
    representing its type.

    @todo perhaps we need to have a member instead of a function.
  */
  enum enum_table_ref_type get_table_ref_type() const
  {
    if (is_view)
      return TABLE_REF_VIEW;
    switch (tmp_table) {
    case NO_TMP_TABLE:
      return TABLE_REF_BASE_TABLE;
    case SYSTEM_TMP_TABLE:
      return TABLE_REF_I_S_TABLE;
    default:
      return TABLE_REF_TMP_TABLE;
    }
  }
  /**
    Return a table metadata version.
     * for base tables, we return table_map_id.
       It is assigned from a global counter incremented for each
       new table loaded into the table definition cache (TDC).
     * for temporary tables it's table_map_id again. But for
       temporary tables table_map_id is assigned from
       thd->query_id. The latter is assigned from a thread local
       counter incremented for every new SQL statement. Since
       temporary tables are thread-local, each temporary table
       gets a unique id.
     * for everything else (views, information schema tables),
       the version id is zero.

   This choice of version id is a large compromise
   to have a working prepared statement validation in 5.1. In
   future version ids will be persistent, as described in WL#4180.

   Let's try to explain why and how this limited solution allows
   to validate prepared statements.

   Firstly, sets (in mathematical sense) of version numbers
   never intersect for different table types. Therefore,
   version id of a temporary table is never compared with
   a version id of a view, and vice versa.

   Secondly, for base tables, we know that each DDL flushes the
   respective share from the TDC. This ensures that whenever
   a table is altered or dropped and recreated, it gets a new
   version id.
   Unfortunately, since elements of the TDC are also flushed on
   LRU basis, this choice of version ids leads to false positives.
   E.g. when the TDC size is too small, we may have a SELECT
   * FROM INFORMATION_SCHEMA.TABLES flush all its elements, which
   in turn will lead to a validation error and a subsequent
   reprepare of all prepared statements.  This is
   considered acceptable, since as long as prepared statements are
   automatically reprepared, spurious invalidation is only
   a performance hit. Besides, no better simple solution exists.

   For temporary tables, using thd->query_id ensures that if
   a temporary table was altered or recreated, a new version id is
   assigned. This suits validation needs very well and will perhaps
   never change.

   Metadata of information schema tables never changes.
   Thus we can safely assume 0 for a good enough version id.

   Views are a special and tricky case. A view is always inlined
   into the parse tree of a prepared statement at prepare.
   Thus, when we execute a prepared statement, the parse tree
   will not get modified even if the view is replaced with another
   view.  Therefore, we can safely choose 0 for version id of
   views and effectively never invalidate a prepared statement
   when a view definition is altered. Note, that this leads to
   wrong binary log in statement-based replication, since we log
   prepared statement execution in form Query_log_events
   containing conventional statements. But since there is no
   metadata locking for views, the very same problem exists for
   conventional statements alone, as reported in Bug#25144. The only
   difference between prepared and conventional execution is,
   effectively, that for prepared statements the race condition
   window is much wider.
   In 6.0 we plan to support view metadata locking (WL#3726) and
   extend table definition cache to cache views (WL#4298).
   When this is done, views will be handled in the same fashion
   as the base tables.

   Finally, by taking into account table type, we always
   track that a change has taken place when a view is replaced
   with a base table, a base table is replaced with a temporary
   table and so on.

   @sa TABLE_LIST::is_table_ref_id_equal()
  */
  ulong get_table_ref_version() const
  {
    return (tmp_table == SYSTEM_TMP_TABLE || is_view) ? 0 : table_map_id;
  }

};


/* Information for one open table */
enum index_hint_type
{
  INDEX_HINT_IGNORE,
  INDEX_HINT_USE,
  INDEX_HINT_FORCE
};

struct TABLE
{
  TABLE() {}                               /* Remove gcc warning */

  TABLE_SHARE	*s;
  handler	*file;
  TABLE *next, *prev;

private:
  /**
     Links for the lists of used/unused TABLE objects for this share.
     Declared as private to avoid direct manipulation with those objects.
     One should use methods of I_P_List template instead.
  */
  TABLE *share_next, **share_prev;

  friend struct TABLE_share;

public:

  THD	*in_use;                        /* Which thread uses this */
  Field **field;			/* Pointer to fields */

  uchar *record[2];			/* Pointer to records */
  uchar *write_row_record;		/* Used as optimisation in
					   THD::write_row */
  uchar *insert_values;                  /* used by INSERT ... UPDATE */
  /* 
    Map of keys that can be used to retrieve all data from this table 
    needed by the query without reading the row.
  */
  key_map covering_keys;
  key_map quick_keys, merge_keys;
  /*
    A set of keys that can be used in the query that references this
    table.

    All indexes disabled on the table's TABLE_SHARE (see TABLE::s) will be 
    subtracted from this set upon instantiation. Thus for any TABLE t it holds
    that t.keys_in_use_for_query is a subset of t.s.keys_in_use. Generally we 
    must not introduce any new keys here (see setup_tables).

    The set is implemented as a bitmap.
  */
  key_map keys_in_use_for_query;
  /* Map of keys that can be used to calculate GROUP BY without sorting */
  key_map keys_in_use_for_group_by;
  /* Map of keys that can be used to calculate ORDER BY without sorting */
  key_map keys_in_use_for_order_by;
  KEY  *key_info;			/* data of keys in database */

  Field *next_number_field;		/* Set if next_number is activated */
  Field *found_next_number_field;	/* Set on open */
  Field_timestamp *timestamp_field;

  /* Table's triggers, 0 if there are no of them */
  Table_triggers_list *triggers;
  TABLE_LIST *pos_in_table_list;/* Element referring to this table */
  /* Position in thd->locked_table_list under LOCK TABLES */
  TABLE_LIST *pos_in_locked_tables;
  ORDER		*group;
  const char	*alias;            	  /* alias or table name */
  uchar		*null_flags;
  my_bitmap_map	*bitmap_init_value;
  MY_BITMAP     def_read_set, def_write_set, tmp_set; /* containers */
  MY_BITMAP     *read_set, *write_set;          /* Active column sets */
  /*
   The ID of the query that opened and is using this table. Has different
   meanings depending on the table type.

   Temporary tables:

   table->query_id is set to thd->query_id for the duration of a statement
   and is reset to 0 once it is closed by the same statement. A non-zero
   table->query_id means that a statement is using the table even if it's
   not the current statement (table is in use by some outer statement).

   Non-temporary tables:

   Under pre-locked or LOCK TABLES mode: query_id is set to thd->query_id
   for the duration of a statement and is reset to 0 once it is closed by
   the same statement. A non-zero query_id is used to control which tables
   in the list of pre-opened and locked tables are actually being used.
  */
  query_id_t	query_id;

  /* 
    For each key that has quick_keys.is_set(key) == TRUE: estimate of #records
    and max #key parts that range access would use.
  */
  ha_rows	quick_rows[MAX_KEY];

  /* Bitmaps of key parts that =const for the entire join. */
  key_part_map  const_key_parts[MAX_KEY];

  uint		quick_key_parts[MAX_KEY];
  uint		quick_n_ranges[MAX_KEY];

  /* 
    Estimate of number of records that satisfy SARGable part of the table
    condition, or table->file->records if no SARGable condition could be
    constructed.
    This value is used by join optimizer as an estimate of number of records
    that will pass the table condition (condition that depends on fields of 
    this table and constants)
  */
  ha_rows       quick_condition_rows;

  /*
    If this table has TIMESTAMP field with auto-set property (pointed by
    timestamp_field member) then this variable indicates during which
    operations (insert only/on update/in both cases) we should set this
    field to current timestamp. If there are no such field in this table
    or we should not automatically set its value during execution of current
    statement then the variable contains TIMESTAMP_NO_AUTO_SET (i.e. 0).

    Value of this variable is set for each statement in open_table() and
    if needed cleared later in statement processing code (see mysql_update()
    as example).
  */
  timestamp_auto_set_type timestamp_field_type;
  table_map	map;                    /* ID bit of table (1,2,4,8,16...) */

  uint          lock_position;          /* Position in MYSQL_LOCK.table */
  uint          lock_data_start;        /* Start pos. in MYSQL_LOCK.locks */
  uint          lock_count;             /* Number of locks */
  uint		tablenr,used_fields;
  uint          temp_pool_slot;		/* Used by intern temp tables */
  uint		status;                 /* What's in record[0] */
  uint		db_stat;		/* mode of file as in handler.h */
  /* number of select if it is derived table */
  uint          derived_select_number;
  int		current_lock;           /* Type of lock on table */
  my_bool copy_blobs;			/* copy_blobs when storing */

  /*
    0 or JOIN_TYPE_{LEFT|RIGHT}. Currently this is only compared to 0.
    If maybe_null !=0, this table is inner w.r.t. some outer join operation,
    and null_row may be true.
  */
  uint maybe_null;
  /*
    If true, the current table row is considered to have all columns set to 
    NULL, including columns declared as "not null" (see maybe_null).
  */
  my_bool null_row;

  /*
    TODO: Each of the following flags take up 8 bits. They can just as easily
    be put into one single unsigned long and instead of taking up 18
    bytes, it would take up 4.
  */
  my_bool force_index;

  /**
    Flag set when the statement contains FORCE INDEX FOR ORDER BY
    See TABLE_LIST::process_index_hints().
  */
  my_bool force_index_order;

  /**
    Flag set when the statement contains FORCE INDEX FOR GROUP BY
    See TABLE_LIST::process_index_hints().
  */
  my_bool force_index_group;
  my_bool distinct,const_table,no_rows;

  /**
     If set, the optimizer has found that row retrieval should access index 
     tree only.
   */
  my_bool key_read;
  my_bool no_keyread;
  my_bool locked_by_logger;
  my_bool no_replicate;
  my_bool locked_by_name;
  my_bool fulltext_searched;
  my_bool no_cache;
  /* To signal that the table is associated with a HANDLER statement */
  my_bool open_by_handler;
  /*
    To indicate that a non-null value of the auto_increment field
    was provided by the user or retrieved from the current record.
    Used only in the MODE_NO_AUTO_VALUE_ON_ZERO mode.
  */
  my_bool auto_increment_field_not_null;
  my_bool insert_or_update;             /* Can be used by the handler */
  my_bool alias_name_used;		/* true if table_name is alias */
  my_bool get_fields_in_item_tree;      /* Signal to fix_field */
  my_bool m_needs_reopen;

  REGINFO reginfo;			/* field connections */
  MEM_ROOT mem_root;
  GRANT_INFO grant;
  FILESORT_INFO sort;
#ifdef WITH_PARTITION_STORAGE_ENGINE
  partition_info *part_info;            /* Partition related information */
  bool no_partitions_used; /* If true, all partitions have been pruned away */
#endif
  MDL_ticket *mdl_ticket;

  bool fill_item_list(List<Item> *item_list) const;
  void reset_item_list(List<Item> *item_list) const;
  void clear_column_bitmaps(void);
  void prepare_for_position(void);
  void mark_columns_used_by_index_no_reset(uint index, MY_BITMAP *map);
  void mark_columns_used_by_index(uint index);
  void add_read_columns_used_by_index(uint index);
  void restore_column_maps_after_mark_index();
  void mark_auto_increment_column(void);
  void mark_columns_needed_for_update(void);
  void mark_columns_needed_for_delete(void);
  void mark_columns_needed_for_insert(void);
  inline void column_bitmaps_set(MY_BITMAP *read_set_arg,
                                 MY_BITMAP *write_set_arg)
  {
    read_set= read_set_arg;
    write_set= write_set_arg;
    if (file)
      file->column_bitmaps_signal();
  }
  inline void column_bitmaps_set_no_signal(MY_BITMAP *read_set_arg,
                                           MY_BITMAP *write_set_arg)
  {
    read_set= read_set_arg;
    write_set= write_set_arg;
  }
  inline void use_all_columns()
  {
    column_bitmaps_set(&s->all_set, &s->all_set);
  }
  inline void default_column_bitmaps()
  {
    read_set= &def_read_set;
    write_set= &def_write_set;
  }
  /*
    Is this instance of the table should be reopen?
  */
  inline bool needs_reopen()
  { return !db_stat || m_needs_reopen; }

  inline void set_keyread(bool flag)
  {
    DBUG_ASSERT(file);
    if (flag && !key_read)
    {
      key_read= 1;
      file->extra(HA_EXTRA_KEYREAD);
    }
    else if (!flag && key_read)
    {
      key_read= 0;
      file->extra(HA_EXTRA_NO_KEYREAD);
    }
  }

  bool update_const_key_parts(COND *conds);
};


/**
   Helper class which specifies which members of TABLE are used for
   participation in the list of used/unused TABLE objects for the share.
*/

struct TABLE_share
{
  static inline TABLE **next_ptr(TABLE *l)
  {
    return &l->share_next;
  }
  static inline TABLE ***prev_ptr(TABLE *l)
  {
    return &l->share_prev;
  }
};


enum enum_schema_table_state
{ 
  NOT_PROCESSED= 0,
  PROCESSED_BY_CREATE_SORT_INDEX,
  PROCESSED_BY_JOIN_EXEC
};

typedef struct st_foreign_key_info
{
  LEX_STRING *forein_id;
  LEX_STRING *referenced_db;
  LEX_STRING *referenced_table;
  LEX_STRING *update_method;
  LEX_STRING *delete_method;
  LEX_STRING *referenced_key_name;
  List<LEX_STRING> foreign_fields;
  List<LEX_STRING> referenced_fields;
} FOREIGN_KEY_INFO;

#define MY_I_S_MAYBE_NULL 1
#define MY_I_S_UNSIGNED   2


#define SKIP_OPEN_TABLE 0                // do not open table
#define OPEN_FRM_ONLY   1                // open FRM file only
#define OPEN_FULL_TABLE 2                // open FRM,MYD, MYI files

typedef struct st_field_info
{
  /** 
      This is used as column name. 
  */
  const char* field_name;
  /**
     For string-type columns, this is the maximum number of
     characters. Otherwise, it is the 'display-length' for the column.
  */
  uint field_length;
  /**
     This denotes data type for the column. For the most part, there seems to
     be one entry in the enum for each SQL data type, although there seem to
     be a number of additional entries in the enum.
  */
  enum enum_field_types field_type;
  int value;
  /**
     This is used to set column attributes. By default, columns are @c NOT
     @c NULL and @c SIGNED, and you can deviate from the default
     by setting the appopriate flags. You can use either one of the flags
     @c MY_I_S_MAYBE_NULL and @cMY_I_S_UNSIGNED or
     combine them using the bitwise or operator @c |. Both flags are
     defined in table.h.
   */
  uint field_flags;        // Field atributes(maybe_null, signed, unsigned etc.)
  const char* old_name;
  /**
     This should be one of @c SKIP_OPEN_TABLE,
     @c OPEN_FRM_ONLY or @c OPEN_FULL_TABLE.
  */
  uint open_method;
} ST_FIELD_INFO;


struct TABLE_LIST;
typedef class Item COND;

typedef struct st_schema_table
{
  const char* table_name;
  ST_FIELD_INFO *fields_info;
  /* Create information_schema table */
  TABLE *(*create_table)  (THD *thd, TABLE_LIST *table_list);
  /* Fill table with data */
  int (*fill_table) (THD *thd, TABLE_LIST *tables, COND *cond);
  /* Handle fileds for old SHOW */
  int (*old_format) (THD *thd, struct st_schema_table *schema_table);
  int (*process_table) (THD *thd, TABLE_LIST *tables, TABLE *table,
                        bool res, LEX_STRING *db_name, LEX_STRING *table_name);
  int idx_field1, idx_field2; 
  bool hidden;
  uint i_s_requested_object;  /* the object we need to open(TABLE | VIEW) */
} ST_SCHEMA_TABLE;


#define JOIN_TYPE_LEFT	1
#define JOIN_TYPE_RIGHT	2

#define VIEW_ALGORITHM_UNDEFINED        0
#define VIEW_ALGORITHM_TMPTABLE         1
#define VIEW_ALGORITHM_MERGE            2

#define VIEW_SUID_INVOKER               0
#define VIEW_SUID_DEFINER               1
#define VIEW_SUID_DEFAULT               2

/* view WITH CHECK OPTION parameter options */
#define VIEW_CHECK_NONE       0
#define VIEW_CHECK_LOCAL      1
#define VIEW_CHECK_CASCADED   2

/* result of view WITH CHECK OPTION parameter check */
#define VIEW_CHECK_OK         0
#define VIEW_CHECK_ERROR      1
#define VIEW_CHECK_SKIP       2

/** The threshold size a blob field buffer before it is freed */
#define MAX_TDC_BLOB_SIZE 65536

class select_union;
class TMP_TABLE_PARAM;

Item *create_view_field(THD *thd, TABLE_LIST *view, Item **field_ref,
                        const char *name);

struct Field_translator
{
  Item *item;
  const char *name;
};


/*
  Column reference of a NATURAL/USING join. Since column references in
  joins can be both from views and stored tables, may point to either a
  Field (for tables), or a Field_translator (for views).
*/

class Natural_join_column: public Sql_alloc
{
public:
  Field_translator *view_field;  /* Column reference of merge view. */
  Item_field       *table_field; /* Column reference of table or temp view. */
  TABLE_LIST *table_ref; /* Original base table/view reference. */
  /*
    True if a common join column of two NATURAL/USING join operands. Notice
    that when we have a hierarchy of nested NATURAL/USING joins, a column can
    be common at some level of nesting but it may not be common at higher
    levels of nesting. Thus this flag may change depending on at which level
    we are looking at some column.
  */
  bool is_common;
public:
  Natural_join_column(Field_translator *field_param, TABLE_LIST *tab);
  Natural_join_column(Item_field *field_param, TABLE_LIST *tab);
  const char *name();
  Item *create_item(THD *thd);
  Field *field();
  const char *table_name();
  const char *db_name();
  GRANT_INFO *grant();
};


/**
   Type of table which can be open for an element of table list.
*/

enum enum_open_type
{
  OT_TEMPORARY_OR_BASE= 0, OT_TEMPORARY_ONLY, OT_BASE_ONLY
};


/*
  Table reference in the FROM clause.

  These table references can be of several types that correspond to
  different SQL elements. Below we list all types of TABLE_LISTs with
  the necessary conditions to determine when a TABLE_LIST instance
  belongs to a certain type.

  1) table (TABLE_LIST::view == NULL)
     - base table
       (TABLE_LIST::derived == NULL)
     - subquery - TABLE_LIST::table is a temp table
       (TABLE_LIST::derived != NULL)
     - information schema table
       (TABLE_LIST::schema_table != NULL)
       NOTICE: for schema tables TABLE_LIST::field_translation may be != NULL
  2) view (TABLE_LIST::view != NULL)
     - merge    (TABLE_LIST::effective_algorithm == VIEW_ALGORITHM_MERGE)
           also (TABLE_LIST::field_translation != NULL)
     - tmptable (TABLE_LIST::effective_algorithm == VIEW_ALGORITHM_TMPTABLE)
           also (TABLE_LIST::field_translation == NULL)
  3) nested table reference (TABLE_LIST::nested_join != NULL)
     - table sequence - e.g. (t1, t2, t3)
       TODO: how to distinguish from a JOIN?
     - general JOIN
       TODO: how to distinguish from a table sequence?
     - NATURAL JOIN
       (TABLE_LIST::natural_join != NULL)
       - JOIN ... USING
         (TABLE_LIST::join_using_fields != NULL)
*/

struct LEX;
class Index_hint;
struct TABLE_LIST
{
  TABLE_LIST() {}                          /* Remove gcc warning */

  /**
    Prepare TABLE_LIST that consists of one table instance to use in
    simple_open_and_lock_tables
  */
  inline void init_one_table(const char *db_name_arg,
                             size_t db_length_arg,
                             const char *table_name_arg,
                             size_t table_name_length_arg,
                             const char *alias_arg,
                             enum thr_lock_type lock_type_arg)
  {
    bzero((char*) this, sizeof(*this));
    db= (char*) db_name_arg;
    db_length= db_length_arg;
    table_name= (char*) table_name_arg;
    table_name_length= table_name_length_arg;
    alias= (char*) alias_arg;
    lock_type= lock_type_arg;
    mdl_request.init(MDL_key::TABLE, db, table_name,
                     (lock_type >= TL_WRITE_ALLOW_WRITE) ?
                     MDL_SHARED_WRITE : MDL_SHARED_READ);
  }

  /*
    List of tables local to a subquery (used by SQL_I_List). Considers
    views as leaves (unlike 'next_leaf' below). Created at parse time
    in st_select_lex::add_table_to_list() -> table_list.link_in_list().
  */
  TABLE_LIST *next_local;
  /* link in a global list of all queries tables */
  TABLE_LIST *next_global, **prev_global;
  char		*db, *alias, *table_name, *schema_table_name;
  char          *option;                /* Used by cache index  */
  Item		*on_expr;		/* Used with outer join */
  /*
    The structure of ON expression presented in the member above
    can be changed during certain optimizations. This member
    contains a snapshot of AND-OR structure of the ON expression
    made after permanent transformations of the parse tree, and is
    used to restore ON clause before every reexecution of a prepared
    statement or stored procedure.
  */
  Item          *prep_on_expr;
  COND_EQUAL    *cond_equal;            /* Used with outer join */
  /*
    During parsing - left operand of NATURAL/USING join where 'this' is
    the right operand. After parsing (this->natural_join == this) iff
    'this' represents a NATURAL or USING join operation. Thus after
    parsing 'this' is a NATURAL/USING join iff (natural_join != NULL).
  */
  TABLE_LIST *natural_join;
  /*
    True if 'this' represents a nested join that is a NATURAL JOIN.
    For one of the operands of 'this', the member 'natural_join' points
    to the other operand of 'this'.
  */
  bool is_natural_join;
  /* Field names in a USING clause for JOIN ... USING. */
  List<String> *join_using_fields;
  /*
    Explicitly store the result columns of either a NATURAL/USING join or
    an operand of such a join.
  */
  List<Natural_join_column> *join_columns;
  /* TRUE if join_columns contains all columns of this table reference. */
  bool is_join_columns_complete;

  /*
    List of nodes in a nested join tree, that should be considered as
    leaves with respect to name resolution. The leaves are: views,
    top-most nodes representing NATURAL/USING joins, subqueries, and
    base tables. All of these TABLE_LIST instances contain a
    materialized list of columns. The list is local to a subquery.
  */
  TABLE_LIST *next_name_resolution_table;
  /* Index names in a "... JOIN ... USE/IGNORE INDEX ..." clause. */
  List<Index_hint> *index_hints;
  TABLE        *table;                          /* opened table */
  uint          table_id; /* table id (from binlog) for opened table */
  /*
    select_result for derived table to pass it from table creation to table
    filling procedure
  */
  select_union  *derived_result;
  /*
    Reference from aux_tables to local list entry of main select of
    multi-delete statement:
    delete t1 from t2,t1 where t1.a<'B' and t2.b=t1.b;
    here it will be reference of first occurrence of t1 to second (as you
    can see this lists can't be merged)
  */
  TABLE_LIST	*correspondent_table;
  /**
     @brief Normally, this field is non-null for anonymous derived tables only.

     @details This field is set to non-null for 
     
     - Anonymous derived tables, In this case it points to the SELECT_LEX_UNIT
     representing the derived table. E.g. for a query
     
     @verbatim SELECT * FROM (SELECT a FROM t1) b @endverbatim
     
     For the @c TABLE_LIST representing the derived table @c b, @c derived
     points to the SELECT_LEX_UNIT representing the result of the query within
     parenteses.
     
     - Views. This is set for views with @verbatim ALGORITHM = TEMPTABLE
     @endverbatim by mysql_make_view().
     
     @note Inside views, a subquery in the @c FROM clause is not allowed.
     @note Do not use this field to separate views/base tables/anonymous
     derived tables. Use TABLE_LIST::is_anonymous_derived_table().
  */
  st_select_lex_unit *derived;		/* SELECT_LEX_UNIT of derived table */
  ST_SCHEMA_TABLE *schema_table;        /* Information_schema table */
  st_select_lex	*schema_select_lex;
  /*
    True when the view field translation table is used to convert
    schema table fields for backwards compatibility with SHOW command.
  */
  bool schema_table_reformed;
  TMP_TABLE_PARAM *schema_table_param;
  /* link to select_lex where this table was used */
  st_select_lex	*select_lex;
  LEX *view;                    /* link on VIEW lex for merging */
  Field_translator *field_translation;	/* array of VIEW fields */
  /* pointer to element after last one in translation table above */
  Field_translator *field_translation_end;
  /*
    List (based on next_local) of underlying tables of this view. I.e. it
    does not include the tables of subqueries used in the view. Is set only
    for merged views.
  */
  TABLE_LIST	*merge_underlying_list;
  /*
    - 0 for base tables
    - in case of the view it is the list of all (not only underlying
    tables but also used in subquery ones) tables of the view.
  */
  List<TABLE_LIST> *view_tables;
  /* most upper view this table belongs to */
  TABLE_LIST	*belong_to_view;
  /*
    The view directly referencing this table
    (non-zero only for merged underlying tables of a view).
  */
  TABLE_LIST	*referencing_view;
  /* Ptr to parent MERGE table list item. See top comment in ha_myisammrg.cc */
  TABLE_LIST    *parent_l;
  /*
    Security  context (non-zero only for tables which belong
    to view with SQL SECURITY DEFINER)
  */
  Security_context *security_ctx;
  /*
    This view security context (non-zero only for views with
    SQL SECURITY DEFINER)
  */
  Security_context *view_sctx;
  /*
    List of all base tables local to a subquery including all view
    tables. Unlike 'next_local', this in this list views are *not*
    leaves. Created in setup_tables() -> make_leaves_list().
  */
  bool allowed_show;
  TABLE_LIST	*next_leaf;
  Item          *where;                 /* VIEW WHERE clause condition */
  Item          *check_option;          /* WITH CHECK OPTION condition */
  LEX_STRING	select_stmt;		/* text of (CREATE/SELECT) statement */
  LEX_STRING	md5;			/* md5 of query text */
  LEX_STRING	source;			/* source of CREATE VIEW */
  LEX_STRING	view_db;		/* saved view database */
  LEX_STRING	view_name;		/* saved view name */
  LEX_STRING	timestamp;		/* GMT time stamp of last operation */
  st_lex_user   definer;                /* definer of view */
  ulonglong	file_version;		/* version of file's field set */
  ulonglong     updatable_view;         /* VIEW can be updated */
  /** 
      @brief The declared algorithm, if this is a view.
      @details One of
      - VIEW_ALGORITHM_UNDEFINED
      - VIEW_ALGORITHM_TMPTABLE
      - VIEW_ALGORITHM_MERGE
      @to do Replace with an enum 
  */
  ulonglong	algorithm;
  ulonglong     view_suid;              /* view is suid (TRUE dy default) */
  ulonglong     with_check;             /* WITH CHECK OPTION */
  /*
    effective value of WITH CHECK OPTION (differ for temporary table
    algorithm)
  */
  uint8         effective_with_check;
  /** 
      @brief The view algorithm that is actually used, if this is a view.
      @details One of
      - VIEW_ALGORITHM_UNDEFINED
      - VIEW_ALGORITHM_TMPTABLE
      - VIEW_ALGORITHM_MERGE
      @to do Replace with an enum 
  */
  uint8         effective_algorithm;
  GRANT_INFO	grant;
  /* data need by some engines in query cache*/
  ulonglong     engine_data;
  /* call back function for asking handler about caching in query cache */
  qc_engine_callback callback_func;
  thr_lock_type lock_type;
  uint		outer_join;		/* Which join type */
  uint		shared;			/* Used in multi-upd */
  size_t        db_length;
  size_t        table_name_length;
  bool          updatable;		/* VIEW/TABLE can be updated now */
  bool		straight;		/* optimize with prev table */
  bool          updating;               /* for replicate-do/ignore table */
  bool		force_index;		/* prefer index over table scan */
  bool          ignore_leaves;          /* preload only non-leaf nodes */
  table_map     dep_tables;             /* tables the table depends on      */
  table_map     on_expr_dep_tables;     /* tables on expression depends on  */
  struct st_nested_join *nested_join;   /* if the element is a nested join  */
  TABLE_LIST *embedding;             /* nested join containing the table */
  List<TABLE_LIST> *join_list;/* join list the table belongs to   */
  bool		cacheable_table;	/* stop PS caching */
  /* used in multi-upd/views privilege check */
  bool		table_in_first_from_clause;
  /**
     Specifies which kind of table should be open for this element
     of table list.
  */
  enum enum_open_type open_type;
  /* TRUE if this merged view contain auto_increment field */
  bool          contain_auto_increment;
  bool          multitable_view;        /* TRUE iff this is multitable view */
  bool          compact_view_format;    /* Use compact format for SHOW CREATE VIEW */
  /* view where processed */
  bool          where_processed;
  /* TRUE <=> VIEW CHECK OPTION expression has been processed */
  bool          check_option_processed;
  /* FRMTYPE_ERROR if any type is acceptable */
  enum frm_type_enum required_type;
  handlerton	*db_type;		/* table_type for handler */
  char		timestamp_buffer[20];	/* buffer for timestamp (19+1) */
  /*
    This TABLE_LIST object is just placeholder for prelocking, it will be
    used for implicit LOCK TABLES only and won't be used in real statement.
  */
  bool          prelocking_placeholder;
  /**
     Indicates that if TABLE_LIST object corresponds to the table/view
     which requires special handling.
  */
  enum
  {
    /* Normal open. */
    OPEN_NORMAL= 0,
    /* Associate a table share only if the the table exists. */
    OPEN_IF_EXISTS,
    /* Don't associate a table share. */
    OPEN_STUB
  } open_strategy;
  /**
    Indicates the locking strategy for the object being opened.
  */
  enum
  {
    /*
      Take metadata lock specified by 'mdl_request' member before
      the object is opened. Do nothing after that.
    */
    OTLS_NONE= 0,
    /*
      Take (exclusive) metadata lock specified by 'mdl_request' member
      before object is opened. If opening is successful, downgrade to
      a shared lock.
    */
    OTLS_DOWNGRADE_IF_EXISTS
  } lock_strategy;
  /* For transactional locking. */
  int           lock_timeout;           /* NOWAIT or WAIT [X]               */
  bool          lock_transactional;     /* If transactional lock requested. */
  bool          internal_tmp_table;
  /** TRUE if an alias for this table was specified in the SQL. */
  bool          is_alias;
  /** TRUE if the table is referred to in the statement using a fully
      qualified name (<db_name>.<table_name>).
  */
  bool          is_fqtn;


  /* View creation context. */

  View_creation_ctx *view_creation_ctx;

  /*
    Attributes to save/load view creation context in/from frm-file.

    Ther are required only to be able to use existing parser to load
    view-definition file. As soon as the parser parsed the file, view
    creation context is initialized and the attributes become redundant.

    These attributes MUST NOT be used for any purposes but the parsing.
  */

  LEX_STRING view_client_cs_name;
  LEX_STRING view_connection_cl_name;

  /*
    View definition (SELECT-statement) in the UTF-form.
  */

  LEX_STRING view_body_utf8;

   /* End of view definition context. */

  /**
    Indicates what triggers we need to pre-load for this TABLE_LIST
    when opening an associated TABLE. This is filled after
    the parsed tree is created.
  */
  uint8 trg_event_map;
  /* TRUE <=> this table is a const one and was optimized away. */
  bool optimized_away;

  uint i_s_requested_object;
  bool has_db_lookup_value;
  bool has_table_lookup_value;
  uint table_open_method;
  enum enum_schema_table_state schema_table_state;

  MDL_request mdl_request;

  void calc_md5(char *buffer);
  void set_underlying_merge();
  int view_check_option(THD *thd, bool ignore_failure);
  bool setup_underlying(THD *thd);
  void cleanup_items();
  bool placeholder()
  {
    return derived || view || schema_table || !table;
  }
  void print(THD *thd, String *str, enum_query_type query_type);
  bool check_single_table(TABLE_LIST **table, table_map map,
                          TABLE_LIST *view);
  bool set_insert_values(MEM_ROOT *mem_root);
  void hide_view_error(THD *thd);
  TABLE_LIST *find_underlying_table(TABLE *table);
  TABLE_LIST *first_leaf_for_name_resolution();
  TABLE_LIST *last_leaf_for_name_resolution();
  bool is_leaf_for_name_resolution();
  inline TABLE_LIST *top_table()
    { return belong_to_view ? belong_to_view : this; }
  inline bool prepare_check_option(THD *thd)
  {
    bool res= FALSE;
    if (effective_with_check)
      res= prep_check_option(thd, effective_with_check);
    return res;
  }
  inline bool prepare_where(THD *thd, Item **conds,
                            bool no_where_clause)
  {
    if (effective_algorithm == VIEW_ALGORITHM_MERGE)
      return prep_where(thd, conds, no_where_clause);
    return FALSE;
  }

  void register_want_access(ulong want_access);
  bool prepare_security(THD *thd);
#ifndef NO_EMBEDDED_ACCESS_CHECKS
  Security_context *find_view_security_context(THD *thd);
  bool prepare_view_securety_context(THD *thd);
#endif
  /*
    Cleanup for re-execution in a prepared statement or a stored
    procedure.
  */
  void reinit_before_use(THD *thd);
  Item_subselect *containing_subselect();

  /* 
    Compiles the tagged hints list and fills up TABLE::keys_in_use_for_query,
    TABLE::keys_in_use_for_group_by, TABLE::keys_in_use_for_order_by,
    TABLE::force_index and TABLE::covering_keys.
  */
  bool process_index_hints(TABLE *table);

  /**
    Compare the version of metadata from the previous execution
    (if any) with values obtained from the current table
    definition cache element.

    @sa check_and_update_table_version()
  */
  inline
  bool is_table_ref_id_equal(TABLE_SHARE *s) const
  {
    return (m_table_ref_type == s->get_table_ref_type() &&
            m_table_ref_version == s->get_table_ref_version());
  }

  /**
    Record the value of metadata version of the corresponding
    table definition cache element in this parse tree node.

    @sa check_and_update_table_version()
  */
  inline
  void set_table_ref_id(TABLE_SHARE *s)
  { set_table_ref_id(s->get_table_ref_type(), s->get_table_ref_version()); }

  inline
  void set_table_ref_id(enum_table_ref_type table_ref_type_arg,
                        ulong table_ref_version_arg)
  {
    m_table_ref_type= table_ref_type_arg;
    m_table_ref_version= table_ref_version_arg;
  }

  /**
     @brief True if this TABLE_LIST represents an anonymous derived table,
     i.e.  the result of a subquery.
  */
  bool is_anonymous_derived_table() const { return derived && !view; }

  /**
     @brief Returns the name of the database that the referenced table belongs
     to.
  */
  char *get_db_name() { return view != NULL ? view_db.str : db; }

  /**
     @brief Returns the name of the table that this TABLE_LIST represents.

     @details The unqualified table name or view name for a table or view,
     respectively.
   */
  char *get_table_name() { return view != NULL ? view_name.str : table_name; }

private:
  bool prep_check_option(THD *thd, uint8 check_opt_type);
  bool prep_where(THD *thd, Item **conds, bool no_where_clause);
  /** See comments for set_metadata_id() */
  enum enum_table_ref_type m_table_ref_type;
  /** See comments for set_metadata_id() */
  ulong m_table_ref_version;
};

class Item;

/*
  Iterator over the fields of a generic table reference.
*/

class Field_iterator: public Sql_alloc
{
public:
  Field_iterator() {}                         /* Remove gcc warning */
  virtual ~Field_iterator() {}
  virtual void set(TABLE_LIST *)= 0;
  virtual void next()= 0;
  virtual bool end_of_fields()= 0;              /* Return 1 at end of list */
  virtual const char *name()= 0;
  virtual Item *create_item(THD *)= 0;
  virtual Field *field()= 0;
};


/* 
  Iterator over the fields of a base table, view with temporary
  table, or subquery.
*/

class Field_iterator_table: public Field_iterator
{
  Field **ptr;
public:
  Field_iterator_table() :ptr(0) {}
  void set(TABLE_LIST *table) { ptr= table->table->field; }
  void set_table(TABLE *table) { ptr= table->field; }
  void next() { ptr++; }
  bool end_of_fields() { return *ptr == 0; }
  const char *name();
  Item *create_item(THD *thd);
  Field *field() { return *ptr; }
};


/* Iterator over the fields of a merge view. */

class Field_iterator_view: public Field_iterator
{
  Field_translator *ptr, *array_end;
  TABLE_LIST *view;
public:
  Field_iterator_view() :ptr(0), array_end(0) {}
  void set(TABLE_LIST *table);
  void next() { ptr++; }
  bool end_of_fields() { return ptr == array_end; }
  const char *name();
  Item *create_item(THD *thd);
  Item **item_ptr() {return &ptr->item; }
  Field *field() { return 0; }
  inline Item *item() { return ptr->item; }
  Field_translator *field_translator() { return ptr; }
};


/*
  Field_iterator interface to the list of materialized fields of a
  NATURAL/USING join.
*/

class Field_iterator_natural_join: public Field_iterator
{
  List_iterator_fast<Natural_join_column> column_ref_it;
  Natural_join_column *cur_column_ref;
public:
  Field_iterator_natural_join() :cur_column_ref(NULL) {}
  ~Field_iterator_natural_join() {}
  void set(TABLE_LIST *table);
  void next();
  bool end_of_fields() { return !cur_column_ref; }
  const char *name() { return cur_column_ref->name(); }
  Item *create_item(THD *thd) { return cur_column_ref->create_item(thd); }
  Field *field() { return cur_column_ref->field(); }
  Natural_join_column *column_ref() { return cur_column_ref; }
};


/*
  Generic iterator over the fields of an arbitrary table reference.

  DESCRIPTION
    This class unifies the various ways of iterating over the columns
    of a table reference depending on the type of SQL entity it
    represents. If such an entity represents a nested table reference,
    this iterator encapsulates the iteration over the columns of the
    members of the table reference.

  IMPLEMENTATION
    The implementation assumes that all underlying NATURAL/USING table
    references already contain their result columns and are linked into
    the list TABLE_LIST::next_name_resolution_table.
*/

class Field_iterator_table_ref: public Field_iterator
{
  TABLE_LIST *table_ref, *first_leaf, *last_leaf;
  Field_iterator_table        table_field_it;
  Field_iterator_view         view_field_it;
  Field_iterator_natural_join natural_join_it;
  Field_iterator *field_it;
  void set_field_iterator();
public:
  Field_iterator_table_ref() :field_it(NULL) {}
  void set(TABLE_LIST *table);
  void next();
  bool end_of_fields()
  { return (table_ref == last_leaf && field_it->end_of_fields()); }
  const char *name() { return field_it->name(); }
  const char *get_table_name();
  const char *get_db_name();
  GRANT_INFO *grant();
  Item *create_item(THD *thd) { return field_it->create_item(thd); }
  Field *field() { return field_it->field(); }
  Natural_join_column *get_or_create_column_ref(THD *thd, TABLE_LIST *parent_table_ref);
  Natural_join_column *get_natural_column_ref();
};


typedef struct st_nested_join
{
  List<TABLE_LIST>  join_list;       /* list of elements in the nested join */
  table_map         used_tables;     /* bitmap of tables in the nested join */
  table_map         not_null_tables; /* tables that rejects nulls           */
  /**
    Used for pointing out the first table in the plan being covered by this
    join nest. It is used exclusively within make_outerjoin_info().
   */
  struct st_join_table *first_nested;
  /* 
    Used to count tables in the nested join in 2 isolated places:
    1. In make_outerjoin_info(). 
    2. check_interleaving_with_nj/restore_prev_nj_state (these are called
       by the join optimizer. 
    Before each use the counters are zeroed by reset_nj_counters.
  */
  uint              counter;
  nested_join_map   nj_map;          /* Bit used to identify this nested join*/
  /**
     True if this join nest node is completely covered by the query execution
     plan. This means two things.

     1. All tables on its @c join_list are covered by the plan.

     2. All child join nest nodes are fully covered.
   */
  bool is_fully_covered() const { return join_list.elements == counter; }
} NESTED_JOIN;


typedef struct st_changed_table_list
{
  struct	st_changed_table_list *next;
  char		*key;
  uint32        key_length;
} CHANGED_TABLE_LIST;


typedef struct st_open_table_list{
  struct st_open_table_list *next;
  char	*db,*table;
  uint32 in_use,locked;
} OPEN_TABLE_LIST;


static inline my_bitmap_map *tmp_use_all_columns(TABLE *table,
                                                 MY_BITMAP *bitmap)
{
  my_bitmap_map *old= bitmap->bitmap;
  bitmap->bitmap= table->s->all_set.bitmap;
  return old;
}


static inline void tmp_restore_column_map(MY_BITMAP *bitmap,
                                          my_bitmap_map *old)
{
  bitmap->bitmap= old;
}

/* The following is only needed for debugging */

static inline my_bitmap_map *dbug_tmp_use_all_columns(TABLE *table,
                                                      MY_BITMAP *bitmap)
{
#ifndef DBUG_OFF
  return tmp_use_all_columns(table, bitmap);
#else
  return 0;
#endif
}

static inline void dbug_tmp_restore_column_map(MY_BITMAP *bitmap,
                                               my_bitmap_map *old)
{
#ifndef DBUG_OFF
  tmp_restore_column_map(bitmap, old);
#endif
}


/* 
  Variant of the above : handle both read and write sets.
  Provide for the possiblity of the read set being the same as the write set
*/
static inline void dbug_tmp_use_all_columns(TABLE *table,
                                            my_bitmap_map **save,
                                            MY_BITMAP *read_set,
                                            MY_BITMAP *write_set)
{
#ifndef DBUG_OFF
  save[0]= read_set->bitmap;
  save[1]= write_set->bitmap;
  (void) tmp_use_all_columns(table, read_set);
  (void) tmp_use_all_columns(table, write_set);
#endif
}


static inline void dbug_tmp_restore_column_maps(MY_BITMAP *read_set,
                                                MY_BITMAP *write_set,
                                                my_bitmap_map **old)
{
#ifndef DBUG_OFF
  tmp_restore_column_map(read_set, old[0]);
  tmp_restore_column_map(write_set, old[1]);
#endif
}


size_t max_row_length(TABLE *table, const uchar *data);


void init_mdl_requests(TABLE_LIST *table_list);

int open_table_from_share(THD *thd, TABLE_SHARE *share, const char *alias,
                          uint db_stat, uint prgflag, uint ha_open_flags,
                          TABLE *outparam, bool is_create_table);
TABLE_SHARE *alloc_table_share(TABLE_LIST *table_list, char *key,
                               uint key_length);
void init_tmp_table_share(THD *thd, TABLE_SHARE *share, const char *key,
                          uint key_length,
                          const char *table_name, const char *path);
void free_table_share(TABLE_SHARE *share);
int open_table_def(THD *thd, TABLE_SHARE *share, uint db_flags);
void open_table_error(TABLE_SHARE *share, int error, int db_errno, int errarg);
void update_create_info_from_table(HA_CREATE_INFO *info, TABLE *form);
bool check_and_convert_db_name(LEX_STRING *db, bool preserve_lettercase);
bool check_db_name(LEX_STRING *db);
bool check_column_name(const char *name);
bool check_table_name(const char *name, size_t length, bool check_for_path_chars);
int rename_file_ext(const char * from,const char * to,const char * ext);
char *get_field(MEM_ROOT *mem, Field *field);
bool get_field(MEM_ROOT *mem, Field *field, class String *res);

int closefrm(TABLE *table, bool free_share);
int read_string(File file, uchar* *to, size_t length);
void free_blobs(TABLE *table);
void free_field_buffers_larger_than(TABLE *table, uint32 size);
int set_zone(int nr,int min_zone,int max_zone);
ulong get_form_pos(File file, uchar *head, TYPELIB *save_names);
ulong make_new_entry(File file,uchar *fileinfo,TYPELIB *formnames,
		     const char *newname);
ulong next_io_size(ulong pos);
void append_unescaped(String *res, const char *pos, uint length);
File create_frm(THD *thd, const char *name, const char *db,
                const char *table, uint reclength, uchar *fileinfo,
  		HA_CREATE_INFO *create_info, uint keys, KEY *key_info);
char *fn_rext(char *name);

/* performance schema */
extern LEX_STRING PERFORMANCE_SCHEMA_DB_NAME;

extern LEX_STRING GENERAL_LOG_NAME;
extern LEX_STRING SLOW_LOG_NAME;

/* information schema */
extern LEX_STRING INFORMATION_SCHEMA_NAME;
extern LEX_STRING MYSQL_SCHEMA_NAME;

inline bool is_infoschema_db(const char *name, size_t len)
{
  return (INFORMATION_SCHEMA_NAME.length == len &&
          !my_strcasecmp(system_charset_info,
                         INFORMATION_SCHEMA_NAME.str, name));
}

inline bool is_infoschema_db(const char *name)
{
  return !my_strcasecmp(system_charset_info,
                        INFORMATION_SCHEMA_NAME.str, name);
}

TYPELIB *typelib(MEM_ROOT *mem_root, List<String> &strings);

/**
  return true if the table was created explicitly.
*/
inline bool is_user_table(TABLE * table)
{
  const char *name= table->s->table_name.str;
  return strncmp(name, tmp_file_prefix, tmp_file_prefix_length);
}

inline void mark_as_null_row(TABLE *table)
{
  table->null_row=1;
  table->status|=STATUS_NULL_ROW;
  bfill(table->null_flags,table->s->null_bytes,255);
}

bool is_simple_order(ORDER *order);

#endif /* MYSQL_CLIENT */

#endif /* TABLE_INCLUDED */<|MERGE_RESOLUTION|>--- conflicted
+++ resolved
@@ -629,13 +629,8 @@
 #ifdef WITH_PARTITION_STORAGE_ENGINE
   /* filled in when reading from frm */
   bool auto_partitioned;
-<<<<<<< HEAD
-  const char *partition_info_str;
+  char *partition_info_str;
   uint  partition_info_str_len;
-=======
-  char *partition_info;
-  uint  partition_info_len;
->>>>>>> d7ad4352
   uint  partition_info_buffer_size;
   handlerton *default_part_db_type;
 #endif
