/* Copyright (C) 2000-2003 MySQL AB

  This program is free software; you can redistribute it and/or modify
  it under the terms of the GNU General Public License as published by
  the Free Software Foundation; version 2 of the License.

  This program is distributed in the hope that it will be useful,
  but WITHOUT ANY WARRANTY; without even the implied warranty of
  MERCHANTABILITY or FITNESS FOR A PARTICULAR PURPOSE.  See the
  GNU General Public License for more details.

  You should have received a copy of the GNU General Public License
  along with this program; if not, write to the Free Software
  Foundation, Inc., 59 Temple Place, Suite 330, Boston, MA  02111-1307  USA
*/

/*
  This file defines the NDB Cluster handler: the interface between MySQL and
  NDB Cluster
*/

#ifdef USE_PRAGMA_IMPLEMENTATION
#pragma implementation				// gcc: Class implementation
#endif

#include "mysql_priv.h"

#include <my_dir.h>
#ifdef WITH_NDBCLUSTER_STORAGE_ENGINE
#include "ha_ndbcluster.h"
#include <ndbapi/NdbApi.hpp>
#include <ndbapi/NdbScanFilter.hpp>
#include <../util/Bitmask.hpp>
#include <ndbapi/NdbIndexStat.hpp>

#include "ha_ndbcluster_binlog.h"
#include "ha_ndbcluster_tables.h"

#include <mysql/plugin.h>

#ifdef ndb_dynamite
#undef assert
#define assert(x) do { if(x) break; ::printf("%s %d: assert failed: %s\n", __FILE__, __LINE__, #x); ::fflush(stdout); ::signal(SIGABRT,SIG_DFL); ::abort(); ::kill(::getpid(),6); ::kill(::getpid(),9); } while (0)
#endif

// options from from mysqld.cc
extern my_bool opt_ndb_optimized_node_selection;
extern const char *opt_ndbcluster_connectstring;
extern ulong opt_ndb_cache_check_time;

// ndb interface initialization/cleanup
#ifdef  __cplusplus
extern "C" {
#endif
extern void ndb_init_internal();
extern void ndb_end_internal();
#ifdef  __cplusplus
}
#endif

const char *ndb_distribution_names[]= {"KEYHASH", "LINHASH", NullS};
TYPELIB ndb_distribution_typelib= { array_elements(ndb_distribution_names)-1,
                                    "", ndb_distribution_names, NULL };
const char *opt_ndb_distribution= ndb_distribution_names[ND_KEYHASH];
enum ndb_distribution opt_ndb_distribution_id= ND_KEYHASH;

// Default value for parallelism
static const int parallelism= 0;

// Default value for max number of transactions
// createable against NDB from this handler
static const int max_transactions= 3; // should really be 2 but there is a transaction to much allocated when loch table is used

static uint ndbcluster_partition_flags();
static uint ndbcluster_alter_table_flags(uint flags);
static int ndbcluster_init(void *);
static int ndbcluster_end(handlerton *hton, ha_panic_function flag);
static bool ndbcluster_show_status(handlerton *hton, THD*,
                                   stat_print_fn *,
                                   enum ha_stat_type);
static int ndbcluster_alter_tablespace(handlerton *hton,
                                       THD* thd, 
                                       st_alter_tablespace *info);
static int ndbcluster_fill_files_table(handlerton *hton,
                                       THD *thd, 
                                       TABLE_LIST *tables, 
                                       COND *cond);

handlerton *ndbcluster_hton;

static handler *ndbcluster_create_handler(handlerton *hton,
                                          TABLE_SHARE *table,
                                          MEM_ROOT *mem_root)
{
  return new (mem_root) ha_ndbcluster(hton, table);
}

static uint ndbcluster_partition_flags()
{
  return (HA_CAN_PARTITION | HA_CAN_UPDATE_PARTITION_KEY |
          HA_CAN_PARTITION_UNIQUE | HA_USE_AUTO_PARTITION);
}

static uint ndbcluster_alter_table_flags(uint flags)
{
  if (flags & ALTER_DROP_PARTITION)
    return 0;
  else
    return (HA_ONLINE_ADD_INDEX | HA_ONLINE_DROP_INDEX |
            HA_ONLINE_ADD_UNIQUE_INDEX | HA_ONLINE_DROP_UNIQUE_INDEX |
            HA_PARTITION_FUNCTION_SUPPORTED);

}

#define NDB_AUTO_INCREMENT_RETRIES 10

#define ERR_PRINT(err) \
  DBUG_PRINT("error", ("%d  message: %s", err.code, err.message))

#define ERR_RETURN(err)                  \
{                                        \
  const NdbError& tmp= err;              \
  ERR_PRINT(tmp);                        \
  DBUG_RETURN(ndb_to_mysql_error(&tmp)); \
}

#define ERR_BREAK(err, code)             \
{                                        \
  const NdbError& tmp= err;              \
  ERR_PRINT(tmp);                        \
  code= ndb_to_mysql_error(&tmp);        \
  break;                                 \
}

static int ndbcluster_inited= 0;
static int ndbcluster_terminating= 0;

static Ndb* g_ndb= NULL;
Ndb_cluster_connection* g_ndb_cluster_connection= NULL;
uchar g_node_id_map[max_ndb_nodes];

// Handler synchronization
pthread_mutex_t ndbcluster_mutex;

// Table lock handling
HASH ndbcluster_open_tables;

static byte *ndbcluster_get_key(NDB_SHARE *share,uint *length,
                                my_bool not_used __attribute__((unused)));
#ifdef HAVE_NDB_BINLOG
static int rename_share(NDB_SHARE *share, const char *new_key);
#endif
static int ndb_get_table_statistics(ha_ndbcluster*, bool, Ndb*, const NDBTAB *, 
                                    struct Ndb_statistics *);


// Util thread variables
pthread_t ndb_util_thread;
int ndb_util_thread_running= 0;
pthread_mutex_t LOCK_ndb_util_thread;
pthread_cond_t COND_ndb_util_thread;
pthread_cond_t COND_ndb_util_ready;
pthread_handler_t ndb_util_thread_func(void *arg);
ulong ndb_cache_check_time;

/*
  Dummy buffer to read zero pack_length fields
  which are mapped to 1 char
*/
static uint32 dummy_buf;

/*
  Stats that can be retrieved from ndb
*/

struct Ndb_statistics {
  Uint64 row_count;
  Uint64 commit_count;
  Uint64 row_size;
  Uint64 fragment_memory;
};

/* Status variables shown with 'show status like 'Ndb%' */

static long ndb_cluster_node_id= 0;
static const char * ndb_connected_host= 0;
static long ndb_connected_port= 0;
static long ndb_number_of_replicas= 0;
long ndb_number_of_data_nodes= 0;
long ndb_number_of_ready_data_nodes= 0;
long ndb_connect_count= 0;

static int update_status_variables(Ndb_cluster_connection *c)
{
  ndb_cluster_node_id=         c->node_id();
  ndb_connected_port=          c->get_connected_port();
  ndb_connected_host=          c->get_connected_host();
  ndb_number_of_replicas=      0;
  ndb_number_of_ready_data_nodes= c->get_no_ready();
  ndb_number_of_data_nodes=     c->no_db_nodes();
  ndb_connect_count= c->get_connect_count();
  return 0;
}

SHOW_VAR ndb_status_variables[]= {
  {"cluster_node_id",        (char*) &ndb_cluster_node_id,         SHOW_LONG},
  {"config_from_host",         (char*) &ndb_connected_host,      SHOW_CHAR_PTR},
  {"config_from_port",         (char*) &ndb_connected_port,          SHOW_LONG},
//  {"number_of_replicas",     (char*) &ndb_number_of_replicas,      SHOW_LONG},
  {"number_of_data_nodes",(char*) &ndb_number_of_data_nodes, SHOW_LONG},
  {NullS, NullS, SHOW_LONG}
};

/*
  Error handling functions
*/

/* Note for merge: old mapping table, moved to storage/ndb/ndberror.c */

static int ndb_to_mysql_error(const NdbError *ndberr)
{
  /* read the mysql mapped error code */
  int error= ndberr->mysql_code;

  switch (error)
  {
    /* errors for which we do not add warnings, just return mapped error code
    */
  case HA_ERR_NO_SUCH_TABLE:
  case HA_ERR_KEY_NOT_FOUND:
  case HA_ERR_FOUND_DUPP_KEY:
    return error;

    /* Mapping missing, go with the ndb error code*/
  case -1:
    error= ndberr->code;
    break;

    /* Mapping exists, go with the mapped code */
  default:
    break;
  }

  /*
    Push the NDB error message as warning
    - Used to be able to use SHOW WARNINGS toget more info on what the error is
    - Used by replication to see if the error was temporary
  */
  if (ndberr->status == NdbError::TemporaryError)
    push_warning_printf(current_thd, MYSQL_ERROR::WARN_LEVEL_ERROR,
			ER_GET_TEMPORARY_ERRMSG, ER(ER_GET_TEMPORARY_ERRMSG),
			ndberr->code, ndberr->message, "NDB");
  else
    push_warning_printf(current_thd, MYSQL_ERROR::WARN_LEVEL_ERROR,
			ER_GET_ERRMSG, ER(ER_GET_ERRMSG),
			ndberr->code, ndberr->message, "NDB");
  return error;
}

int execute_no_commit_ignore_no_key(ha_ndbcluster *h, NdbTransaction *trans)
{
  if (trans->execute(NdbTransaction::NoCommit,
                     NdbOperation::AO_IgnoreError,
                     h->m_force_send) == -1)
    return -1;

  const NdbError &err= trans->getNdbError();
  if (err.classification != NdbError::NoError &&
      err.classification != NdbError::ConstraintViolation &&
      err.classification != NdbError::NoDataFound)
    return -1;

  return 0;
}

inline
int execute_no_commit(ha_ndbcluster *h, NdbTransaction *trans,
		      bool force_release)
{
#ifdef NOT_USED
  int m_batch_execute= 0;
  if (m_batch_execute)
    return 0;
#endif
  h->release_completed_operations(trans, force_release);
  return h->m_ignore_no_key ?
    execute_no_commit_ignore_no_key(h,trans) :
    trans->execute(NdbTransaction::NoCommit,
		   NdbOperation::AbortOnError,
		   h->m_force_send);
}

inline
int execute_commit(ha_ndbcluster *h, NdbTransaction *trans)
{
#ifdef NOT_USED
  int m_batch_execute= 0;
  if (m_batch_execute)
    return 0;
#endif
  return trans->execute(NdbTransaction::Commit,
                        NdbOperation::AbortOnError,
                        h->m_force_send);
}

inline
int execute_commit(THD *thd, NdbTransaction *trans)
{
#ifdef NOT_USED
  int m_batch_execute= 0;
  if (m_batch_execute)
    return 0;
#endif
  return trans->execute(NdbTransaction::Commit,
                        NdbOperation::AbortOnError,
                        thd->variables.ndb_force_send);
}

inline
int execute_no_commit_ie(ha_ndbcluster *h, NdbTransaction *trans,
			 bool force_release)
{
#ifdef NOT_USED
  int m_batch_execute= 0;
  if (m_batch_execute)
    return 0;
#endif
  h->release_completed_operations(trans, force_release);
  return trans->execute(NdbTransaction::NoCommit,
                        NdbOperation::AO_IgnoreError,
                        h->m_force_send);
}

/*
  Place holder for ha_ndbcluster thread specific data
*/
static
byte *thd_ndb_share_get_key(THD_NDB_SHARE *thd_ndb_share, uint *length,
                            my_bool not_used __attribute__((unused)))
{
  *length= sizeof(thd_ndb_share->key);
  return (byte*) &thd_ndb_share->key;
}

Thd_ndb::Thd_ndb()
{
  ndb= new Ndb(g_ndb_cluster_connection, "");
  lock_count= 0;
  count= 0;
  all= NULL;
  stmt= NULL;
  error= 0;
  query_state&= NDB_QUERY_NORMAL;
  options= 0;
  (void) hash_init(&open_tables, &my_charset_bin, 5, 0, 0,
                   (hash_get_key)thd_ndb_share_get_key, 0, 0);
}

Thd_ndb::~Thd_ndb()
{
  if (ndb)
  {
#ifndef DBUG_OFF
    Ndb::Free_list_usage tmp;
    tmp.m_name= 0;
    while (ndb->get_free_list_usage(&tmp))
    {
      uint leaked= (uint) tmp.m_created - tmp.m_free;
      if (leaked)
        fprintf(stderr, "NDB: Found %u %s%s that %s not been released\n",
                leaked, tmp.m_name,
                (leaked == 1)?"":"'s",
                (leaked == 1)?"has":"have");
    }
#endif
    delete ndb;
    ndb= NULL;
  }
  changed_tables.empty();
  hash_free(&open_tables);
}

void
Thd_ndb::init_open_tables()
{
  count= 0;
  error= 0;
  my_hash_reset(&open_tables);
}

THD_NDB_SHARE *
Thd_ndb::get_open_table(THD *thd, const void *key)
{
  DBUG_ENTER("Thd_ndb::get_open_table");
  HASH_SEARCH_STATE state;
  THD_NDB_SHARE *thd_ndb_share=
    (THD_NDB_SHARE*)hash_first(&open_tables, (byte *)&key, sizeof(key), &state);
  while (thd_ndb_share && thd_ndb_share->key != key)
    thd_ndb_share= (THD_NDB_SHARE*)hash_next(&open_tables, (byte *)&key, sizeof(key), &state);
  if (thd_ndb_share == 0)
  {
    thd_ndb_share= (THD_NDB_SHARE *) alloc_root(&thd->transaction.mem_root,
                                                sizeof(THD_NDB_SHARE));
    thd_ndb_share->key= key;
    thd_ndb_share->stat.last_count= count;
    thd_ndb_share->stat.no_uncommitted_rows_count= 0;
    thd_ndb_share->stat.records= ~(ha_rows)0;
    my_hash_insert(&open_tables, (byte *)thd_ndb_share);
  }
  else if (thd_ndb_share->stat.last_count != count)
  {
    thd_ndb_share->stat.last_count= count;
    thd_ndb_share->stat.no_uncommitted_rows_count= 0;
    thd_ndb_share->stat.records= ~(ha_rows)0;
  }
  DBUG_PRINT("exit", ("thd_ndb_share: 0x%lx  key: 0x%lx",
                      (long) thd_ndb_share, (long) key));
  DBUG_RETURN(thd_ndb_share);
}

inline
Ndb *ha_ndbcluster::get_ndb()
{
  return get_thd_ndb(current_thd)->ndb;
}

/*
 * manage uncommitted insert/deletes during transactio to get records correct
 */

void ha_ndbcluster::set_rec_per_key()
{
  DBUG_ENTER("ha_ndbcluster::get_status_const");
  for (uint i=0 ; i < table_share->keys ; i++)
  {
    table->key_info[i].rec_per_key[table->key_info[i].key_parts-1]= 1;
  }
  DBUG_VOID_RETURN;
}

ha_rows ha_ndbcluster::records()
{
  ha_rows retval;
  DBUG_ENTER("ha_ndbcluster::records");
  struct Ndb_local_table_statistics *local_info= m_table_info;
  DBUG_PRINT("info", ("id=%d, no_uncommitted_rows_count=%d",
                      ((const NDBTAB *)m_table)->getTableId(),
                      local_info->no_uncommitted_rows_count));

  Ndb *ndb= get_ndb();
  ndb->setDatabaseName(m_dbname);
  struct Ndb_statistics stat;
  if (ndb_get_table_statistics(this, TRUE, ndb, m_table, &stat) == 0)
  {
    retval= stat.row_count;
  }
  else
  {
    DBUG_RETURN(HA_POS_ERROR);
  }

  THD *thd= current_thd;
  if (get_thd_ndb(thd)->error)
    local_info->no_uncommitted_rows_count= 0;

  DBUG_RETURN(retval + local_info->no_uncommitted_rows_count);
}

int ha_ndbcluster::records_update()
{
  if (m_ha_not_exact_count)
    return 0;
  DBUG_ENTER("ha_ndbcluster::records_update");
  int result= 0;

  struct Ndb_local_table_statistics *local_info= m_table_info;
  DBUG_PRINT("info", ("id=%d, no_uncommitted_rows_count=%d",
                      ((const NDBTAB *)m_table)->getTableId(),
                      local_info->no_uncommitted_rows_count));
  {
    Ndb *ndb= get_ndb();
    struct Ndb_statistics stat;
    ndb->setDatabaseName(m_dbname);
    result= ndb_get_table_statistics(this, TRUE, ndb, m_table, &stat);
    if (result == 0)
    {
      stats.mean_rec_length= stat.row_size;
      stats.data_file_length= stat.fragment_memory;
      local_info->records= stat.row_count;
    }
  }
  {
    THD *thd= current_thd;
    if (get_thd_ndb(thd)->error)
      local_info->no_uncommitted_rows_count= 0;
  }
  if (result == 0)
    stats.records= local_info->records+ local_info->no_uncommitted_rows_count;
  DBUG_RETURN(result);
}

void ha_ndbcluster::no_uncommitted_rows_execute_failure()
{
  if (m_ha_not_exact_count)
    return;
  DBUG_ENTER("ha_ndbcluster::no_uncommitted_rows_execute_failure");
  get_thd_ndb(current_thd)->error= 1;
  DBUG_VOID_RETURN;
}

void ha_ndbcluster::no_uncommitted_rows_update(int c)
{
  if (m_ha_not_exact_count)
    return;
  DBUG_ENTER("ha_ndbcluster::no_uncommitted_rows_update");
  struct Ndb_local_table_statistics *local_info= m_table_info;
  local_info->no_uncommitted_rows_count+= c;
  DBUG_PRINT("info", ("id=%d, no_uncommitted_rows_count=%d",
                      ((const NDBTAB *)m_table)->getTableId(),
                      local_info->no_uncommitted_rows_count));
  DBUG_VOID_RETURN;
}

void ha_ndbcluster::no_uncommitted_rows_reset(THD *thd)
{
  if (m_ha_not_exact_count)
    return;
  DBUG_ENTER("ha_ndbcluster::no_uncommitted_rows_reset");
  Thd_ndb *thd_ndb= get_thd_ndb(thd);
  thd_ndb->count++;
  thd_ndb->error= 0;
  DBUG_VOID_RETURN;
}

int ha_ndbcluster::ndb_err(NdbTransaction *trans)
{
  int res;
  NdbError err= trans->getNdbError();
  DBUG_ENTER("ndb_err");
  
  ERR_PRINT(err);
  switch (err.classification) {
  case NdbError::SchemaError:
  {
    // TODO perhaps we need to do more here, invalidate also in the cache
    m_table->setStatusInvalid();
    /* Close other open handlers not used by any thread */
    TABLE_LIST table_list;
    bzero((char*) &table_list,sizeof(table_list));
    table_list.db= m_dbname;
    table_list.alias= table_list.table_name= m_tabname;
    close_cached_tables(current_thd, 0, &table_list);
    break;
  }
  default:
    break;
  }
  res= ndb_to_mysql_error(&err);
  DBUG_PRINT("info", ("transformed ndbcluster error %d to mysql error %d", 
                      err.code, res));
  if (res == HA_ERR_FOUND_DUPP_KEY)
  {
    if (m_rows_to_insert == 1)
    {
      /*
	We can only distinguish between primary and non-primary
	violations here, so we need to return MAX_KEY for non-primary
	to signal that key is unknown
      */
      m_dupkey= err.code == 630 ? table_share->primary_key : MAX_KEY; 
    }
    else
    {
      /* We are batching inserts, offending key is not available */
      m_dupkey= (uint) -1;
    }
  }
  DBUG_RETURN(res);
}


/*
  Override the default get_error_message in order to add the 
  error message of NDB 
 */

bool ha_ndbcluster::get_error_message(int error, 
                                      String *buf)
{
  DBUG_ENTER("ha_ndbcluster::get_error_message");
  DBUG_PRINT("enter", ("error: %d", error));

  Ndb *ndb= get_ndb();
  if (!ndb)
    DBUG_RETURN(FALSE);

  const NdbError err= ndb->getNdbError(error);
  bool temporary= err.status==NdbError::TemporaryError;
  buf->set(err.message, strlen(err.message), &my_charset_bin);
  DBUG_PRINT("exit", ("message: %s, temporary: %d", buf->ptr(), temporary));
  DBUG_RETURN(temporary);
}


#ifndef DBUG_OFF
/*
  Check if type is supported by NDB.
*/

static bool ndb_supported_type(enum_field_types type)
{
  switch (type) {
  case MYSQL_TYPE_TINY:        
  case MYSQL_TYPE_SHORT:
  case MYSQL_TYPE_LONG:
  case MYSQL_TYPE_INT24:       
  case MYSQL_TYPE_LONGLONG:
  case MYSQL_TYPE_FLOAT:
  case MYSQL_TYPE_DOUBLE:
  case MYSQL_TYPE_DECIMAL:    
  case MYSQL_TYPE_NEWDECIMAL:
  case MYSQL_TYPE_TIMESTAMP:
  case MYSQL_TYPE_DATETIME:    
  case MYSQL_TYPE_DATE:
  case MYSQL_TYPE_NEWDATE:
  case MYSQL_TYPE_TIME:        
  case MYSQL_TYPE_YEAR:        
  case MYSQL_TYPE_STRING:      
  case MYSQL_TYPE_VAR_STRING:
  case MYSQL_TYPE_VARCHAR:
  case MYSQL_TYPE_TINY_BLOB:
  case MYSQL_TYPE_BLOB:    
  case MYSQL_TYPE_MEDIUM_BLOB:   
  case MYSQL_TYPE_LONG_BLOB:  
  case MYSQL_TYPE_ENUM:
  case MYSQL_TYPE_SET:         
  case MYSQL_TYPE_BIT:
  case MYSQL_TYPE_GEOMETRY:
    return TRUE;
  case MYSQL_TYPE_NULL:   
    break;
  }
  return FALSE;
}
#endif /* !DBUG_OFF */


/*
  Instruct NDB to set the value of the hidden primary key
*/

bool ha_ndbcluster::set_hidden_key(NdbOperation *ndb_op,
                                   uint fieldnr, const byte *field_ptr)
{
  DBUG_ENTER("set_hidden_key");
  DBUG_RETURN(ndb_op->equal(fieldnr, (char*)field_ptr) != 0);
}


/*
  Instruct NDB to set the value of one primary key attribute
*/

int ha_ndbcluster::set_ndb_key(NdbOperation *ndb_op, Field *field,
                               uint fieldnr, const byte *field_ptr)
{
  uint32 pack_len= field->pack_length();
  DBUG_ENTER("set_ndb_key");
  DBUG_PRINT("enter", ("%d: %s, ndb_type: %u, len=%d", 
                       fieldnr, field->field_name, field->type(),
                       pack_len));
  DBUG_DUMP("key", (char*)field_ptr, pack_len);
  
  DBUG_ASSERT(ndb_supported_type(field->type()));
  DBUG_ASSERT(! (field->flags & BLOB_FLAG));
  // Common implementation for most field types
  DBUG_RETURN(ndb_op->equal(fieldnr, (char*) field_ptr, pack_len) != 0);
}


/*
 Instruct NDB to set the value of one attribute
*/

int ha_ndbcluster::set_ndb_value(NdbOperation *ndb_op, Field *field, 
                                 uint fieldnr, int row_offset,
                                 bool *set_blob_value)
{
  const byte* field_ptr= field->ptr + row_offset;
  uint32 pack_len= field->pack_length();
  DBUG_ENTER("set_ndb_value");
  DBUG_PRINT("enter", ("%d: %s  type: %u  len=%d  is_null=%s", 
                       fieldnr, field->field_name, field->type(), 
                       pack_len, field->is_null(row_offset) ? "Y" : "N"));
  DBUG_DUMP("value", (char*) field_ptr, pack_len);

  DBUG_ASSERT(ndb_supported_type(field->type()));
  {
    // ndb currently does not support size 0
    uint32 empty_field;
    if (pack_len == 0)
    {
      pack_len= sizeof(empty_field);
      field_ptr= (byte *)&empty_field;
      if (field->is_null(row_offset))
        empty_field= 0;
      else
        empty_field= 1;
    }
    if (! (field->flags & BLOB_FLAG))
    {
      if (field->type() != MYSQL_TYPE_BIT)
      {
        if (field->is_null(row_offset))
        {
          DBUG_PRINT("info", ("field is NULL"));
          // Set value to NULL
          DBUG_RETURN((ndb_op->setValue(fieldnr, (char*)NULL) != 0));
	}
        // Common implementation for most field types
        DBUG_RETURN(ndb_op->setValue(fieldnr, (char*)field_ptr) != 0);
      }
      else // if (field->type() == MYSQL_TYPE_BIT)
      {
        longlong bits= field->val_int();
 
        // Round up bit field length to nearest word boundry
        pack_len= ((pack_len + 3) >> 2) << 2;
        DBUG_ASSERT(pack_len <= 8);
        if (field->is_null(row_offset))
          // Set value to NULL
          DBUG_RETURN((ndb_op->setValue(fieldnr, (char*)NULL) != 0));
        DBUG_PRINT("info", ("bit field"));
        DBUG_DUMP("value", (char*)&bits, pack_len);
#ifdef WORDS_BIGENDIAN
        /* store lsw first */
        bits = ((bits >> 32) & 0x00000000FFFFFFFF)
          |    ((bits << 32) & 0xFFFFFFFF00000000);
#endif
        DBUG_RETURN(ndb_op->setValue(fieldnr, (char*)&bits) != 0);
      }
    }
    // Blob type
    NdbBlob *ndb_blob= ndb_op->getBlobHandle(fieldnr);
    if (ndb_blob != NULL)
    {
      if (field->is_null(row_offset))
        DBUG_RETURN(ndb_blob->setNull() != 0);

      Field_blob *field_blob= (Field_blob*)field;

      // Get length and pointer to data
      uint32 blob_len= field_blob->get_length(field_ptr);
      char* blob_ptr= NULL;
      field_blob->get_ptr(&blob_ptr);

      // Looks like NULL ptr signals length 0 blob
      if (blob_ptr == NULL) {
        DBUG_ASSERT(blob_len == 0);
        blob_ptr= (char*)"";
      }

      DBUG_PRINT("value", ("set blob ptr: 0x%lx  len: %u",
                           (long) blob_ptr, blob_len));
      DBUG_DUMP("value", (char*)blob_ptr, min(blob_len, 26));

      if (set_blob_value)
        *set_blob_value= TRUE;
      // No callback needed to write value
      DBUG_RETURN(ndb_blob->setValue(blob_ptr, blob_len) != 0);
    }
    DBUG_RETURN(1);
  }
}


/*
  Callback to read all blob values.
  - not done in unpack_record because unpack_record is valid
    after execute(Commit) but reading blobs is not
  - may only generate read operations; they have to be executed
    somewhere before the data is available
  - due to single buffer for all blobs, we let the last blob
    process all blobs (last so that all are active)
  - null bit is still set in unpack_record
  - TODO allocate blob part aligned buffers
*/

NdbBlob::ActiveHook g_get_ndb_blobs_value;

int g_get_ndb_blobs_value(NdbBlob *ndb_blob, void *arg)
{
  DBUG_ENTER("g_get_ndb_blobs_value");
  if (ndb_blob->blobsNextBlob() != NULL)
    DBUG_RETURN(0);
  ha_ndbcluster *ha= (ha_ndbcluster *)arg;
  int ret= get_ndb_blobs_value(ha->table, ha->m_value,
                               ha->m_blobs_buffer, ha->m_blobs_buffer_size,
                               ha->m_blobs_offset);
  DBUG_RETURN(ret);
}

/*
  This routine is shared by injector.  There is no common blobs buffer
  so the buffer and length are passed by reference.  Injector also
  passes a record pointer diff.
 */
int get_ndb_blobs_value(TABLE* table, NdbValue* value_array,
                        byte*& buffer, uint& buffer_size,
                        my_ptrdiff_t ptrdiff)
{
  DBUG_ENTER("get_ndb_blobs_value");

  // Field has no field number so cannot use TABLE blob_field
  // Loop twice, first only counting total buffer size
  for (int loop= 0; loop <= 1; loop++)
  {
    uint32 offset= 0;
    for (uint i= 0; i < table->s->fields; i++)
    {
      Field *field= table->field[i];
      NdbValue value= value_array[i];
      if (! (field->flags & BLOB_FLAG))
        continue;
      if (value.blob == NULL)
      {
        DBUG_PRINT("info",("[%u] skipped", i));
        continue;
      }
      Field_blob *field_blob= (Field_blob *)field;
      NdbBlob *ndb_blob= value.blob;
      int isNull;
      if (ndb_blob->getNull(isNull) != 0)
        ERR_RETURN(ndb_blob->getNdbError());
      if (isNull == 0) {
        Uint64 len64= 0;
        if (ndb_blob->getLength(len64) != 0)
          ERR_RETURN(ndb_blob->getNdbError());
        // Align to Uint64
        uint32 size= len64;
        if (size % 8 != 0)
          size+= 8 - size % 8;
        if (loop == 1)
        {
          char *buf= buffer + offset;
          uint32 len= 0xffffffff;  // Max uint32
          if (ndb_blob->readData(buf, len) != 0)
            ERR_RETURN(ndb_blob->getNdbError());
          DBUG_PRINT("info", ("[%u] offset: %u  buf: 0x%lx  len=%u  [ptrdiff=%d]",
                              i, offset, (long) buf, len, (int)ptrdiff));
          DBUG_ASSERT(len == len64);
          // Ugly hack assumes only ptr needs to be changed
          field_blob->ptr+= ptrdiff;
          field_blob->set_ptr(len, buf);
          field_blob->ptr-= ptrdiff;
        }
        offset+= size;
      }
      else if (loop == 1) // undefined or null
      {
        // have to set length even in this case
        char *buf= buffer + offset; // or maybe NULL
        uint32 len= 0;
        field_blob->ptr+= ptrdiff;
        field_blob->set_ptr(len, buf);
        field_blob->ptr-= ptrdiff;
        DBUG_PRINT("info", ("[%u] isNull=%d", i, isNull));
      }
    }
    if (loop == 0 && offset > buffer_size)
    {
      my_free(buffer, MYF(MY_ALLOW_ZERO_PTR));
      buffer_size= 0;
      DBUG_PRINT("info", ("allocate blobs buffer size %u", offset));
      buffer= my_malloc(offset, MYF(MY_WME));
      if (buffer == NULL)
        DBUG_RETURN(-1);
      buffer_size= offset;
    }
  }
  DBUG_RETURN(0);
}


/*
  Instruct NDB to fetch one field
  - data is read directly into buffer provided by field
    if field is NULL, data is read into memory provided by NDBAPI
*/

int ha_ndbcluster::get_ndb_value(NdbOperation *ndb_op, Field *field,
                                 uint fieldnr, byte* buf)
{
  DBUG_ENTER("get_ndb_value");
  DBUG_PRINT("enter", ("fieldnr: %d flags: %o", fieldnr,
                       (int)(field != NULL ? field->flags : 0)));

  if (field != NULL)
  {
      DBUG_ASSERT(buf);
      DBUG_ASSERT(ndb_supported_type(field->type()));
      DBUG_ASSERT(field->ptr != NULL);
      if (! (field->flags & BLOB_FLAG))
      { 
        if (field->type() != MYSQL_TYPE_BIT)
        {
          byte *field_buf;
          if (field->pack_length() != 0)
            field_buf= buf + (field->ptr - table->record[0]);
          else
            field_buf= (byte *)&dummy_buf;
          m_value[fieldnr].rec= ndb_op->getValue(fieldnr, 
                                                 field_buf);
        }
        else // if (field->type() == MYSQL_TYPE_BIT)
        {
          m_value[fieldnr].rec= ndb_op->getValue(fieldnr);
        }
        DBUG_RETURN(m_value[fieldnr].rec == NULL);
      }

      // Blob type
      NdbBlob *ndb_blob= ndb_op->getBlobHandle(fieldnr);
      m_value[fieldnr].blob= ndb_blob;
      if (ndb_blob != NULL)
      {
        // Set callback
	m_blobs_offset= buf - (byte*) table->record[0];
        void *arg= (void *)this;
        DBUG_RETURN(ndb_blob->setActiveHook(g_get_ndb_blobs_value, arg) != 0);
      }
      DBUG_RETURN(1);
  }

  // Used for hidden key only
  m_value[fieldnr].rec= ndb_op->getValue(fieldnr, m_ref);
  DBUG_RETURN(m_value[fieldnr].rec == NULL);
}

/*
  Instruct NDB to fetch the partition id (fragment id)
*/
int ha_ndbcluster::get_ndb_partition_id(NdbOperation *ndb_op)
{
  DBUG_ENTER("get_ndb_partition_id");
  DBUG_RETURN(ndb_op->getValue(NdbDictionary::Column::FRAGMENT, 
                               (char *)&m_part_id) == NULL);
}

/*
  Check if any set or get of blob value in current query.
*/

bool ha_ndbcluster::uses_blob_value()
{
  MY_BITMAP *bitmap;
  uint *blob_index, *blob_index_end;
  if (table_share->blob_fields == 0)
    return FALSE;

  bitmap= m_write_op ? table->write_set : table->read_set;
  blob_index=     table_share->blob_field;
  blob_index_end= blob_index + table_share->blob_fields;
  do
  {
    if (bitmap_is_set(bitmap, table->field[*blob_index]->field_index))
      return TRUE;
  } while (++blob_index != blob_index_end);
  return FALSE;
}


/*
  Get metadata for this table from NDB 

  IMPLEMENTATION
    - check that frm-file on disk is equal to frm-file
      of table accessed in NDB

  RETURN
    0    ok
    -2   Meta data has changed; Re-read data and try again
*/

int cmp_frm(const NDBTAB *ndbtab, const void *pack_data,
            uint pack_length)
{
  DBUG_ENTER("cmp_frm");
  /*
    Compare FrmData in NDB with frm file from disk.
  */
  if ((pack_length != ndbtab->getFrmLength()) || 
      (memcmp(pack_data, ndbtab->getFrmData(), pack_length)))
    DBUG_RETURN(1);
  DBUG_RETURN(0);
}

int ha_ndbcluster::get_metadata(const char *path)
{
  Ndb *ndb= get_ndb();
  NDBDICT *dict= ndb->getDictionary();
  const NDBTAB *tab;
  int error;
  DBUG_ENTER("get_metadata");
  DBUG_PRINT("enter", ("m_tabname: %s, path: %s", m_tabname, path));

  DBUG_ASSERT(m_table == NULL);
  DBUG_ASSERT(m_table_info == NULL);

  const void *data= NULL, *pack_data= NULL;
  uint length, pack_length;

  /*
    Compare FrmData in NDB with frm file from disk.
  */
  error= 0;
  if (readfrm(path, &data, &length) ||
      packfrm(data, length, &pack_data, &pack_length))
  {
    my_free((char*)data, MYF(MY_ALLOW_ZERO_PTR));
    my_free((char*)pack_data, MYF(MY_ALLOW_ZERO_PTR));
    DBUG_RETURN(1);
  }
    
  Ndb_table_guard ndbtab_g(dict, m_tabname);
  if (!(tab= ndbtab_g.get_table()))
    ERR_RETURN(dict->getNdbError());

  if (get_ndb_share_state(m_share) != NSS_ALTERED 
      && cmp_frm(tab, pack_data, pack_length))
  {
    DBUG_PRINT("error", 
               ("metadata, pack_length: %d  getFrmLength: %d  memcmp: %d",
                pack_length, tab->getFrmLength(),
                memcmp(pack_data, tab->getFrmData(), pack_length)));
    DBUG_DUMP("pack_data", (char*)pack_data, pack_length);
    DBUG_DUMP("frm", (char*)tab->getFrmData(), tab->getFrmLength());
    error= HA_ERR_TABLE_DEF_CHANGED;
  }
  my_free((char*)data, MYF(0));
  my_free((char*)pack_data, MYF(0));

  if (error)
    goto err;

  DBUG_PRINT("info", ("fetched table %s", tab->getName()));
  m_table= tab;
  if ((error= open_indexes(ndb, table, FALSE)) == 0)
  {
    ndbtab_g.release();
    DBUG_RETURN(0);
  }
err:
  ndbtab_g.invalidate();
  m_table= NULL;
  DBUG_RETURN(error);
}

static int fix_unique_index_attr_order(NDB_INDEX_DATA &data,
                                       const NDBINDEX *index,
                                       KEY *key_info)
{
  DBUG_ENTER("fix_unique_index_attr_order");
  unsigned sz= index->getNoOfIndexColumns();

  if (data.unique_index_attrid_map)
    my_free((char*)data.unique_index_attrid_map, MYF(0));
  data.unique_index_attrid_map= (uchar*)my_malloc(sz,MYF(MY_WME));

  KEY_PART_INFO* key_part= key_info->key_part;
  KEY_PART_INFO* end= key_part+key_info->key_parts;
  DBUG_ASSERT(key_info->key_parts == sz);
  for (unsigned i= 0; key_part != end; key_part++, i++) 
  {
    const char *field_name= key_part->field->field_name;
#ifndef DBUG_OFF
   data.unique_index_attrid_map[i]= 255;
#endif
    for (unsigned j= 0; j < sz; j++)
    {
      const NDBCOL *c= index->getColumn(j);
      if (strcmp(field_name, c->getName()) == 0)
      {
        data.unique_index_attrid_map[i]= j;
        break;
      }
    }
    DBUG_ASSERT(data.unique_index_attrid_map[i] != 255);
  }
  DBUG_RETURN(0);
}

/*
  Create all the indexes for a table.
  If any index should fail to be created,
  the error is returned immediately
*/
int ha_ndbcluster::create_indexes(Ndb *ndb, TABLE *tab)
{
  uint i;
  int error= 0;
  const char *index_name;
  KEY* key_info= tab->key_info;
  const char **key_name= tab->s->keynames.type_names;
  DBUG_ENTER("ha_ndbcluster::create_indexes");

  for (i= 0; i < tab->s->keys; i++, key_info++, key_name++)
  {
    index_name= *key_name;
    NDB_INDEX_TYPE idx_type= get_index_type_from_table(i);
    error= create_index(index_name, key_info, idx_type, i);
    if (error)
    {
      DBUG_PRINT("error", ("Failed to create index %u", i));
      break;
    }
  }

  DBUG_RETURN(error);
}

static void ndb_init_index(NDB_INDEX_DATA &data)
{
  data.type= UNDEFINED_INDEX;
  data.status= UNDEFINED;
  data.unique_index= NULL;
  data.index= NULL;
  data.unique_index_attrid_map= NULL;
  data.index_stat=NULL;
  data.index_stat_cache_entries=0;
  data.index_stat_update_freq=0;
  data.index_stat_query_count=0;
}

static void ndb_clear_index(NDB_INDEX_DATA &data)
{
  if (data.unique_index_attrid_map)
  {
    my_free((char*)data.unique_index_attrid_map, MYF(0));
  }
  if (data.index_stat)
  {
    delete data.index_stat;
  }
  ndb_init_index(data);
}

/*
  Associate a direct reference to an index handle
  with an index (for faster access)
 */
int ha_ndbcluster::add_index_handle(THD *thd, NDBDICT *dict, KEY *key_info,
                                    const char *index_name, uint index_no)
{
  int error= 0;
  NDB_INDEX_TYPE idx_type= get_index_type_from_table(index_no);
  m_index[index_no].type= idx_type;
  DBUG_ENTER("ha_ndbcluster::add_index_handle");
  DBUG_PRINT("enter", ("table %s", m_tabname));

  if (idx_type != PRIMARY_KEY_INDEX && idx_type != UNIQUE_INDEX)
  {
    DBUG_PRINT("info", ("Get handle to index %s", index_name));
    const NDBINDEX *index;
    do
    {
      index= dict->getIndexGlobal(index_name, *m_table);
      if (!index)
        ERR_RETURN(dict->getNdbError());
      DBUG_PRINT("info", ("index: 0x%lx  id: %d  version: %d.%d  status: %d",
                          (long) index,
                          index->getObjectId(),
                          index->getObjectVersion() & 0xFFFFFF,
                          index->getObjectVersion() >> 24,
                          index->getObjectStatus()));
      DBUG_ASSERT(index->getObjectStatus() ==
                  NdbDictionary::Object::Retrieved);
      break;
    } while (1);
    m_index[index_no].index= index;
    // ordered index - add stats
    NDB_INDEX_DATA& d=m_index[index_no];
    delete d.index_stat;
    d.index_stat=NULL;
    if (thd->variables.ndb_index_stat_enable)
    {
      d.index_stat=new NdbIndexStat(index);
      d.index_stat_cache_entries=thd->variables.ndb_index_stat_cache_entries;
      d.index_stat_update_freq=thd->variables.ndb_index_stat_update_freq;
      d.index_stat_query_count=0;
      d.index_stat->alloc_cache(d.index_stat_cache_entries);
      DBUG_PRINT("info", ("index %s stat=on cache_entries=%u update_freq=%u",
                          index->getName(),
                          d.index_stat_cache_entries,
                          d.index_stat_update_freq));
    } else
    {
      DBUG_PRINT("info", ("index %s stat=off", index->getName()));
    }
  }
  if (idx_type == UNIQUE_ORDERED_INDEX || idx_type == UNIQUE_INDEX)
  {
    char unique_index_name[FN_LEN];
    static const char* unique_suffix= "$unique";
    m_has_unique_index= TRUE;
    strxnmov(unique_index_name, FN_LEN, index_name, unique_suffix, NullS);
    DBUG_PRINT("info", ("Get handle to unique_index %s", unique_index_name));
    const NDBINDEX *index;
    do
    {
      index= dict->getIndexGlobal(unique_index_name, *m_table);
      if (!index)
        ERR_RETURN(dict->getNdbError());
      DBUG_PRINT("info", ("index: 0x%lx  id: %d  version: %d.%d  status: %d",
                          (long) index,
                          index->getObjectId(),
                          index->getObjectVersion() & 0xFFFFFF,
                          index->getObjectVersion() >> 24,
                          index->getObjectStatus()));
      DBUG_ASSERT(index->getObjectStatus() ==
                  NdbDictionary::Object::Retrieved);
      break;
    } while (1);
    m_index[index_no].unique_index= index;
    error= fix_unique_index_attr_order(m_index[index_no], index, key_info);
  }
  if (!error)
    m_index[index_no].status= ACTIVE;
  
  DBUG_RETURN(error);
}

/*
  Associate index handles for each index of a table
*/
int ha_ndbcluster::open_indexes(Ndb *ndb, TABLE *tab, bool ignore_error)
{
  uint i;
  int error= 0;
  THD *thd=current_thd;
  NDBDICT *dict= ndb->getDictionary();
  KEY* key_info= tab->key_info;
  const char **key_name= tab->s->keynames.type_names;
  DBUG_ENTER("ha_ndbcluster::open_indexes");
  m_has_unique_index= FALSE;
  for (i= 0; i < tab->s->keys; i++, key_info++, key_name++)
  {
    if ((error= add_index_handle(thd, dict, key_info, *key_name, i)))
      if (ignore_error)
        m_index[i].index= m_index[i].unique_index= NULL;
      else
        break;
    m_index[i].null_in_unique_index= FALSE;
    if (check_index_fields_not_null(key_info))
      m_index[i].null_in_unique_index= TRUE;
  }

  if (error && !ignore_error)
  {
    while (i > 0)
    {
      i--;
      if (m_index[i].index)
      {
         dict->removeIndexGlobal(*m_index[i].index, 1);
         m_index[i].index= NULL;
      }
      if (m_index[i].unique_index)
      {
         dict->removeIndexGlobal(*m_index[i].unique_index, 1);
         m_index[i].unique_index= NULL;
      }
    }
  }

  DBUG_ASSERT(error == 0 || error == 4243);

  DBUG_RETURN(error);
}

/*
  Renumber indexes in index list by shifting out
  indexes that are to be dropped
 */
void ha_ndbcluster::renumber_indexes(Ndb *ndb, TABLE *tab)
{
  uint i;
  const char *index_name;
  KEY* key_info= tab->key_info;
  const char **key_name= tab->s->keynames.type_names;
  DBUG_ENTER("ha_ndbcluster::renumber_indexes");
  
  for (i= 0; i < tab->s->keys; i++, key_info++, key_name++)
  {
    index_name= *key_name;
    NDB_INDEX_TYPE idx_type= get_index_type_from_table(i);
    m_index[i].type= idx_type;
    if (m_index[i].status == TO_BE_DROPPED) 
    {
      DBUG_PRINT("info", ("Shifting index %s(%i) out of the list", 
                          index_name, i));
      NDB_INDEX_DATA tmp;
      uint j= i + 1;
      // Shift index out of list
      while(j != MAX_KEY && m_index[j].status != UNDEFINED)
      {
        tmp=  m_index[j - 1];
        m_index[j - 1]= m_index[j];
        m_index[j]= tmp;
        j++;
      }
    }
  }

  DBUG_VOID_RETURN;
}

/*
  Drop all indexes that are marked for deletion
*/
int ha_ndbcluster::drop_indexes(Ndb *ndb, TABLE *tab)
{
  uint i;
  int error= 0;
  const char *index_name;
  KEY* key_info= tab->key_info;
  NDBDICT *dict= ndb->getDictionary();
  DBUG_ENTER("ha_ndbcluster::drop_indexes");
  
  for (i= 0; i < tab->s->keys; i++, key_info++)
  {
    NDB_INDEX_TYPE idx_type= get_index_type_from_table(i);
    m_index[i].type= idx_type;
    if (m_index[i].status == TO_BE_DROPPED)
    {
      const NdbDictionary::Index *index= m_index[i].index;
      const NdbDictionary::Index *unique_index= m_index[i].unique_index;
      
      if (index)
      {
        index_name= index->getName();
        DBUG_PRINT("info", ("Dropping index %u: %s", i, index_name));  
        // Drop ordered index from ndb
        error= dict->dropIndexGlobal(*index);
        if (!error)
        {
          dict->removeIndexGlobal(*index, 1);
          m_index[i].index= NULL;
        }
      }
      if (!error && unique_index)
      {
        index_name= unique_index->getName();
        DBUG_PRINT("info", ("Dropping unique index %u: %s", i, index_name));
        // Drop unique index from ndb
        error= dict->dropIndexGlobal(*unique_index);
        if (!error)
        {
          dict->removeIndexGlobal(*unique_index, 1);
          m_index[i].unique_index= NULL;
        }
      }
      if (error)
        DBUG_RETURN(error);
      ndb_clear_index(m_index[i]);
      continue;
    }
  }
  
  DBUG_RETURN(error);
}

/*
  Decode the type of an index from information 
  provided in table object
*/
NDB_INDEX_TYPE ha_ndbcluster::get_index_type_from_table(uint inx) const
{
  return get_index_type_from_key(inx, table_share->key_info,
                                 inx == table_share->primary_key);
}

NDB_INDEX_TYPE ha_ndbcluster::get_index_type_from_key(uint inx,
                                                      KEY *key_info,
                                                      bool primary) const
{
  bool is_hash_index=  (key_info[inx].algorithm == 
                        HA_KEY_ALG_HASH);
  if (primary)
    return is_hash_index ? PRIMARY_KEY_INDEX : PRIMARY_KEY_ORDERED_INDEX;
  
  return ((key_info[inx].flags & HA_NOSAME) ? 
          (is_hash_index ? UNIQUE_INDEX : UNIQUE_ORDERED_INDEX) :
          ORDERED_INDEX);
} 

bool ha_ndbcluster::check_index_fields_not_null(KEY* key_info)
{
  KEY_PART_INFO* key_part= key_info->key_part;
  KEY_PART_INFO* end= key_part+key_info->key_parts;
  DBUG_ENTER("ha_ndbcluster::check_index_fields_not_null");
  
  for (; key_part != end; key_part++) 
    {
      Field* field= key_part->field;
      if (field->maybe_null())
	DBUG_RETURN(TRUE);
    }
  
  DBUG_RETURN(FALSE);
}

void ha_ndbcluster::release_metadata(THD *thd, Ndb *ndb)
{
  uint i;

  DBUG_ENTER("release_metadata");
  DBUG_PRINT("enter", ("m_tabname: %s", m_tabname));

  NDBDICT *dict= ndb->getDictionary();
  int invalidate_indexes= 0;
  if (thd && thd->lex && thd->lex->sql_command == SQLCOM_FLUSH)
  {
    invalidate_indexes = 1;
  }
  if (m_table != NULL)
  {
    if (m_table->getObjectStatus() == NdbDictionary::Object::Invalid)
      invalidate_indexes= 1;
    dict->removeTableGlobal(*m_table, invalidate_indexes);
  }
  // TODO investigate
  DBUG_ASSERT(m_table_info == NULL);
  m_table_info= NULL;

  // Release index list 
  for (i= 0; i < MAX_KEY; i++)
  {
    if (m_index[i].unique_index)
    {
      DBUG_ASSERT(m_table != NULL);
      dict->removeIndexGlobal(*m_index[i].unique_index, invalidate_indexes);
    }
    if (m_index[i].index)
    {
      DBUG_ASSERT(m_table != NULL);
      dict->removeIndexGlobal(*m_index[i].index, invalidate_indexes);
    }
    ndb_clear_index(m_index[i]);
  }

  m_table= NULL;
  DBUG_VOID_RETURN;
}

int ha_ndbcluster::get_ndb_lock_type(enum thr_lock_type type)
{
  if (type >= TL_WRITE_ALLOW_WRITE)
    return NdbOperation::LM_Exclusive;
  if (type ==  TL_READ_WITH_SHARED_LOCKS ||
      uses_blob_value())
    return NdbOperation::LM_Read;
  return NdbOperation::LM_CommittedRead;
}

static const ulong index_type_flags[]=
{
  /* UNDEFINED_INDEX */
  0,                         

  /* PRIMARY_KEY_INDEX */
  HA_ONLY_WHOLE_INDEX, 

  /* PRIMARY_KEY_ORDERED_INDEX */
  /* 
     Enable HA_KEYREAD_ONLY when "sorted" indexes are supported, 
     thus ORDERD BY clauses can be optimized by reading directly 
     through the index.
  */
  // HA_KEYREAD_ONLY | 
  HA_READ_NEXT |
  HA_READ_PREV |
  HA_READ_RANGE |
  HA_READ_ORDER,

  /* UNIQUE_INDEX */
  HA_ONLY_WHOLE_INDEX,

  /* UNIQUE_ORDERED_INDEX */
  HA_READ_NEXT |
  HA_READ_PREV |
  HA_READ_RANGE |
  HA_READ_ORDER,

  /* ORDERED_INDEX */
  HA_READ_NEXT |
  HA_READ_PREV |
  HA_READ_RANGE |
  HA_READ_ORDER
};

static const int index_flags_size= sizeof(index_type_flags)/sizeof(ulong);

inline NDB_INDEX_TYPE ha_ndbcluster::get_index_type(uint idx_no) const
{
  DBUG_ASSERT(idx_no < MAX_KEY);
  return m_index[idx_no].type;
}

inline bool ha_ndbcluster::has_null_in_unique_index(uint idx_no) const
{
  DBUG_ASSERT(idx_no < MAX_KEY);
  return m_index[idx_no].null_in_unique_index;
}


/*
  Get the flags for an index

  RETURN
    flags depending on the type of the index.
*/

inline ulong ha_ndbcluster::index_flags(uint idx_no, uint part,
                                        bool all_parts) const 
{ 
  DBUG_ENTER("ha_ndbcluster::index_flags");
  DBUG_PRINT("enter", ("idx_no: %u", idx_no));
  DBUG_ASSERT(get_index_type_from_table(idx_no) < index_flags_size);
  DBUG_RETURN(index_type_flags[get_index_type_from_table(idx_no)] | 
              HA_KEY_SCAN_NOT_ROR);
}

static void shrink_varchar(Field* field, const byte* & ptr, char* buf)
{
  if (field->type() == MYSQL_TYPE_VARCHAR && ptr != NULL) {
    Field_varstring* f= (Field_varstring*)field;
    if (f->length_bytes == 1) {
      uint pack_len= field->pack_length();
      DBUG_ASSERT(1 <= pack_len && pack_len <= 256);
      if (ptr[1] == 0) {
        buf[0]= ptr[0];
      } else {
        DBUG_ASSERT(FALSE);
        buf[0]= 255;
      }
      memmove(buf + 1, ptr + 2, pack_len - 1);
      ptr= buf;
    }
  }
}

int ha_ndbcluster::set_primary_key(NdbOperation *op, const byte *key)
{
  KEY* key_info= table->key_info + table_share->primary_key;
  KEY_PART_INFO* key_part= key_info->key_part;
  KEY_PART_INFO* end= key_part+key_info->key_parts;
  DBUG_ENTER("set_primary_key");

  for (; key_part != end; key_part++) 
  {
    Field* field= key_part->field;
    const byte* ptr= key;
    char buf[256];
    shrink_varchar(field, ptr, buf);
    if (set_ndb_key(op, field, 
                    key_part->fieldnr-1, ptr))
      ERR_RETURN(op->getNdbError());
    key += key_part->store_length;
  }
  DBUG_RETURN(0);
}


int ha_ndbcluster::set_primary_key_from_record(NdbOperation *op, const byte *record)
{
  KEY* key_info= table->key_info + table_share->primary_key;
  KEY_PART_INFO* key_part= key_info->key_part;
  KEY_PART_INFO* end= key_part+key_info->key_parts;
  DBUG_ENTER("set_primary_key_from_record");

  for (; key_part != end; key_part++) 
  {
    Field* field= key_part->field;
    if (set_ndb_key(op, field, 
		    key_part->fieldnr-1, record+key_part->offset))
      ERR_RETURN(op->getNdbError());
  }
  DBUG_RETURN(0);
}

int ha_ndbcluster::set_index_key_from_record(NdbOperation *op, 
                                             const byte *record, uint keyno)
{
  KEY* key_info= table->key_info + keyno;
  KEY_PART_INFO* key_part= key_info->key_part;
  KEY_PART_INFO* end= key_part+key_info->key_parts;
  uint i;
  DBUG_ENTER("set_index_key_from_record");
                                                                                
  for (i= 0; key_part != end; key_part++, i++)
  {
    Field* field= key_part->field;
    if (set_ndb_key(op, field, m_index[keyno].unique_index_attrid_map[i],
                    record+key_part->offset))
      ERR_RETURN(m_active_trans->getNdbError());
  }
  DBUG_RETURN(0);
}

int 
ha_ndbcluster::set_index_key(NdbOperation *op, 
                             const KEY *key_info, 
                             const byte * key_ptr)
{
  DBUG_ENTER("ha_ndbcluster::set_index_key");
  uint i;
  KEY_PART_INFO* key_part= key_info->key_part;
  KEY_PART_INFO* end= key_part+key_info->key_parts;
  
  for (i= 0; key_part != end; key_part++, i++) 
  {
    Field* field= key_part->field;
    const byte* ptr= key_part->null_bit ? key_ptr + 1 : key_ptr;
    char buf[256];
    shrink_varchar(field, ptr, buf);
    if (set_ndb_key(op, field, m_index[active_index].unique_index_attrid_map[i], ptr))
      ERR_RETURN(m_active_trans->getNdbError());
    key_ptr+= key_part->store_length;
  }
  DBUG_RETURN(0);
}

inline 
int ha_ndbcluster::define_read_attrs(byte* buf, NdbOperation* op)
{
  uint i;
  DBUG_ENTER("define_read_attrs");  

  // Define attributes to read
  for (i= 0; i < table_share->fields; i++) 
  {
    Field *field= table->field[i];
    if (bitmap_is_set(table->read_set, i) ||
        ((field->flags & PRI_KEY_FLAG)))
    {      
      if (get_ndb_value(op, field, i, buf))
        ERR_RETURN(op->getNdbError());
    } 
    else
    {
      m_value[i].ptr= NULL;
    }
  }
    
  if (table_share->primary_key == MAX_KEY) 
  {
    DBUG_PRINT("info", ("Getting hidden key"));
    // Scanning table with no primary key
    int hidden_no= table_share->fields;      
#ifndef DBUG_OFF
    const NDBTAB *tab= (const NDBTAB *) m_table;    
    if (!tab->getColumn(hidden_no))
      DBUG_RETURN(1);
#endif
    if (get_ndb_value(op, NULL, hidden_no, NULL))
      ERR_RETURN(op->getNdbError());
  }
  DBUG_RETURN(0);
} 


/*
  Read one record from NDB using primary key
*/

int ha_ndbcluster::pk_read(const byte *key, uint key_len, byte *buf,
                           uint32 part_id)
{
  uint no_fields= table_share->fields;
  NdbConnection *trans= m_active_trans;
  NdbOperation *op;

  int res;
  DBUG_ENTER("pk_read");
  DBUG_PRINT("enter", ("key_len: %u", key_len));
  DBUG_DUMP("key", (char*)key, key_len);
  m_write_op= FALSE;

  NdbOperation::LockMode lm=
    (NdbOperation::LockMode)get_ndb_lock_type(m_lock.type);
  if (!(op= trans->getNdbOperation((const NDBTAB *) m_table)) || 
      op->readTuple(lm) != 0)
    ERR_RETURN(trans->getNdbError());
  
  if (table_share->primary_key == MAX_KEY) 
  {
    // This table has no primary key, use "hidden" primary key
    DBUG_PRINT("info", ("Using hidden key"));
    DBUG_DUMP("key", (char*)key, 8);    
    if (set_hidden_key(op, no_fields, key))
      ERR_RETURN(trans->getNdbError());
    
    // Read key at the same time, for future reference
    if (get_ndb_value(op, NULL, no_fields, NULL))
      ERR_RETURN(trans->getNdbError());
  } 
  else 
  {
    if ((res= set_primary_key(op, key)))
      return res;
  }
  
  if ((res= define_read_attrs(buf, op)))
    DBUG_RETURN(res);

  if (m_use_partition_function)
  {
    op->setPartitionId(part_id);
    // If table has user defined partitioning
    // and no indexes, we need to read the partition id
    // to support ORDER BY queries
    if (table_share->primary_key == MAX_KEY &&
        get_ndb_partition_id(op))
      ERR_RETURN(trans->getNdbError());
  }

  if ((res = execute_no_commit_ie(this,trans,FALSE)) != 0 ||
      op->getNdbError().code) 
  {
    table->status= STATUS_NOT_FOUND;
    DBUG_RETURN(ndb_err(trans));
  }

  // The value have now been fetched from NDB  
  unpack_record(buf);
  table->status= 0;     
  DBUG_RETURN(0);
}

/*
  Read one complementing record from NDB using primary key from old_data
  or hidden key
*/

int ha_ndbcluster::complemented_read(const byte *old_data, byte *new_data,
                                     uint32 old_part_id)
{
  uint no_fields= table_share->fields, i;
  NdbTransaction *trans= m_active_trans;
  NdbOperation *op;
  DBUG_ENTER("complemented_read");
  m_write_op= FALSE;

  if (bitmap_is_set_all(table->read_set))
  {
    // We have allready retrieved all fields, nothing to complement
    DBUG_RETURN(0);
  }

  NdbOperation::LockMode lm=
    (NdbOperation::LockMode)get_ndb_lock_type(m_lock.type);
  if (!(op= trans->getNdbOperation((const NDBTAB *) m_table)) || 
      op->readTuple(lm) != 0)
    ERR_RETURN(trans->getNdbError());
  if (table_share->primary_key != MAX_KEY) 
  {
    if (set_primary_key_from_record(op, old_data))
      ERR_RETURN(trans->getNdbError());
  } 
  else 
  {
    // This table has no primary key, use "hidden" primary key
    if (set_hidden_key(op, table->s->fields, m_ref))
      ERR_RETURN(op->getNdbError());
  }

  if (m_use_partition_function)
    op->setPartitionId(old_part_id);
  
  // Read all unreferenced non-key field(s)
  for (i= 0; i < no_fields; i++) 
  {
    Field *field= table->field[i];
    if (!((field->flags & PRI_KEY_FLAG) ||
          bitmap_is_set(table->read_set, i)) &&
        !bitmap_is_set(table->write_set, i))
    {
      if (get_ndb_value(op, field, i, new_data))
        ERR_RETURN(trans->getNdbError());
    }
  }
  
  if (execute_no_commit(this,trans,FALSE) != 0) 
  {
    table->status= STATUS_NOT_FOUND;
    DBUG_RETURN(ndb_err(trans));
  }

  // The value have now been fetched from NDB  
  unpack_record(new_data);
  table->status= 0;     

  /**
   * restore m_value
   */
  for (i= 0; i < no_fields; i++) 
  {
    Field *field= table->field[i];
    if (!((field->flags & PRI_KEY_FLAG) ||
          bitmap_is_set(table->read_set, i)))
    {
      m_value[i].ptr= NULL;
    }
  }
  
  DBUG_RETURN(0);
}

/*
 * Check that all operations between first and last all
 * have gotten the errcode
 * If checking for HA_ERR_KEY_NOT_FOUND then update m_dupkey
 * for all succeeding operations
 */
bool ha_ndbcluster::check_all_operations_for_error(NdbTransaction *trans,
                                                   const NdbOperation *first,
                                                   const NdbOperation *last,
                                                   uint errcode)
{
  const NdbOperation *op= first;
  DBUG_ENTER("ha_ndbcluster::check_all_operations_for_error");

  while(op)
  {
    NdbError err= op->getNdbError();
    if (err.status != NdbError::Success)
    {
      if (ndb_to_mysql_error(&err) != (int) errcode)
        DBUG_RETURN(FALSE);
      if (op == last) break;
      op= trans->getNextCompletedOperation(op);
    }
    else
    {
      // We found a duplicate
      if (op->getType() == NdbOperation::UniqueIndexAccess)
      {
        if (errcode == HA_ERR_KEY_NOT_FOUND)
        {
          NdbIndexOperation *iop= (NdbIndexOperation *) op;
          const NDBINDEX *index= iop->getIndex();
          // Find the key_no of the index
          for(uint i= 0; i<table->s->keys; i++)
          {
            if (m_index[i].unique_index == index)
            {
              m_dupkey= i;
              break;
            }
          }
        }
      }
      else
      {
        // Must have been primary key access
        DBUG_ASSERT(op->getType() == NdbOperation::PrimaryKeyAccess);
        if (errcode == HA_ERR_KEY_NOT_FOUND)
          m_dupkey= table->s->primary_key;
      }
      DBUG_RETURN(FALSE);      
    }
  }
  DBUG_RETURN(TRUE);
}


/*
 * Peek to check if any rows already exist with conflicting
 * primary key or unique index values
*/

int ha_ndbcluster::peek_indexed_rows(const byte *record,
				     bool check_pk)
{
  NdbTransaction *trans= m_active_trans;
  NdbOperation *op;
  const NdbOperation *first, *last;
  uint i;
  int res;
  DBUG_ENTER("peek_indexed_rows");

  NdbOperation::LockMode lm=
      (NdbOperation::LockMode)get_ndb_lock_type(m_lock.type);
  first= NULL;
  if (check_pk && table->s->primary_key != MAX_KEY)
  {
    /*
     * Fetch any row with colliding primary key
     */
    if (!(op= trans->getNdbOperation((const NDBTAB *) m_table)) ||
        op->readTuple(lm) != 0)
      ERR_RETURN(trans->getNdbError());
    
    first= op;
    if ((res= set_primary_key_from_record(op, record)))
      ERR_RETURN(trans->getNdbError());

    if (m_use_partition_function)
    {
      uint32 part_id;
      int error;
      longlong func_value;
      my_bitmap_map *old_map= dbug_tmp_use_all_columns(table, table->read_set);
      error= m_part_info->get_partition_id(m_part_info, &part_id, &func_value);
      dbug_tmp_restore_column_map(table->read_set, old_map);
      if (error)
      {
        m_part_info->err_value= func_value;
        DBUG_RETURN(error);
      }
      op->setPartitionId(part_id);
    }
  }
  /*
   * Fetch any rows with colliding unique indexes
   */
  KEY* key_info;
  KEY_PART_INFO *key_part, *end;
  for (i= 0, key_info= table->key_info; i < table->s->keys; i++, key_info++)
  {
    if (i != table->s->primary_key &&
        key_info->flags & HA_NOSAME)
    {
      // A unique index is defined on table
      NdbIndexOperation *iop;
      const NDBINDEX *unique_index = m_index[i].unique_index;
      key_part= key_info->key_part;
      end= key_part + key_info->key_parts;
      if (!(iop= trans->getNdbIndexOperation(unique_index, m_table)) ||
          iop->readTuple(lm) != 0)
        ERR_RETURN(trans->getNdbError());

      if (!first)
        first= iop;
      if ((res= set_index_key_from_record(iop, record, i)))
        ERR_RETURN(trans->getNdbError());
    }
  }
  last= trans->getLastDefinedOperation();
  if (first)
    res= execute_no_commit_ie(this,trans,FALSE);
  else
  {
    // Table has no keys
    table->status= STATUS_NOT_FOUND;
    DBUG_RETURN(HA_ERR_KEY_NOT_FOUND);
  }
  if (check_all_operations_for_error(trans, first, last, 
                                     HA_ERR_KEY_NOT_FOUND))
  {
    table->status= STATUS_NOT_FOUND;
    DBUG_RETURN(ndb_err(trans));
  } 
  else
  {
    DBUG_PRINT("info", ("m_dupkey %d", m_dupkey));
  }
  DBUG_RETURN(0);
}


/*
  Read one record from NDB using unique secondary index
*/

int ha_ndbcluster::unique_index_read(const byte *key,
                                     uint key_len, byte *buf)
{
  int res;
  NdbTransaction *trans= m_active_trans;
  NdbIndexOperation *op;
  DBUG_ENTER("ha_ndbcluster::unique_index_read");
  DBUG_PRINT("enter", ("key_len: %u, index: %u", key_len, active_index));
  DBUG_DUMP("key", (char*)key, key_len);
  
  NdbOperation::LockMode lm=
    (NdbOperation::LockMode)get_ndb_lock_type(m_lock.type);
  if (!(op= trans->getNdbIndexOperation(m_index[active_index].unique_index, 
                                        m_table)) ||
      op->readTuple(lm) != 0)
    ERR_RETURN(trans->getNdbError());
  
  // Set secondary index key(s)
  if ((res= set_index_key(op, table->key_info + active_index, key)))
    DBUG_RETURN(res);
  
  if ((res= define_read_attrs(buf, op)))
    DBUG_RETURN(res);

  if (execute_no_commit_ie(this,trans,FALSE) != 0 ||
      op->getNdbError().code) 
  {
    table->status= STATUS_NOT_FOUND;
    DBUG_RETURN(ndb_err(trans));
  }
  // The value have now been fetched from NDB
  unpack_record(buf);
  table->status= 0;
  DBUG_RETURN(0);
}

inline int ha_ndbcluster::fetch_next(NdbScanOperation* cursor)
{
  DBUG_ENTER("fetch_next");
  int local_check;
  NdbTransaction *trans= m_active_trans;
  
  if (m_lock_tuple)
  {
    /*
      Lock level m_lock.type either TL_WRITE_ALLOW_WRITE
      (SELECT FOR UPDATE) or TL_READ_WITH_SHARED_LOCKS (SELECT
      LOCK WITH SHARE MODE) and row was not explictly unlocked 
      with unlock_row() call
    */
      NdbConnection *con_trans= m_active_trans;
      NdbOperation *op;
      // Lock row
      DBUG_PRINT("info", ("Keeping lock on scanned row"));
      
      if (!(op= m_active_cursor->lockCurrentTuple()))
      {
        /* purecov: begin inspected */
	m_lock_tuple= FALSE;
	ERR_RETURN(con_trans->getNdbError());
        /* purecov: end */    
      }
      m_ops_pending++;
  }
  m_lock_tuple= FALSE;
  
  bool contact_ndb= m_lock.type < TL_WRITE_ALLOW_WRITE &&
                    m_lock.type != TL_READ_WITH_SHARED_LOCKS;;
  do {
    DBUG_PRINT("info", ("Call nextResult, contact_ndb: %d", contact_ndb));
    /*
      We can only handle one tuple with blobs at a time.
    */
    if (m_ops_pending && m_blobs_pending)
    {
      if (execute_no_commit(this,trans,FALSE) != 0)
        DBUG_RETURN(ndb_err(trans));
      m_ops_pending= 0;
      m_blobs_pending= FALSE;
    }
    
    if ((local_check= cursor->nextResult(contact_ndb, m_force_send)) == 0)
    {
      /*
	Explicitly lock tuple if "select for update" or
	"select lock in share mode"
      */
      m_lock_tuple= (m_lock.type == TL_WRITE_ALLOW_WRITE
		     || 
		     m_lock.type == TL_READ_WITH_SHARED_LOCKS);
      DBUG_RETURN(0);
    } 
    else if (local_check == 1 || local_check == 2)
    {
      // 1: No more records
      // 2: No more cached records
      
      /*
        Before fetching more rows and releasing lock(s),
        all pending update or delete operations should 
        be sent to NDB
      */
      DBUG_PRINT("info", ("ops_pending: %ld", (long) m_ops_pending));    
      if (m_ops_pending)
      {
        if (m_transaction_on)
        {
          if (execute_no_commit(this,trans,FALSE) != 0)
            DBUG_RETURN(-1);
        }
        else
        {
          if  (execute_commit(this,trans) != 0)
            DBUG_RETURN(-1);
          if (trans->restart() != 0)
          {
            DBUG_ASSERT(0);
            DBUG_RETURN(-1);
          }
        }
        m_ops_pending= 0;
      }
      contact_ndb= (local_check == 2);
    }
    else
    {
      DBUG_RETURN(-1);
    }
  } while (local_check == 2);

  DBUG_RETURN(1);
}

/*
  Get the next record of a started scan. Try to fetch
  it locally from NdbApi cached records if possible, 
  otherwise ask NDB for more.

  NOTE
  If this is a update/delete make sure to not contact 
  NDB before any pending ops have been sent to NDB.

*/

inline int ha_ndbcluster::next_result(byte *buf)
{  
  int res;
  DBUG_ENTER("next_result");
    
  if (!m_active_cursor)
    DBUG_RETURN(HA_ERR_END_OF_FILE);
  
  if ((res= fetch_next(m_active_cursor)) == 0)
  {
    DBUG_PRINT("info", ("One more record found"));    
    
    unpack_record(buf);
    table->status= 0;
    DBUG_RETURN(0);
  }
  else if (res == 1)
  {
    // No more records
    table->status= STATUS_NOT_FOUND;
    
    DBUG_PRINT("info", ("No more records"));
    DBUG_RETURN(HA_ERR_END_OF_FILE);
  }
  else
  {
    DBUG_RETURN(ndb_err(m_active_trans));
  }
}

/*
  Set bounds for ordered index scan.
*/

int ha_ndbcluster::set_bounds(NdbIndexScanOperation *op,
                              uint inx,
                              bool rir,
                              const key_range *keys[2],
                              uint range_no)
{
  const KEY *const key_info= table->key_info + inx;
  const uint key_parts= key_info->key_parts;
  uint key_tot_len[2];
  uint tot_len;
  uint i, j;

  DBUG_ENTER("set_bounds");
  DBUG_PRINT("info", ("key_parts=%d", key_parts));

  for (j= 0; j <= 1; j++)
  {
    const key_range *key= keys[j];
    if (key != NULL)
    {
      // for key->flag see ha_rkey_function
      DBUG_PRINT("info", ("key %d length=%d flag=%d",
                          j, key->length, key->flag));
      key_tot_len[j]= key->length;
    }
    else
    {
      DBUG_PRINT("info", ("key %d not present", j));
      key_tot_len[j]= 0;
    }
  }
  tot_len= 0;

  for (i= 0; i < key_parts; i++)
  {
    KEY_PART_INFO *key_part= &key_info->key_part[i];
    Field *field= key_part->field;
#ifndef DBUG_OFF
    uint part_len= key_part->length;
#endif
    uint part_store_len= key_part->store_length;
    // Info about each key part
    struct part_st {
      bool part_last;
      const key_range *key;
      const byte *part_ptr;
      bool part_null;
      int bound_type;
      const char* bound_ptr;
    };
    struct part_st part[2];

    for (j= 0; j <= 1; j++)
    {
      struct part_st &p= part[j];
      p.key= NULL;
      p.bound_type= -1;
      if (tot_len < key_tot_len[j])
      {
        p.part_last= (tot_len + part_store_len >= key_tot_len[j]);
        p.key= keys[j];
        p.part_ptr= &p.key->key[tot_len];
        p.part_null= key_part->null_bit && *p.part_ptr;
        p.bound_ptr= (const char *)
          p.part_null ? 0 : key_part->null_bit ? p.part_ptr + 1 : p.part_ptr;

        if (j == 0)
        {
          switch (p.key->flag)
          {
            case HA_READ_KEY_EXACT:
              if (! rir)
                p.bound_type= NdbIndexScanOperation::BoundEQ;
              else // differs for records_in_range
                p.bound_type= NdbIndexScanOperation::BoundLE;
              break;
            // ascending
            case HA_READ_KEY_OR_NEXT:
              p.bound_type= NdbIndexScanOperation::BoundLE;
              break;
            case HA_READ_AFTER_KEY:
              if (! p.part_last)
                p.bound_type= NdbIndexScanOperation::BoundLE;
              else
                p.bound_type= NdbIndexScanOperation::BoundLT;
              break;
            // descending
            case HA_READ_PREFIX_LAST:           // weird
              p.bound_type= NdbIndexScanOperation::BoundEQ;
              break;
            case HA_READ_PREFIX_LAST_OR_PREV:   // weird
              p.bound_type= NdbIndexScanOperation::BoundGE;
              break;
            case HA_READ_BEFORE_KEY:
              if (! p.part_last)
                p.bound_type= NdbIndexScanOperation::BoundGE;
              else
                p.bound_type= NdbIndexScanOperation::BoundGT;
              break;
            default:
              break;
          }
        }
        if (j == 1) {
          switch (p.key->flag)
          {
            // ascending
            case HA_READ_BEFORE_KEY:
              if (! p.part_last)
                p.bound_type= NdbIndexScanOperation::BoundGE;
              else
                p.bound_type= NdbIndexScanOperation::BoundGT;
              break;
            case HA_READ_AFTER_KEY:     // weird
              p.bound_type= NdbIndexScanOperation::BoundGE;
              break;
            default:
              break;
            // descending strangely sets no end key
          }
        }

        if (p.bound_type == -1)
        {
          DBUG_PRINT("error", ("key %d unknown flag %d", j, p.key->flag));
          DBUG_ASSERT(FALSE);
          // Stop setting bounds but continue with what we have
          DBUG_RETURN(op->end_of_bound(range_no));
        }
      }
    }

    // Seen with e.g. b = 1 and c > 1
    if (part[0].bound_type == NdbIndexScanOperation::BoundLE &&
        part[1].bound_type == NdbIndexScanOperation::BoundGE &&
        memcmp(part[0].part_ptr, part[1].part_ptr, part_store_len) == 0)
    {
      DBUG_PRINT("info", ("replace LE/GE pair by EQ"));
      part[0].bound_type= NdbIndexScanOperation::BoundEQ;
      part[1].bound_type= -1;
    }
    // Not seen but was in previous version
    if (part[0].bound_type == NdbIndexScanOperation::BoundEQ &&
        part[1].bound_type == NdbIndexScanOperation::BoundGE &&
        memcmp(part[0].part_ptr, part[1].part_ptr, part_store_len) == 0)
    {
      DBUG_PRINT("info", ("remove GE from EQ/GE pair"));
      part[1].bound_type= -1;
    }

    for (j= 0; j <= 1; j++)
    {
      struct part_st &p= part[j];
      // Set bound if not done with this key
      if (p.key != NULL)
      {
        DBUG_PRINT("info", ("key %d:%d  offset: %d  length: %d  last: %d  bound: %d",
                            j, i, tot_len, part_len, p.part_last, p.bound_type));
        DBUG_DUMP("info", (const char*)p.part_ptr, part_store_len);

        // Set bound if not cancelled via type -1
        if (p.bound_type != -1)
        {
          const char* ptr= p.bound_ptr;
          char buf[256];
          shrink_varchar(field, ptr, buf);
          if (op->setBound(i, p.bound_type, ptr))
            ERR_RETURN(op->getNdbError());
        }
      }
    }

    tot_len+= part_store_len;
  }
  DBUG_RETURN(op->end_of_bound(range_no));
}

/*
  Start ordered index scan in NDB
*/

int ha_ndbcluster::ordered_index_scan(const key_range *start_key,
                                      const key_range *end_key,
                                      bool sorted, bool descending,
                                      byte* buf, part_id_range *part_spec)
{  
  int res;
  bool restart;
  NdbTransaction *trans= m_active_trans;
  NdbIndexScanOperation *op;

  DBUG_ENTER("ha_ndbcluster::ordered_index_scan");
  DBUG_PRINT("enter", ("index: %u, sorted: %d, descending: %d",
             active_index, sorted, descending));  
  DBUG_PRINT("enter", ("Starting new ordered scan on %s", m_tabname));
  m_write_op= FALSE;

  // Check that sorted seems to be initialised
  DBUG_ASSERT(sorted == 0 || sorted == 1);
  
  if (m_active_cursor == 0)
  {
    restart= FALSE;
    NdbOperation::LockMode lm=
      (NdbOperation::LockMode)get_ndb_lock_type(m_lock.type);
   bool need_pk = (lm == NdbOperation::LM_Read);
    if (!(op= trans->getNdbIndexScanOperation(m_index[active_index].index, 
                                              m_table)) ||
        op->readTuples(lm, 0, parallelism, sorted, descending, FALSE, need_pk))
      ERR_RETURN(trans->getNdbError());
    if (m_use_partition_function && part_spec != NULL &&
        part_spec->start_part == part_spec->end_part)
      op->setPartitionId(part_spec->start_part);
    m_active_cursor= op;
  } else {
    restart= TRUE;
    op= (NdbIndexScanOperation*)m_active_cursor;
    
    if (m_use_partition_function && part_spec != NULL &&
        part_spec->start_part == part_spec->end_part)
      op->setPartitionId(part_spec->start_part);
    DBUG_ASSERT(op->getSorted() == sorted);
    DBUG_ASSERT(op->getLockMode() == 
                (NdbOperation::LockMode)get_ndb_lock_type(m_lock.type));
    if (op->reset_bounds(m_force_send))
      DBUG_RETURN(ndb_err(m_active_trans));
  }
  
  {
    const key_range *keys[2]= { start_key, end_key };
    res= set_bounds(op, active_index, FALSE, keys);
    if (res)
      DBUG_RETURN(res);
  }

  if (!restart)
  {
    if (generate_scan_filter(m_cond_stack, op))
      DBUG_RETURN(ndb_err(trans));

    if ((res= define_read_attrs(buf, op)))
    {
      DBUG_RETURN(res);
    }
    
    // If table has user defined partitioning
    // and no primary key, we need to read the partition id
    // to support ORDER BY queries
    if (m_use_partition_function &&
        (table_share->primary_key == MAX_KEY) && 
        (get_ndb_partition_id(op)))
      ERR_RETURN(trans->getNdbError());
  }

  if (execute_no_commit(this,trans,FALSE) != 0)
    DBUG_RETURN(ndb_err(trans));
  
  DBUG_RETURN(next_result(buf));
}

static
int
guess_scan_flags(NdbOperation::LockMode lm, 
		 const NDBTAB* tab, const MY_BITMAP* readset)
{
  int flags= 0;
  flags|= (lm == NdbOperation::LM_Read) ? NdbScanOperation::SF_KeyInfo : 0;
  if (tab->checkColumns(0, 0) & 2)
  {
    int ret = tab->checkColumns(readset->bitmap, no_bytes_in_map(readset));
    
    if (ret & 2)
    { // If disk columns...use disk scan
      flags |= NdbScanOperation::SF_DiskScan;
    }
    else if ((ret & 4) == 0 && (lm == NdbOperation::LM_Exclusive))
    {
      // If no mem column is set and exclusive...guess disk scan
      flags |= NdbScanOperation::SF_DiskScan;
    }
  }
  return flags;
}


/*
  Unique index scan in NDB (full table scan with scan filter)
 */

int ha_ndbcluster::unique_index_scan(const KEY* key_info, 
				     const byte *key, 
				     uint key_len,
				     byte *buf)
{
  int res;
  NdbScanOperation *op;
  NdbTransaction *trans= m_active_trans;
  part_id_range part_spec;

  DBUG_ENTER("unique_index_scan");  
  DBUG_PRINT("enter", ("Starting new scan on %s", m_tabname));

  NdbOperation::LockMode lm=
    (NdbOperation::LockMode)get_ndb_lock_type(m_lock.type);
  int flags= guess_scan_flags(lm, m_table, table->read_set);
  if (!(op=trans->getNdbScanOperation((const NDBTAB *) m_table)) ||
      op->readTuples(lm, flags, parallelism))
    ERR_RETURN(trans->getNdbError());
  m_active_cursor= op;

  if (m_use_partition_function)
  {
    part_spec.start_part= 0;
    part_spec.end_part= m_part_info->get_tot_partitions() - 1;
    prune_partition_set(table, &part_spec);
    DBUG_PRINT("info", ("part_spec.start_part = %u, part_spec.end_part = %u",
                        part_spec.start_part, part_spec.end_part));
    /*
      If partition pruning has found no partition in set
      we can return HA_ERR_END_OF_FILE
      If partition pruning has found exactly one partition in set
      we can optimize scan to run towards that partition only.
    */
    if (part_spec.start_part > part_spec.end_part)
    {
      DBUG_RETURN(HA_ERR_END_OF_FILE);
    }
    else if (part_spec.start_part == part_spec.end_part)
    {
      /*
        Only one partition is required to scan, if sorted is required we
        don't need it any more since output from one ordered partitioned
        index is always sorted.
      */
      m_active_cursor->setPartitionId(part_spec.start_part);
    }
    // If table has user defined partitioning
    // and no primary key, we need to read the partition id
    // to support ORDER BY queries
    if ((table_share->primary_key == MAX_KEY) && 
        (get_ndb_partition_id(op)))
      ERR_RETURN(trans->getNdbError());
  }

  if (generate_scan_filter_from_key(op, key_info, key, key_len, buf))
    DBUG_RETURN(ndb_err(trans));
  if ((res= define_read_attrs(buf, op)))
    DBUG_RETURN(res);

  if (execute_no_commit(this,trans,FALSE) != 0)
    DBUG_RETURN(ndb_err(trans));
  DBUG_PRINT("exit", ("Scan started successfully"));
  DBUG_RETURN(next_result(buf));
}


/*
  Start full table scan in NDB
 */

int ha_ndbcluster::full_table_scan(byte *buf)
{
  int res;
  NdbScanOperation *op;
  NdbTransaction *trans= m_active_trans;
  part_id_range part_spec;

  DBUG_ENTER("full_table_scan");  
  DBUG_PRINT("enter", ("Starting new scan on %s", m_tabname));
  m_write_op= FALSE;

  NdbOperation::LockMode lm=
    (NdbOperation::LockMode)get_ndb_lock_type(m_lock.type);
  int flags= guess_scan_flags(lm, m_table, table->read_set);
  if (!(op=trans->getNdbScanOperation(m_table)) ||
      op->readTuples(lm, flags, parallelism))
    ERR_RETURN(trans->getNdbError());
  m_active_cursor= op;

  if (m_use_partition_function)
  {
    part_spec.start_part= 0;
    part_spec.end_part= m_part_info->get_tot_partitions() - 1;
    prune_partition_set(table, &part_spec);
    DBUG_PRINT("info", ("part_spec.start_part: %u  part_spec.end_part: %u",
                        part_spec.start_part, part_spec.end_part));
    /*
      If partition pruning has found no partition in set
      we can return HA_ERR_END_OF_FILE
      If partition pruning has found exactly one partition in set
      we can optimize scan to run towards that partition only.
    */
    if (part_spec.start_part > part_spec.end_part)
    {
      DBUG_RETURN(HA_ERR_END_OF_FILE);
    }
    else if (part_spec.start_part == part_spec.end_part)
    {
      /*
        Only one partition is required to scan, if sorted is required we
        don't need it any more since output from one ordered partitioned
        index is always sorted.
      */
      m_active_cursor->setPartitionId(part_spec.start_part);
    }
    // If table has user defined partitioning
    // and no primary key, we need to read the partition id
    // to support ORDER BY queries
    if ((table_share->primary_key == MAX_KEY) && 
        (get_ndb_partition_id(op)))
      ERR_RETURN(trans->getNdbError());
  }

  if (generate_scan_filter(m_cond_stack, op))
    DBUG_RETURN(ndb_err(trans));
  if ((res= define_read_attrs(buf, op)))
    DBUG_RETURN(res);

  if (execute_no_commit(this,trans,FALSE) != 0)
    DBUG_RETURN(ndb_err(trans));
  DBUG_PRINT("exit", ("Scan started successfully"));
  DBUG_RETURN(next_result(buf));
}

/*
  Insert one record into NDB
*/
int ha_ndbcluster::write_row(byte *record)
{
  bool has_auto_increment;
  uint i;
  NdbTransaction *trans= m_active_trans;
  NdbOperation *op;
  int res;
  THD *thd= table->in_use;
  longlong func_value= 0;
  DBUG_ENTER("ha_ndbcluster::write_row");

  m_write_op= TRUE;
  has_auto_increment= (table->next_number_field && record == table->record[0]);
  if (table_share->primary_key != MAX_KEY)
  {
    /*
     * Increase any auto_incremented primary key
     */
    if (has_auto_increment) 
    {
      int error;

      m_skip_auto_increment= FALSE;
      if ((error= update_auto_increment()))
        DBUG_RETURN(error);
      m_skip_auto_increment= (insert_id_for_cur_row == 0);
    }
  }

  /*
   * If IGNORE the ignore constraint violations on primary and unique keys
   */
  if (!m_use_write && m_ignore_dup_key)
  {
    /*
      compare if expression with that in start_bulk_insert()
      start_bulk_insert will set parameters to ensure that each
      write_row is committed individually
    */
    int peek_res= peek_indexed_rows(record, TRUE);
    
    if (!peek_res) 
    {
      DBUG_RETURN(HA_ERR_FOUND_DUPP_KEY);
    }
    if (peek_res != HA_ERR_KEY_NOT_FOUND)
      DBUG_RETURN(peek_res);
  }

  ha_statistic_increment(&SSV::ha_write_count);
  if (table->timestamp_field_type & TIMESTAMP_AUTO_SET_ON_INSERT)
    table->timestamp_field->set_time();

  if (!(op= trans->getNdbOperation(m_table)))
    ERR_RETURN(trans->getNdbError());

  res= (m_use_write) ? op->writeTuple() :op->insertTuple(); 
  if (res != 0)
    ERR_RETURN(trans->getNdbError());  
 
  if (m_use_partition_function)
  {
    uint32 part_id;
    int error;
    my_bitmap_map *old_map= dbug_tmp_use_all_columns(table, table->read_set);
    error= m_part_info->get_partition_id(m_part_info, &part_id, &func_value);
    dbug_tmp_restore_column_map(table->read_set, old_map);
    if (error)
    {
      m_part_info->err_value= func_value;
      DBUG_RETURN(error);
    }
    op->setPartitionId(part_id);
  }

  if (table_share->primary_key == MAX_KEY) 
  {
    // Table has hidden primary key
    Ndb *ndb= get_ndb();
    int ret;
    Uint64 auto_value;
    uint retries= NDB_AUTO_INCREMENT_RETRIES;
    do {
      Ndb_tuple_id_range_guard g(m_share);
      ret= ndb->getAutoIncrementValue(m_table, g.range, auto_value, 1);
    } while (ret == -1 && 
             --retries &&
             ndb->getNdbError().status == NdbError::TemporaryError);
    if (ret == -1)
      ERR_RETURN(ndb->getNdbError());
    if (set_hidden_key(op, table_share->fields, (const byte*)&auto_value))
      ERR_RETURN(op->getNdbError());
  } 
  else 
  {
    int error;
    if ((error= set_primary_key_from_record(op, record)))
      DBUG_RETURN(error);
  }

  // Set non-key attribute(s)
  bool set_blob_value= FALSE;
  my_bitmap_map *old_map= dbug_tmp_use_all_columns(table, table->read_set);
  for (i= 0; i < table_share->fields; i++) 
  {
    Field *field= table->field[i];
    if (!(field->flags & PRI_KEY_FLAG) &&
	(bitmap_is_set(table->write_set, i) || !m_use_write) &&
        set_ndb_value(op, field, i, record-table->record[0], &set_blob_value))
    {
      m_skip_auto_increment= TRUE;
      dbug_tmp_restore_column_map(table->read_set, old_map);
      ERR_RETURN(op->getNdbError());
    }
  }
  dbug_tmp_restore_column_map(table->read_set, old_map);

  if (m_use_partition_function)
  {
    /*
      We need to set the value of the partition function value in
      NDB since the NDB kernel doesn't have easy access to the function
      to calculate the value.
    */
    if (func_value >= INT_MAX32)
      func_value= INT_MAX32;
    uint32 part_func_value= (uint32)func_value;
    uint no_fields= table_share->fields;
    if (table_share->primary_key == MAX_KEY)
      no_fields++;
    op->setValue(no_fields, part_func_value);
  }

  if (thd->slave_thread)
    op->setAnyValue(thd->server_id);

  m_rows_changed++;

  /*
    Execute write operation
    NOTE When doing inserts with many values in 
    each INSERT statement it should not be necessary
    to NoCommit the transaction between each row.
    Find out how this is detected!
  */
  m_rows_inserted++;
  no_uncommitted_rows_update(1);
  m_bulk_insert_not_flushed= TRUE;
  if ((m_rows_to_insert == (ha_rows) 1) || 
      ((m_rows_inserted % m_bulk_insert_rows) == 0) ||
      m_primary_key_update ||
      set_blob_value)
  {
    // Send rows to NDB
    DBUG_PRINT("info", ("Sending inserts to NDB, "\
                        "rows_inserted: %d  bulk_insert_rows: %d", 
                        (int)m_rows_inserted, (int)m_bulk_insert_rows));

    m_bulk_insert_not_flushed= FALSE;
    if (m_transaction_on)
    {
      if (execute_no_commit(this,trans,FALSE) != 0)
      {
        m_skip_auto_increment= TRUE;
        no_uncommitted_rows_execute_failure();
        DBUG_RETURN(ndb_err(trans));
      }
    }
    else
    {
      if (execute_commit(this,trans) != 0)
      {
        m_skip_auto_increment= TRUE;
        no_uncommitted_rows_execute_failure();
        DBUG_RETURN(ndb_err(trans));
      }
      if (trans->restart() != 0)
      {
        DBUG_ASSERT(0);
        DBUG_RETURN(-1);
      }
    }
  }
  if ((has_auto_increment) && (m_skip_auto_increment))
  {
    Ndb *ndb= get_ndb();
    Uint64 next_val= (Uint64) table->next_number_field->val_int() + 1;
#ifndef DBUG_OFF
    char buff[22];
    DBUG_PRINT("info", 
               ("Trying to set next auto increment value to %s",
                llstr(next_val, buff)));
#endif
    Ndb_tuple_id_range_guard g(m_share);
    if (ndb->setAutoIncrementValue(m_table, g.range, next_val, TRUE)
        == -1)
      ERR_RETURN(ndb->getNdbError());
  }
  m_skip_auto_increment= TRUE;

  DBUG_PRINT("exit",("ok"));
  DBUG_RETURN(0);
}


/* Compare if a key in a row has changed */

int ha_ndbcluster::key_cmp(uint keynr, const byte * old_row,
                           const byte * new_row)
{
  KEY_PART_INFO *key_part=table->key_info[keynr].key_part;
  KEY_PART_INFO *end=key_part+table->key_info[keynr].key_parts;

  for (; key_part != end ; key_part++)
  {
    if (key_part->null_bit)
    {
      if ((old_row[key_part->null_offset] & key_part->null_bit) !=
          (new_row[key_part->null_offset] & key_part->null_bit))
        return 1;
    }
    if (key_part->key_part_flag & (HA_BLOB_PART | HA_VAR_LENGTH_PART))
    {

      if (key_part->field->cmp_binary((char*) (old_row + key_part->offset),
                                      (char*) (new_row + key_part->offset),
                                      (ulong) key_part->length))
        return 1;
    }
    else
    {
      if (memcmp(old_row+key_part->offset, new_row+key_part->offset,
                 key_part->length))
        return 1;
    }
  }
  return 0;
}

/*
  Update one record in NDB using primary key
*/

int ha_ndbcluster::update_row(const byte *old_data, byte *new_data)
{
  THD *thd= table->in_use;
  NdbTransaction *trans= m_active_trans;
  NdbScanOperation* cursor= m_active_cursor;
  NdbOperation *op;
  uint i;
  uint32 old_part_id= 0, new_part_id= 0;
  int error;
  longlong func_value;
  bool pk_update= (table_share->primary_key != MAX_KEY &&
		   key_cmp(table_share->primary_key, old_data, new_data));
  DBUG_ENTER("update_row");
  m_write_op= TRUE;
  
  /*
   * If IGNORE the ignore constraint violations on primary and unique keys,
   * but check that it is not part of INSERT ... ON DUPLICATE KEY UPDATE
   */
  if (m_ignore_dup_key && thd->lex->sql_command == SQLCOM_UPDATE)
  {
    int peek_res= peek_indexed_rows(new_data, pk_update);
    
    if (!peek_res) 
    {
      DBUG_RETURN(HA_ERR_FOUND_DUPP_KEY);
    }
    if (peek_res != HA_ERR_KEY_NOT_FOUND)
      DBUG_RETURN(peek_res);
  }

  ha_statistic_increment(&SSV::ha_update_count);
  if (table->timestamp_field_type & TIMESTAMP_AUTO_SET_ON_UPDATE)
  {
    table->timestamp_field->set_time();
    bitmap_set_bit(table->write_set, table->timestamp_field->field_index);
  }

  if (m_use_partition_function &&
      (error= get_parts_for_update(old_data, new_data, table->record[0],
                                   m_part_info, &old_part_id, &new_part_id,
                                   &func_value)))
  {
    m_part_info->err_value= func_value;
    DBUG_RETURN(error);
  }

  /*
   * Check for update of primary key or partition change
   * for special handling
   */  
  if (pk_update || old_part_id != new_part_id)
  {
    int read_res, insert_res, delete_res, undo_res;

    DBUG_PRINT("info", ("primary key update or partition change, "
                        "doing read+delete+insert"));
    // Get all old fields, since we optimize away fields not in query
    read_res= complemented_read(old_data, new_data, old_part_id);
    if (read_res)
    {
      DBUG_PRINT("info", ("read failed"));
      DBUG_RETURN(read_res);
    }
    // Delete old row
    m_primary_key_update= TRUE;
    delete_res= delete_row(old_data);
    m_primary_key_update= FALSE;
    if (delete_res)
    {
      DBUG_PRINT("info", ("delete failed"));
      DBUG_RETURN(delete_res);
    }     
    // Insert new row
    DBUG_PRINT("info", ("delete succeded"));
    m_primary_key_update= TRUE;
    insert_res= write_row(new_data);
    m_primary_key_update= FALSE;
    if (insert_res)
    {
      DBUG_PRINT("info", ("insert failed"));
      if (trans->commitStatus() == NdbConnection::Started)
      {
        // Undo delete_row(old_data)
        m_primary_key_update= TRUE;
        undo_res= write_row((byte *)old_data);
        if (undo_res)
          push_warning(current_thd, 
                       MYSQL_ERROR::WARN_LEVEL_WARN, 
                       undo_res, 
                       "NDB failed undoing delete at primary key update");
        m_primary_key_update= FALSE;
      }
      DBUG_RETURN(insert_res);
    }
    DBUG_PRINT("info", ("delete+insert succeeded"));
    DBUG_RETURN(0);
  }

  if (cursor)
  {
    /*
      We are scanning records and want to update the record
      that was just found, call updateTuple on the cursor 
      to take over the lock to a new update operation
      And thus setting the primary key of the record from 
      the active record in cursor
    */
    DBUG_PRINT("info", ("Calling updateTuple on cursor"));
    if (!(op= cursor->updateCurrentTuple()))
      ERR_RETURN(trans->getNdbError());
    m_lock_tuple= FALSE;
    m_ops_pending++;
    if (uses_blob_value())
      m_blobs_pending= TRUE;
    if (m_use_partition_function)
      cursor->setPartitionId(new_part_id);
  }
  else
  {  
    if (!(op= trans->getNdbOperation(m_table)) ||
        op->updateTuple() != 0)
      ERR_RETURN(trans->getNdbError());  
    
    if (m_use_partition_function)
      op->setPartitionId(new_part_id);
    if (table_share->primary_key == MAX_KEY) 
    {
      // This table has no primary key, use "hidden" primary key
      DBUG_PRINT("info", ("Using hidden key"));
      
      // Require that the PK for this record has previously been 
      // read into m_ref
      DBUG_DUMP("key", m_ref, NDB_HIDDEN_PRIMARY_KEY_LENGTH);
      
      if (set_hidden_key(op, table->s->fields, m_ref))
        ERR_RETURN(op->getNdbError());
    } 
    else 
    {
      int res;
      if ((res= set_primary_key_from_record(op, old_data)))
        DBUG_RETURN(res);
    }
  }

  m_rows_changed++;

  // Set non-key attribute(s)
  my_bitmap_map *old_map= dbug_tmp_use_all_columns(table, table->read_set);
  for (i= 0; i < table_share->fields; i++) 
  {
    Field *field= table->field[i];
    if (bitmap_is_set(table->write_set, i) &&
        (!(field->flags & PRI_KEY_FLAG)) &&
        set_ndb_value(op, field, i, new_data - table->record[0]))
    {
      dbug_tmp_restore_column_map(table->read_set, old_map);
      ERR_RETURN(op->getNdbError());
    }
  }
  dbug_tmp_restore_column_map(table->read_set, old_map);

  if (m_use_partition_function)
  {
    if (func_value >= INT_MAX32)
      func_value= INT_MAX32;
    uint32 part_func_value= (uint32)func_value;
    uint no_fields= table_share->fields;
    if (table_share->primary_key == MAX_KEY)
      no_fields++;
    op->setValue(no_fields, part_func_value);
  }

  if (thd->slave_thread)
    op->setAnyValue(thd->server_id);

  /*
    Execute update operation if we are not doing a scan for update
    and there exist UPDATE AFTER triggers
  */

  if ((!cursor || m_update_cannot_batch) && 
      execute_no_commit(this,trans,false) != 0) {
    no_uncommitted_rows_execute_failure();
    DBUG_RETURN(ndb_err(trans));
  }
  
  DBUG_RETURN(0);
}


/*
  Delete one record from NDB, using primary key 
*/

int ha_ndbcluster::delete_row(const byte *record)
{
  THD *thd= table->in_use;
  NdbTransaction *trans= m_active_trans;
  NdbScanOperation* cursor= m_active_cursor;
  NdbOperation *op;
  uint32 part_id;
  int error;
  DBUG_ENTER("delete_row");
  m_write_op= TRUE;

  ha_statistic_increment(&SSV::ha_delete_count);
  m_rows_changed++;

  if (m_use_partition_function &&
      (error= get_part_for_delete(record, table->record[0], m_part_info,
                                  &part_id)))
  {
    DBUG_RETURN(error);
  }

  if (cursor)
  {
    /*
      We are scanning records and want to delete the record
      that was just found, call deleteTuple on the cursor 
      to take over the lock to a new delete operation
      And thus setting the primary key of the record from 
      the active record in cursor
    */
    DBUG_PRINT("info", ("Calling deleteTuple on cursor"));
    if (cursor->deleteCurrentTuple() != 0)
      ERR_RETURN(trans->getNdbError());     
    m_lock_tuple= FALSE;
    m_ops_pending++;

    if (m_use_partition_function)
      cursor->setPartitionId(part_id);

    no_uncommitted_rows_update(-1);

    if (thd->slave_thread)
      ((NdbOperation *)trans->getLastDefinedOperation())->setAnyValue(thd->server_id);

    if (!(m_primary_key_update || m_delete_cannot_batch))
      // If deleting from cursor, NoCommit will be handled in next_result
      DBUG_RETURN(0);
  }
  else
  {
    
    if (!(op=trans->getNdbOperation(m_table)) || 
        op->deleteTuple() != 0)
      ERR_RETURN(trans->getNdbError());
    
    if (m_use_partition_function)
      op->setPartitionId(part_id);

    no_uncommitted_rows_update(-1);
    
    if (table_share->primary_key == MAX_KEY) 
    {
      // This table has no primary key, use "hidden" primary key
      DBUG_PRINT("info", ("Using hidden key"));
      
      if (set_hidden_key(op, table->s->fields, m_ref))
        ERR_RETURN(op->getNdbError());
    } 
    else 
    {
      if ((error= set_primary_key_from_record(op, record)))
        DBUG_RETURN(error);
    }

    if (thd->slave_thread)
      op->setAnyValue(thd->server_id);
  }

  // Execute delete operation
  if (execute_no_commit(this,trans,FALSE) != 0) {
    no_uncommitted_rows_execute_failure();
    DBUG_RETURN(ndb_err(trans));
  }
  DBUG_RETURN(0);
}
  
/*
  Unpack a record read from NDB 

  SYNOPSIS
    unpack_record()
    buf                 Buffer to store read row

  NOTE
    The data for each row is read directly into the
    destination buffer. This function is primarily 
    called in order to check if any fields should be 
    set to null.
*/

void ndb_unpack_record(TABLE *table, NdbValue *value,
                       MY_BITMAP *defined, byte *buf)
{
  Field **p_field= table->field, *field= *p_field;
  my_ptrdiff_t row_offset= (my_ptrdiff_t) (buf - table->record[0]);
  my_bitmap_map *old_map= dbug_tmp_use_all_columns(table, table->write_set);
  DBUG_ENTER("ndb_unpack_record");

  /*
    Set the filler bits of the null byte, since they are
    not touched in the code below.
    
    The filler bits are the MSBs in the last null byte
  */ 
  if (table->s->null_bytes > 0)
       buf[table->s->null_bytes - 1]|= 256U - (1U <<
					       table->s->last_null_bit_pos);
  /*
    Set null flag(s)
  */
  for ( ; field;
       p_field++, value++, field= *p_field)
  {
    field->set_notnull(row_offset);       
    if ((*value).ptr)
    {
      if (!(field->flags & BLOB_FLAG))
      {
        int is_null= (*value).rec->isNULL();
        if (is_null)
        {
          if (is_null > 0)
          {
	    DBUG_PRINT("info",("[%u] NULL",
                               (*value).rec->getColumn()->getColumnNo()));
            field->set_null(row_offset);
          }
          else
          {
            DBUG_PRINT("info",("[%u] UNDEFINED",
                               (*value).rec->getColumn()->getColumnNo()));
            bitmap_clear_bit(defined,
                             (*value).rec->getColumn()->getColumnNo());
          }
        }
        else if (field->type() == MYSQL_TYPE_BIT)
        {
          Field_bit *field_bit= static_cast<Field_bit*>(field);

          /*
            Move internal field pointer to point to 'buf'.  Calling
            the correct member function directly since we know the
            type of the object.
           */
          field_bit->Field_bit::move_field_offset(row_offset);
          if (field->pack_length() < 5)
          {
            DBUG_PRINT("info", ("bit field H'%.8X", 
                                (*value).rec->u_32_value()));
            field_bit->Field_bit::store((longlong) (*value).rec->u_32_value(),
                                        FALSE);
          }
          else
          {
            DBUG_PRINT("info", ("bit field H'%.8X%.8X",
                                *(Uint32 *)(*value).rec->aRef(),
                                *((Uint32 *)(*value).rec->aRef()+1)));
#ifdef WORDS_BIGENDIAN
            /* lsw is stored first */
            Uint32 *buf= (Uint32 *)(*value).rec->aRef();
            field_bit->Field_bit::store((((longlong)*buf)
                                         & 0x000000000FFFFFFFF)
                                        |
                                        ((((longlong)*(buf+1)) << 32)
                                         & 0xFFFFFFFF00000000),
                                        TRUE);
#else
            field_bit->Field_bit::store((longlong)
                                        (*value).rec->u_64_value(), TRUE);
#endif
          }
          /*
            Move back internal field pointer to point to original
            value (usually record[0]).
           */
          field_bit->Field_bit::move_field_offset(-row_offset);
          DBUG_PRINT("info",("[%u] SET",
                             (*value).rec->getColumn()->getColumnNo()));
          DBUG_DUMP("info", (const char*) field->ptr, field->pack_length());
        }
        else
        {
          DBUG_PRINT("info",("[%u] SET",
                             (*value).rec->getColumn()->getColumnNo()));
          DBUG_DUMP("info", (const char*) field->ptr, field->pack_length());
        }
      }
      else
      {
        NdbBlob *ndb_blob= (*value).blob;
        uint col_no = ndb_blob->getColumn()->getColumnNo();
        int isNull;
        ndb_blob->getDefined(isNull);
        if (isNull == 1)
        {
          DBUG_PRINT("info",("[%u] NULL", col_no));
          field->set_null(row_offset);
        }
        else if (isNull == -1)
        {
          DBUG_PRINT("info",("[%u] UNDEFINED", col_no));
          bitmap_clear_bit(defined, col_no);
        }
        else
        {
#ifndef DBUG_OFF
          // pointer vas set in get_ndb_blobs_value
          Field_blob *field_blob= (Field_blob*)field;
          char* ptr;
          field_blob->get_ptr(&ptr, row_offset);
          uint32 len= field_blob->get_length(row_offset);
          DBUG_PRINT("info",("[%u] SET ptr: 0x%lx  len: %u",
                             col_no, (long) ptr, len));
#endif
        }
      }
    }
  }
  dbug_tmp_restore_column_map(table->write_set, old_map);
  DBUG_VOID_RETURN;
}

void ha_ndbcluster::unpack_record(byte *buf)
{
  ndb_unpack_record(table, m_value, 0, buf);
#ifndef DBUG_OFF
  // Read and print all values that was fetched
  if (table_share->primary_key == MAX_KEY)
  {
    // Table with hidden primary key
    int hidden_no= table_share->fields;
    const NDBTAB *tab= m_table;
    char buff[22];
    const NDBCOL *hidden_col= tab->getColumn(hidden_no);
    const NdbRecAttr* rec= m_value[hidden_no].rec;
    DBUG_ASSERT(rec);
    DBUG_PRINT("hidden", ("%d: %s \"%s\"", hidden_no,
			  hidden_col->getName(),
                          llstr(rec->u_64_value(), buff)));
  }
  //DBUG_EXECUTE("value", print_results(););
#endif
}

/*
  Utility function to print/dump the fetched field
  to avoid unnecessary work, wrap in DBUG_EXECUTE as in:

    DBUG_EXECUTE("value", print_results(););
 */

void ha_ndbcluster::print_results()
{
  DBUG_ENTER("print_results");

#ifndef DBUG_OFF

  char buf_type[MAX_FIELD_WIDTH], buf_val[MAX_FIELD_WIDTH];
  String type(buf_type, sizeof(buf_type), &my_charset_bin);
  String val(buf_val, sizeof(buf_val), &my_charset_bin);
  for (uint f= 0; f < table_share->fields; f++)
  {
    /* Use DBUG_PRINT since DBUG_FILE cannot be filtered out */
    char buf[2000];
    Field *field;
    void* ptr;
    NdbValue value;

    buf[0]= 0;
    field= table->field[f];
    if (!(value= m_value[f]).ptr)
    {
      strmov(buf, "not read");
      goto print_value;
    }

    ptr= field->ptr;

    if (! (field->flags & BLOB_FLAG))
    {
      if (value.rec->isNULL())
      {
        strmov(buf, "NULL");
        goto print_value;
      }
      type.length(0);
      val.length(0);
      field->sql_type(type);
      field->val_str(&val);
      my_snprintf(buf, sizeof(buf), "%s %s", type.c_ptr(), val.c_ptr());
    }
    else
    {
      NdbBlob *ndb_blob= value.blob;
      bool isNull= TRUE;
      ndb_blob->getNull(isNull);
      if (isNull)
        strmov(buf, "NULL");
    }

print_value:
    DBUG_PRINT("value", ("%u,%s: %s", f, field->field_name, buf));
  }
#endif
  DBUG_VOID_RETURN;
}


int ha_ndbcluster::index_init(uint index, bool sorted)
{
  DBUG_ENTER("ha_ndbcluster::index_init");
  DBUG_PRINT("enter", ("index: %u  sorted: %d", index, sorted));
  active_index= index;
  m_sorted= sorted;
  /*
    Locks are are explicitly released in scan
    unless m_lock.type == TL_READ_HIGH_PRIORITY
    and no sub-sequent call to unlock_row()
  */
  m_lock_tuple= FALSE;
  DBUG_RETURN(0);
}


int ha_ndbcluster::index_end()
{
  DBUG_ENTER("ha_ndbcluster::index_end");
  DBUG_RETURN(close_scan());
}

/**
 * Check if key contains null
 */
static
int
check_null_in_key(const KEY* key_info, const byte *key, uint key_len)
{
  KEY_PART_INFO *curr_part, *end_part;
  const byte* end_ptr= key + key_len;
  curr_part= key_info->key_part;
  end_part= curr_part + key_info->key_parts;

  for (; curr_part != end_part && key < end_ptr; curr_part++)
  {
    if (curr_part->null_bit && *key)
      return 1;

    key += curr_part->store_length;
  }
  return 0;
}

int ha_ndbcluster::index_read(byte *buf,
                              const byte *key, uint key_len, 
                              enum ha_rkey_function find_flag)
{
  key_range start_key;
  bool descending= FALSE;
  DBUG_ENTER("ha_ndbcluster::index_read");
  DBUG_PRINT("enter", ("active_index: %u, key_len: %u, find_flag: %d", 
                       active_index, key_len, find_flag));

  start_key.key= key;
  start_key.length= key_len;
  start_key.flag= find_flag;
  descending= FALSE;
  switch (find_flag) {
  case HA_READ_KEY_OR_PREV:
  case HA_READ_BEFORE_KEY:
  case HA_READ_PREFIX_LAST:
  case HA_READ_PREFIX_LAST_OR_PREV:
    descending= TRUE;
    break;
  default:
    break;
  }
  DBUG_RETURN(read_range_first_to_buf(&start_key, 0, descending,
                                      m_sorted, buf));
}


<<<<<<< HEAD
=======
int ha_ndbcluster::index_read_idx(byte *buf, uint index_no, 
                              const byte *key, uint key_len, 
                              enum ha_rkey_function find_flag)
{
  ha_statistic_increment(&SSV::ha_read_key_count);
  DBUG_ENTER("ha_ndbcluster::index_read_idx");
  DBUG_PRINT("enter", ("index_no: %u, key_len: %u", index_no, key_len));  
  close_scan();
  index_init(index_no, 0);  
  DBUG_RETURN(index_read(buf, key, key_len, find_flag));
}


>>>>>>> add37876
int ha_ndbcluster::index_next(byte *buf)
{
  DBUG_ENTER("ha_ndbcluster::index_next");
  ha_statistic_increment(&SSV::ha_read_next_count);
  DBUG_RETURN(next_result(buf));
}


int ha_ndbcluster::index_prev(byte *buf)
{
  DBUG_ENTER("ha_ndbcluster::index_prev");
  ha_statistic_increment(&SSV::ha_read_prev_count);
  DBUG_RETURN(next_result(buf));
}


int ha_ndbcluster::index_first(byte *buf)
{
  DBUG_ENTER("ha_ndbcluster::index_first");
  ha_statistic_increment(&SSV::ha_read_first_count);
  // Start the ordered index scan and fetch the first row

  // Only HA_READ_ORDER indexes get called by index_first
  DBUG_RETURN(ordered_index_scan(0, 0, TRUE, FALSE, buf, NULL));
}


int ha_ndbcluster::index_last(byte *buf)
{
  DBUG_ENTER("ha_ndbcluster::index_last");
  ha_statistic_increment(&SSV::ha_read_last_count);
  DBUG_RETURN(ordered_index_scan(0, 0, TRUE, TRUE, buf, NULL));
}

int ha_ndbcluster::index_read_last(byte * buf, const byte * key, uint key_len)
{
  DBUG_ENTER("ha_ndbcluster::index_read_last");
  DBUG_RETURN(index_read(buf, key, key_len, HA_READ_PREFIX_LAST));
}

int ha_ndbcluster::read_range_first_to_buf(const key_range *start_key,
                                           const key_range *end_key,
                                           bool desc, bool sorted,
                                           byte* buf)
{
  part_id_range part_spec;
  ndb_index_type type= get_index_type(active_index);
  const KEY* key_info= table->key_info+active_index;
  int error; 
  DBUG_ENTER("ha_ndbcluster::read_range_first_to_buf");
  DBUG_PRINT("info", ("desc: %d, sorted: %d", desc, sorted));

  if (m_use_partition_function)
  {
    get_partition_set(table, buf, active_index, start_key, &part_spec);
    DBUG_PRINT("info", ("part_spec.start_part: %u  part_spec.end_part: %u",
                        part_spec.start_part, part_spec.end_part));
    /*
      If partition pruning has found no partition in set
      we can return HA_ERR_END_OF_FILE
      If partition pruning has found exactly one partition in set
      we can optimize scan to run towards that partition only.
    */
    if (part_spec.start_part > part_spec.end_part)
    {
      DBUG_RETURN(HA_ERR_END_OF_FILE);
    }
    else if (part_spec.start_part == part_spec.end_part)
    {
      /*
        Only one partition is required to scan, if sorted is required we
        don't need it any more since output from one ordered partitioned
        index is always sorted.
      */
      sorted= FALSE;
    }
  }

  m_write_op= FALSE;
  switch (type){
  case PRIMARY_KEY_ORDERED_INDEX:
  case PRIMARY_KEY_INDEX:
    if (start_key && 
        start_key->length == key_info->key_length &&
        start_key->flag == HA_READ_KEY_EXACT)
    {
      if (m_active_cursor && (error= close_scan()))
        DBUG_RETURN(error);
      error= pk_read(start_key->key, start_key->length, buf,
		     part_spec.start_part);
      DBUG_RETURN(error == HA_ERR_KEY_NOT_FOUND ? HA_ERR_END_OF_FILE : error);
    }
    break;
  case UNIQUE_ORDERED_INDEX:
  case UNIQUE_INDEX:
    if (start_key && start_key->length == key_info->key_length &&
        start_key->flag == HA_READ_KEY_EXACT && 
        !check_null_in_key(key_info, start_key->key, start_key->length))
    {
      if (m_active_cursor && (error= close_scan()))
        DBUG_RETURN(error);

      error= unique_index_read(start_key->key, start_key->length, buf);
      DBUG_RETURN(error == HA_ERR_KEY_NOT_FOUND ? HA_ERR_END_OF_FILE : error);
    }
    else if (type == UNIQUE_INDEX)
      DBUG_RETURN(unique_index_scan(key_info, 
				    start_key->key, 
				    start_key->length, 
				    buf));
    break;
  default:
    break;
  }
  // Start the ordered index scan and fetch the first row
  DBUG_RETURN(ordered_index_scan(start_key, end_key, sorted, desc, buf,
                                 &part_spec));
}

int ha_ndbcluster::read_range_first(const key_range *start_key,
                                    const key_range *end_key,
                                    bool eq_r, bool sorted)
{
  byte* buf= table->record[0];
  DBUG_ENTER("ha_ndbcluster::read_range_first");
  DBUG_RETURN(read_range_first_to_buf(start_key, end_key, FALSE,
                                      sorted, buf));
}

int ha_ndbcluster::read_range_next()
{
  DBUG_ENTER("ha_ndbcluster::read_range_next");
  DBUG_RETURN(next_result(table->record[0]));
}


int ha_ndbcluster::rnd_init(bool scan)
{
  NdbScanOperation *cursor= m_active_cursor;
  DBUG_ENTER("rnd_init");
  DBUG_PRINT("enter", ("scan: %d", scan));
  // Check if scan is to be restarted
  if (cursor)
  {
    if (!scan)
      DBUG_RETURN(1);
    if (cursor->restart(m_force_send) != 0)
    {
      DBUG_ASSERT(0);
      DBUG_RETURN(-1);
    }
  }
  index_init(table_share->primary_key, 0);
  DBUG_RETURN(0);
}

int ha_ndbcluster::close_scan()
{
  NdbTransaction *trans= m_active_trans;
  DBUG_ENTER("close_scan");

  m_multi_cursor= 0;
  if (!m_active_cursor && !m_multi_cursor)
    DBUG_RETURN(0);

  NdbScanOperation *cursor= m_active_cursor ? m_active_cursor : m_multi_cursor;

  if (m_lock_tuple)
  {
    /*
      Lock level m_lock.type either TL_WRITE_ALLOW_WRITE
      (SELECT FOR UPDATE) or TL_READ_WITH_SHARED_LOCKS (SELECT
      LOCK WITH SHARE MODE) and row was not explictly unlocked 
      with unlock_row() call
    */
      NdbOperation *op;
      // Lock row
      DBUG_PRINT("info", ("Keeping lock on scanned row"));
      
      if (!(op= cursor->lockCurrentTuple()))
      {
	m_lock_tuple= FALSE;
	ERR_RETURN(trans->getNdbError());
      }
      m_ops_pending++;      
  }
  m_lock_tuple= FALSE;
  if (m_ops_pending)
  {
    /*
      Take over any pending transactions to the 
      deleteing/updating transaction before closing the scan    
    */
    DBUG_PRINT("info", ("ops_pending: %ld", (long) m_ops_pending));    
    if (execute_no_commit(this,trans,FALSE) != 0) {
      no_uncommitted_rows_execute_failure();
      DBUG_RETURN(ndb_err(trans));
    }
    m_ops_pending= 0;
  }
  
  cursor->close(m_force_send, TRUE);
  m_active_cursor= m_multi_cursor= NULL;
  DBUG_RETURN(0);
}

int ha_ndbcluster::rnd_end()
{
  DBUG_ENTER("rnd_end");
  DBUG_RETURN(close_scan());
}


int ha_ndbcluster::rnd_next(byte *buf)
{
  DBUG_ENTER("rnd_next");
  ha_statistic_increment(&SSV::ha_read_rnd_next_count);

  if (!m_active_cursor)
    DBUG_RETURN(full_table_scan(buf));
  DBUG_RETURN(next_result(buf));
}


/*
  An "interesting" record has been found and it's pk 
  retrieved by calling position
  Now it's time to read the record from db once 
  again
*/

int ha_ndbcluster::rnd_pos(byte *buf, byte *pos)
{
  DBUG_ENTER("rnd_pos");
  ha_statistic_increment(&SSV::ha_read_rnd_count);
  // The primary key for the record is stored in pos
  // Perform a pk_read using primary key "index"
  {
    part_id_range part_spec;
    uint key_length= ref_length;
    if (m_use_partition_function)
    {
      if (table_share->primary_key == MAX_KEY)
      {
        /*
          The partition id has been fetched from ndb
          and has been stored directly after the hidden key
        */
        DBUG_DUMP("key+part", (char *)pos, key_length);
        key_length= ref_length - sizeof(m_part_id);
        part_spec.start_part= part_spec.end_part= *(uint32 *)(pos + key_length);
      }
      else
      {
        key_range key_spec;
        KEY *key_info= table->key_info + table_share->primary_key;
        key_spec.key= pos;
        key_spec.length= key_length;
        key_spec.flag= HA_READ_KEY_EXACT;
        get_full_part_id_from_key(table, buf, key_info, 
                                  &key_spec, &part_spec);
        DBUG_ASSERT(part_spec.start_part == part_spec.end_part);
      }
      DBUG_PRINT("info", ("partition id %u", part_spec.start_part));
    }
    DBUG_DUMP("key", (char *)pos, key_length);
    DBUG_RETURN(pk_read(pos, key_length, buf, part_spec.start_part));
  }
}


/*
  Store the primary key of this record in ref 
  variable, so that the row can be retrieved again later
  using "reference" in rnd_pos
*/

void ha_ndbcluster::position(const byte *record)
{
  KEY *key_info;
  KEY_PART_INFO *key_part;
  KEY_PART_INFO *end;
  byte *buff;
  uint key_length;

  DBUG_ENTER("position");

  if (table_share->primary_key != MAX_KEY) 
  {
    key_length= ref_length;
    key_info= table->key_info + table_share->primary_key;
    key_part= key_info->key_part;
    end= key_part + key_info->key_parts;
    buff= ref;
    
    for (; key_part != end; key_part++) 
    {
      if (key_part->null_bit) {
        /* Store 0 if the key part is a NULL part */      
        if (record[key_part->null_offset]
            & key_part->null_bit) {
          *buff++= 1;
          continue;
        }      
        *buff++= 0;
      }

      size_t len = key_part->length;
      const byte * ptr = record + key_part->offset;
      Field *field = key_part->field;
      if (field->type() ==  MYSQL_TYPE_VARCHAR)
      {
        if (((Field_varstring*)field)->length_bytes == 1)
        {
          /**
           * Keys always use 2 bytes length
           */
          buff[0] = ptr[0];
          buff[1] = 0;
          memcpy(buff+2, ptr + 1, len);
        }
        else
        {
          memcpy(buff, ptr, len + 2);
        }
        len += 2;
      }
      else
      {
        memcpy(buff, ptr, len);
      }
      buff += len;
    }
  } 
  else 
  {
    // No primary key, get hidden key
    DBUG_PRINT("info", ("Getting hidden key"));
    // If table has user defined partition save the partition id as well
    if(m_use_partition_function)
    {
      DBUG_PRINT("info", ("Saving partition id %u", m_part_id));
      key_length= ref_length - sizeof(m_part_id);
      memcpy(ref+key_length, (void *)&m_part_id, sizeof(m_part_id));
    }
    else
      key_length= ref_length;
#ifndef DBUG_OFF
    int hidden_no= table->s->fields;
    const NDBTAB *tab= m_table;  
    const NDBCOL *hidden_col= tab->getColumn(hidden_no);
    DBUG_ASSERT(hidden_col->getPrimaryKey() && 
                hidden_col->getAutoIncrement() &&
                key_length == NDB_HIDDEN_PRIMARY_KEY_LENGTH);
#endif
    memcpy(ref, m_ref, key_length);
  }
#ifndef DBUG_OFF
  if (table_share->primary_key == MAX_KEY && m_use_partition_function) 
    DBUG_DUMP("key+part", (char*)ref, key_length+sizeof(m_part_id));
#endif
  DBUG_DUMP("ref", (char*)ref, key_length);
  DBUG_VOID_RETURN;
}


int ha_ndbcluster::info(uint flag)
{
  int result= 0;
  DBUG_ENTER("info");
  DBUG_PRINT("enter", ("flag: %d", flag));
  
  if (flag & HA_STATUS_POS)
    DBUG_PRINT("info", ("HA_STATUS_POS"));
  if (flag & HA_STATUS_NO_LOCK)
    DBUG_PRINT("info", ("HA_STATUS_NO_LOCK"));
  if (flag & HA_STATUS_TIME)
    DBUG_PRINT("info", ("HA_STATUS_TIME"));
  if (flag & HA_STATUS_VARIABLE)
  {
    DBUG_PRINT("info", ("HA_STATUS_VARIABLE"));
    if (m_table_info)
    {
      if (m_ha_not_exact_count)
        stats.records= 100;
      else
	result= records_update();
    }
    else
    {
      if ((my_errno= check_ndb_connection()))
        DBUG_RETURN(my_errno);
      Ndb *ndb= get_ndb();
      ndb->setDatabaseName(m_dbname);
      struct Ndb_statistics stat;
      ndb->setDatabaseName(m_dbname);
      if (current_thd->variables.ndb_use_exact_count &&
          (result= ndb_get_table_statistics(this, TRUE, ndb, m_table, &stat))
          == 0)
      {
        stats.mean_rec_length= stat.row_size;
        stats.data_file_length= stat.fragment_memory;
        stats.records= stat.row_count;
      }
      else
      {
        stats.mean_rec_length= 0;
        stats.records= 100;
      }
    }
  }
  if (flag & HA_STATUS_CONST)
  {
    DBUG_PRINT("info", ("HA_STATUS_CONST"));
    set_rec_per_key();
  }
  if (flag & HA_STATUS_ERRKEY)
  {
    DBUG_PRINT("info", ("HA_STATUS_ERRKEY"));
    errkey= m_dupkey;
  }
  if (flag & HA_STATUS_AUTO)
  {
    DBUG_PRINT("info", ("HA_STATUS_AUTO"));
    if (m_table && table->found_next_number_field)
    {
      Ndb *ndb= get_ndb();
      Ndb_tuple_id_range_guard g(m_share);
      
      Uint64 auto_increment_value64;
      if (ndb->readAutoIncrementValue(m_table, g.range,
                                      auto_increment_value64) == -1)
      {
        const NdbError err= ndb->getNdbError();
        sql_print_error("Error %lu in readAutoIncrementValue(): %s",
                        (ulong) err.code, err.message);
        stats.auto_increment_value= ~(ulonglong)0;
      }
      else
        stats.auto_increment_value= (ulonglong)auto_increment_value64;
    }
  }

  if(result == -1)
    result= HA_ERR_NO_CONNECTION;

  DBUG_RETURN(result);
}


void ha_ndbcluster::get_dynamic_partition_info(PARTITION_INFO *stat_info,
                                               uint part_id)
{
  /* 
     This functions should be fixed. Suggested fix: to
     implement ndb function which retrives the statistics
     about ndb partitions.
  */
  bzero((char*) stat_info, sizeof(PARTITION_INFO));
  return;
}


int ha_ndbcluster::extra(enum ha_extra_function operation)
{
  DBUG_ENTER("extra");
  switch (operation) {
  case HA_EXTRA_IGNORE_DUP_KEY:       /* Dup keys don't rollback everything*/
    DBUG_PRINT("info", ("HA_EXTRA_IGNORE_DUP_KEY"));
    DBUG_PRINT("info", ("Ignoring duplicate key"));
    m_ignore_dup_key= TRUE;
    break;
  case HA_EXTRA_NO_IGNORE_DUP_KEY:
    DBUG_PRINT("info", ("HA_EXTRA_NO_IGNORE_DUP_KEY"));
    m_ignore_dup_key= FALSE;
    break;
  case HA_EXTRA_IGNORE_NO_KEY:
    DBUG_PRINT("info", ("HA_EXTRA_IGNORE_NO_KEY"));
    DBUG_PRINT("info", ("Turning on AO_IgnoreError at Commit/NoCommit"));
    m_ignore_no_key= TRUE;
    break;
  case HA_EXTRA_NO_IGNORE_NO_KEY:
    DBUG_PRINT("info", ("HA_EXTRA_NO_IGNORE_NO_KEY"));
    DBUG_PRINT("info", ("Turning on AO_IgnoreError at Commit/NoCommit"));
    m_ignore_no_key= FALSE;
    break;
  case HA_EXTRA_WRITE_CAN_REPLACE:
    DBUG_PRINT("info", ("HA_EXTRA_WRITE_CAN_REPLACE"));
    if (!m_has_unique_index ||
        current_thd->slave_thread) /* always set if slave, quick fix for bug 27378 */
    {
      DBUG_PRINT("info", ("Turning ON use of write instead of insert"));
      m_use_write= TRUE;
    }
    break;
  case HA_EXTRA_WRITE_CANNOT_REPLACE:
    DBUG_PRINT("info", ("HA_EXTRA_WRITE_CANNOT_REPLACE"));
    DBUG_PRINT("info", ("Turning OFF use of write instead of insert"));
    m_use_write= FALSE;
    break;
  case HA_EXTRA_DELETE_CANNOT_BATCH:
    DBUG_PRINT("info", ("HA_EXTRA_DELETE_CANNOT_BATCH"));
    m_delete_cannot_batch= TRUE;
    break;
  case HA_EXTRA_UPDATE_CANNOT_BATCH:
    DBUG_PRINT("info", ("HA_EXTRA_UPDATE_CANNOT_BATCH"));
    m_update_cannot_batch= TRUE;
    break;
  default:
    break;
  }
  
  DBUG_RETURN(0);
}


int ha_ndbcluster::reset()
{
  DBUG_ENTER("ha_ndbcluster::reset");
  cond_clear();
  /*
    Regular partition pruning will set the bitmap appropriately.
    Some queries like ALTER TABLE doesn't use partition pruning and
    thus the 'used_partitions' bitmap needs to be initialized
  */
  if (m_part_info)
    bitmap_set_all(&m_part_info->used_partitions);

  /* reset flags set by extra calls */
  m_ignore_dup_key= FALSE;
  m_use_write= FALSE;
  m_ignore_no_key= FALSE;
  m_delete_cannot_batch= FALSE;
  m_update_cannot_batch= FALSE;

  DBUG_RETURN(0);
}


/* 
   Start of an insert, remember number of rows to be inserted, it will
   be used in write_row and get_autoincrement to send an optimal number
   of rows in each roundtrip to the server

   SYNOPSIS
   rows     number of rows to insert, 0 if unknown

*/

void ha_ndbcluster::start_bulk_insert(ha_rows rows)
{
  int bytes, batch;
  const NDBTAB *tab= m_table;    

  DBUG_ENTER("start_bulk_insert");
  DBUG_PRINT("enter", ("rows: %d", (int)rows));
  
  m_rows_inserted= (ha_rows) 0;
  if (!m_use_write && m_ignore_dup_key)
  {
    /*
      compare if expression with that in write_row
      we have a situation where peek_indexed_rows() will be called
      so we cannot batch
    */
    DBUG_PRINT("info", ("Batching turned off as duplicate key is "
                        "ignored by using peek_row"));
    m_rows_to_insert= 1;
    m_bulk_insert_rows= 1;
    DBUG_VOID_RETURN;
  }
  if (rows == (ha_rows) 0)
  {
    /* We don't know how many will be inserted, guess */
    m_rows_to_insert= m_autoincrement_prefetch;
  }
  else
    m_rows_to_insert= rows; 

  /* 
    Calculate how many rows that should be inserted
    per roundtrip to NDB. This is done in order to minimize the 
    number of roundtrips as much as possible. However performance will 
    degrade if too many bytes are inserted, thus it's limited by this 
    calculation.   
  */
  const int bytesperbatch= 8192;
  bytes= 12 + tab->getRowSizeInBytes() + 4 * tab->getNoOfColumns();
  batch= bytesperbatch/bytes;
  batch= batch == 0 ? 1 : batch;
  DBUG_PRINT("info", ("batch: %d, bytes: %d", batch, bytes));
  m_bulk_insert_rows= batch;

  DBUG_VOID_RETURN;
}

/*
  End of an insert
 */
int ha_ndbcluster::end_bulk_insert()
{
  int error= 0;

  DBUG_ENTER("end_bulk_insert");
  // Check if last inserts need to be flushed
  if (m_bulk_insert_not_flushed)
  {
    NdbTransaction *trans= m_active_trans;
    // Send rows to NDB
    DBUG_PRINT("info", ("Sending inserts to NDB, "\
                        "rows_inserted: %d  bulk_insert_rows: %d", 
                        (int) m_rows_inserted, (int) m_bulk_insert_rows)); 
    m_bulk_insert_not_flushed= FALSE;
    if (m_transaction_on)
    {
      if (execute_no_commit(this, trans,FALSE) != 0)
      {
        no_uncommitted_rows_execute_failure();
        my_errno= error= ndb_err(trans);
      }
    }
    else
    {
      if (execute_commit(this, trans) != 0)
      {
        no_uncommitted_rows_execute_failure();
        my_errno= error= ndb_err(trans);
      }
      else
      {
        IF_DBUG(int res=) trans->restart();
        DBUG_ASSERT(res == 0);
      }
    }
  }

  m_rows_inserted= (ha_rows) 0;
  m_rows_to_insert= (ha_rows) 1;
  DBUG_RETURN(error);
}


int ha_ndbcluster::extra_opt(enum ha_extra_function operation, ulong cache_size)
{
  DBUG_ENTER("extra_opt");
  DBUG_PRINT("enter", ("cache_size: %lu", cache_size));
  DBUG_RETURN(extra(operation));
}

static const char *ha_ndbcluster_exts[] = {
 ha_ndb_ext,
 NullS
};

const char** ha_ndbcluster::bas_ext() const
{
  return ha_ndbcluster_exts;
}

/*
  How many seeks it will take to read through the table
  This is to be comparable to the number returned by records_in_range so
  that we can decide if we should scan the table or use keys.
*/

double ha_ndbcluster::scan_time()
{
  DBUG_ENTER("ha_ndbcluster::scan_time()");
  double res= rows2double(stats.records*1000);
  DBUG_PRINT("exit", ("table: %s value: %f", 
                      m_tabname, res));
  DBUG_RETURN(res);
}

/*
  Convert MySQL table locks into locks supported by Ndb Cluster.
  Note that MySQL Cluster does currently not support distributed
  table locks, so to be safe one should set cluster in Single
  User Mode, before relying on table locks when updating tables
  from several MySQL servers
*/

THR_LOCK_DATA **ha_ndbcluster::store_lock(THD *thd,
                                          THR_LOCK_DATA **to,
                                          enum thr_lock_type lock_type)
{
  DBUG_ENTER("store_lock");
  if (lock_type != TL_IGNORE && m_lock.type == TL_UNLOCK) 
  {

    /* If we are not doing a LOCK TABLE, then allow multiple
       writers */
    
    /* Since NDB does not currently have table locks
       this is treated as a ordinary lock */

    if ((lock_type >= TL_WRITE_CONCURRENT_INSERT &&
         lock_type <= TL_WRITE) && !thd->in_lock_tables)      
      lock_type= TL_WRITE_ALLOW_WRITE;
    
    /* In queries of type INSERT INTO t1 SELECT ... FROM t2 ...
       MySQL would use the lock TL_READ_NO_INSERT on t2, and that
       would conflict with TL_WRITE_ALLOW_WRITE, blocking all inserts
       to t2. Convert the lock to a normal read lock to allow
       concurrent inserts to t2. */
    
    if (lock_type == TL_READ_NO_INSERT && !thd->in_lock_tables)
      lock_type= TL_READ;
    
    m_lock.type=lock_type;
  }
  *to++= &m_lock;

  DBUG_PRINT("exit", ("lock_type: %d", lock_type));
  
  DBUG_RETURN(to);
}

#ifndef DBUG_OFF
#define PRINT_OPTION_FLAGS(t) { \
      if (t->options & OPTION_NOT_AUTOCOMMIT) \
        DBUG_PRINT("thd->options", ("OPTION_NOT_AUTOCOMMIT")); \
      if (t->options & OPTION_BEGIN) \
        DBUG_PRINT("thd->options", ("OPTION_BEGIN")); \
      if (t->options & OPTION_TABLE_LOCK) \
        DBUG_PRINT("thd->options", ("OPTION_TABLE_LOCK")); \
}
#else
#define PRINT_OPTION_FLAGS(t)
#endif


/*
  As MySQL will execute an external lock for every new table it uses
  we can use this to start the transactions.
  If we are in auto_commit mode we just need to start a transaction
  for the statement, this will be stored in thd_ndb.stmt.
  If not, we have to start a master transaction if there doesn't exist
  one from before, this will be stored in thd_ndb.all
 
  When a table lock is held one transaction will be started which holds
  the table lock and for each statement a hupp transaction will be started  
  If we are locking the table then:
  - save the NdbDictionary::Table for easy access
  - save reference to table statistics
  - refresh list of the indexes for the table if needed (if altered)
 */

#ifdef HAVE_NDB_BINLOG
extern MASTER_INFO *active_mi;
static int ndbcluster_update_apply_status(THD *thd, int do_update)
{
  return 0;

  Thd_ndb *thd_ndb= get_thd_ndb(thd);
  Ndb *ndb= thd_ndb->ndb;
  NDBDICT *dict= ndb->getDictionary();
  const NDBTAB *ndbtab;
  NdbTransaction *trans= thd_ndb->all ? thd_ndb->all : thd_ndb->stmt;
  ndb->setDatabaseName(NDB_REP_DB);
  Ndb_table_guard ndbtab_g(dict, NDB_APPLY_TABLE);
  if (!(ndbtab= ndbtab_g.get_table()))
  {
    return -1;
  }
  NdbOperation *op= 0;
  int r= 0;
  r|= (op= trans->getNdbOperation(ndbtab)) == 0;
  DBUG_ASSERT(r == 0);
  if (do_update)
    r|= op->updateTuple();
  else
    r|= op->writeTuple();
  DBUG_ASSERT(r == 0);
  // server_id
  r|= op->equal(0u, (Uint32)thd->server_id);
  DBUG_ASSERT(r == 0);
  if (!do_update)
  {
    // epoch
    r|= op->setValue(1u, (Uint64)0);
    DBUG_ASSERT(r == 0);
  }
  // log_name
  char tmp_buf[FN_REFLEN];
  ndb_pack_varchar(ndbtab->getColumn(2u), tmp_buf,
                   active_mi->rli.group_master_log_name,
                   strlen(active_mi->rli.group_master_log_name));
  r|= op->setValue(2u, tmp_buf);
  DBUG_ASSERT(r == 0);
  // start_pos
  r|= op->setValue(3u, (Uint64)active_mi->rli.group_master_log_pos);
  DBUG_ASSERT(r == 0);
  // end_pos
  r|= op->setValue(4u, (Uint64)active_mi->rli.group_master_log_pos + 
                   ((Uint64)active_mi->rli.future_event_relay_log_pos -
                    (Uint64)active_mi->rli.group_relay_log_pos));
  DBUG_ASSERT(r == 0);
  return 0;
}
#endif /* HAVE_NDB_BINLOG */

int ha_ndbcluster::external_lock(THD *thd, int lock_type)
{
  int error=0;
  NdbTransaction* trans= NULL;
  DBUG_ENTER("external_lock");

  /*
    Check that this handler instance has a connection
    set up to the Ndb object of thd
   */
  if (check_ndb_connection(thd))
    DBUG_RETURN(1);

  Thd_ndb *thd_ndb= get_thd_ndb(thd);
  Ndb *ndb= thd_ndb->ndb;

  DBUG_PRINT("enter", ("this: 0x%lx  thd: 0x%lx  thd_ndb: %lx  "
                       "thd_ndb->lock_count: %d",
                       (long) this, (long) thd, (long) thd_ndb,
                       thd_ndb->lock_count));

  if (lock_type != F_UNLCK)
  {
    DBUG_PRINT("info", ("lock_type != F_UNLCK"));
    if (thd->lex->sql_command == SQLCOM_LOAD)
    {
      m_transaction_on= FALSE;
      /* Would be simpler if has_transactions() didn't always say "yes" */
      thd->options|= OPTION_STATUS_NO_TRANS_UPDATE;
      thd->no_trans_update= TRUE;
    }
    else if (!thd->transaction.on)
      m_transaction_on= FALSE;
    else
      m_transaction_on= thd->variables.ndb_use_transactions;
    if (!thd_ndb->lock_count++)
    {
      PRINT_OPTION_FLAGS(thd);
      if (!(thd->options & (OPTION_NOT_AUTOCOMMIT | OPTION_BEGIN))) 
      {
        // Autocommit transaction
        DBUG_ASSERT(!thd_ndb->stmt);
        DBUG_PRINT("trans",("Starting transaction stmt"));      

        trans= ndb->startTransaction();
        if (trans == NULL)
          ERR_RETURN(ndb->getNdbError());
        thd_ndb->init_open_tables();
        thd_ndb->stmt= trans;
	thd_ndb->query_state&= NDB_QUERY_NORMAL;
        thd_ndb->trans_options= 0;
        trans_register_ha(thd, FALSE, ndbcluster_hton);
      } 
      else 
      { 
        if (!thd_ndb->all)
        {
          // Not autocommit transaction
          // A "master" transaction ha not been started yet
          DBUG_PRINT("trans",("starting transaction, all"));
          
          trans= ndb->startTransaction();
          if (trans == NULL)
            ERR_RETURN(ndb->getNdbError());
          thd_ndb->init_open_tables();
          thd_ndb->all= trans; 
	  thd_ndb->query_state&= NDB_QUERY_NORMAL;
          thd_ndb->trans_options= 0;
          trans_register_ha(thd, TRUE, ndbcluster_hton);

          /*
            If this is the start of a LOCK TABLE, a table look 
            should be taken on the table in NDB
           
            Check if it should be read or write lock
           */
          if (thd->options & (OPTION_TABLE_LOCK))
          {
            //lockThisTable();
            DBUG_PRINT("info", ("Locking the table..." ));
          }

        }
      }
    }
    /*
      This is the place to make sure this handler instance
      has a started transaction.
     
      The transaction is started by the first handler on which 
      MySQL Server calls external lock
     
      Other handlers in the same stmt or transaction should use 
      the same NDB transaction. This is done by setting up the m_active_trans
      pointer to point to the NDB transaction. 
     */

    // store thread specific data first to set the right context
    m_force_send=          thd->variables.ndb_force_send;
    m_ha_not_exact_count= !thd->variables.ndb_use_exact_count;
    m_autoincrement_prefetch= 
      (ha_rows) thd->variables.ndb_autoincrement_prefetch_sz;

    m_active_trans= thd_ndb->all ? thd_ndb->all : thd_ndb->stmt;
    DBUG_ASSERT(m_active_trans);
    // Start of transaction
    m_rows_changed= 0;
    m_ops_pending= 0;
#ifdef HAVE_NDB_BINLOG
    if (m_share == ndb_apply_status_share && thd->slave_thread)
      thd_ndb->trans_options|= TNTO_INJECTED_APPLY_STATUS;
#endif
    // TODO remove double pointers...
    m_thd_ndb_share= thd_ndb->get_open_table(thd, m_table);
    m_table_info= &m_thd_ndb_share->stat;
  }
  else
  {
    DBUG_PRINT("info", ("lock_type == F_UNLCK"));

    if (ndb_cache_check_time && m_rows_changed)
    {
      DBUG_PRINT("info", ("Rows has changed and util thread is running"));
      if (thd->options & (OPTION_NOT_AUTOCOMMIT | OPTION_BEGIN))
      {
        DBUG_PRINT("info", ("Add share to list of tables to be invalidated"));
        /* NOTE push_back allocates memory using transactions mem_root! */
        thd_ndb->changed_tables.push_back(m_share, &thd->transaction.mem_root);
      }

      pthread_mutex_lock(&m_share->mutex);
      DBUG_PRINT("info", ("Invalidating commit_count"));
      m_share->commit_count= 0;
      m_share->commit_count_lock++;
      pthread_mutex_unlock(&m_share->mutex);
    }

    if (!--thd_ndb->lock_count)
    {
      DBUG_PRINT("trans", ("Last external_lock"));
      PRINT_OPTION_FLAGS(thd);

      if (thd_ndb->stmt)
      {
        /*
          Unlock is done without a transaction commit / rollback.
          This happens if the thread didn't update any rows
          We must in this case close the transaction to release resources
        */
        DBUG_PRINT("trans",("ending non-updating transaction"));
        ndb->closeTransaction(m_active_trans);
        thd_ndb->stmt= NULL;
      }
    }
    m_table_info= NULL;

    /*
      This is the place to make sure this handler instance
      no longer are connected to the active transaction.

      And since the handler is no longer part of the transaction 
      it can't have open cursors, ops or blobs pending.
    */
    m_active_trans= NULL;    

    if (m_active_cursor)
      DBUG_PRINT("warning", ("m_active_cursor != NULL"));
    m_active_cursor= NULL;

    if (m_multi_cursor)
      DBUG_PRINT("warning", ("m_multi_cursor != NULL"));
    m_multi_cursor= NULL;
    
    if (m_blobs_pending)
      DBUG_PRINT("warning", ("blobs_pending != 0"));
    m_blobs_pending= 0;
    
    if (m_ops_pending)
      DBUG_PRINT("warning", ("ops_pending != 0L"));
    m_ops_pending= 0;
  }
  thd->set_current_stmt_binlog_row_based_if_mixed();
  DBUG_RETURN(error);
}

/*
  Unlock the last row read in an open scan.
  Rows are unlocked by default in ndb, but
  for SELECT FOR UPDATE and SELECT LOCK WIT SHARE MODE
  locks are kept if unlock_row() is not called.
*/

void ha_ndbcluster::unlock_row() 
{
  DBUG_ENTER("unlock_row");

  DBUG_PRINT("info", ("Unlocking row"));
  m_lock_tuple= FALSE;
  DBUG_VOID_RETURN;
}

/*
  Start a transaction for running a statement if one is not
  already running in a transaction. This will be the case in
  a BEGIN; COMMIT; block
  When using LOCK TABLE's external_lock will start a transaction
  since ndb does not currently does not support table locking
*/

int ha_ndbcluster::start_stmt(THD *thd, thr_lock_type lock_type)
{
  int error=0;
  DBUG_ENTER("start_stmt");
  PRINT_OPTION_FLAGS(thd);

  Thd_ndb *thd_ndb= get_thd_ndb(thd);
  NdbTransaction *trans= (thd_ndb->stmt)?thd_ndb->stmt:thd_ndb->all;
  if (!trans){
    Ndb *ndb= thd_ndb->ndb;
    DBUG_PRINT("trans",("Starting transaction stmt"));  
    trans= ndb->startTransaction();
    if (trans == NULL)
      ERR_RETURN(ndb->getNdbError());
    no_uncommitted_rows_reset(thd);
    thd_ndb->stmt= trans;
    thd_ndb->query_state&= NDB_QUERY_NORMAL;
    trans_register_ha(thd, FALSE, ndbcluster_hton);
  }
  m_active_trans= trans;
  // Start of statement
  m_ops_pending= 0;    
  thd->set_current_stmt_binlog_row_based_if_mixed();

  DBUG_RETURN(error);
}


/*
  Commit a transaction started in NDB
 */

static int ndbcluster_commit(handlerton *hton, THD *thd, bool all)
{
  int res= 0;
  Thd_ndb *thd_ndb= get_thd_ndb(thd);
  Ndb *ndb= thd_ndb->ndb;
  NdbTransaction *trans= all ? thd_ndb->all : thd_ndb->stmt;

  DBUG_ENTER("ndbcluster_commit");
  DBUG_PRINT("transaction",("%s",
                            trans == thd_ndb->stmt ?
                            "stmt" : "all"));
  DBUG_ASSERT(ndb);
  if (trans == NULL)
    DBUG_RETURN(0);

#ifdef HAVE_NDB_BINLOG
  if (thd->slave_thread)
    ndbcluster_update_apply_status(thd, thd_ndb->trans_options & TNTO_INJECTED_APPLY_STATUS);
#endif /* HAVE_NDB_BINLOG */

  if (execute_commit(thd,trans) != 0)
  {
    const NdbError err= trans->getNdbError();
    const NdbOperation *error_op= trans->getNdbErrorOperation();
    ERR_PRINT(err);
    res= ndb_to_mysql_error(&err);
    if (res != -1)
      ndbcluster_print_error(res, error_op);
  }
  ndb->closeTransaction(trans);

  if (all)
    thd_ndb->all= NULL;
  else
    thd_ndb->stmt= NULL;

  /* Clear commit_count for tables changed by transaction */
  NDB_SHARE* share;
  List_iterator_fast<NDB_SHARE> it(thd_ndb->changed_tables);
  while ((share= it++))
  {
    pthread_mutex_lock(&share->mutex);
    DBUG_PRINT("info", ("Invalidate commit_count for %s, share->commit_count: %lu",
                        share->table_name, (ulong) share->commit_count));
    share->commit_count= 0;
    share->commit_count_lock++;
    pthread_mutex_unlock(&share->mutex);
  }
  thd_ndb->changed_tables.empty();

  DBUG_RETURN(res);
}


/*
  Rollback a transaction started in NDB
 */

static int ndbcluster_rollback(handlerton *hton, THD *thd, bool all)
{
  int res= 0;
  Thd_ndb *thd_ndb= get_thd_ndb(thd);
  Ndb *ndb= thd_ndb->ndb;
  NdbTransaction *trans= all ? thd_ndb->all : thd_ndb->stmt;

  DBUG_ENTER("ndbcluster_rollback");
  DBUG_PRINT("transaction",("%s",
                            trans == thd_ndb->stmt ? 
                            "stmt" : "all"));
  DBUG_ASSERT(ndb && trans);

  if (trans->execute(NdbTransaction::Rollback) != 0)
  {
    const NdbError err= trans->getNdbError();
    const NdbOperation *error_op= trans->getNdbErrorOperation();
    ERR_PRINT(err);     
    res= ndb_to_mysql_error(&err);
    if (res != -1) 
      ndbcluster_print_error(res, error_op);
  }
  ndb->closeTransaction(trans);

  if (all)
    thd_ndb->all= NULL;
  else
    thd_ndb->stmt= NULL;

  /* Clear list of tables changed by transaction */
  thd_ndb->changed_tables.empty();

  DBUG_RETURN(res);
}


/*
  Define NDB column based on Field.
  Returns 0 or mysql error code.
  Not member of ha_ndbcluster because NDBCOL cannot be declared.

  MySQL text types with character set "binary" are mapped to true
  NDB binary types without a character set.  This may change.
 */

static int create_ndb_column(NDBCOL &col,
                             Field *field,
                             HA_CREATE_INFO *info)
{
  // Set name
  col.setName(field->field_name);
  // Get char set
  CHARSET_INFO *cs= field->charset();
  // Set type and sizes
  const enum enum_field_types mysql_type= field->real_type();
  switch (mysql_type) {
  // Numeric types
  case MYSQL_TYPE_TINY:        
    if (field->flags & UNSIGNED_FLAG)
      col.setType(NDBCOL::Tinyunsigned);
    else
      col.setType(NDBCOL::Tinyint);
    col.setLength(1);
    break;
  case MYSQL_TYPE_SHORT:
    if (field->flags & UNSIGNED_FLAG)
      col.setType(NDBCOL::Smallunsigned);
    else
      col.setType(NDBCOL::Smallint);
    col.setLength(1);
    break;
  case MYSQL_TYPE_LONG:
    if (field->flags & UNSIGNED_FLAG)
      col.setType(NDBCOL::Unsigned);
    else
      col.setType(NDBCOL::Int);
    col.setLength(1);
    break;
  case MYSQL_TYPE_INT24:       
    if (field->flags & UNSIGNED_FLAG)
      col.setType(NDBCOL::Mediumunsigned);
    else
      col.setType(NDBCOL::Mediumint);
    col.setLength(1);
    break;
  case MYSQL_TYPE_LONGLONG:
    if (field->flags & UNSIGNED_FLAG)
      col.setType(NDBCOL::Bigunsigned);
    else
      col.setType(NDBCOL::Bigint);
    col.setLength(1);
    break;
  case MYSQL_TYPE_FLOAT:
    col.setType(NDBCOL::Float);
    col.setLength(1);
    break;
  case MYSQL_TYPE_DOUBLE:
    col.setType(NDBCOL::Double);
    col.setLength(1);
    break;
  case MYSQL_TYPE_DECIMAL:    
    {
      Field_decimal *f= (Field_decimal*)field;
      uint precision= f->pack_length();
      uint scale= f->decimals();
      if (field->flags & UNSIGNED_FLAG)
      {
        col.setType(NDBCOL::Olddecimalunsigned);
        precision-= (scale > 0);
      }
      else
      {
        col.setType(NDBCOL::Olddecimal);
        precision-= 1 + (scale > 0);
      }
      col.setPrecision(precision);
      col.setScale(scale);
      col.setLength(1);
    }
    break;
  case MYSQL_TYPE_NEWDECIMAL:    
    {
      Field_new_decimal *f= (Field_new_decimal*)field;
      uint precision= f->precision;
      uint scale= f->decimals();
      if (field->flags & UNSIGNED_FLAG)
      {
        col.setType(NDBCOL::Decimalunsigned);
      }
      else
      {
        col.setType(NDBCOL::Decimal);
      }
      col.setPrecision(precision);
      col.setScale(scale);
      col.setLength(1);
    }
    break;
  // Date types
  case MYSQL_TYPE_DATETIME:    
    col.setType(NDBCOL::Datetime);
    col.setLength(1);
    break;
  case MYSQL_TYPE_DATE: // ?
    col.setType(NDBCOL::Char);
    col.setLength(field->pack_length());
    break;
  case MYSQL_TYPE_NEWDATE:
    col.setType(NDBCOL::Date);
    col.setLength(1);
    break;
  case MYSQL_TYPE_TIME:        
    col.setType(NDBCOL::Time);
    col.setLength(1);
    break;
  case MYSQL_TYPE_YEAR:
    col.setType(NDBCOL::Year);
    col.setLength(1);
    break;
  case MYSQL_TYPE_TIMESTAMP:
    col.setType(NDBCOL::Timestamp);
    col.setLength(1);
    break;
  // Char types
  case MYSQL_TYPE_STRING:      
    if (field->pack_length() == 0)
    {
      col.setType(NDBCOL::Bit);
      col.setLength(1);
    }
    else if ((field->flags & BINARY_FLAG) && cs == &my_charset_bin)
    {
      col.setType(NDBCOL::Binary);
      col.setLength(field->pack_length());
    }
    else
    {
      col.setType(NDBCOL::Char);
      col.setCharset(cs);
      col.setLength(field->pack_length());
    }
    break;
  case MYSQL_TYPE_VAR_STRING: // ?
  case MYSQL_TYPE_VARCHAR:
    {
      Field_varstring* f= (Field_varstring*)field;
      if (f->length_bytes == 1)
      {
        if ((field->flags & BINARY_FLAG) && cs == &my_charset_bin)
          col.setType(NDBCOL::Varbinary);
        else {
          col.setType(NDBCOL::Varchar);
          col.setCharset(cs);
        }
      }
      else if (f->length_bytes == 2)
      {
        if ((field->flags & BINARY_FLAG) && cs == &my_charset_bin)
          col.setType(NDBCOL::Longvarbinary);
        else {
          col.setType(NDBCOL::Longvarchar);
          col.setCharset(cs);
        }
      }
      else
      {
        return HA_ERR_UNSUPPORTED;
      }
      col.setLength(field->field_length);
    }
    break;
  // Blob types (all come in as MYSQL_TYPE_BLOB)
  mysql_type_tiny_blob:
  case MYSQL_TYPE_TINY_BLOB:
    if ((field->flags & BINARY_FLAG) && cs == &my_charset_bin)
      col.setType(NDBCOL::Blob);
    else {
      col.setType(NDBCOL::Text);
      col.setCharset(cs);
    }
    col.setInlineSize(256);
    // No parts
    col.setPartSize(0);
    col.setStripeSize(0);
    break;
  //mysql_type_blob:
  case MYSQL_TYPE_GEOMETRY:
  case MYSQL_TYPE_BLOB:    
    if ((field->flags & BINARY_FLAG) && cs == &my_charset_bin)
      col.setType(NDBCOL::Blob);
    else {
      col.setType(NDBCOL::Text);
      col.setCharset(cs);
    }
    {
      Field_blob *field_blob= (Field_blob *)field;
      /*
       * max_data_length is 2^8-1, 2^16-1, 2^24-1 for tiny, blob, medium.
       * Tinyblob gets no blob parts.  The other cases are just a crude
       * way to control part size and striping.
       *
       * In mysql blob(256) is promoted to blob(65535) so it does not
       * in fact fit "inline" in NDB.
       */
      if (field_blob->max_data_length() < (1 << 8))
        goto mysql_type_tiny_blob;
      else if (field_blob->max_data_length() < (1 << 16))
      {
        col.setInlineSize(256);
        col.setPartSize(2000);
        col.setStripeSize(16);
      }
      else if (field_blob->max_data_length() < (1 << 24))
        goto mysql_type_medium_blob;
      else
        goto mysql_type_long_blob;
    }
    break;
  mysql_type_medium_blob:
  case MYSQL_TYPE_MEDIUM_BLOB:   
    if ((field->flags & BINARY_FLAG) && cs == &my_charset_bin)
      col.setType(NDBCOL::Blob);
    else {
      col.setType(NDBCOL::Text);
      col.setCharset(cs);
    }
    col.setInlineSize(256);
    col.setPartSize(4000);
    col.setStripeSize(8);
    break;
  mysql_type_long_blob:
  case MYSQL_TYPE_LONG_BLOB:  
    if ((field->flags & BINARY_FLAG) && cs == &my_charset_bin)
      col.setType(NDBCOL::Blob);
    else {
      col.setType(NDBCOL::Text);
      col.setCharset(cs);
    }
    col.setInlineSize(256);
    col.setPartSize(8000);
    col.setStripeSize(4);
    break;
  // Other types
  case MYSQL_TYPE_ENUM:
    col.setType(NDBCOL::Char);
    col.setLength(field->pack_length());
    break;
  case MYSQL_TYPE_SET:         
    col.setType(NDBCOL::Char);
    col.setLength(field->pack_length());
    break;
  case MYSQL_TYPE_BIT:
  {
    int no_of_bits= field->field_length;
    col.setType(NDBCOL::Bit);
    if (!no_of_bits)
      col.setLength(1);
      else
        col.setLength(no_of_bits);
    break;
  }
  case MYSQL_TYPE_NULL:        
    goto mysql_type_unsupported;
  mysql_type_unsupported:
  default:
    return HA_ERR_UNSUPPORTED;
  }
  // Set nullable and pk
  col.setNullable(field->maybe_null());
  col.setPrimaryKey(field->flags & PRI_KEY_FLAG);
  // Set autoincrement
  if (field->flags & AUTO_INCREMENT_FLAG) 
  {
#ifndef DBUG_OFF
    char buff[22];
#endif
    col.setAutoIncrement(TRUE);
    ulonglong value= info->auto_increment_value ?
      info->auto_increment_value : (ulonglong) 1;
    DBUG_PRINT("info", ("Autoincrement key, initial: %s", llstr(value, buff)));
    col.setAutoIncrementInitialValue(value);
  }
  else
    col.setAutoIncrement(FALSE);
  return 0;
}

/*
  Create a table in NDB Cluster
*/

int ha_ndbcluster::create(const char *name, 
                          TABLE *form, 
                          HA_CREATE_INFO *create_info)
{
  THD *thd= current_thd;
  NDBTAB tab;
  NDBCOL col;
  uint pack_length, length, i, pk_length= 0;
  const void *data= NULL, *pack_data= NULL;
  bool create_from_engine= (create_info->table_options & HA_OPTION_CREATE_FROM_ENGINE);
  bool is_truncate= (thd->lex->sql_command == SQLCOM_TRUNCATE);
  char tablespace[FN_LEN];
  NdbDictionary::Table::SingleUserMode single_user_mode= NdbDictionary::Table::SingleUserModeLocked;

  DBUG_ENTER("ha_ndbcluster::create");
  DBUG_PRINT("enter", ("name: %s", name));

  DBUG_ASSERT(*fn_rext((char*)name) == 0);
  set_dbname(name);
  set_tabname(name);

  if ((my_errno= check_ndb_connection()))
    DBUG_RETURN(my_errno);
  
  Ndb *ndb= get_ndb();
  NDBDICT *dict= ndb->getDictionary();

  if (is_truncate)
  {
    {
      Ndb_table_guard ndbtab_g(dict, m_tabname);
      if (!(m_table= ndbtab_g.get_table()))
	ERR_RETURN(dict->getNdbError());
      if ((get_tablespace_name(thd, tablespace, FN_LEN)))
	create_info->tablespace= tablespace;    
      m_table= NULL;
    }
    DBUG_PRINT("info", ("Dropping and re-creating table for TRUNCATE"));
    if ((my_errno= delete_table(name)))
      DBUG_RETURN(my_errno);
  }
  table= form;
  if (create_from_engine)
  {
    /*
      Table already exists in NDB and frm file has been created by 
      caller.
      Do Ndb specific stuff, such as create a .ndb file
    */
    if ((my_errno= write_ndb_file(name)))
      DBUG_RETURN(my_errno);
#ifdef HAVE_NDB_BINLOG
    ndbcluster_create_binlog_setup(get_ndb(), name, strlen(name),
                                   m_dbname, m_tabname, FALSE);
#endif /* HAVE_NDB_BINLOG */
    DBUG_RETURN(my_errno);
  }

#ifdef HAVE_NDB_BINLOG
  /*
    Don't allow table creation unless
    schema distribution table is setup
    ( unless it is a creation of the schema dist table itself )
  */
  if (!ndb_schema_share)
  {
    if (!(strcmp(m_dbname, NDB_REP_DB) == 0 &&
          strcmp(m_tabname, NDB_SCHEMA_TABLE) == 0))
    {
      DBUG_PRINT("info", ("Schema distribution table not setup"));
      DBUG_RETURN(HA_ERR_NO_CONNECTION);
    }
    single_user_mode = NdbDictionary::Table::SingleUserModeReadWrite;
  }
#endif /* HAVE_NDB_BINLOG */

  DBUG_PRINT("table", ("name: %s", m_tabname));  
  tab.setName(m_tabname);
  tab.setLogging(!(create_info->options & HA_LEX_CREATE_TMP_TABLE));    
  tab.setSingleUserMode(single_user_mode);

  // Save frm data for this table
  if (readfrm(name, &data, &length))
    DBUG_RETURN(1);
  if (packfrm(data, length, &pack_data, &pack_length))
  {
    my_free((char*)data, MYF(0));
    DBUG_RETURN(2);
  }
  DBUG_PRINT("info", ("setFrm data: 0x%lx  len: %d", (long) pack_data, pack_length));
  tab.setFrm(pack_data, pack_length);      
  my_free((char*)data, MYF(0));
  my_free((char*)pack_data, MYF(0));
  
  for (i= 0; i < form->s->fields; i++) 
  {
    Field *field= form->field[i];
    DBUG_PRINT("info", ("name: %s, type: %u, pack_length: %d", 
                        field->field_name, field->real_type(),
                        field->pack_length()));
    if ((my_errno= create_ndb_column(col, field, create_info)))
      DBUG_RETURN(my_errno);
 
    if (create_info->storage_media == HA_SM_DISK ||
        create_info->tablespace)
      col.setStorageType(NdbDictionary::Column::StorageTypeDisk);
    else
      col.setStorageType(NdbDictionary::Column::StorageTypeMemory);

    tab.addColumn(col);
    if (col.getPrimaryKey())
      pk_length += (field->pack_length() + 3) / 4;
  }

  KEY* key_info;
  for (i= 0, key_info= form->key_info; i < form->s->keys; i++, key_info++)
  {
    KEY_PART_INFO *key_part= key_info->key_part;
    KEY_PART_INFO *end= key_part + key_info->key_parts;
    for (; key_part != end; key_part++)
      tab.getColumn(key_part->fieldnr-1)->setStorageType(
                             NdbDictionary::Column::StorageTypeMemory);
  }

  if (create_info->storage_media == HA_SM_DISK)
  { 
    if (create_info->tablespace)
      tab.setTablespaceName(create_info->tablespace);
    else
      tab.setTablespaceName("DEFAULT-TS");
  }
  else if (create_info->tablespace)
  {
    if (create_info->storage_media == HA_SM_MEMORY)
    {
      push_warning_printf(thd, MYSQL_ERROR::WARN_LEVEL_ERROR,
			  ER_ILLEGAL_HA_CREATE_OPTION,
			  ER(ER_ILLEGAL_HA_CREATE_OPTION),
			  ndbcluster_hton_name,
			  "TABLESPACE currently only supported for "
			  "STORAGE DISK"); 
      DBUG_RETURN(HA_ERR_UNSUPPORTED);
    }
    tab.setTablespaceName(create_info->tablespace);
    create_info->storage_media = HA_SM_DISK;  //if use tablespace, that also means store on disk
  }

  // No primary key, create shadow key as 64 bit, auto increment  
  if (form->s->primary_key == MAX_KEY) 
  {
    DBUG_PRINT("info", ("Generating shadow key"));
    col.setName("$PK");
    col.setType(NdbDictionary::Column::Bigunsigned);
    col.setLength(1);
    col.setNullable(FALSE);
    col.setPrimaryKey(TRUE);
    col.setAutoIncrement(TRUE);
    tab.addColumn(col);
    pk_length += 2;
  }
 
  // Make sure that blob tables don't have to big part size
  for (i= 0; i < form->s->fields; i++) 
  {
    /**
     * The extra +7 concists
     * 2 - words from pk in blob table
     * 5 - from extra words added by tup/dict??
     */
    switch (form->field[i]->real_type()) {
    case MYSQL_TYPE_GEOMETRY:
    case MYSQL_TYPE_BLOB:    
    case MYSQL_TYPE_MEDIUM_BLOB:   
    case MYSQL_TYPE_LONG_BLOB: 
    {
      NdbDictionary::Column * column= tab.getColumn(i);
      int size= pk_length + (column->getPartSize()+3)/4 + 7;
      if (size > NDB_MAX_TUPLE_SIZE_IN_WORDS && 
         (pk_length+7) < NDB_MAX_TUPLE_SIZE_IN_WORDS)
      {
        size= NDB_MAX_TUPLE_SIZE_IN_WORDS - pk_length - 7;
        column->setPartSize(4*size);
      }
      /**
       * If size > NDB_MAX and pk_length+7 >= NDB_MAX
       *   then the table can't be created anyway, so skip
       *   changing part size, and have error later
       */ 
    }
    default:
      break;
    }
  }

  // Check partition info
  partition_info *part_info= form->part_info;
  if ((my_errno= set_up_partition_info(part_info, form, (void*)&tab)))
  {
    DBUG_RETURN(my_errno);
  }

  // Create the table in NDB     
  if (dict->createTable(tab) != 0) 
  {
    const NdbError err= dict->getNdbError();
    ERR_PRINT(err);
    my_errno= ndb_to_mysql_error(&err);
    DBUG_RETURN(my_errno);
  }

  Ndb_table_guard ndbtab_g(dict, m_tabname);
  // temporary set m_table during create
  // reset at return
  m_table= ndbtab_g.get_table();
  // TODO check also that we have the same frm...
  if (!m_table)
  {
    /* purecov: begin deadcode */
    const NdbError err= dict->getNdbError();
    ERR_PRINT(err);
    my_errno= ndb_to_mysql_error(&err);
    DBUG_RETURN(my_errno);
    /* purecov: end */
  }

  DBUG_PRINT("info", ("Table %s/%s created successfully", 
                      m_dbname, m_tabname));

  // Create secondary indexes
  my_errno= create_indexes(ndb, form);

  if (!my_errno)
    my_errno= write_ndb_file(name);
  else
  {
    /*
      Failed to create an index,
      drop the table (and all it's indexes)
    */
    while (dict->dropTableGlobal(*m_table))
    {
      switch (dict->getNdbError().status)
      {
        case NdbError::TemporaryError:
          if (!thd->killed) 
            continue; // retry indefinitly
          break;
        default:
          break;
      }
      break;
    }
    m_table = 0;
    DBUG_RETURN(my_errno);
  }

#ifdef HAVE_NDB_BINLOG
  if (!my_errno)
  {
    NDB_SHARE *share= 0;
    pthread_mutex_lock(&ndbcluster_mutex);
    /*
      First make sure we get a "fresh" share here, not an old trailing one...
    */
    {
      uint length= (uint) strlen(name);
      if ((share= (NDB_SHARE*) hash_search(&ndbcluster_open_tables,
                                           (byte*) name, length)))
        handle_trailing_share(share);
    }
    /*
      get a new share
    */

    /* ndb_share reference create */
    if (!(share= get_share(name, form, TRUE, TRUE)))
    {
      sql_print_error("NDB: allocating table share for %s failed", name);
      /* my_errno is set */
    }
    else
    {
      DBUG_PRINT("NDB_SHARE", ("%s binlog create  use_count: %u",
                               share->key, share->use_count));
    }
    pthread_mutex_unlock(&ndbcluster_mutex);

    while (!IS_TMP_PREFIX(m_tabname))
    {
      String event_name(INJECTOR_EVENT_LEN);
      ndb_rep_event_name(&event_name,m_dbname,m_tabname);
      int do_event_op= ndb_binlog_running;

      if (!ndb_schema_share &&
          strcmp(share->db, NDB_REP_DB) == 0 &&
          strcmp(share->table_name, NDB_SCHEMA_TABLE) == 0)
        do_event_op= 1;

      /*
        Always create an event for the table, as other mysql servers
        expect it to be there.
      */
      if (!ndbcluster_create_event(ndb, m_table, event_name.c_ptr(), share,
                                   share && do_event_op ? 2 : 1/* push warning */))
      {
        if (ndb_extra_logging)
          sql_print_information("NDB Binlog: CREATE TABLE Event: %s",
                                event_name.c_ptr());
        if (share && 
            ndbcluster_create_event_ops(share, m_table, event_name.c_ptr()))
        {
          sql_print_error("NDB Binlog: FAILED CREATE TABLE event operations."
                          " Event: %s", name);
          /* a warning has been issued to the client */
        }
      }
      /*
        warning has been issued if ndbcluster_create_event failed
        and (share && do_event_op)
      */
      if (share && !do_event_op)
        share->flags|= NSF_NO_BINLOG;
      ndbcluster_log_schema_op(thd, share,
                               thd->query, thd->query_length,
                               share->db, share->table_name,
                               m_table->getObjectId(),
                               m_table->getObjectVersion(),
                               (is_truncate) ?
			       SOT_TRUNCATE_TABLE : SOT_CREATE_TABLE, 
			       0, 0, 1);
      break;
    }
  }
#endif /* HAVE_NDB_BINLOG */

  m_table= 0;
  DBUG_RETURN(my_errno);
}

int ha_ndbcluster::create_handler_files(const char *file,
                                        const char *old_name,
                                        int action_flag,
                                        HA_CREATE_INFO *create_info)
{ 
  Ndb* ndb;
  const NDBTAB *tab;
  const void *data= NULL, *pack_data= NULL;
  uint length, pack_length;
  int error= 0;

  DBUG_ENTER("create_handler_files");

  if (action_flag != CHF_INDEX_FLAG)
  {
    DBUG_RETURN(FALSE);
  }
  DBUG_PRINT("enter", ("file: %s", file));
  if (!(ndb= get_ndb()))
    DBUG_RETURN(HA_ERR_NO_CONNECTION);

  NDBDICT *dict= ndb->getDictionary();
  if (!create_info->frm_only)
    DBUG_RETURN(0); // Must be a create, ignore since frm is saved in create

  // TODO handle this
  DBUG_ASSERT(m_table != 0);

  set_dbname(file);
  set_tabname(file);
  Ndb_table_guard ndbtab_g(dict, m_tabname);
  DBUG_PRINT("info", ("m_dbname: %s, m_tabname: %s", m_dbname, m_tabname));
  if (!(tab= ndbtab_g.get_table()))
    DBUG_RETURN(0); // Unkown table, must be temporary table

  DBUG_ASSERT(get_ndb_share_state(m_share) == NSS_ALTERED);
  if (readfrm(file, &data, &length) ||
      packfrm(data, length, &pack_data, &pack_length))
  {
    DBUG_PRINT("info", ("Missing frm for %s", m_tabname));
    my_free((char*)data, MYF(MY_ALLOW_ZERO_PTR));
    my_free((char*)pack_data, MYF(MY_ALLOW_ZERO_PTR));
    error= 1;
  }
  else
  {
    DBUG_PRINT("info", ("Table %s has changed, altering frm in ndb", 
                        m_tabname));
    NdbDictionary::Table new_tab= *tab;
    new_tab.setFrm(pack_data, pack_length);
    if (dict->alterTableGlobal(*tab, new_tab))
    {
      error= ndb_to_mysql_error(&dict->getNdbError());
    }
    my_free((char*)data, MYF(MY_ALLOW_ZERO_PTR));
    my_free((char*)pack_data, MYF(MY_ALLOW_ZERO_PTR));
  }
  
  set_ndb_share_state(m_share, NSS_INITIAL);
  /* ndb_share reference schema(?) free */
  DBUG_PRINT("NDB_SHARE", ("%s binlog schema(?) free  use_count: %u",
                           m_share->key, m_share->use_count));
  free_share(&m_share); // Decrease ref_count

  DBUG_RETURN(error);
}

int ha_ndbcluster::create_index(const char *name, KEY *key_info, 
                                NDB_INDEX_TYPE idx_type, uint idx_no)
{
  int error= 0;
  char unique_name[FN_LEN];
  static const char* unique_suffix= "$unique";
  DBUG_ENTER("ha_ndbcluster::create_ordered_index");
  DBUG_PRINT("info", ("Creating index %u: %s", idx_no, name));  

  if (idx_type == UNIQUE_ORDERED_INDEX || idx_type == UNIQUE_INDEX)
  {
    strxnmov(unique_name, FN_LEN, name, unique_suffix, NullS);
    DBUG_PRINT("info", ("Created unique index name \'%s\' for index %d",
                        unique_name, idx_no));
  }
    
  switch (idx_type){
  case PRIMARY_KEY_INDEX:
    // Do nothing, already created
    break;
  case PRIMARY_KEY_ORDERED_INDEX:
    error= create_ordered_index(name, key_info);
    break;
  case UNIQUE_ORDERED_INDEX:
    if (!(error= create_ordered_index(name, key_info)))
      error= create_unique_index(unique_name, key_info);
    break;
  case UNIQUE_INDEX:
    if (check_index_fields_not_null(key_info))
    {
      push_warning_printf(current_thd, MYSQL_ERROR::WARN_LEVEL_WARN,
			  ER_NULL_COLUMN_IN_INDEX,
			  "Ndb does not support unique index on NULL valued attributes, index access with NULL value will become full table scan");
    }
    error= create_unique_index(unique_name, key_info);
    break;
  case ORDERED_INDEX:
    if (key_info->algorithm == HA_KEY_ALG_HASH)
    {
      push_warning_printf(current_thd, MYSQL_ERROR::WARN_LEVEL_ERROR,
			  ER_ILLEGAL_HA_CREATE_OPTION,
			  ER(ER_ILLEGAL_HA_CREATE_OPTION),
			  ndbcluster_hton_name,
			  "Ndb does not support non-unique "
			  "hash based indexes");
      error= HA_ERR_UNSUPPORTED;
      break;
    }
    error= create_ordered_index(name, key_info);
    break;
  default:
    DBUG_ASSERT(FALSE);
    break;
  }
  
  DBUG_RETURN(error);
}

int ha_ndbcluster::create_ordered_index(const char *name, 
                                        KEY *key_info)
{
  DBUG_ENTER("ha_ndbcluster::create_ordered_index");
  DBUG_RETURN(create_ndb_index(name, key_info, FALSE));
}

int ha_ndbcluster::create_unique_index(const char *name, 
                                       KEY *key_info)
{

  DBUG_ENTER("ha_ndbcluster::create_unique_index");
  DBUG_RETURN(create_ndb_index(name, key_info, TRUE));
}


/*
  Create an index in NDB Cluster
 */

int ha_ndbcluster::create_ndb_index(const char *name, 
                                     KEY *key_info,
                                     bool unique)
{
  Ndb *ndb= get_ndb();
  NdbDictionary::Dictionary *dict= ndb->getDictionary();
  KEY_PART_INFO *key_part= key_info->key_part;
  KEY_PART_INFO *end= key_part + key_info->key_parts;
  
  DBUG_ENTER("ha_ndbcluster::create_index");
  DBUG_PRINT("enter", ("name: %s ", name));

  NdbDictionary::Index ndb_index(name);
  if (unique)
    ndb_index.setType(NdbDictionary::Index::UniqueHashIndex);
  else 
  {
    ndb_index.setType(NdbDictionary::Index::OrderedIndex);
    // TODO Only temporary ordered indexes supported
    ndb_index.setLogging(FALSE); 
  }
  ndb_index.setTable(m_tabname);

  for (; key_part != end; key_part++) 
  {
    Field *field= key_part->field;
    DBUG_PRINT("info", ("attr: %s", field->field_name));
    ndb_index.addColumnName(field->field_name);
  }
  
  if (dict->createIndex(ndb_index, *m_table))
    ERR_RETURN(dict->getNdbError());

  // Success
  DBUG_PRINT("info", ("Created index %s", name));
  DBUG_RETURN(0);  
}

/*
 Prepare for an on-line alter table
*/ 
void ha_ndbcluster::prepare_for_alter()
{
  /* ndb_share reference schema */
  ndbcluster_get_share(m_share); // Increase ref_count
  DBUG_PRINT("NDB_SHARE", ("%s binlog schema  use_count: %u",
                           m_share->key, m_share->use_count));
  set_ndb_share_state(m_share, NSS_ALTERED);
}

/*
  Add an index on-line to a table
*/
int ha_ndbcluster::add_index(TABLE *table_arg, 
                             KEY *key_info, uint num_of_keys)
{
  int error= 0;
  uint idx;
  DBUG_ENTER("ha_ndbcluster::add_index");
  DBUG_PRINT("enter", ("table %s", table_arg->s->table_name.str));
  DBUG_ASSERT(m_share->state == NSS_ALTERED);

  for (idx= 0; idx < num_of_keys; idx++)
  {
    KEY *key= key_info + idx;
    KEY_PART_INFO *key_part= key->key_part;
    KEY_PART_INFO *end= key_part + key->key_parts;
    NDB_INDEX_TYPE idx_type= get_index_type_from_key(idx, key_info, false);
    DBUG_PRINT("info", ("Adding index: '%s'", key_info[idx].name));
    // Add fields to key_part struct
    for (; key_part != end; key_part++)
      key_part->field= table->field[key_part->fieldnr];
    // Check index type
    // Create index in ndb
    if((error= create_index(key_info[idx].name, key, idx_type, idx)))
      break;
  }
  if (error)
  {
    set_ndb_share_state(m_share, NSS_INITIAL);
    /* ndb_share reference schema free */
    DBUG_PRINT("NDB_SHARE", ("%s binlog schema free  use_count: %u",
                             m_share->key, m_share->use_count));
    free_share(&m_share); // Decrease ref_count
  }
  DBUG_RETURN(error);  
}

/*
  Mark one or several indexes for deletion. and
  renumber the remaining indexes
*/
int ha_ndbcluster::prepare_drop_index(TABLE *table_arg, 
                                      uint *key_num, uint num_of_keys)
{
  DBUG_ENTER("ha_ndbcluster::prepare_drop_index");
  DBUG_ASSERT(m_share->state == NSS_ALTERED);
  // Mark indexes for deletion
  uint idx;
  for (idx= 0; idx < num_of_keys; idx++)
  {
    DBUG_PRINT("info", ("ha_ndbcluster::prepare_drop_index %u", *key_num));
    m_index[*key_num++].status= TO_BE_DROPPED;
  }
  // Renumber indexes
  THD *thd= current_thd;
  Thd_ndb *thd_ndb= get_thd_ndb(thd);
  Ndb *ndb= thd_ndb->ndb;
  renumber_indexes(ndb, table_arg);
  DBUG_RETURN(0);
}
 
/*
  Really drop all indexes marked for deletion
*/
int ha_ndbcluster::final_drop_index(TABLE *table_arg)
{
  int error;
  DBUG_ENTER("ha_ndbcluster::final_drop_index");
  DBUG_PRINT("info", ("ha_ndbcluster::final_drop_index"));
  // Really drop indexes
  THD *thd= current_thd;
  Thd_ndb *thd_ndb= get_thd_ndb(thd);
  Ndb *ndb= thd_ndb->ndb;
  if((error= drop_indexes(ndb, table_arg)))
  {
    m_share->state= NSS_INITIAL;
    /* ndb_share reference schema free */
    DBUG_PRINT("NDB_SHARE", ("%s binlog schema free  use_count: %u",
                             m_share->key, m_share->use_count));
    free_share(&m_share); // Decrease ref_count
  }
  DBUG_RETURN(error);
}

/*
  Rename a table in NDB Cluster
*/

int ha_ndbcluster::rename_table(const char *from, const char *to)
{
  NDBDICT *dict;
  char old_dbname[FN_HEADLEN];
  char new_dbname[FN_HEADLEN];
  char new_tabname[FN_HEADLEN];
  const NDBTAB *orig_tab;
  int result;
  bool recreate_indexes= FALSE;
  NDBDICT::List index_list;

  DBUG_ENTER("ha_ndbcluster::rename_table");
  DBUG_PRINT("info", ("Renaming %s to %s", from, to));
  set_dbname(from, old_dbname);
  set_dbname(to, new_dbname);
  set_tabname(from);
  set_tabname(to, new_tabname);

  if (check_ndb_connection())
    DBUG_RETURN(my_errno= HA_ERR_NO_CONNECTION);

  Ndb *ndb= get_ndb();
  ndb->setDatabaseName(old_dbname);
  dict= ndb->getDictionary();
  Ndb_table_guard ndbtab_g(dict, m_tabname);
  if (!(orig_tab= ndbtab_g.get_table()))
    ERR_RETURN(dict->getNdbError());

#ifdef HAVE_NDB_BINLOG
  int ndb_table_id= orig_tab->getObjectId();
  int ndb_table_version= orig_tab->getObjectVersion();

  /* ndb_share reference temporary */
  NDB_SHARE *share= get_share(from, 0, FALSE);
  if (share)
  {
    DBUG_PRINT("NDB_SHARE", ("%s temporary  use_count: %u",
                             share->key, share->use_count));
    IF_DBUG(int r=) rename_share(share, to);
    DBUG_ASSERT(r == 0);
  }
#endif
  if (my_strcasecmp(system_charset_info, new_dbname, old_dbname))
  {
    dict->listIndexes(index_list, *orig_tab);    
    recreate_indexes= TRUE;
  }
  // Change current database to that of target table
  set_dbname(to);
  ndb->setDatabaseName(m_dbname);

  NdbDictionary::Table new_tab= *orig_tab;
  new_tab.setName(new_tabname);
  if (dict->alterTableGlobal(*orig_tab, new_tab) != 0)
  {
    NdbError ndb_error= dict->getNdbError();
#ifdef HAVE_NDB_BINLOG
    if (share)
    {
      IF_DBUG(int ret=) rename_share(share, from);
      DBUG_ASSERT(ret == 0);
      /* ndb_share reference temporary free */
      DBUG_PRINT("NDB_SHARE", ("%s temporary free  use_count: %u",
                               share->key, share->use_count));
      free_share(&share);
    }
#endif
    ERR_RETURN(ndb_error);
  }
  
  // Rename .ndb file
  if ((result= handler::rename_table(from, to)))
  {
    // ToDo in 4.1 should rollback alter table...
#ifdef HAVE_NDB_BINLOG
    if (share)
    {
      /* ndb_share reference temporary free */
      DBUG_PRINT("NDB_SHARE", ("%s temporary  use_count: %u",
                               share->key, share->use_count));
      free_share(&share);
    }
#endif
    DBUG_RETURN(result);
  }

#ifdef HAVE_NDB_BINLOG
  int is_old_table_tmpfile= 1;
  if (share && share->op)
    dict->forceGCPWait();

  /* handle old table */
  if (!IS_TMP_PREFIX(m_tabname))
  {
    is_old_table_tmpfile= 0;
    String event_name(INJECTOR_EVENT_LEN);
    ndb_rep_event_name(&event_name, from + sizeof(share_prefix) - 1, 0);
    ndbcluster_handle_drop_table(ndb, event_name.c_ptr(), share,
                                 "rename table");
  }

  if (!result && !IS_TMP_PREFIX(new_tabname))
  {
    /* always create an event for the table */
    String event_name(INJECTOR_EVENT_LEN);
    ndb_rep_event_name(&event_name, to + sizeof(share_prefix) - 1, 0);
    Ndb_table_guard ndbtab_g2(dict, new_tabname);
    const NDBTAB *ndbtab= ndbtab_g2.get_table();

    if (!ndbcluster_create_event(ndb, ndbtab, event_name.c_ptr(), share,
                                 share && ndb_binlog_running ? 2 : 1/* push warning */))
    {
      if (ndb_extra_logging)
        sql_print_information("NDB Binlog: RENAME Event: %s",
                              event_name.c_ptr());
      if (share &&
          ndbcluster_create_event_ops(share, ndbtab, event_name.c_ptr()))
      {
        sql_print_error("NDB Binlog: FAILED create event operations "
                        "during RENAME. Event %s", event_name.c_ptr());
        /* a warning has been issued to the client */
      }
    }
    /*
      warning has been issued if ndbcluster_create_event failed
      and (share && ndb_binlog_running)
    */
    if (!is_old_table_tmpfile)
      ndbcluster_log_schema_op(current_thd, share,
                               current_thd->query, current_thd->query_length,
                               old_dbname, m_tabname,
                               ndb_table_id, ndb_table_version,
                               SOT_RENAME_TABLE,
                               m_dbname, new_tabname, 1);
  }

  // If we are moving tables between databases, we need to recreate
  // indexes
  if (recreate_indexes)
  {
    for (unsigned i = 0; i < index_list.count; i++) 
    {
        NDBDICT::List::Element& index_el = index_list.elements[i];
	// Recreate any indexes not stored in the system database
	if (my_strcasecmp(system_charset_info, 
			  index_el.database, NDB_SYSTEM_DATABASE))
	{
	  set_dbname(from);
	  ndb->setDatabaseName(m_dbname);
	  const NDBINDEX * index= dict->getIndexGlobal(index_el.name,  new_tab);
	  DBUG_PRINT("info", ("Creating index %s/%s",
			      index_el.database, index->getName()));
	  dict->createIndex(*index, new_tab);
	  DBUG_PRINT("info", ("Dropping index %s/%s",
			      index_el.database, index->getName()));
	  set_dbname(from);
	  ndb->setDatabaseName(m_dbname);
	  dict->dropIndexGlobal(*index);
	}
    }
  }
  if (share)
  {
    /* ndb_share reference temporary free */
    DBUG_PRINT("NDB_SHARE", ("%s temporary free  use_count: %u",
                             share->key, share->use_count));
    free_share(&share);
  }
#endif

  DBUG_RETURN(result);
}


/*
  Delete table from NDB Cluster

 */

/* static version which does not need a handler */

int
ha_ndbcluster::delete_table(ha_ndbcluster *h, Ndb *ndb,
                            const char *path,
                            const char *db,
                            const char *table_name)
{
  THD *thd= current_thd;
  DBUG_ENTER("ha_ndbcluster::ndbcluster_delete_table");
  NDBDICT *dict= ndb->getDictionary();
  int ndb_table_id= 0;
  int ndb_table_version= 0;
#ifdef HAVE_NDB_BINLOG
  /*
    Don't allow drop table unless
    schema distribution table is setup
  */
  if (!ndb_schema_share)
  {
    DBUG_PRINT("info", ("Schema distribution table not setup"));
    DBUG_RETURN(HA_ERR_NO_CONNECTION);
  }
  /* ndb_share reference temporary */
  NDB_SHARE *share= get_share(path, 0, FALSE);
  if (share)
  {
    DBUG_PRINT("NDB_SHARE", ("%s temporary  use_count: %u",
                             share->key, share->use_count));
  }
#endif

  /* Drop the table from NDB */
  
  int res= 0;
  if (h && h->m_table)
  {
retry_temporary_error1:
    if (dict->dropTableGlobal(*h->m_table) == 0)
    {
      ndb_table_id= h->m_table->getObjectId();
      ndb_table_version= h->m_table->getObjectVersion();
      DBUG_PRINT("info", ("success 1"));
    }
    else
    {
      switch (dict->getNdbError().status)
      {
        case NdbError::TemporaryError:
          if (!thd->killed) 
            goto retry_temporary_error1; // retry indefinitly
          break;
        default:
          break;
      }
      res= ndb_to_mysql_error(&dict->getNdbError());
      DBUG_PRINT("info", ("error(1) %u", res));
    }
    h->release_metadata(thd, ndb);
  }
  else
  {
    ndb->setDatabaseName(db);
    while (1)
    {
      Ndb_table_guard ndbtab_g(dict, table_name);
      if (ndbtab_g.get_table())
      {
    retry_temporary_error2:
        if (dict->dropTableGlobal(*ndbtab_g.get_table()) == 0)
        {
          ndb_table_id= ndbtab_g.get_table()->getObjectId();
          ndb_table_version= ndbtab_g.get_table()->getObjectVersion();
          DBUG_PRINT("info", ("success 2"));
          break;
        }
        else
        {
          switch (dict->getNdbError().status)
          {
            case NdbError::TemporaryError:
              if (!thd->killed) 
                goto retry_temporary_error2; // retry indefinitly
              break;
            default:
              if (dict->getNdbError().code == NDB_INVALID_SCHEMA_OBJECT)
              {
                ndbtab_g.invalidate();
                continue;
              }
              break;
          }
        }
      }
      res= ndb_to_mysql_error(&dict->getNdbError());
      DBUG_PRINT("info", ("error(2) %u", res));
      break;
    }
  }

  if (res)
  {
#ifdef HAVE_NDB_BINLOG
    /* the drop table failed for some reason, drop the share anyways */
    if (share)
    {
      pthread_mutex_lock(&ndbcluster_mutex);
      if (share->state != NSS_DROPPED)
      {
        /*
          The share kept by the server has not been freed, free it
        */
        share->state= NSS_DROPPED;
        /* ndb_share reference create free */
        DBUG_PRINT("NDB_SHARE", ("%s create free  use_count: %u",
                                 share->key, share->use_count));
        free_share(&share, TRUE);
      }
      /* ndb_share reference temporary free */
      DBUG_PRINT("NDB_SHARE", ("%s temporary free  use_count: %u",
                               share->key, share->use_count));
      free_share(&share, TRUE);
      pthread_mutex_unlock(&ndbcluster_mutex);
    }
#endif
    DBUG_RETURN(res);
  }

#ifdef HAVE_NDB_BINLOG
  /* stop the logging of the dropped table, and cleanup */

  /*
    drop table is successful even if table does not exist in ndb
    and in case table was actually not dropped, there is no need
    to force a gcp, and setting the event_name to null will indicate
    that there is no event to be dropped
  */
  int table_dropped= dict->getNdbError().code != 709;

  if (!IS_TMP_PREFIX(table_name) && share &&
      current_thd->lex->sql_command != SQLCOM_TRUNCATE)
  {
    ndbcluster_log_schema_op(thd, share,
                             thd->query, thd->query_length,
                             share->db, share->table_name,
                             ndb_table_id, ndb_table_version,
                             SOT_DROP_TABLE, 0, 0, 1);
  }
  else if (table_dropped && share && share->op) /* ndbcluster_log_schema_op
                                                   will do a force GCP */
    dict->forceGCPWait();

  if (!IS_TMP_PREFIX(table_name))
  {
    String event_name(INJECTOR_EVENT_LEN);
    ndb_rep_event_name(&event_name, path + sizeof(share_prefix) - 1, 0);
    ndbcluster_handle_drop_table(ndb,
                                 table_dropped ? event_name.c_ptr() : 0,
                                 share, "delete table");
  }

  if (share)
  {
    pthread_mutex_lock(&ndbcluster_mutex);
    if (share->state != NSS_DROPPED)
    {
      /*
        The share kept by the server has not been freed, free it
      */
      share->state= NSS_DROPPED;
      /* ndb_share reference create free */
      DBUG_PRINT("NDB_SHARE", ("%s create free  use_count: %u",
                               share->key, share->use_count));
      free_share(&share, TRUE);
    }
    /* ndb_share reference temporary free */
    DBUG_PRINT("NDB_SHARE", ("%s temporary free  use_count: %u",
                             share->key, share->use_count));
    free_share(&share, TRUE);
    pthread_mutex_unlock(&ndbcluster_mutex);
  }
#endif
  DBUG_RETURN(0);
}

int ha_ndbcluster::delete_table(const char *name)
{
  DBUG_ENTER("ha_ndbcluster::delete_table");
  DBUG_PRINT("enter", ("name: %s", name));
  set_dbname(name);
  set_tabname(name);

#ifdef HAVE_NDB_BINLOG
  /*
    Don't allow drop table unless
    schema distribution table is setup
  */
  if (!ndb_schema_share)
  {
    DBUG_PRINT("info", ("Schema distribution table not setup"));
    DBUG_RETURN(HA_ERR_NO_CONNECTION);
  }
#endif

  if (check_ndb_connection())
    DBUG_RETURN(HA_ERR_NO_CONNECTION);

  /* Call ancestor function to delete .ndb file */
  handler::delete_table(name);

  DBUG_RETURN(delete_table(this, get_ndb(),name, m_dbname, m_tabname));
}


void ha_ndbcluster::get_auto_increment(ulonglong offset, ulonglong increment,
                                       ulonglong nb_desired_values,
                                       ulonglong *first_value,
                                       ulonglong *nb_reserved_values)
{  
  int cache_size;
  Uint64 auto_value;
  DBUG_ENTER("get_auto_increment");
  DBUG_PRINT("enter", ("m_tabname: %s", m_tabname));
  Ndb *ndb= get_ndb();
   
  if (m_rows_inserted > m_rows_to_insert)
  {
    /* We guessed too low */
    m_rows_to_insert+= m_autoincrement_prefetch;
  }
  cache_size= 
    (int) ((m_rows_to_insert - m_rows_inserted < m_autoincrement_prefetch) ?
           m_rows_to_insert - m_rows_inserted :
           ((m_rows_to_insert > m_autoincrement_prefetch) ?
            m_rows_to_insert : m_autoincrement_prefetch));
  int ret;
  uint retries= NDB_AUTO_INCREMENT_RETRIES;
  do {
    Ndb_tuple_id_range_guard g(m_share);
    ret=
      m_skip_auto_increment ? 
      ndb->readAutoIncrementValue(m_table, g.range, auto_value) :
      ndb->getAutoIncrementValue(m_table, g.range, auto_value, cache_size);
  } while (ret == -1 && 
           --retries &&
           ndb->getNdbError().status == NdbError::TemporaryError);
  if (ret == -1)
  {
    const NdbError err= ndb->getNdbError();
    sql_print_error("Error %lu in ::get_auto_increment(): %s",
                    (ulong) err.code, err.message);
    *first_value= ~(ulonglong) 0;
    DBUG_VOID_RETURN;
  }
  *first_value= (longlong)auto_value;
  /* From the point of view of MySQL, NDB reserves one row at a time */
  *nb_reserved_values= 1;
  DBUG_VOID_RETURN;
}


/*
  Constructor for the NDB Cluster table handler 
 */

#define HA_NDBCLUSTER_TABLE_FLAGS \
                HA_REC_NOT_IN_SEQ | \
                HA_NULL_IN_KEY | \
                HA_AUTO_PART_KEY | \
                HA_NO_PREFIX_CHAR_KEYS | \
                HA_NEED_READ_RANGE_BUFFER | \
                HA_CAN_GEOMETRY | \
                HA_CAN_BIT_FIELD | \
                HA_PRIMARY_KEY_REQUIRED_FOR_POSITION | \
                HA_PRIMARY_KEY_REQUIRED_FOR_DELETE | \
                HA_PARTIAL_COLUMN_READ | \
                HA_HAS_OWN_BINLOGGING | \
                HA_HAS_RECORDS

ha_ndbcluster::ha_ndbcluster(handlerton *hton, TABLE_SHARE *table_arg):
  handler(hton, table_arg),
  m_active_trans(NULL),
  m_active_cursor(NULL),
  m_table(NULL),
  m_table_info(NULL),
  m_table_flags(HA_NDBCLUSTER_TABLE_FLAGS),
  m_share(0),
  m_part_info(NULL),
  m_use_partition_function(FALSE),
  m_sorted(FALSE),
  m_use_write(FALSE),
  m_ignore_dup_key(FALSE),
  m_has_unique_index(FALSE),
  m_primary_key_update(FALSE),
  m_ignore_no_key(FALSE),
  m_rows_to_insert((ha_rows) 1),
  m_rows_inserted((ha_rows) 0),
  m_bulk_insert_rows((ha_rows) 1024),
  m_rows_changed((ha_rows) 0),
  m_bulk_insert_not_flushed(FALSE),
  m_delete_cannot_batch(FALSE),
  m_update_cannot_batch(FALSE),
  m_ops_pending(0),
  m_skip_auto_increment(TRUE),
  m_blobs_pending(0),
  m_blobs_offset(0),
  m_blobs_buffer(0),
  m_blobs_buffer_size(0),
  m_dupkey((uint) -1),
  m_ha_not_exact_count(FALSE),
  m_force_send(TRUE),
  m_autoincrement_prefetch((ha_rows) 32),
  m_transaction_on(TRUE),
  m_cond_stack(NULL),
  m_multi_cursor(NULL)
{
  int i;
 
  DBUG_ENTER("ha_ndbcluster");

  m_tabname[0]= '\0';
  m_dbname[0]= '\0';

  stats.records= ~(ha_rows)0; // uninitialized
  stats.block_size= 1024;

  for (i= 0; i < MAX_KEY; i++)
    ndb_init_index(m_index[i]);

  DBUG_VOID_RETURN;
}


int ha_ndbcluster::ha_initialise()
{
  DBUG_ENTER("ha_ndbcluster::ha_initialise");
  if (check_ndb_in_thd(current_thd))
  {
    DBUG_RETURN(FALSE);
  }
  DBUG_RETURN(TRUE);
}

/*
  Destructor for NDB Cluster table handler
 */

ha_ndbcluster::~ha_ndbcluster() 
{
  THD *thd= current_thd;
  Ndb *ndb= thd ? check_ndb_in_thd(thd) : g_ndb;
  DBUG_ENTER("~ha_ndbcluster");

  if (m_share)
  {
    /* ndb_share reference handler free */
    DBUG_PRINT("NDB_SHARE", ("%s handler free  use_count: %u",
                             m_share->key, m_share->use_count));
    free_share(&m_share);
  }
  release_metadata(thd, ndb);
  my_free(m_blobs_buffer, MYF(MY_ALLOW_ZERO_PTR));
  m_blobs_buffer= 0;

  // Check for open cursor/transaction
  if (m_active_cursor) {
  }
  DBUG_ASSERT(m_active_cursor == NULL);
  if (m_active_trans) {
  }
  DBUG_ASSERT(m_active_trans == NULL);

  // Discard the condition stack
  DBUG_PRINT("info", ("Clearing condition stack"));
  cond_clear();

  DBUG_VOID_RETURN;
}



/*
  Open a table for further use
  - fetch metadata for this table from NDB
  - check that table exists

  RETURN
    0    ok
    < 0  Table has changed
*/

int ha_ndbcluster::open(const char *name, int mode, uint test_if_locked)
{
  int res;
  KEY *key;
  DBUG_ENTER("ha_ndbcluster::open");
  DBUG_PRINT("enter", ("name: %s  mode: %d  test_if_locked: %d",
                       name, mode, test_if_locked));
  
  /*
    Setup ref_length to make room for the whole 
    primary key to be written in the ref variable
  */
  
  if (table_share->primary_key != MAX_KEY) 
  {
    key= table->key_info+table_share->primary_key;
    ref_length= key->key_length;
  }
  else // (table_share->primary_key == MAX_KEY) 
  {
    if (m_use_partition_function)
    {
      ref_length+= sizeof(m_part_id);
    }
  }

  DBUG_PRINT("info", ("ref_length: %d", ref_length));

  // Init table lock structure 
  /* ndb_share reference handler */
  if (!(m_share=get_share(name, table)))
    DBUG_RETURN(1);
  DBUG_PRINT("NDB_SHARE", ("%s handler  use_count: %u",
                           m_share->key, m_share->use_count));
  thr_lock_data_init(&m_share->lock,&m_lock,(void*) 0);
  
  set_dbname(name);
  set_tabname(name);
  
  if (check_ndb_connection())
  {
    /* ndb_share reference handler free */
    DBUG_PRINT("NDB_SHARE", ("%s handler free  use_count: %u",
                             m_share->key, m_share->use_count));
    free_share(&m_share);
    m_share= 0;
    DBUG_RETURN(HA_ERR_NO_CONNECTION);
  }
  
  res= get_metadata(name);
  if (!res)
  {
    Ndb *ndb= get_ndb();
    ndb->setDatabaseName(m_dbname);
    struct Ndb_statistics stat;
    res= ndb_get_table_statistics(NULL, FALSE, ndb, m_table, &stat);
    stats.mean_rec_length= stat.row_size;
    stats.data_file_length= stat.fragment_memory;
    stats.records= stat.row_count;
    if(!res)
      res= info(HA_STATUS_CONST);
  }

#ifdef HAVE_NDB_BINLOG
  if (!ndb_binlog_tables_inited && ndb_binlog_running)
    table->db_stat|= HA_READ_ONLY;
#endif

  DBUG_RETURN(res);
}

/*
  Set partition info

  SYNOPSIS
    set_part_info()
    part_info

  RETURN VALUE
    NONE

  DESCRIPTION
    Set up partition info when handler object created
*/

void ha_ndbcluster::set_part_info(partition_info *part_info)
{
  m_part_info= part_info;
  if (!(m_part_info->part_type == HASH_PARTITION &&
        m_part_info->list_of_part_fields &&
        !m_part_info->is_sub_partitioned()))
    m_use_partition_function= TRUE;
}

/*
  Close the table
  - release resources setup by open()
 */

int ha_ndbcluster::close(void)
{
  DBUG_ENTER("close");
  THD *thd= table->in_use;
  Ndb *ndb= thd ? check_ndb_in_thd(thd) : g_ndb;
  /* ndb_share reference handler free */
  DBUG_PRINT("NDB_SHARE", ("%s handler free  use_count: %u",
                           m_share->key, m_share->use_count));
  free_share(&m_share);
  m_share= 0;
  release_metadata(thd, ndb);
  DBUG_RETURN(0);
}


Thd_ndb* ha_ndbcluster::seize_thd_ndb()
{
  Thd_ndb *thd_ndb;
  DBUG_ENTER("seize_thd_ndb");

  thd_ndb= new Thd_ndb();
  if (thd_ndb->ndb->init(max_transactions) != 0)
  {
    ERR_PRINT(thd_ndb->ndb->getNdbError());
    /*
      TODO 
      Alt.1 If init fails because to many allocated Ndb 
      wait on condition for a Ndb object to be released.
      Alt.2 Seize/release from pool, wait until next release 
    */
    delete thd_ndb;
    thd_ndb= NULL;
  }
  DBUG_RETURN(thd_ndb);
}


void ha_ndbcluster::release_thd_ndb(Thd_ndb* thd_ndb)
{
  DBUG_ENTER("release_thd_ndb");
  delete thd_ndb;
  DBUG_VOID_RETURN;
}


/*
  If this thread already has a Thd_ndb object allocated
  in current THD, reuse it. Otherwise
  seize a Thd_ndb object, assign it to current THD and use it.
 
*/

Ndb* check_ndb_in_thd(THD* thd)
{
  Thd_ndb *thd_ndb= get_thd_ndb(thd);
  if (!thd_ndb)
  {
    if (!(thd_ndb= ha_ndbcluster::seize_thd_ndb()))
      return NULL;
    set_thd_ndb(thd, thd_ndb);
  }
  return thd_ndb->ndb;
}



int ha_ndbcluster::check_ndb_connection(THD* thd)
{
  Ndb *ndb;
  DBUG_ENTER("check_ndb_connection");
  
  if (!(ndb= check_ndb_in_thd(thd)))
    DBUG_RETURN(HA_ERR_NO_CONNECTION);
  ndb->setDatabaseName(m_dbname);
  DBUG_RETURN(0);
}


static int ndbcluster_close_connection(handlerton *hton, THD *thd)
{
  Thd_ndb *thd_ndb= get_thd_ndb(thd);
  DBUG_ENTER("ndbcluster_close_connection");
  if (thd_ndb)
  {
    ha_ndbcluster::release_thd_ndb(thd_ndb);
    set_thd_ndb(thd, NULL); // not strictly required but does not hurt either
  }
  DBUG_RETURN(0);
}


/*
  Try to discover one table from NDB
 */

int ndbcluster_discover(handlerton *hton, THD* thd, const char *db, 
                        const char *name,
                        const void** frmblob, 
                        uint* frmlen)
{
  int error= 0;
  NdbError ndb_error;
  uint len;
  const void* data= NULL;
  Ndb* ndb;
  char key[FN_REFLEN];
  DBUG_ENTER("ndbcluster_discover");
  DBUG_PRINT("enter", ("db: %s, name: %s", db, name)); 

  if (!(ndb= check_ndb_in_thd(thd)))
    DBUG_RETURN(HA_ERR_NO_CONNECTION);  
  ndb->setDatabaseName(db);
  NDBDICT* dict= ndb->getDictionary();
  build_table_filename(key, sizeof(key), db, name, "", 0);
  /* ndb_share reference temporary */
  NDB_SHARE *share= get_share(key, 0, FALSE);
  if (share)
  {
    DBUG_PRINT("NDB_SHARE", ("%s temporary  use_count: %u",
                             share->key, share->use_count));
  }
  if (share && get_ndb_share_state(share) == NSS_ALTERED)
  {
    // Frm has been altered on disk, but not yet written to ndb
    if (readfrm(key, &data, &len))
    {
      DBUG_PRINT("error", ("Could not read frm"));
      error= 1;
      goto err;
    }
  }
  else
  {
    Ndb_table_guard ndbtab_g(dict, name);
    const NDBTAB *tab= ndbtab_g.get_table();
    if (!tab)
    {
      const NdbError err= dict->getNdbError();
      if (err.code == 709 || err.code == 723)
      {
        error= -1;
        DBUG_PRINT("info", ("ndb_error.code: %u", ndb_error.code));
      }
      else
      {
        error= -1;
        ndb_error= err;
        DBUG_PRINT("info", ("ndb_error.code: %u", ndb_error.code));
      }
      goto err;
    }
    DBUG_PRINT("info", ("Found table %s", tab->getName()));
    
    len= tab->getFrmLength();  
    if (len == 0 || tab->getFrmData() == NULL)
    {
      DBUG_PRINT("error", ("No frm data found."));
      error= 1;
      goto err;
    }
    
    if (unpackfrm(&data, &len, tab->getFrmData()))
    {
      DBUG_PRINT("error", ("Could not unpack table"));
      error= 1;
      goto err;
    }
  }

  *frmlen= len;
  *frmblob= data;
  
  if (share)
  {
    /* ndb_share reference temporary free */
    DBUG_PRINT("NDB_SHARE", ("%s temporary free  use_count: %u",
                             share->key, share->use_count));
    free_share(&share);
  }

  DBUG_RETURN(0);
err:
  my_free((char*)data, MYF(MY_ALLOW_ZERO_PTR));
  if (share)
  {
    /* ndb_share reference temporary free */
    DBUG_PRINT("NDB_SHARE", ("%s temporary free  use_count: %u",
                             share->key, share->use_count));
    free_share(&share);
  }
  if (ndb_error.code)
  {
    ERR_RETURN(ndb_error);
  }
  DBUG_RETURN(error);
}

/*
  Check if a table exists in NDB

 */

int ndbcluster_table_exists_in_engine(handlerton *hton, THD* thd, 
                                      const char *db,
                                      const char *name)
{
  Ndb* ndb;
  DBUG_ENTER("ndbcluster_table_exists_in_engine");
  DBUG_PRINT("enter", ("db: %s  name: %s", db, name));

  if (!(ndb= check_ndb_in_thd(thd)))
    DBUG_RETURN(HA_ERR_NO_CONNECTION);

  NDBDICT* dict= ndb->getDictionary();
  NdbDictionary::Dictionary::List list;
  if (dict->listObjects(list, NdbDictionary::Object::UserTable) != 0)
    ERR_RETURN(dict->getNdbError());
  for (uint i= 0 ; i < list.count ; i++)
  {
    NdbDictionary::Dictionary::List::Element& elmt= list.elements[i];
    if (my_strcasecmp(system_charset_info, elmt.database, db))
      continue;
    if (my_strcasecmp(system_charset_info, elmt.name, name))
      continue;
    DBUG_PRINT("info", ("Found table"));
    DBUG_RETURN(1);
  }
  DBUG_RETURN(0);
}



extern "C" byte* tables_get_key(const char *entry, uint *length,
                                my_bool not_used __attribute__((unused)))
{
  *length= strlen(entry);
  return (byte*) entry;
}


/*
  Drop a database in NDB Cluster
  NOTE add a dummy void function, since stupid handlerton is returning void instead of int...
*/

int ndbcluster_drop_database_impl(const char *path)
{
  DBUG_ENTER("ndbcluster_drop_database");
  THD *thd= current_thd;
  char dbname[FN_HEADLEN];
  Ndb* ndb;
  NdbDictionary::Dictionary::List list;
  uint i;
  char *tabname;
  List<char> drop_list;
  int ret= 0;
  ha_ndbcluster::set_dbname(path, (char *)&dbname);
  DBUG_PRINT("enter", ("db: %s", dbname));
  
  if (!(ndb= check_ndb_in_thd(thd)))
    DBUG_RETURN(-1);
  
  // List tables in NDB
  NDBDICT *dict= ndb->getDictionary();
  if (dict->listObjects(list, 
                        NdbDictionary::Object::UserTable) != 0)
    DBUG_RETURN(-1);
  for (i= 0 ; i < list.count ; i++)
  {
    NdbDictionary::Dictionary::List::Element& elmt= list.elements[i];
    DBUG_PRINT("info", ("Found %s/%s in NDB", elmt.database, elmt.name));     
    
    // Add only tables that belongs to db
    if (my_strcasecmp(system_charset_info, elmt.database, dbname))
      continue;
    DBUG_PRINT("info", ("%s must be dropped", elmt.name));     
    drop_list.push_back(thd->strdup(elmt.name));
  }
  // Drop any tables belonging to database
  char full_path[FN_REFLEN];
  char *tmp= full_path +
    build_table_filename(full_path, sizeof(full_path), dbname, "", "", 0);

  ndb->setDatabaseName(dbname);
  List_iterator_fast<char> it(drop_list);
  while ((tabname=it++))
  {
    tablename_to_filename(tabname, tmp, FN_REFLEN - (tmp - full_path)-1);
    VOID(pthread_mutex_lock(&LOCK_open));
    if (ha_ndbcluster::delete_table(0, ndb, full_path, dbname, tabname))
    {
      const NdbError err= dict->getNdbError();
      if (err.code != 709 && err.code != 723)
      {
        ERR_PRINT(err);
        ret= ndb_to_mysql_error(&err);
      }
    }
    VOID(pthread_mutex_unlock(&LOCK_open));
  }
  DBUG_RETURN(ret);      
}

static void ndbcluster_drop_database(handlerton *hton, char *path)
{
  DBUG_ENTER("ndbcluster_drop_database");
#ifdef HAVE_NDB_BINLOG
  /*
    Don't allow drop database unless
    schema distribution table is setup
  */
  if (!ndb_schema_share)
  {
    DBUG_PRINT("info", ("Schema distribution table not setup"));
    DBUG_VOID_RETURN;
    //DBUG_RETURN(HA_ERR_NO_CONNECTION);
  }
#endif
  ndbcluster_drop_database_impl(path);
#ifdef HAVE_NDB_BINLOG
  char db[FN_REFLEN];
  THD *thd= current_thd;
  ha_ndbcluster::set_dbname(path, db);
  ndbcluster_log_schema_op(thd, 0,
                           thd->query, thd->query_length,
                           db, "", 0, 0, SOT_DROP_DB, 0, 0, 0);
#endif
  DBUG_VOID_RETURN;
}

int ndb_create_table_from_engine(THD *thd, const char *db,
                                 const char *table_name)
{
  LEX *old_lex= thd->lex, newlex;
  thd->lex= &newlex;
  newlex.current_select= NULL;
  lex_start(thd, "", 0);
  int res= ha_create_table_from_engine(thd, db, table_name);
  thd->lex= old_lex;
  return res;
}

/*
  find all tables in ndb and discover those needed
*/
int ndbcluster_find_all_files(THD *thd)
{
  Ndb* ndb;
  char key[FN_REFLEN];
  NDBDICT *dict;
  int unhandled, retries= 5, skipped;
  DBUG_ENTER("ndbcluster_find_all_files");

  if (!(ndb= check_ndb_in_thd(thd)))
    DBUG_RETURN(HA_ERR_NO_CONNECTION);

  dict= ndb->getDictionary();

  LINT_INIT(unhandled);
  LINT_INIT(skipped);
  do
  {
    NdbDictionary::Dictionary::List list;
    if (dict->listObjects(list, NdbDictionary::Object::UserTable) != 0)
      ERR_RETURN(dict->getNdbError());
    unhandled= 0;
    skipped= 0;
    retries--;
    for (uint i= 0 ; i < list.count ; i++)
    {
      NDBDICT::List::Element& elmt= list.elements[i];
      if (IS_TMP_PREFIX(elmt.name) || IS_NDB_BLOB_PREFIX(elmt.name))
      {
        DBUG_PRINT("info", ("Skipping %s.%s in NDB", elmt.database, elmt.name));
        continue;
      }
      DBUG_PRINT("info", ("Found %s.%s in NDB", elmt.database, elmt.name));
      if (elmt.state != NDBOBJ::StateOnline &&
          elmt.state != NDBOBJ::StateBackup &&
          elmt.state != NDBOBJ::StateBuilding)
      {
        sql_print_information("NDB: skipping setup table %s.%s, in state %d",
                              elmt.database, elmt.name, elmt.state);
        skipped++;
        continue;
      }

      ndb->setDatabaseName(elmt.database);
      Ndb_table_guard ndbtab_g(dict, elmt.name);
      const NDBTAB *ndbtab= ndbtab_g.get_table();
      if (!ndbtab)
      {
        if (retries == 0)
          sql_print_error("NDB: failed to setup table %s.%s, error: %d, %s",
                          elmt.database, elmt.name,
                          dict->getNdbError().code,
                          dict->getNdbError().message);
        unhandled++;
        continue;
      }

      if (ndbtab->getFrmLength() == 0)
        continue;
    
      /* check if database exists */
      char *end= key +
        build_table_filename(key, sizeof(key), elmt.database, "", "", 0);
      if (my_access(key, F_OK))
      {
        /* no such database defined, skip table */
        continue;
      }
      /* finalize construction of path */
      end+= tablename_to_filename(elmt.name, end,
                                  sizeof(key)-(end-key));
      const void *data= 0, *pack_data= 0;
      uint length, pack_length;
      int discover= 0;
      if (readfrm(key, &data, &length) ||
          packfrm(data, length, &pack_data, &pack_length))
      {
        discover= 1;
        sql_print_information("NDB: missing frm for %s.%s, discovering...",
                              elmt.database, elmt.name);
      }
      else if (cmp_frm(ndbtab, pack_data, pack_length))
      {
        /* ndb_share reference temporary */
        NDB_SHARE *share= get_share(key, 0, FALSE);
        if (share)
        {
          DBUG_PRINT("NDB_SHARE", ("%s temporary  use_count: %u",
                                   share->key, share->use_count));
        }
        if (!share || get_ndb_share_state(share) != NSS_ALTERED)
        {
          discover= 1;
          sql_print_information("NDB: mismatch in frm for %s.%s, discovering...",
                                elmt.database, elmt.name);
        }
        if (share)
        {
          /* ndb_share reference temporary free */
          DBUG_PRINT("NDB_SHARE", ("%s temporary free  use_count: %u",
                                   share->key, share->use_count));
          free_share(&share);
        }
      }
      my_free((char*) data, MYF(MY_ALLOW_ZERO_PTR));
      my_free((char*) pack_data, MYF(MY_ALLOW_ZERO_PTR));

      pthread_mutex_lock(&LOCK_open);
      if (discover)
      {
        /* ToDo 4.1 database needs to be created if missing */
        if (ndb_create_table_from_engine(thd, elmt.database, elmt.name))
        {
          /* ToDo 4.1 handle error */
        }
      }
#ifdef HAVE_NDB_BINLOG
      else
      {
        /* set up replication for this table */
        ndbcluster_create_binlog_setup(ndb, key, end-key,
                                       elmt.database, elmt.name,
                                       TRUE);
      }
#endif
      pthread_mutex_unlock(&LOCK_open);
    }
  }
  while (unhandled && retries);

  DBUG_RETURN(-(skipped + unhandled));
}

int ndbcluster_find_files(handlerton *hton, THD *thd,
                          const char *db,
                          const char *path,
                          const char *wild, bool dir, List<char> *files)
{
  DBUG_ENTER("ndbcluster_find_files");
  DBUG_PRINT("enter", ("db: %s", db));
  { // extra bracket to avoid gcc 2.95.3 warning
  uint i;
  Ndb* ndb;
  char name[FN_REFLEN];
  HASH ndb_tables, ok_tables;
  NDBDICT::List list;

  if (!(ndb= check_ndb_in_thd(thd)))
    DBUG_RETURN(HA_ERR_NO_CONNECTION);

  if (dir)
    DBUG_RETURN(0); // Discover of databases not yet supported

  // List tables in NDB
  NDBDICT *dict= ndb->getDictionary();
  if (dict->listObjects(list, 
                        NdbDictionary::Object::UserTable) != 0)
    ERR_RETURN(dict->getNdbError());

  if (hash_init(&ndb_tables, system_charset_info,list.count,0,0,
                (hash_get_key)tables_get_key,0,0))
  {
    DBUG_PRINT("error", ("Failed to init HASH ndb_tables"));
    DBUG_RETURN(-1);
  }

  if (hash_init(&ok_tables, system_charset_info,32,0,0,
                (hash_get_key)tables_get_key,0,0))
  {
    DBUG_PRINT("error", ("Failed to init HASH ok_tables"));
    hash_free(&ndb_tables);
    DBUG_RETURN(-1);
  }  

  for (i= 0 ; i < list.count ; i++)
  {
    NDBDICT::List::Element& elmt= list.elements[i];
    if (IS_TMP_PREFIX(elmt.name) || IS_NDB_BLOB_PREFIX(elmt.name))
    {
      DBUG_PRINT("info", ("Skipping %s.%s in NDB", elmt.database, elmt.name));
      continue;
    }
    DBUG_PRINT("info", ("Found %s/%s in NDB", elmt.database, elmt.name));

    // Add only tables that belongs to db
    if (my_strcasecmp(system_charset_info, elmt.database, db))
      continue;

    // Apply wildcard to list of tables in NDB
    if (wild)
    {
      if (lower_case_table_names)
      {
        if (wild_case_compare(files_charset_info, elmt.name, wild))
          continue;
      }
      else if (wild_compare(elmt.name,wild,0))
        continue;
    }
    DBUG_PRINT("info", ("Inserting %s into ndb_tables hash", elmt.name));     
    my_hash_insert(&ndb_tables, (byte*)thd->strdup(elmt.name));
  }

  char *file_name;
  List_iterator<char> it(*files);
  List<char> delete_list;
  while ((file_name=it++))
  {
    bool file_on_disk= FALSE;
    DBUG_PRINT("info", ("%s", file_name));     
    if (hash_search(&ndb_tables, file_name, strlen(file_name)))
    {
      DBUG_PRINT("info", ("%s existed in NDB _and_ on disk ", file_name));
      file_on_disk= TRUE;
    }
    
    // Check for .ndb file with this name
    build_table_filename(name, sizeof(name), db, file_name, ha_ndb_ext, 0);
    DBUG_PRINT("info", ("Check access for %s", name));
    if (my_access(name, F_OK))
    {
      DBUG_PRINT("info", ("%s did not exist on disk", name));     
      // .ndb file did not exist on disk, another table type
      if (file_on_disk)
      {
	// Ignore this ndb table
	gptr record=  hash_search(&ndb_tables, file_name, strlen(file_name));
	DBUG_ASSERT(record);
	hash_delete(&ndb_tables, record);
	push_warning_printf(current_thd, MYSQL_ERROR::WARN_LEVEL_WARN,
			    ER_TABLE_EXISTS_ERROR,
			    "Local table %s.%s shadows ndb table",
			    db, file_name);
      }
      continue;
    }
    if (file_on_disk) 
    {
      // File existed in NDB and as frm file, put in ok_tables list
      my_hash_insert(&ok_tables, (byte*)file_name);
      continue;
    }
    DBUG_PRINT("info", ("%s existed on disk", name));     
    // The .ndb file exists on disk, but it's not in list of tables in ndb
    // Verify that handler agrees table is gone.
    if (ndbcluster_table_exists_in_engine(hton, thd, db, file_name) == 0)    
    {
      DBUG_PRINT("info", ("NDB says %s does not exists", file_name));     
      it.remove();
      // Put in list of tables to remove from disk
      delete_list.push_back(thd->strdup(file_name));
    }
  }

#ifdef HAVE_NDB_BINLOG
  /* setup logging to binlog for all discovered tables */
  {
    char *end, *end1= name +
      build_table_filename(name, sizeof(name), db, "", "", 0);
    for (i= 0; i < ok_tables.records; i++)
    {
      file_name= (char*)hash_element(&ok_tables, i);
      end= end1 +
        tablename_to_filename(file_name, end1, sizeof(name) - (end1 - name));
      pthread_mutex_lock(&LOCK_open);
      ndbcluster_create_binlog_setup(ndb, name, end-name,
                                     db, file_name, TRUE);
      pthread_mutex_unlock(&LOCK_open);
    }
  }
#endif

  // Check for new files to discover
  DBUG_PRINT("info", ("Checking for new files to discover"));       
  List<char> create_list;
  for (i= 0 ; i < ndb_tables.records ; i++)
  {
    file_name= hash_element(&ndb_tables, i);
    if (!hash_search(&ok_tables, file_name, strlen(file_name)))
    {
      build_table_filename(name, sizeof(name), db, file_name, reg_ext, 0);
      if (my_access(name, F_OK))
      {
        DBUG_PRINT("info", ("%s must be discovered", file_name));
        // File is in list of ndb tables and not in ok_tables
        // This table need to be created
        create_list.push_back(thd->strdup(file_name));
      }
    }
  }

  // Lock mutex before deleting and creating frm files
  pthread_mutex_lock(&LOCK_open);

  if (!global_read_lock)
  {
    // Delete old files
    List_iterator_fast<char> it3(delete_list);
    while ((file_name=it3++))
    {
      DBUG_PRINT("info", ("Remove table %s/%s", db, file_name));
      // Delete the table and all related files
      TABLE_LIST table_list;
      bzero((char*) &table_list,sizeof(table_list));
      table_list.db= (char*) db;
      table_list.alias= table_list.table_name= (char*)file_name;
      (void)mysql_rm_table_part2(thd, &table_list,
                                                                 /* if_exists */ FALSE,
                                                                 /* drop_temporary */ FALSE,
                                                                 /* drop_view */ FALSE,
                                                                 /* dont_log_query*/ TRUE);
      /* Clear error message that is returned when table is deleted */
      thd->clear_error();
    }
  }

  // Create new files
  List_iterator_fast<char> it2(create_list);
  while ((file_name=it2++))
  {  
    DBUG_PRINT("info", ("Table %s need discovery", file_name));
    if (ndb_create_table_from_engine(thd, db, file_name) == 0)
      files->push_back(thd->strdup(file_name)); 
  }

  pthread_mutex_unlock(&LOCK_open);
  
  hash_free(&ok_tables);
  hash_free(&ndb_tables);

  // Delete schema file from files
  if (!strcmp(db, NDB_REP_DB))
  {
    uint count = 0;
    while (count++ < files->elements)
    {
      file_name = (char *)files->pop();
      if (!strcmp(file_name, NDB_SCHEMA_TABLE))
      {
        DBUG_PRINT("info", ("skip %s.%s table, it should be hidden to user",
                   NDB_REP_DB, NDB_SCHEMA_TABLE));
        continue;
      }
      files->push_back(file_name); 
    }
  }
  } // extra bracket to avoid gcc 2.95.3 warning
  DBUG_RETURN(0);    
}


/*
  Initialise all gloal variables before creating 
  a NDB Cluster table handler
 */

/* Call back after cluster connect */
static int connect_callback()
{
  pthread_mutex_lock(&LOCK_ndb_util_thread);
  update_status_variables(g_ndb_cluster_connection);

  uint node_id, i= 0;
  Ndb_cluster_connection_node_iter node_iter;
  memset((void *)g_node_id_map, 0xFFFF, sizeof(g_node_id_map));
  while ((node_id= g_ndb_cluster_connection->get_next_node(node_iter)))
    g_node_id_map[node_id]= i++;

  pthread_cond_signal(&COND_ndb_util_thread);
  pthread_mutex_unlock(&LOCK_ndb_util_thread);
  return 0;
}

extern int ndb_dictionary_is_mysqld;

static int ndbcluster_init(void *p)
{
  int res;
  DBUG_ENTER("ndbcluster_init");

  if (ndbcluster_inited)
    DBUG_RETURN(FALSE);

  pthread_mutex_init(&ndbcluster_mutex,MY_MUTEX_INIT_FAST);
  pthread_mutex_init(&LOCK_ndb_util_thread, MY_MUTEX_INIT_FAST);
  pthread_cond_init(&COND_ndb_util_thread, NULL);
  pthread_cond_init(&COND_ndb_util_ready, NULL);
  ndb_util_thread_running= -1;
  ndbcluster_terminating= 0;
  ndb_dictionary_is_mysqld= 1;
  ndbcluster_hton= (handlerton *)p;

  {
    handlerton *h= ndbcluster_hton;
    h->state=            SHOW_OPTION_YES;
    h->db_type=          DB_TYPE_NDBCLUSTER;
    h->close_connection= ndbcluster_close_connection;
    h->commit=           ndbcluster_commit;
    h->rollback=         ndbcluster_rollback;
    h->create=           ndbcluster_create_handler; /* Create a new handler */
    h->drop_database=    ndbcluster_drop_database;  /* Drop a database */
    h->panic=            ndbcluster_end;            /* Panic call */
    h->show_status=      ndbcluster_show_status;    /* Show status */
    h->alter_tablespace= ndbcluster_alter_tablespace;    /* Show status */
    h->partition_flags=  ndbcluster_partition_flags; /* Partition flags */
    h->alter_table_flags=ndbcluster_alter_table_flags; /* Alter table flags */
    h->fill_files_table= ndbcluster_fill_files_table;
#ifdef HAVE_NDB_BINLOG
    ndbcluster_binlog_init_handlerton();
#endif
    h->flags=            HTON_CAN_RECREATE | HTON_TEMPORARY_NOT_SUPPORTED;
    h->discover=         ndbcluster_discover;
    h->find_files= ndbcluster_find_files;
    h->table_exists_in_engine= ndbcluster_table_exists_in_engine;
  }

  // Initialize ndb interface
  ndb_init_internal();

  // Set connectstring if specified
  if (opt_ndbcluster_connectstring != 0)
    DBUG_PRINT("connectstring", ("%s", opt_ndbcluster_connectstring));     
  if ((g_ndb_cluster_connection=
       new Ndb_cluster_connection(opt_ndbcluster_connectstring)) == 0)
  {
    DBUG_PRINT("error",("Ndb_cluster_connection(%s)",
                        opt_ndbcluster_connectstring));
    goto ndbcluster_init_error;
  }
  {
    char buf[128];
    my_snprintf(buf, sizeof(buf), "mysqld --server-id=%lu", server_id);
    g_ndb_cluster_connection->set_name(buf);
  }
  g_ndb_cluster_connection->set_optimized_node_selection
    (opt_ndb_optimized_node_selection);

  // Create a Ndb object to open the connection  to NDB
  if ( (g_ndb= new Ndb(g_ndb_cluster_connection, "sys")) == 0 )
  {
    DBUG_PRINT("error", ("failed to create global ndb object"));
    goto ndbcluster_init_error;
  }
  if (g_ndb->init() != 0)
  {
    ERR_PRINT (g_ndb->getNdbError());
    goto ndbcluster_init_error;
  }

  if ((res= g_ndb_cluster_connection->connect(0,0,0)) == 0)
  {
    connect_callback();
    DBUG_PRINT("info",("NDBCLUSTER storage engine at %s on port %d",
                       g_ndb_cluster_connection->get_connected_host(),
                       g_ndb_cluster_connection->get_connected_port()));
    g_ndb_cluster_connection->wait_until_ready(10,3);
  } 
  else if (res == 1)
  {
    if (g_ndb_cluster_connection->start_connect_thread(connect_callback)) 
    {
      DBUG_PRINT("error", ("g_ndb_cluster_connection->start_connect_thread()"));
      goto ndbcluster_init_error;
    }
#ifndef DBUG_OFF
    {
      char buf[1024];
      DBUG_PRINT("info",
                 ("NDBCLUSTER storage engine not started, "
                  "will connect using %s",
                  g_ndb_cluster_connection->
                  get_connectstring(buf,sizeof(buf))));
    }
#endif
  }
  else
  {
    DBUG_ASSERT(res == -1);
    DBUG_PRINT("error", ("permanent error"));
    goto ndbcluster_init_error;
  }
  
  (void) hash_init(&ndbcluster_open_tables,system_charset_info,32,0,0,
                   (hash_get_key) ndbcluster_get_key,0,0);
#ifdef HAVE_NDB_BINLOG
  /* start the ndb injector thread */
  if (ndbcluster_binlog_start())
    goto ndbcluster_init_error;
#endif /* HAVE_NDB_BINLOG */

  ndb_cache_check_time = opt_ndb_cache_check_time;
  // Create utility thread
  pthread_t tmp;
  if (pthread_create(&tmp, &connection_attrib, ndb_util_thread_func, 0))
  {
    DBUG_PRINT("error", ("Could not create ndb utility thread"));
    hash_free(&ndbcluster_open_tables);
    pthread_mutex_destroy(&ndbcluster_mutex);
    pthread_mutex_destroy(&LOCK_ndb_util_thread);
    pthread_cond_destroy(&COND_ndb_util_thread);
    pthread_cond_destroy(&COND_ndb_util_ready);
    goto ndbcluster_init_error;
  }

  /* Wait for the util thread to start */
  pthread_mutex_lock(&LOCK_ndb_util_thread);
  while (ndb_util_thread_running < 0)
    pthread_cond_wait(&COND_ndb_util_ready, &LOCK_ndb_util_thread);
  pthread_mutex_unlock(&LOCK_ndb_util_thread);
  
  if (!ndb_util_thread_running)
  {
    DBUG_PRINT("error", ("ndb utility thread exited prematurely"));
    hash_free(&ndbcluster_open_tables);
    pthread_mutex_destroy(&ndbcluster_mutex);
    pthread_mutex_destroy(&LOCK_ndb_util_thread);
    pthread_cond_destroy(&COND_ndb_util_thread);
    pthread_cond_destroy(&COND_ndb_util_ready);
    goto ndbcluster_init_error;
  }

  ndbcluster_inited= 1;
  DBUG_RETURN(FALSE);

ndbcluster_init_error:
  if (g_ndb)
    delete g_ndb;
  g_ndb= NULL;
  if (g_ndb_cluster_connection)
    delete g_ndb_cluster_connection;
  g_ndb_cluster_connection= NULL;
  ndbcluster_hton->state= SHOW_OPTION_DISABLED;               // If we couldn't use handler

  DBUG_RETURN(TRUE);
}

static int ndbcluster_end(handlerton *hton, ha_panic_function type)
{
  DBUG_ENTER("ndbcluster_end");

  if (!ndbcluster_inited)
    DBUG_RETURN(0);
  ndbcluster_inited= 0;

  /* wait for util thread to finish */
  sql_print_information("Stopping Cluster Utility thread");
  pthread_mutex_lock(&LOCK_ndb_util_thread);
  ndbcluster_terminating= 1;
  pthread_cond_signal(&COND_ndb_util_thread);
  while (ndb_util_thread_running > 0)
    pthread_cond_wait(&COND_ndb_util_ready, &LOCK_ndb_util_thread);
  pthread_mutex_unlock(&LOCK_ndb_util_thread);


#ifdef HAVE_NDB_BINLOG
  {
    pthread_mutex_lock(&ndbcluster_mutex);
    while (ndbcluster_open_tables.records)
    {
      NDB_SHARE *share=
        (NDB_SHARE*) hash_element(&ndbcluster_open_tables, 0);
#ifndef DBUG_OFF
      fprintf(stderr, "NDB: table share %s with use_count %d not freed\n",
              share->key, share->use_count);
#endif
      ndbcluster_real_free_share(&share);
    }
    pthread_mutex_unlock(&ndbcluster_mutex);
  }
#endif
  hash_free(&ndbcluster_open_tables);

  if (g_ndb)
  {
#ifndef DBUG_OFF
    Ndb::Free_list_usage tmp;
    tmp.m_name= 0;
    while (g_ndb->get_free_list_usage(&tmp))
    {
      uint leaked= (uint) tmp.m_created - tmp.m_free;
      if (leaked)
        fprintf(stderr, "NDB: Found %u %s%s that %s not been released\n",
                leaked, tmp.m_name,
                (leaked == 1)?"":"'s",
                (leaked == 1)?"has":"have");
    }
#endif
    delete g_ndb;
    g_ndb= NULL;
  }
  delete g_ndb_cluster_connection;
  g_ndb_cluster_connection= NULL;

  // cleanup ndb interface
  ndb_end_internal();

  pthread_mutex_destroy(&ndbcluster_mutex);
  pthread_mutex_destroy(&LOCK_ndb_util_thread);
  pthread_cond_destroy(&COND_ndb_util_thread);
  pthread_cond_destroy(&COND_ndb_util_ready);
  DBUG_RETURN(0);
}

void ha_ndbcluster::print_error(int error, myf errflag)
{
  DBUG_ENTER("ha_ndbcluster::print_error");
  DBUG_PRINT("enter", ("error: %d", error));

  if (error == HA_ERR_NO_PARTITION_FOUND)
    m_part_info->print_no_partition_found(table);
  else
    handler::print_error(error, errflag);
  DBUG_VOID_RETURN;
}


/*
  Static error print function called from
  static handler method ndbcluster_commit
  and ndbcluster_rollback
*/

void ndbcluster_print_error(int error, const NdbOperation *error_op)
{
  DBUG_ENTER("ndbcluster_print_error");
  TABLE_SHARE share;
  const char *tab_name= (error_op) ? error_op->getTableName() : "";
  share.db.str= (char*) "";
  share.db.length= 0;
  share.table_name.str= (char *) tab_name;
  share.table_name.length= strlen(tab_name);
  ha_ndbcluster error_handler(ndbcluster_hton, &share);
  error_handler.print_error(error, MYF(0));
  DBUG_VOID_RETURN;
}

/**
 * Set a given location from full pathname to database name
 *
 */
void ha_ndbcluster::set_dbname(const char *path_name, char *dbname)
{
  char *end, *ptr, *tmp_name;
  char tmp_buff[FN_REFLEN];
 
  tmp_name= tmp_buff;
  /* Scan name from the end */
  ptr= strend(path_name)-1;
  while (ptr >= path_name && *ptr != '\\' && *ptr != '/') {
    ptr--;
  }
  ptr--;
  end= ptr;
  while (ptr >= path_name && *ptr != '\\' && *ptr != '/') {
    ptr--;
  }
  uint name_len= end - ptr;
  memcpy(tmp_name, ptr + 1, name_len);
  tmp_name[name_len]= '\0';
#ifdef __WIN__
  /* Put to lower case */
  
  ptr= tmp_name;
  
  while (*ptr != '\0') {
    *ptr= tolower(*ptr);
    ptr++;
  }
#endif
  filename_to_tablename(tmp_name, dbname, FN_REFLEN);
}

/*
  Set m_dbname from full pathname to table file
 */

void ha_ndbcluster::set_dbname(const char *path_name)
{
  set_dbname(path_name, m_dbname);
}

/**
 * Set a given location from full pathname to table file
 *
 */
void
ha_ndbcluster::set_tabname(const char *path_name, char * tabname)
{
  char *end, *ptr, *tmp_name;
  char tmp_buff[FN_REFLEN];

  tmp_name= tmp_buff;
  /* Scan name from the end */
  end= strend(path_name)-1;
  ptr= end;
  while (ptr >= path_name && *ptr != '\\' && *ptr != '/') {
    ptr--;
  }
  uint name_len= end - ptr;
  memcpy(tmp_name, ptr + 1, end - ptr);
  tmp_name[name_len]= '\0';
#ifdef __WIN__
  /* Put to lower case */
  ptr= tmp_name;
  
  while (*ptr != '\0') {
    *ptr= tolower(*ptr);
    ptr++;
  }
#endif
  filename_to_tablename(tmp_name, tabname, FN_REFLEN);
}

/*
  Set m_tabname from full pathname to table file 
 */

void ha_ndbcluster::set_tabname(const char *path_name)
{
  set_tabname(path_name, m_tabname);
}


ha_rows 
ha_ndbcluster::records_in_range(uint inx, key_range *min_key,
                                key_range *max_key)
{
  KEY *key_info= table->key_info + inx;
  uint key_length= key_info->key_length;
  NDB_INDEX_TYPE idx_type= get_index_type(inx);  

  DBUG_ENTER("records_in_range");
  // Prevent partial read of hash indexes by returning HA_POS_ERROR
  if ((idx_type == UNIQUE_INDEX || idx_type == PRIMARY_KEY_INDEX) &&
      ((min_key && min_key->length < key_length) ||
       (max_key && max_key->length < key_length)))
    DBUG_RETURN(HA_POS_ERROR);
  
  // Read from hash index with full key
  // This is a "const" table which returns only one record!      
  if ((idx_type != ORDERED_INDEX) &&
      ((min_key && min_key->length == key_length) || 
       (max_key && max_key->length == key_length)))
    DBUG_RETURN(1);
  
  if ((idx_type == PRIMARY_KEY_ORDERED_INDEX ||
       idx_type == UNIQUE_ORDERED_INDEX ||
       idx_type == ORDERED_INDEX) &&
    m_index[inx].index_stat != NULL)
  {
    NDB_INDEX_DATA& d=m_index[inx];
    const NDBINDEX* index= d.index;
    Ndb* ndb=get_ndb();
    NdbTransaction* trans=NULL;
    NdbIndexScanOperation* op=NULL;
    int res=0;
    Uint64 rows;

    do
    {
      // We must provide approx table rows
      Uint64 table_rows=0;
      Ndb_local_table_statistics *ndb_info= m_table_info;
      if (ndb_info->records != ~(ha_rows)0 && ndb_info->records != 0)
      {
        table_rows = ndb_info->records;
        DBUG_PRINT("info", ("use info->records: %lu", (ulong) table_rows));
      }
      else
      {
        Ndb_statistics stat;
        if ((res=ndb_get_table_statistics(this, TRUE, ndb, m_table, &stat)))
          break;
        table_rows=stat.row_count;
        DBUG_PRINT("info", ("use db row_count: %lu", (ulong) table_rows));
        if (table_rows == 0) {
          // Problem if autocommit=0
#ifdef ndb_get_table_statistics_uses_active_trans
          rows=0;
          break;
#endif
        }
      }

      // Define scan op for the range
      if ((trans=m_active_trans) == NULL || 
	  trans->commitStatus() != NdbTransaction::Started)
      {
        DBUG_PRINT("info", ("no active trans"));
        if (! (trans=ndb->startTransaction()))
          ERR_BREAK(ndb->getNdbError(), res);
      }
      if (! (op=trans->getNdbIndexScanOperation(index, (NDBTAB*)m_table)))
        ERR_BREAK(trans->getNdbError(), res);
      if ((op->readTuples(NdbOperation::LM_CommittedRead)) == -1)
        ERR_BREAK(op->getNdbError(), res);
      const key_range *keys[2]={ min_key, max_key };
      if ((res=set_bounds(op, inx, TRUE, keys)) != 0)
        break;

      // Decide if db should be contacted
      int flags=0;
      if (d.index_stat_query_count < d.index_stat_cache_entries ||
          (d.index_stat_update_freq != 0 &&
           d.index_stat_query_count % d.index_stat_update_freq == 0))
      {
        DBUG_PRINT("info", ("force stat from db"));
        flags|=NdbIndexStat::RR_UseDb;
      }
      if (d.index_stat->records_in_range(index, op, table_rows, &rows, flags) == -1)
        ERR_BREAK(d.index_stat->getNdbError(), res);
      d.index_stat_query_count++;
    } while (0);

    if (trans != m_active_trans && rows == 0)
      rows = 1;
    if (trans != m_active_trans && trans != NULL)
      ndb->closeTransaction(trans);
    if (res != 0)
      DBUG_RETURN(HA_POS_ERROR);
    DBUG_RETURN(rows);
  }

  DBUG_RETURN(10); /* Good guess when you don't know anything */
}

ulonglong ha_ndbcluster::table_flags(void) const
{
  if (m_ha_not_exact_count)
    return m_table_flags & ~HA_STATS_RECORDS_IS_EXACT;
  return m_table_flags;
}
const char * ha_ndbcluster::table_type() const 
{
  return("NDBCLUSTER");
}
uint ha_ndbcluster::max_supported_record_length() const
{ 
  return NDB_MAX_TUPLE_SIZE;
}
uint ha_ndbcluster::max_supported_keys() const
{
  return MAX_KEY;
}
uint ha_ndbcluster::max_supported_key_parts() const 
{
  return NDB_MAX_NO_OF_ATTRIBUTES_IN_KEY;
}
uint ha_ndbcluster::max_supported_key_length() const
{
  return NDB_MAX_KEY_SIZE;
}
uint ha_ndbcluster::max_supported_key_part_length() const
{
  return NDB_MAX_KEY_SIZE;
}
bool ha_ndbcluster::low_byte_first() const
{ 
#ifdef WORDS_BIGENDIAN
  return FALSE;
#else
  return TRUE;
#endif
}
const char* ha_ndbcluster::index_type(uint key_number)
{
  switch (get_index_type(key_number)) {
  case ORDERED_INDEX:
  case UNIQUE_ORDERED_INDEX:
  case PRIMARY_KEY_ORDERED_INDEX:
    return "BTREE";
  case UNIQUE_INDEX:
  case PRIMARY_KEY_INDEX:
  default:
    return "HASH";
  }
}

uint8 ha_ndbcluster::table_cache_type()
{
  DBUG_ENTER("ha_ndbcluster::table_cache_type=HA_CACHE_TBL_ASKTRANSACT");
  DBUG_RETURN(HA_CACHE_TBL_ASKTRANSACT);
}


uint ndb_get_commitcount(THD *thd, char *dbname, char *tabname,
                         Uint64 *commit_count)
{
  char name[FN_REFLEN];
  NDB_SHARE *share;
  DBUG_ENTER("ndb_get_commitcount");

  build_table_filename(name, sizeof(name), dbname, tabname, "", 0);
  DBUG_PRINT("enter", ("name: %s", name));
  pthread_mutex_lock(&ndbcluster_mutex);
  if (!(share=(NDB_SHARE*) hash_search(&ndbcluster_open_tables,
                                       (byte*) name,
                                       strlen(name))))
  {
    pthread_mutex_unlock(&ndbcluster_mutex);
    DBUG_PRINT("info", ("Table %s not found in ndbcluster_open_tables", name));
    DBUG_RETURN(1);
  }
  /* ndb_share reference temporary, free below */
  share->use_count++;
  DBUG_PRINT("NDB_SHARE", ("%s temporary  use_count: %u",
                           share->key, share->use_count));
  pthread_mutex_unlock(&ndbcluster_mutex);

  pthread_mutex_lock(&share->mutex);
  if (ndb_cache_check_time > 0)
  {
    if (share->commit_count != 0)
    {
      *commit_count= share->commit_count;
#ifndef DBUG_OFF
      char buff[22];
#endif
      DBUG_PRINT("info", ("Getting commit_count: %s from share",
                          llstr(share->commit_count, buff)));
      pthread_mutex_unlock(&share->mutex);
      /* ndb_share reference temporary free */
      DBUG_PRINT("NDB_SHARE", ("%s temporary free  use_count: %u",
                               share->key, share->use_count));
      free_share(&share);
      DBUG_RETURN(0);
    }
  }
  DBUG_PRINT("info", ("Get commit_count from NDB"));
  Ndb *ndb;
  if (!(ndb= check_ndb_in_thd(thd)))
    DBUG_RETURN(1);
  ndb->setDatabaseName(dbname);
  uint lock= share->commit_count_lock;
  pthread_mutex_unlock(&share->mutex);

  struct Ndb_statistics stat;
  {
    Ndb_table_guard ndbtab_g(ndb->getDictionary(), tabname);
    if (ndbtab_g.get_table() == 0
        || ndb_get_table_statistics(NULL, FALSE, ndb, ndbtab_g.get_table(), &stat))
    {
      /* ndb_share reference temporary free */
      DBUG_PRINT("NDB_SHARE", ("%s temporary free  use_count: %u",
                               share->key, share->use_count));
      free_share(&share);
      DBUG_RETURN(1);
    }
  }

  pthread_mutex_lock(&share->mutex);
  if (share->commit_count_lock == lock)
  {
#ifndef DBUG_OFF
    char buff[22];
#endif
    DBUG_PRINT("info", ("Setting commit_count to %s",
                        llstr(stat.commit_count, buff)));
    share->commit_count= stat.commit_count;
    *commit_count= stat.commit_count;
  }
  else
  {
    DBUG_PRINT("info", ("Discarding commit_count, comit_count_lock changed"));
    *commit_count= 0;
  }
  pthread_mutex_unlock(&share->mutex);
  /* ndb_share reference temporary free */
  DBUG_PRINT("NDB_SHARE", ("%s temporary free  use_count: %u",
                           share->key, share->use_count));
  free_share(&share);
  DBUG_RETURN(0);
}


/*
  Check if a cached query can be used.
  This is done by comparing the supplied engine_data to commit_count of
  the table.
  The commit_count is either retrieved from the share for the table, where
  it has been cached by the util thread. If the util thread is not started,
  NDB has to be contacetd to retrieve the commit_count, this will introduce
  a small delay while waiting for NDB to answer.


  SYNOPSIS
  ndbcluster_cache_retrieval_allowed
    thd            thread handle
    full_name      concatenation of database name,
                   the null character '\0', and the table
                   name
    full_name_len  length of the full name,
                   i.e. len(dbname) + len(tablename) + 1

    engine_data    parameter retrieved when query was first inserted into
                   the cache. If the value of engine_data is changed,
                   all queries for this table should be invalidated.

  RETURN VALUE
    TRUE  Yes, use the query from cache
    FALSE No, don't use the cached query, and if engine_data
          has changed, all queries for this table should be invalidated

*/

static my_bool
ndbcluster_cache_retrieval_allowed(THD *thd,
                                   char *full_name, uint full_name_len,
                                   ulonglong *engine_data)
{
  Uint64 commit_count;
  bool is_autocommit= !(thd->options & (OPTION_NOT_AUTOCOMMIT | OPTION_BEGIN));
  char *dbname= full_name;
  char *tabname= dbname+strlen(dbname)+1;
#ifndef DBUG_OFF
  char buff[22], buff2[22];
#endif
  DBUG_ENTER("ndbcluster_cache_retrieval_allowed");
  DBUG_PRINT("enter", ("dbname: %s, tabname: %s, is_autocommit: %d",
                       dbname, tabname, is_autocommit));

  if (!is_autocommit)
  {
    DBUG_PRINT("exit", ("No, don't use cache in transaction"));
    DBUG_RETURN(FALSE);
  }

  if (ndb_get_commitcount(thd, dbname, tabname, &commit_count))
  {
    *engine_data= 0; /* invalidate */
    DBUG_PRINT("exit", ("No, could not retrieve commit_count"));
    DBUG_RETURN(FALSE);
  }
  DBUG_PRINT("info", ("*engine_data: %s, commit_count: %s",
                      llstr(*engine_data, buff), llstr(commit_count, buff2)));
  if (commit_count == 0)
  {
    *engine_data= 0; /* invalidate */
    DBUG_PRINT("exit", ("No, local commit has been performed"));
    DBUG_RETURN(FALSE);
  }
  else if (*engine_data != commit_count)
  {
    *engine_data= commit_count; /* invalidate */
     DBUG_PRINT("exit", ("No, commit_count has changed"));
     DBUG_RETURN(FALSE);
   }

  DBUG_PRINT("exit", ("OK to use cache, engine_data: %s",
                      llstr(*engine_data, buff)));
  DBUG_RETURN(TRUE);
}


/**
   Register a table for use in the query cache. Fetch the commit_count
   for the table and return it in engine_data, this will later be used
   to check if the table has changed, before the cached query is reused.

   SYNOPSIS
   ha_ndbcluster::can_query_cache_table
    thd            thread handle
    full_name      concatenation of database name,
                   the null character '\0', and the table
                   name
    full_name_len  length of the full name,
                   i.e. len(dbname) + len(tablename) + 1
    qc_engine_callback  function to be called before using cache on this table
    engine_data    out, commit_count for this table

  RETURN VALUE
    TRUE  Yes, it's ok to cahce this query
    FALSE No, don't cach the query

*/

my_bool
ha_ndbcluster::register_query_cache_table(THD *thd,
                                          char *full_name, uint full_name_len,
                                          qc_engine_callback *engine_callback,
                                          ulonglong *engine_data)
{
  Uint64 commit_count;
#ifndef DBUG_OFF
  char buff[22];
#endif
  bool is_autocommit= !(thd->options & (OPTION_NOT_AUTOCOMMIT | OPTION_BEGIN));
  DBUG_ENTER("ha_ndbcluster::register_query_cache_table");
  DBUG_PRINT("enter",("dbname: %s, tabname: %s, is_autocommit: %d",
		      m_dbname, m_tabname, is_autocommit));

  if (!is_autocommit)
  {
    DBUG_PRINT("exit", ("Can't register table during transaction"));
    DBUG_RETURN(FALSE);
  }

  if (ndb_get_commitcount(thd, m_dbname, m_tabname, &commit_count))
  {
    *engine_data= 0;
    DBUG_PRINT("exit", ("Error, could not get commitcount"));
    DBUG_RETURN(FALSE);
  }
  *engine_data= commit_count;
  *engine_callback= ndbcluster_cache_retrieval_allowed;
  DBUG_PRINT("exit", ("commit_count: %s", llstr(commit_count, buff)));
  DBUG_RETURN(commit_count > 0);
}


/*
  Handling the shared NDB_SHARE structure that is needed to
  provide table locking.
  It's also used for sharing data with other NDB handlers
  in the same MySQL Server. There is currently not much
  data we want to or can share.
 */

static byte *ndbcluster_get_key(NDB_SHARE *share,uint *length,
                                my_bool not_used __attribute__((unused)))
{
  *length= share->key_length;
  return (byte*) share->key;
}


#ifndef DBUG_OFF

static void print_share(const char* where, NDB_SHARE* share)
{
  fprintf(DBUG_FILE,
          "%s %s.%s: use_count: %u, commit_count: %lu\n",
          where, share->db, share->table_name, share->use_count,
          (ulong) share->commit_count);
  fprintf(DBUG_FILE,
          "  - key: %s, key_length: %d\n",
          share->key, share->key_length);

#ifdef HAVE_NDB_BINLOG
  if (share->table)
    fprintf(DBUG_FILE,
            "  - share->table: %p %s.%s\n",
            share->table, share->table->s->db.str,
            share->table->s->table_name.str);
#endif
}


static void print_ndbcluster_open_tables()
{
  DBUG_LOCK_FILE;
  fprintf(DBUG_FILE, ">ndbcluster_open_tables\n");
  for (uint i= 0; i < ndbcluster_open_tables.records; i++)
    print_share("",
                (NDB_SHARE*)hash_element(&ndbcluster_open_tables, i));
  fprintf(DBUG_FILE, "<ndbcluster_open_tables\n");
  DBUG_UNLOCK_FILE;
}

#endif


#define dbug_print_open_tables()                \
  DBUG_EXECUTE("info",                          \
               print_ndbcluster_open_tables(););

#define dbug_print_share(t, s)                  \
  DBUG_LOCK_FILE;                               \
  DBUG_EXECUTE("info",                          \
               print_share((t), (s)););         \
  DBUG_UNLOCK_FILE;


#ifdef HAVE_NDB_BINLOG
/*
  For some reason a share is still around, try to salvage the situation
  by closing all cached tables. If the share still exists, there is an
  error somewhere but only report this to the error log.  Keep this
  "trailing share" but rename it since there are still references to it
  to avoid segmentation faults.  There is a risk that the memory for
  this trailing share leaks.
  
  Must be called with previous pthread_mutex_lock(&ndbcluster_mutex)
*/
int handle_trailing_share(NDB_SHARE *share)
{
  THD *thd= current_thd;
  static ulong trailing_share_id= 0;
  DBUG_ENTER("handle_trailing_share");

  /* ndb_share reference temporary, free below */
  ++share->use_count;
  DBUG_PRINT("NDB_SHARE", ("%s temporary  use_count: %u",
                           share->key, share->use_count));
  pthread_mutex_unlock(&ndbcluster_mutex);

  TABLE_LIST table_list;
  bzero((char*) &table_list,sizeof(table_list));
  table_list.db= share->db;
  table_list.alias= table_list.table_name= share->table_name;
  safe_mutex_assert_owner(&LOCK_open);
  close_cached_tables(thd, 0, &table_list, TRUE);

  pthread_mutex_lock(&ndbcluster_mutex);
  /* ndb_share reference temporary free */
  DBUG_PRINT("NDB_SHARE", ("%s temporary free  use_count: %u",
                           share->key, share->use_count));
  if (!--share->use_count)
  {
    if (ndb_extra_logging)
      sql_print_information("NDB_SHARE: trailing share "
                            "%s(connect_count: %u) "
                            "released by close_cached_tables at "
                            "connect_count: %u",
                            share->key,
                            share->connect_count,
                            g_ndb_cluster_connection->get_connect_count());
    ndbcluster_real_free_share(&share);
    DBUG_RETURN(0);
  }

  /*
    share still exists, if share has not been dropped by server
    release that share
  */
  if (share->state != NSS_DROPPED)
  {
    share->state= NSS_DROPPED;
    /* ndb_share reference create free */
    DBUG_PRINT("NDB_SHARE", ("%s create free  use_count: %u",
                             share->key, share->use_count));
    --share->use_count;

    if (share->use_count == 0)
    {
      if (ndb_extra_logging)
        sql_print_information("NDB_SHARE: trailing share "
                              "%s(connect_count: %u) "
                              "released after NSS_DROPPED check "
                              "at connect_count: %u",
                              share->key,
                              share->connect_count,
                              g_ndb_cluster_connection->get_connect_count());
      ndbcluster_real_free_share(&share);
      DBUG_RETURN(0);
    }
  }

  sql_print_error("NDB_SHARE: %s already exists  use_count=%d."
                  " Moving away for safety, but possible memleak.",
                  share->key, share->use_count);
  dbug_print_open_tables();

  /*
    Ndb share has not been released as it should
  */
#ifdef NOT_YET
  DBUG_ASSERT(FALSE);
#endif

  /*
    This is probably an error.  We can however save the situation
    at the cost of a possible mem leak, by "renaming" the share
    - First remove from hash
  */
  hash_delete(&ndbcluster_open_tables, (byte*) share);

  /*
    now give it a new name, just a running number
    if space is not enough allocate some more
  */
  {
    const uint min_key_length= 10;
    if (share->key_length < min_key_length)
    {
      share->key= alloc_root(&share->mem_root, min_key_length + 1);
      share->key_length= min_key_length;
    }
    share->key_length=
      my_snprintf(share->key, min_key_length + 1, "#leak%lu",
                  trailing_share_id++);
  }
  /* Keep it for possible the future trailing free */
  my_hash_insert(&ndbcluster_open_tables, (byte*) share);

  DBUG_RETURN(0);
}

/*
  Rename share is used during rename table.
*/
static int rename_share(NDB_SHARE *share, const char *new_key)
{
  NDB_SHARE *tmp;
  pthread_mutex_lock(&ndbcluster_mutex);
  uint new_length= (uint) strlen(new_key);
  DBUG_PRINT("rename_share", ("old_key: %s  old__length: %d",
                              share->key, share->key_length));
  if ((tmp= (NDB_SHARE*) hash_search(&ndbcluster_open_tables,
                                     (byte*) new_key, new_length)))
    handle_trailing_share(tmp);

  /* remove the share from hash */
  hash_delete(&ndbcluster_open_tables, (byte*) share);
  dbug_print_open_tables();

  /* save old stuff if insert should fail */
  uint old_length= share->key_length;
  char *old_key= share->key;

  /*
    now allocate and set the new key, db etc
    enough space for key, db, and table_name
  */
  share->key= alloc_root(&share->mem_root, 2 * (new_length + 1));
  strmov(share->key, new_key);
  share->key_length= new_length;

  if (my_hash_insert(&ndbcluster_open_tables, (byte*) share))
  {
    // ToDo free the allocated stuff above?
    DBUG_PRINT("error", ("rename_share: my_hash_insert %s failed",
                         share->key));
    share->key= old_key;
    share->key_length= old_length;
    if (my_hash_insert(&ndbcluster_open_tables, (byte*) share))
    {
      sql_print_error("rename_share: failed to recover %s", share->key);
      DBUG_PRINT("error", ("rename_share: my_hash_insert %s failed",
                           share->key));
    }
    dbug_print_open_tables();
    pthread_mutex_unlock(&ndbcluster_mutex);
    return -1;
  }
  dbug_print_open_tables();

  share->db= share->key + new_length + 1;
  ha_ndbcluster::set_dbname(new_key, share->db);
  share->table_name= share->db + strlen(share->db) + 1;
  ha_ndbcluster::set_tabname(new_key, share->table_name);

  dbug_print_share("rename_share:", share);
  if (share->table)
  {
    if (share->op == 0)
    {
      share->table->s->db.str= share->db;
      share->table->s->db.length= strlen(share->db);
      share->table->s->table_name.str= share->table_name;
      share->table->s->table_name.length= strlen(share->table_name);
    }
  }
  /* else rename will be handled when the ALTER event comes */
  share->old_names= old_key;
  // ToDo free old_names after ALTER EVENT

  pthread_mutex_unlock(&ndbcluster_mutex);
  return 0;
}
#endif

/*
  Increase refcount on existing share.
  Always returns share and cannot fail.
*/
NDB_SHARE *ndbcluster_get_share(NDB_SHARE *share)
{
  pthread_mutex_lock(&ndbcluster_mutex);
  share->use_count++;

  dbug_print_open_tables();
  dbug_print_share("ndbcluster_get_share:", share);
  pthread_mutex_unlock(&ndbcluster_mutex);
  return share;
}


/*
  Get a share object for key

  Returns share for key, and increases the refcount on the share.

  create_if_not_exists == TRUE:
    creates share if it does not alreade exist
    returns 0 only due to out of memory, and then sets my_error

  create_if_not_exists == FALSE:
    returns 0 if share does not exist

  have_lock == TRUE, pthread_mutex_lock(&ndbcluster_mutex) already taken
*/

NDB_SHARE *ndbcluster_get_share(const char *key, TABLE *table,
                                bool create_if_not_exists,
                                bool have_lock)
{
  NDB_SHARE *share;
  uint length= (uint) strlen(key);
  DBUG_ENTER("ndbcluster_get_share");
  DBUG_PRINT("enter", ("key: '%s'", key));

  if (!have_lock)
    pthread_mutex_lock(&ndbcluster_mutex);
  if (!(share= (NDB_SHARE*) hash_search(&ndbcluster_open_tables,
                                        (byte*) key,
                                        length)))
  {
    if (!create_if_not_exists)
    {
      DBUG_PRINT("error", ("get_share: %s does not exist", key));
      if (!have_lock)
        pthread_mutex_unlock(&ndbcluster_mutex);
      DBUG_RETURN(0);
    }
    if ((share= (NDB_SHARE*) my_malloc(sizeof(*share),
                                       MYF(MY_WME | MY_ZEROFILL))))
    {
      MEM_ROOT **root_ptr=
        my_pthread_getspecific_ptr(MEM_ROOT**, THR_MALLOC);
      MEM_ROOT *old_root= *root_ptr;
      init_sql_alloc(&share->mem_root, 1024, 0);
      *root_ptr= &share->mem_root; // remember to reset before return
      share->state= NSS_INITIAL;
      /* enough space for key, db, and table_name */
      share->key= alloc_root(*root_ptr, 2 * (length + 1));
      share->key_length= length;
      strmov(share->key, key);
      if (my_hash_insert(&ndbcluster_open_tables, (byte*) share))
      {
        free_root(&share->mem_root, MYF(0));
        my_free((gptr) share, 0);
        *root_ptr= old_root;
        if (!have_lock)
          pthread_mutex_unlock(&ndbcluster_mutex);
        DBUG_RETURN(0);
      }
      thr_lock_init(&share->lock);
      pthread_mutex_init(&share->mutex, MY_MUTEX_INIT_FAST);
      share->commit_count= 0;
      share->commit_count_lock= 0;
      share->db= share->key + length + 1;
      ha_ndbcluster::set_dbname(key, share->db);
      share->table_name= share->db + strlen(share->db) + 1;
      ha_ndbcluster::set_tabname(key, share->table_name);
#ifdef HAVE_NDB_BINLOG
      ndbcluster_binlog_init_share(share, table);
#endif
      *root_ptr= old_root;
    }
    else
    {
      DBUG_PRINT("error", ("get_share: failed to alloc share"));
      if (!have_lock)
        pthread_mutex_unlock(&ndbcluster_mutex);
      my_error(ER_OUTOFMEMORY, MYF(0), sizeof(*share));
      DBUG_RETURN(0);
    }
  }
  share->use_count++;

  dbug_print_open_tables();
  dbug_print_share("ndbcluster_get_share:", share);
  if (!have_lock)
    pthread_mutex_unlock(&ndbcluster_mutex);
  DBUG_RETURN(share);
}


void ndbcluster_real_free_share(NDB_SHARE **share)
{
  DBUG_ENTER("ndbcluster_real_free_share");
  dbug_print_share("ndbcluster_real_free_share:", *share);

  hash_delete(&ndbcluster_open_tables, (byte*) *share);
  thr_lock_delete(&(*share)->lock);
  pthread_mutex_destroy(&(*share)->mutex);

#ifdef HAVE_NDB_BINLOG
  if ((*share)->table)
  {
    // (*share)->table->mem_root is freed by closefrm
    closefrm((*share)->table, 0);
    // (*share)->table_share->mem_root is freed by free_table_share
    free_table_share((*share)->table_share);
#ifndef DBUG_OFF
    bzero((gptr)(*share)->table_share, sizeof(*(*share)->table_share));
    bzero((gptr)(*share)->table, sizeof(*(*share)->table));
    (*share)->table_share= 0;
    (*share)->table= 0;
#endif
  }
#endif
  free_root(&(*share)->mem_root, MYF(0));
  my_free((gptr) *share, MYF(0));
  *share= 0;

  dbug_print_open_tables();
  DBUG_VOID_RETURN;
}


void ndbcluster_free_share(NDB_SHARE **share, bool have_lock)
{
  if (!have_lock)
    pthread_mutex_lock(&ndbcluster_mutex);
  if ((*share)->util_lock == current_thd)
    (*share)->util_lock= 0;
  if (!--(*share)->use_count)
  {
    ndbcluster_real_free_share(share);
  }
  else
  {
    dbug_print_open_tables();
    dbug_print_share("ndbcluster_free_share:", *share);
  }
  if (!have_lock)
    pthread_mutex_unlock(&ndbcluster_mutex);
}


static 
int
ndb_get_table_statistics(ha_ndbcluster* file, bool report_error, Ndb* ndb, const NDBTAB *ndbtab,
                         struct Ndb_statistics * ndbstat)
{
  NdbTransaction* pTrans;
  NdbError error;
  int retries= 10;
  int reterr= 0;
  int retry_sleep= 30 * 1000; /* 30 milliseconds */
#ifndef DBUG_OFF
  char buff[22], buff2[22], buff3[22], buff4[22];
#endif
  DBUG_ENTER("ndb_get_table_statistics");
  DBUG_PRINT("enter", ("table: %s", ndbtab->getName()));

  DBUG_ASSERT(ndbtab != 0);

  do
  {
    Uint64 rows, commits, fixed_mem, var_mem;
    Uint32 size;
    Uint32 count= 0;
    Uint64 sum_rows= 0;
    Uint64 sum_commits= 0;
    Uint64 sum_row_size= 0;
    Uint64 sum_mem= 0;
    NdbScanOperation*pOp;
    int check;

    if ((pTrans= ndb->startTransaction()) == NULL)
    {
      error= ndb->getNdbError();
      goto retry;
    }
      
    if ((pOp= pTrans->getNdbScanOperation(ndbtab)) == NULL)
    {
      error= pTrans->getNdbError();
      goto retry;
    }
    
    if (pOp->readTuples(NdbOperation::LM_CommittedRead))
    {
      error= pOp->getNdbError();
      goto retry;
    }
    
    if (pOp->interpret_exit_last_row() == -1)
    {
      error= pOp->getNdbError();
      goto retry;
    }
    
    pOp->getValue(NdbDictionary::Column::ROW_COUNT, (char*)&rows);
    pOp->getValue(NdbDictionary::Column::COMMIT_COUNT, (char*)&commits);
    pOp->getValue(NdbDictionary::Column::ROW_SIZE, (char*)&size);
    pOp->getValue(NdbDictionary::Column::FRAGMENT_FIXED_MEMORY, 
		  (char*)&fixed_mem);
    pOp->getValue(NdbDictionary::Column::FRAGMENT_VARSIZED_MEMORY, 
		  (char*)&var_mem);
    
    if (pTrans->execute(NdbTransaction::NoCommit,
                        NdbOperation::AbortOnError,
                        TRUE) == -1)
    {
      error= pTrans->getNdbError();
      goto retry;
    }
    
    while ((check= pOp->nextResult(TRUE, TRUE)) == 0)
    {
      sum_rows+= rows;
      sum_commits+= commits;
      if (sum_row_size < size)
        sum_row_size= size;
      sum_mem+= fixed_mem + var_mem;
      count++;
    }
    
    if (check == -1)
    {
      error= pOp->getNdbError();
      goto retry;
    }

    pOp->close(TRUE);

    ndb->closeTransaction(pTrans);

    ndbstat->row_count= sum_rows;
    ndbstat->commit_count= sum_commits;
    ndbstat->row_size= sum_row_size;
    ndbstat->fragment_memory= sum_mem;

    DBUG_PRINT("exit", ("records: %s  commits: %s "
                        "row_size: %s  mem: %s count: %u",
			llstr(sum_rows, buff),
                        llstr(sum_commits, buff2),
                        llstr(sum_row_size, buff3),
                        llstr(sum_mem, buff4),
                        count));

    DBUG_RETURN(0);
retry:
    if(report_error)
    {
      if (file && pTrans)
      {
        reterr= file->ndb_err(pTrans);
      }
      else
      {
        const NdbError& tmp= error;
        ERR_PRINT(tmp);
        reterr= ndb_to_mysql_error(&tmp);
      }
    }
    else
      reterr= error.code;

    if (pTrans)
    {
      ndb->closeTransaction(pTrans);
      pTrans= NULL;
    }
    if (error.status == NdbError::TemporaryError && retries--)
    {
      my_sleep(retry_sleep);
      continue;
    }
    break;
  } while(1);
  DBUG_PRINT("exit", ("failed, reterr: %u, NdbError %u(%s)", reterr,
                      error.code, error.message));
  DBUG_RETURN(reterr);
}

/*
  Create a .ndb file to serve as a placeholder indicating 
  that the table with this name is a ndb table
*/

int ha_ndbcluster::write_ndb_file(const char *name)
{
  File file;
  bool error=1;
  char path[FN_REFLEN];
  
  DBUG_ENTER("write_ndb_file");
  DBUG_PRINT("enter", ("name: %s", name));

  (void)strxnmov(path, FN_REFLEN-1, 
                 mysql_data_home,"/",name,ha_ndb_ext,NullS);

  if ((file=my_create(path, CREATE_MODE,O_RDWR | O_TRUNC,MYF(MY_WME))) >= 0)
  {
    // It's an empty file
    error=0;
    my_close(file,MYF(0));
  }
  DBUG_RETURN(error);
}

void 
ha_ndbcluster::release_completed_operations(NdbTransaction *trans,
					    bool force_release)
{
  if (trans->hasBlobOperation())
  {
    /* We are reading/writing BLOB fields, 
       releasing operation records is unsafe
    */
    return;
  }
  if (!force_release)
  {
    if (get_thd_ndb(current_thd)->query_state & NDB_QUERY_MULTI_READ_RANGE)
    {
      /* We are batching reads and have not consumed all fetched
	 rows yet, releasing operation records is unsafe 
      */
      return;
    }
  }
  trans->releaseCompletedOperations();
}

bool 
ha_ndbcluster::null_value_index_search(KEY_MULTI_RANGE *ranges,
				       KEY_MULTI_RANGE *end_range,
				       HANDLER_BUFFER *buffer)
{
  DBUG_ENTER("null_value_index_search");
  KEY* key_info= table->key_info + active_index;
  KEY_MULTI_RANGE *range= ranges;
  ulong reclength= table->s->reclength;
  byte *curr= (byte*)buffer->buffer;
  byte *end_of_buffer= (byte*)buffer->buffer_end;
  
  for (; range<end_range && curr+reclength <= end_of_buffer; 
       range++)
  {
    const byte *key= range->start_key.key;
    uint key_len= range->start_key.length;
    if (check_null_in_key(key_info, key, key_len))
      DBUG_RETURN(TRUE);
    curr += reclength;
  }
  DBUG_RETURN(FALSE);
}

int
ha_ndbcluster::read_multi_range_first(KEY_MULTI_RANGE **found_range_p,
                                      KEY_MULTI_RANGE *ranges, 
                                      uint range_count,
                                      bool sorted, 
                                      HANDLER_BUFFER *buffer)
{
  m_write_op= FALSE;
  int res;
  KEY* key_info= table->key_info + active_index;
  NDB_INDEX_TYPE cur_index_type= get_index_type(active_index);
  ulong reclength= table_share->reclength;
  NdbOperation* op;
  Thd_ndb *thd_ndb= get_thd_ndb(current_thd);
  DBUG_ENTER("ha_ndbcluster::read_multi_range_first");

  /**
   * blobs and unique hash index with NULL can't be batched currently
   */
  if (uses_blob_value() ||
      (cur_index_type ==  UNIQUE_INDEX &&
       has_null_in_unique_index(active_index) &&
       null_value_index_search(ranges, ranges+range_count, buffer)))
  {
    m_disable_multi_read= TRUE;
    DBUG_RETURN(handler::read_multi_range_first(found_range_p, 
                                                ranges, 
                                                range_count,
                                                sorted, 
                                                buffer));
  }
  thd_ndb->query_state|= NDB_QUERY_MULTI_READ_RANGE;
  m_disable_multi_read= FALSE;

  /**
   * Copy arguments into member variables
   */
  m_multi_ranges= ranges;
  multi_range_curr= ranges;
  multi_range_end= ranges+range_count;
  multi_range_sorted= sorted;
  multi_range_buffer= buffer;

  /**
   * read multi range will read ranges as follows (if not ordered)
   *
   * input    read order
   * ======   ==========
   * pk-op 1  pk-op 1
   * pk-op 2  pk-op 2
   * range 3  range (3,5) NOTE result rows will be intermixed
   * pk-op 4  pk-op 4
   * range 5
   * pk-op 6  pk-ok 6
   */   

  /**
   * Variables for loop
   */
  byte *curr= (byte*)buffer->buffer;
  byte *end_of_buffer= (byte*)buffer->buffer_end;
  NdbOperation::LockMode lm= 
    (NdbOperation::LockMode)get_ndb_lock_type(m_lock.type);
  bool need_pk = (lm == NdbOperation::LM_Read);
  const NDBTAB *tab= m_table;
  const NDBINDEX *unique_idx= m_index[active_index].unique_index;
  const NDBINDEX *idx= m_index[active_index].index; 
  const NdbOperation* lastOp= m_active_trans->getLastDefinedOperation();
  NdbIndexScanOperation* scanOp= 0;
  for (; multi_range_curr<multi_range_end && curr+reclength <= end_of_buffer; 
       multi_range_curr++)
  {
    part_id_range part_spec;
    if (m_use_partition_function)
    {
      get_partition_set(table, curr, active_index,
                        &multi_range_curr->start_key,
                        &part_spec);
      DBUG_PRINT("info", ("part_spec.start_part: %u  part_spec.end_part: %u",
                          part_spec.start_part, part_spec.end_part));
      /*
        If partition pruning has found no partition in set
        we can skip this scan
      */
      if (part_spec.start_part > part_spec.end_part)
      {
        /*
          We can skip this partition since the key won't fit into any
          partition
        */
        curr += reclength;
        multi_range_curr->range_flag |= SKIP_RANGE;
        continue;
      }
    }
    switch (cur_index_type) {
    case PRIMARY_KEY_ORDERED_INDEX:
      if (!(multi_range_curr->start_key.length == key_info->key_length &&
          multi_range_curr->start_key.flag == HA_READ_KEY_EXACT))
        goto range;
      // else fall through
    case PRIMARY_KEY_INDEX:
    {
      multi_range_curr->range_flag |= UNIQUE_RANGE;
      if ((op= m_active_trans->getNdbOperation(tab)) && 
          !op->readTuple(lm) && 
          !set_primary_key(op, multi_range_curr->start_key.key) &&
          !define_read_attrs(curr, op) &&
          (!m_use_partition_function ||
           (op->setPartitionId(part_spec.start_part), TRUE)))
        curr += reclength;
      else
        ERR_RETURN(op ? op->getNdbError() : m_active_trans->getNdbError());
      break;
    }
    break;
    case UNIQUE_ORDERED_INDEX:
      if (!(multi_range_curr->start_key.length == key_info->key_length &&
          multi_range_curr->start_key.flag == HA_READ_KEY_EXACT &&
          !check_null_in_key(key_info, multi_range_curr->start_key.key,
                             multi_range_curr->start_key.length)))
        goto range;
      // else fall through
    case UNIQUE_INDEX:
    {
      multi_range_curr->range_flag |= UNIQUE_RANGE;
      if ((op= m_active_trans->getNdbIndexOperation(unique_idx, tab)) && 
          !op->readTuple(lm) && 
          !set_index_key(op, key_info, multi_range_curr->start_key.key) &&
          !define_read_attrs(curr, op))
        curr += reclength;
      else
        ERR_RETURN(op ? op->getNdbError() : m_active_trans->getNdbError());
      break;
    }
    case ORDERED_INDEX: {
  range:
      multi_range_curr->range_flag &= ~(uint)UNIQUE_RANGE;
      if (scanOp == 0)
      {
        if (m_multi_cursor)
        {
          scanOp= m_multi_cursor;
          DBUG_ASSERT(scanOp->getSorted() == sorted);
          DBUG_ASSERT(scanOp->getLockMode() == 
                      (NdbOperation::LockMode)get_ndb_lock_type(m_lock.type));
          if (scanOp->reset_bounds(m_force_send))
            DBUG_RETURN(ndb_err(m_active_trans));
          
          end_of_buffer -= reclength;
        }
        else if ((scanOp= m_active_trans->getNdbIndexScanOperation(idx, tab)) 
                 &&!scanOp->readTuples(lm, 0, parallelism, sorted, 
				       FALSE, TRUE, need_pk, TRUE)
                 &&!generate_scan_filter(m_cond_stack, scanOp)
                 &&!define_read_attrs(end_of_buffer-reclength, scanOp))
        {
          m_multi_cursor= scanOp;
          m_multi_range_cursor_result_ptr= end_of_buffer-reclength;
        }
        else
        {
          ERR_RETURN(scanOp ? scanOp->getNdbError() : 
                     m_active_trans->getNdbError());
        }
      }

      const key_range *keys[2]= { &multi_range_curr->start_key, 
                                  &multi_range_curr->end_key };
      if ((res= set_bounds(scanOp, active_index, FALSE, keys,
                           multi_range_curr-ranges)))
        DBUG_RETURN(res);
      break;
    }
    case UNDEFINED_INDEX:
      DBUG_ASSERT(FALSE);
      DBUG_RETURN(1);
      break;
    }
  }
  
  if (multi_range_curr != multi_range_end)
  {
    /**
     * Mark that we're using entire buffer (even if might not) as
     *   we haven't read all ranges for some reason
     * This as we don't want mysqld to reuse the buffer when we read
     *   the remaining ranges
     */
    buffer->end_of_used_area= (byte*)buffer->buffer_end;
  }
  else
  {
    buffer->end_of_used_area= curr;
  }
  
  /**
   * Set first operation in multi range
   */
  m_current_multi_operation= 
    lastOp ? lastOp->next() : m_active_trans->getFirstDefinedOperation();
  if (!(res= execute_no_commit_ie(this, m_active_trans,true)))
  {
    m_multi_range_defined= multi_range_curr;
    multi_range_curr= ranges;
    m_multi_range_result_ptr= (byte*)buffer->buffer;
    DBUG_RETURN(read_multi_range_next(found_range_p));
  }
  ERR_RETURN(m_active_trans->getNdbError());
}

#if 0
#define DBUG_MULTI_RANGE(x) DBUG_PRINT("info", ("read_multi_range_next: case %d\n", x));
#else
#define DBUG_MULTI_RANGE(x)
#endif

int
ha_ndbcluster::read_multi_range_next(KEY_MULTI_RANGE ** multi_range_found_p)
{
  DBUG_ENTER("ha_ndbcluster::read_multi_range_next");
  if (m_disable_multi_read)
  {
    DBUG_MULTI_RANGE(11);
    DBUG_RETURN(handler::read_multi_range_next(multi_range_found_p));
  }
  
  int res;
  int range_no;
  ulong reclength= table_share->reclength;
  const NdbOperation* op= m_current_multi_operation;
  for (;multi_range_curr < m_multi_range_defined; multi_range_curr++)
  {
    DBUG_MULTI_RANGE(12);
    if (multi_range_curr->range_flag & SKIP_RANGE)
      continue;
    if (multi_range_curr->range_flag & UNIQUE_RANGE)
    {
      if (op->getNdbError().code == 0)
      {
        DBUG_MULTI_RANGE(13);
        goto found_next;
      }
      
      op= m_active_trans->getNextCompletedOperation(op);
      m_multi_range_result_ptr += reclength;
      continue;
    } 
    else if (m_multi_cursor && !multi_range_sorted)
    {
      DBUG_MULTI_RANGE(1);
      if ((res= fetch_next(m_multi_cursor)) == 0)
      {
        DBUG_MULTI_RANGE(2);
        range_no= m_multi_cursor->get_range_no();
        goto found;
      } 
      else
      {
        DBUG_MULTI_RANGE(14);
        goto close_scan;
      }
    }
    else if (m_multi_cursor && multi_range_sorted)
    {
      if (m_active_cursor && (res= fetch_next(m_multi_cursor)))
      {
        DBUG_MULTI_RANGE(3);
        goto close_scan;
      }
      
      range_no= m_multi_cursor->get_range_no();
      uint current_range_no= multi_range_curr - m_multi_ranges;
      if ((uint) range_no == current_range_no)
      {
        DBUG_MULTI_RANGE(4);
        // return current row
        goto found;
      }
      else if (range_no > (int)current_range_no)
      {
        DBUG_MULTI_RANGE(5);
        // wait with current row
        m_active_cursor= 0;
        continue;
      }
      else 
      {
        DBUG_MULTI_RANGE(6);
        // First fetch from cursor
        DBUG_ASSERT(range_no == -1);
        if ((res= m_multi_cursor->nextResult(TRUE)))
        {
          DBUG_MULTI_RANGE(15);
          goto close_scan;
        }
        multi_range_curr--; // Will be increased in for-loop
        continue;
      }
    }
    else /** m_multi_cursor == 0 */
    {
      DBUG_MULTI_RANGE(7);
      /**
       * Corresponds to range 5 in example in read_multi_range_first
       */
      (void)1;
      continue;
    }
    
    DBUG_ASSERT(FALSE); // Should only get here via goto's
close_scan:
    if (res == 1)
    {
      m_multi_cursor->close(FALSE, TRUE);
      m_active_cursor= m_multi_cursor= 0;
      DBUG_MULTI_RANGE(8);
      continue;
    } 
    else 
    {
      DBUG_MULTI_RANGE(9);
      DBUG_RETURN(ndb_err(m_active_trans));
    }
  }
  
  if (multi_range_curr == multi_range_end)
  {
    DBUG_MULTI_RANGE(16);
    Thd_ndb *thd_ndb= get_thd_ndb(current_thd);
    thd_ndb->query_state&= NDB_QUERY_NORMAL;
    DBUG_RETURN(HA_ERR_END_OF_FILE);
  }
  
  /**
   * Read remaining ranges
   */
  DBUG_RETURN(read_multi_range_first(multi_range_found_p, 
                                     multi_range_curr,
                                     multi_range_end - multi_range_curr, 
                                     multi_range_sorted,
                                     multi_range_buffer));
  
found:
  /**
   * Found a record belonging to a scan
   */
  m_active_cursor= m_multi_cursor;
  * multi_range_found_p= m_multi_ranges + range_no;
  memcpy(table->record[0], m_multi_range_cursor_result_ptr, reclength);
  setup_recattr(m_active_cursor->getFirstRecAttr());
  unpack_record(table->record[0]);
  table->status= 0;     
  DBUG_RETURN(0);
  
found_next:
  /**
   * Found a record belonging to a pk/index op,
   *   copy result and move to next to prepare for next call
   */
  * multi_range_found_p= multi_range_curr;
  memcpy(table->record[0], m_multi_range_result_ptr, reclength);
  setup_recattr(op->getFirstRecAttr());
  unpack_record(table->record[0]);
  table->status= 0;
  
  multi_range_curr++;
  m_current_multi_operation= m_active_trans->getNextCompletedOperation(op);
  m_multi_range_result_ptr += reclength;
  DBUG_RETURN(0);
}

int
ha_ndbcluster::setup_recattr(const NdbRecAttr* curr)
{
  DBUG_ENTER("setup_recattr");

  Field **field, **end;
  NdbValue *value= m_value;
  
  end= table->field + table_share->fields;
  
  for (field= table->field; field < end; field++, value++)
  {
    if ((* value).ptr)
    {
      DBUG_ASSERT(curr != 0);
      NdbValue* val= m_value + curr->getColumn()->getColumnNo();
      DBUG_ASSERT(val->ptr);
      val->rec= curr;
      curr= curr->next();
    }
  }
  
  DBUG_RETURN(0);
}

char*
ha_ndbcluster::update_table_comment(
                                /* out: table comment + additional */
        const char*     comment)/* in:  table comment defined by user */
{
  uint length= strlen(comment);
  if (length > 64000 - 3)
  {
    return((char*)comment); /* string too long */
  }

  Ndb* ndb;
  if (!(ndb= get_ndb()))
  {
    return((char*)comment);
  }

  ndb->setDatabaseName(m_dbname);
  const NDBTAB* tab= m_table;
  DBUG_ASSERT(tab != NULL);

  char *str;
  const char *fmt="%s%snumber_of_replicas: %d";
  const unsigned fmt_len_plus_extra= length + strlen(fmt);
  if ((str= my_malloc(fmt_len_plus_extra, MYF(0))) == NULL)
  {
    return (char*)comment;
  }

  my_snprintf(str,fmt_len_plus_extra,fmt,comment,
              length > 0 ? " ":"",
              tab->getReplicaCount());
  return str;
}


// Utility thread main loop
pthread_handler_t ndb_util_thread_func(void *arg __attribute__((unused)))
{
  THD *thd; /* needs to be first for thread_stack */
  struct timespec abstime;
  Thd_ndb *thd_ndb;
  uint share_list_size= 0;
  NDB_SHARE **share_list= NULL;

  my_thread_init();
  DBUG_ENTER("ndb_util_thread");
  DBUG_PRINT("enter", ("ndb_cache_check_time: %lu", ndb_cache_check_time));
 
   pthread_mutex_lock(&LOCK_ndb_util_thread);

  thd= new THD; /* note that contructor of THD uses DBUG_ */
  THD_CHECK_SENTRY(thd);

  pthread_detach_this_thread();
  ndb_util_thread= pthread_self();

  thd->thread_stack= (char*)&thd; /* remember where our stack is */
  if (thd->store_globals())
    goto ndb_util_thread_fail;
  thd->init_for_queries();
  thd->version=refresh_version;
  thd->main_security_ctx.host_or_ip= "";
  thd->client_capabilities = 0;
  my_net_init(&thd->net, 0);
  thd->main_security_ctx.master_access= ~0;
  thd->main_security_ctx.priv_user = 0;
  thd->current_stmt_binlog_row_based= TRUE;     // If in mixed mode

  /* Signal successful initialization */
  ndb_util_thread_running= 1;
  pthread_cond_signal(&COND_ndb_util_ready);
  pthread_mutex_unlock(&LOCK_ndb_util_thread);

  /*
    wait for mysql server to start
  */
  pthread_mutex_lock(&LOCK_server_started);
  while (!mysqld_server_started)
  {
    set_timespec(abstime, 1);
    pthread_cond_timedwait(&COND_server_started, &LOCK_server_started,
	                       &abstime);
    if (ndbcluster_terminating)
    {
      pthread_mutex_unlock(&LOCK_server_started);
      pthread_mutex_lock(&LOCK_ndb_util_thread);
      goto ndb_util_thread_end;
    }
  }
  pthread_mutex_unlock(&LOCK_server_started);

  /*
    Wait for cluster to start
  */
  pthread_mutex_lock(&LOCK_ndb_util_thread);
  while (!ndb_cluster_node_id && (ndbcluster_hton->slot != ~(uint)0))
  {
    /* ndb not connected yet */
    pthread_cond_wait(&COND_ndb_util_thread, &LOCK_ndb_util_thread);
    if (ndbcluster_terminating)
      goto ndb_util_thread_end;
  }
  pthread_mutex_unlock(&LOCK_ndb_util_thread);

  /* Get thd_ndb for this thread */
  if (!(thd_ndb= ha_ndbcluster::seize_thd_ndb()))
  {
    sql_print_error("Could not allocate Thd_ndb object");
    pthread_mutex_lock(&LOCK_ndb_util_thread);
    goto ndb_util_thread_end;
  }
  set_thd_ndb(thd, thd_ndb);
  thd_ndb->options|= TNO_NO_LOG_SCHEMA_OP;

#ifdef HAVE_NDB_BINLOG
  if (ndb_extra_logging && ndb_binlog_running)
    sql_print_information("NDB Binlog: Ndb tables initially read only.");
  /* create tables needed by the replication */
  ndbcluster_setup_binlog_table_shares(thd);
#else
  /*
    Get all table definitions from the storage node
  */
  ndbcluster_find_all_files(thd);
#endif

  set_timespec(abstime, 0);
  for (;;)
  {
    pthread_mutex_lock(&LOCK_ndb_util_thread);
    if (!ndbcluster_terminating)
      pthread_cond_timedwait(&COND_ndb_util_thread,
                             &LOCK_ndb_util_thread,
                             &abstime);
    if (ndbcluster_terminating) /* Shutting down server */
      goto ndb_util_thread_end;
    pthread_mutex_unlock(&LOCK_ndb_util_thread);
#ifdef NDB_EXTRA_DEBUG_UTIL_THREAD
    DBUG_PRINT("ndb_util_thread", ("Started, ndb_cache_check_time: %lu",
                                   ndb_cache_check_time));
#endif

#ifdef HAVE_NDB_BINLOG
    /*
      Check that the ndb_apply_status_share and ndb_schema_share 
      have been created.
      If not try to create it
    */
    if (!ndb_binlog_tables_inited)
      ndbcluster_setup_binlog_table_shares(thd);
#endif

    if (ndb_cache_check_time == 0)
    {
      /* Wake up in 1 second to check if value has changed */
      set_timespec(abstime, 1);
      continue;
    }

    /* Lock mutex and fill list with pointers to all open tables */
    NDB_SHARE *share;
    pthread_mutex_lock(&ndbcluster_mutex);
    uint i, open_count, record_count= ndbcluster_open_tables.records;
    if (share_list_size < record_count)
    {
      NDB_SHARE ** new_share_list= new NDB_SHARE * [record_count];
      if (!new_share_list)
      {
        sql_print_warning("ndb util thread: malloc failure, "
                          "query cache not maintained properly");
        pthread_mutex_unlock(&ndbcluster_mutex);
        goto next;                               // At least do not crash
      }
      delete [] share_list;
      share_list_size= record_count;
      share_list= new_share_list;
    }
    for (i= 0, open_count= 0; i < record_count; i++)
    {
      share= (NDB_SHARE *)hash_element(&ndbcluster_open_tables, i);
#ifdef HAVE_NDB_BINLOG
      if ((share->use_count - (int) (share->op != 0) - (int) (share->op != 0))
          <= 0)
        continue; // injector thread is the only user, skip statistics
      share->util_lock= current_thd; // Mark that util thread has lock
#endif /* HAVE_NDB_BINLOG */
      /* ndb_share reference temporary, free below */
      share->use_count++; /* Make sure the table can't be closed */
      DBUG_PRINT("NDB_SHARE", ("%s temporary  use_count: %u",
                               share->key, share->use_count));
      DBUG_PRINT("ndb_util_thread",
                 ("Found open table[%d]: %s, use_count: %d",
                  i, share->table_name, share->use_count));

      /* Store pointer to table */
      share_list[open_count++]= share;
    }
    pthread_mutex_unlock(&ndbcluster_mutex);

    /* Iterate through the open files list */
    for (i= 0; i < open_count; i++)
    {
      share= share_list[i];
#ifdef HAVE_NDB_BINLOG
      if ((share->use_count - (int) (share->op != 0) - (int) (share->op != 0))
          <= 1)
      {
        /*
          Util thread and injector thread is the only user, skip statistics
	*/
        /* ndb_share reference temporary free */
        DBUG_PRINT("NDB_SHARE", ("%s temporary free  use_count: %u",
                                 share->key, share->use_count));
        free_share(&share);
        continue;
      }
#endif /* HAVE_NDB_BINLOG */
      DBUG_PRINT("ndb_util_thread",
                 ("Fetching commit count for: %s", share->key));

      struct Ndb_statistics stat;
      uint lock;
      pthread_mutex_lock(&share->mutex);
      lock= share->commit_count_lock;
      pthread_mutex_unlock(&share->mutex);

      {
        /* Contact NDB to get commit count for table */
        Ndb* ndb= thd_ndb->ndb;
        ndb->setDatabaseName(share->db);
        Ndb_table_guard ndbtab_g(ndb->getDictionary(), share->table_name);
        if (ndbtab_g.get_table() &&
            ndb_get_table_statistics(NULL, FALSE, ndb,
                                     ndbtab_g.get_table(), &stat) == 0)
        {
#ifndef DBUG_OFF
          char buff[22], buff2[22];
#endif
          DBUG_PRINT("info",
                     ("Table: %s  commit_count: %s  rows: %s",
                      share->key,
                      llstr(stat.commit_count, buff),
                      llstr(stat.row_count, buff2)));
        }
        else
        {
          DBUG_PRINT("ndb_util_thread",
                     ("Error: Could not get commit count for table %s",
                      share->key));
          stat.commit_count= 0;
        }
      }

      pthread_mutex_lock(&share->mutex);
      if (share->commit_count_lock == lock)
        share->commit_count= stat.commit_count;
      pthread_mutex_unlock(&share->mutex);

      /* ndb_share reference temporary free */
      DBUG_PRINT("NDB_SHARE", ("%s temporary free  use_count: %u",
                               share->key, share->use_count));
      free_share(&share);
    }
next:
    /* Calculate new time to wake up */
    int secs= 0;
    int msecs= ndb_cache_check_time;

    struct timeval tick_time;
    gettimeofday(&tick_time, 0);
    abstime.tv_sec=  tick_time.tv_sec;
    abstime.tv_nsec= tick_time.tv_usec * 1000;

    if (msecs >= 1000){
      secs=  msecs / 1000;
      msecs= msecs % 1000;
    }

    abstime.tv_sec+=  secs;
    abstime.tv_nsec+= msecs * 1000000;
    if (abstime.tv_nsec >= 1000000000) {
      abstime.tv_sec+=  1;
      abstime.tv_nsec-= 1000000000;
    }
  }

  pthread_mutex_lock(&LOCK_ndb_util_thread);

ndb_util_thread_end:
  net_end(&thd->net);
ndb_util_thread_fail:
  if (share_list)
    delete [] share_list;
  thd->cleanup();
  delete thd;
  
  /* signal termination */
  ndb_util_thread_running= 0;
  pthread_cond_signal(&COND_ndb_util_ready);
  pthread_mutex_unlock(&LOCK_ndb_util_thread);
  DBUG_PRINT("exit", ("ndb_util_thread"));
  my_thread_end();
  pthread_exit(0);
  DBUG_RETURN(NULL);
}

/*
  Condition pushdown
*/
/*
  Push a condition to ndbcluster storage engine for evaluation 
  during table   and index scans. The conditions will be stored on a stack
  for possibly storing several conditions. The stack can be popped
  by calling cond_pop, handler::extra(HA_EXTRA_RESET) (handler::reset())
  will clear the stack.
  The current implementation supports arbitrary AND/OR nested conditions
  with comparisons between columns and constants (including constant
  expressions and function calls) and the following comparison operators:
  =, !=, >, >=, <, <=, "is null", and "is not null".
  
  RETURN
    NULL The condition was supported and will be evaluated for each 
    row found during the scan
    cond The condition was not supported and all rows will be returned from
         the scan for evaluation (and thus not saved on stack)
*/
const 
COND* 
ha_ndbcluster::cond_push(const COND *cond) 
{ 
  DBUG_ENTER("cond_push");
  Ndb_cond_stack *ndb_cond = new Ndb_cond_stack();
  DBUG_EXECUTE("where",print_where((COND *)cond, m_tabname););
  if (m_cond_stack)
    ndb_cond->next= m_cond_stack;
  else
    ndb_cond->next= NULL;
  m_cond_stack= ndb_cond;
  
  if (serialize_cond(cond, ndb_cond))
  {
    DBUG_RETURN(NULL);
  }
  else
  {
    cond_pop();
  }
  DBUG_RETURN(cond); 
}

/*
  Pop the top condition from the condition stack of the handler instance.
*/
void 
ha_ndbcluster::cond_pop() 
{ 
  Ndb_cond_stack *ndb_cond_stack= m_cond_stack;  
  if (ndb_cond_stack)
  {
    m_cond_stack= ndb_cond_stack->next;
    delete ndb_cond_stack;
  }
}

/*
  Clear the condition stack
*/
void
ha_ndbcluster::cond_clear()
{
  DBUG_ENTER("cond_clear");
  while (m_cond_stack)
    cond_pop();

  DBUG_VOID_RETURN;
}

/*
  Serialize the item tree into a linked list represented by Ndb_cond
  for fast generation of NbdScanFilter. Adds information such as
  position of fields that is not directly available in the Item tree.
  Also checks if condition is supported.
*/
void ndb_serialize_cond(const Item *item, void *arg)
{
  Ndb_cond_traverse_context *context= (Ndb_cond_traverse_context *) arg;
  DBUG_ENTER("ndb_serialize_cond");  

  // Check if we are skipping arguments to a function to be evaluated
  if (context->skip)
  {
    DBUG_PRINT("info", ("Skiping argument %d", context->skip));
    context->skip--;
    switch (item->type()) {
    case Item::FUNC_ITEM:
    {
      Item_func *func_item= (Item_func *) item;
      context->skip+= func_item->argument_count();
      break;
    }
    case Item::INT_ITEM:
    case Item::REAL_ITEM:
    case Item::STRING_ITEM:
    case Item::VARBIN_ITEM:
    case Item::DECIMAL_ITEM:
      break;
    default:
      context->supported= FALSE;
      break;
    }
    
    DBUG_VOID_RETURN;
  }
  
  if (context->supported)
  {
    Ndb_rewrite_context *rewrite_context2= context->rewrite_stack;
    const Item_func *rewrite_func_item;
    // Check if we are rewriting some unsupported function call
    if (rewrite_context2 &&
        (rewrite_func_item= rewrite_context2->func_item) &&
        rewrite_context2->count++ == 0)
    {
      switch (rewrite_func_item->functype()) {
      case Item_func::BETWEEN:
        /*
          Rewrite 
          <field>|<const> BETWEEN <const1>|<field1> AND <const2>|<field2>
          to <field>|<const> > <const1>|<field1> AND 
          <field>|<const> < <const2>|<field2>
          or actually in prefix format
          BEGIN(AND) GT(<field>|<const>, <const1>|<field1>), 
          LT(<field>|<const>, <const2>|<field2>), END()
        */
      case Item_func::IN_FUNC:
      {
        /*
          Rewrite <field>|<const> IN(<const1>|<field1>, <const2>|<field2>,..)
          to <field>|<const> = <const1>|<field1> OR 
          <field> = <const2>|<field2> ...
          or actually in prefix format
          BEGIN(OR) EQ(<field>|<const>, <const1><field1>), 
          EQ(<field>|<const>, <const2>|<field2>), ... END()
          Each part of the disjunction is added for each call
          to ndb_serialize_cond and end of rewrite statement 
          is wrapped in end of ndb_serialize_cond
        */
        if (context->expecting(item->type()))
        {
          // This is the <field>|<const> item, save it in the rewrite context
          rewrite_context2->left_hand_item= item;
          if (item->type() == Item::FUNC_ITEM)
          {
            Item_func *func_item= (Item_func *) item;
            if (func_item->functype() == Item_func::UNKNOWN_FUNC &&
                func_item->const_item())
            {
              // Skip any arguments since we will evaluate function instead
              DBUG_PRINT("info", ("Skip until end of arguments marker"));
              context->skip= func_item->argument_count();
            }
            else
            {
              DBUG_PRINT("info", ("Found unsupported functional expression in BETWEEN|IN"));
              context->supported= FALSE;
              DBUG_VOID_RETURN;
              
            }
          }
        }
        else
        {
          // Non-supported BETWEEN|IN expression
          DBUG_PRINT("info", ("Found unexpected item of type %u in BETWEEN|IN",
                              item->type()));
          context->supported= FALSE;
          DBUG_VOID_RETURN;
        }
        break;
      }
      default:
        context->supported= FALSE;
        break;
      }
      DBUG_VOID_RETURN;
    }
    else
    {
      Ndb_cond_stack *ndb_stack= context->stack_ptr;
      Ndb_cond *prev_cond= context->cond_ptr;
      Ndb_cond *curr_cond= context->cond_ptr= new Ndb_cond();
      if (!ndb_stack->ndb_cond)
        ndb_stack->ndb_cond= curr_cond;
      curr_cond->prev= prev_cond;
      if (prev_cond) prev_cond->next= curr_cond;
    // Check if we are rewriting some unsupported function call
      if (context->rewrite_stack)
      {
        Ndb_rewrite_context *rewrite_context= context->rewrite_stack;
        const Item_func *func_item= rewrite_context->func_item;
        switch (func_item->functype()) {
        case Item_func::BETWEEN:
        {
          /*
            Rewrite 
            <field>|<const> BETWEEN <const1>|<field1> AND <const2>|<field2>
            to <field>|<const> > <const1>|<field1> AND 
            <field>|<const> < <const2>|<field2>
            or actually in prefix format
            BEGIN(AND) GT(<field>|<const>, <const1>|<field1>), 
            LT(<field>|<const>, <const2>|<field2>), END()
          */
          if (rewrite_context->count == 2)
          {
            // Lower limit of BETWEEN
            DBUG_PRINT("info", ("GE_FUNC"));      
            curr_cond->ndb_item= new Ndb_item(Item_func::GE_FUNC, 2);
          }
          else if (rewrite_context->count == 3)
          {
            // Upper limit of BETWEEN
            DBUG_PRINT("info", ("LE_FUNC"));      
            curr_cond->ndb_item= new Ndb_item(Item_func::LE_FUNC, 2);
          }
          else
          {
            // Illegal BETWEEN expression
            DBUG_PRINT("info", ("Illegal BETWEEN expression"));
            context->supported= FALSE;
            DBUG_VOID_RETURN;
          }
          break;
        }
        case Item_func::IN_FUNC:
        {
          /*
            Rewrite <field>|<const> IN(<const1>|<field1>, <const2>|<field2>,..)
            to <field>|<const> = <const1>|<field1> OR 
            <field> = <const2>|<field2> ...
            or actually in prefix format
            BEGIN(OR) EQ(<field>|<const>, <const1><field1>), 
            EQ(<field>|<const>, <const2>|<field2>), ... END()
            Each part of the disjunction is added for each call
            to ndb_serialize_cond and end of rewrite statement 
            is wrapped in end of ndb_serialize_cond
          */
          DBUG_PRINT("info", ("EQ_FUNC"));      
          curr_cond->ndb_item= new Ndb_item(Item_func::EQ_FUNC, 2);
          break;
        }
        default:
          context->supported= FALSE;
        }
        // Handle left hand <field>|<const>
        context->rewrite_stack= NULL; // Disable rewrite mode
        context->expect_only(Item::FIELD_ITEM);
        context->expect_field_result(STRING_RESULT);
        context->expect_field_result(REAL_RESULT);
        context->expect_field_result(INT_RESULT);
        context->expect_field_result(DECIMAL_RESULT);
        context->expect(Item::INT_ITEM);
        context->expect(Item::STRING_ITEM);
        context->expect(Item::VARBIN_ITEM);
        context->expect(Item::FUNC_ITEM);
        ndb_serialize_cond(rewrite_context->left_hand_item, arg);
        context->skip= 0; // Any FUNC_ITEM expression has already been parsed
        context->rewrite_stack= rewrite_context; // Enable rewrite mode
        if (!context->supported)
          DBUG_VOID_RETURN;

        prev_cond= context->cond_ptr;
        curr_cond= context->cond_ptr= new Ndb_cond();
        prev_cond->next= curr_cond;
      }
      
      // Check for end of AND/OR expression
      if (!item)
      {
        // End marker for condition group
        DBUG_PRINT("info", ("End of condition group"));
        curr_cond->ndb_item= new Ndb_item(NDB_END_COND);
      }
      else
      {
        switch (item->type()) {
        case Item::FIELD_ITEM:
        {
          Item_field *field_item= (Item_field *) item;
          Field *field= field_item->field;
          enum_field_types type= field->type();
          /*
            Check that the field is part of the table of the handler
            instance and that we expect a field with of this result type.
          */
          if (context->table->s == field->table->s)
          {       
            const NDBTAB *tab= (const NDBTAB *) context->ndb_table;
            DBUG_PRINT("info", ("FIELD_ITEM"));
            DBUG_PRINT("info", ("table %s", tab->getName()));
            DBUG_PRINT("info", ("column %s", field->field_name));
            DBUG_PRINT("info", ("type %d", field->type()));
            DBUG_PRINT("info", ("result type %d", field->result_type()));
            
            // Check that we are expecting a field and with the correct
            // result type
            if (context->expecting(Item::FIELD_ITEM) &&
                context->expecting_field_type(field->type()) &&
                (context->expecting_field_result(field->result_type()) ||
                 // Date and year can be written as string or int
                 ((type == MYSQL_TYPE_TIME ||
                   type == MYSQL_TYPE_DATE || 
                   type == MYSQL_TYPE_YEAR ||
                   type == MYSQL_TYPE_DATETIME)
                  ? (context->expecting_field_result(STRING_RESULT) ||
                     context->expecting_field_result(INT_RESULT))
                  : TRUE)) &&
                // Bit fields no yet supported in scan filter
                type != MYSQL_TYPE_BIT &&
                // No BLOB support in scan filter
                type != MYSQL_TYPE_TINY_BLOB &&
                type != MYSQL_TYPE_MEDIUM_BLOB &&
                type != MYSQL_TYPE_LONG_BLOB &&
                type != MYSQL_TYPE_BLOB)
            {
              const NDBCOL *col= tab->getColumn(field->field_name);
              DBUG_ASSERT(col);
              curr_cond->ndb_item= new Ndb_item(field, col->getColumnNo());
              context->dont_expect(Item::FIELD_ITEM);
              context->expect_no_field_result();
              if (! context->expecting_nothing())
              {
                // We have not seen second argument yet
                if (type == MYSQL_TYPE_TIME ||
                    type == MYSQL_TYPE_DATE || 
                    type == MYSQL_TYPE_YEAR ||
                    type == MYSQL_TYPE_DATETIME)
                {
                  context->expect_only(Item::STRING_ITEM);
                  context->expect(Item::INT_ITEM);
                }
                else
                  switch (field->result_type()) {
                  case STRING_RESULT:
                    // Expect char string or binary string
                    context->expect_only(Item::STRING_ITEM);
                    context->expect(Item::VARBIN_ITEM);
                    context->expect_collation(field_item->collation.collation);
                    break;
                  case REAL_RESULT:
                    context->expect_only(Item::REAL_ITEM);
                    context->expect(Item::DECIMAL_ITEM);
                    context->expect(Item::INT_ITEM);
                    break;
                  case INT_RESULT:
                    context->expect_only(Item::INT_ITEM);
                    context->expect(Item::VARBIN_ITEM);
                    break;
                  case DECIMAL_RESULT:
                    context->expect_only(Item::DECIMAL_ITEM);
                    context->expect(Item::REAL_ITEM);
                    context->expect(Item::INT_ITEM);
                    break;
                  default:
                    break;
                  }    
              }
              else
              {
                // Expect another logical expression
                context->expect_only(Item::FUNC_ITEM);
                context->expect(Item::COND_ITEM);
                // Check that field and string constant collations are the same
                if ((field->result_type() == STRING_RESULT) &&
                    !context->expecting_collation(item->collation.collation)
                    && type != MYSQL_TYPE_TIME
                    && type != MYSQL_TYPE_DATE
                    && type != MYSQL_TYPE_YEAR
                    && type != MYSQL_TYPE_DATETIME)
                {
                  DBUG_PRINT("info", ("Found non-matching collation %s",  
                                      item->collation.collation->name)); 
                  context->supported= FALSE;                
                }
              }
              break;
            }
            else
            {
              DBUG_PRINT("info", ("Was not expecting field of type %u(%u)",
                                  field->result_type(), type));
              context->supported= FALSE;
            }
          }
          else
          {
            DBUG_PRINT("info", ("Was not expecting field from table %s (%s)",
                                context->table->s->table_name.str, 
                                field->table->s->table_name.str));
            context->supported= FALSE;
          }
          break;
        }
        case Item::FUNC_ITEM:
        {
          Item_func *func_item= (Item_func *) item;
          // Check that we expect a function or functional expression here
          if (context->expecting(Item::FUNC_ITEM) || 
              func_item->functype() == Item_func::UNKNOWN_FUNC)
            context->expect_nothing();
          else
          {
            // Did not expect function here
            context->supported= FALSE;
            break;
          }
          
          switch (func_item->functype()) {
          case Item_func::EQ_FUNC:
          {
            DBUG_PRINT("info", ("EQ_FUNC"));      
            curr_cond->ndb_item= new Ndb_item(func_item->functype(), 
                                              func_item);      
            context->expect(Item::STRING_ITEM);
            context->expect(Item::INT_ITEM);
            context->expect(Item::REAL_ITEM);
            context->expect(Item::DECIMAL_ITEM);
            context->expect(Item::VARBIN_ITEM);
            context->expect(Item::FIELD_ITEM);
            context->expect_field_result(STRING_RESULT);
            context->expect_field_result(REAL_RESULT);
            context->expect_field_result(INT_RESULT);
            context->expect_field_result(DECIMAL_RESULT);
            break;
          }
          case Item_func::NE_FUNC:
          {
            DBUG_PRINT("info", ("NE_FUNC"));      
            curr_cond->ndb_item= new Ndb_item(func_item->functype(),
                                              func_item);      
            context->expect(Item::STRING_ITEM);
            context->expect(Item::INT_ITEM);
            context->expect(Item::REAL_ITEM);
            context->expect(Item::DECIMAL_ITEM);
            context->expect(Item::VARBIN_ITEM);
            context->expect(Item::FIELD_ITEM);
            context->expect_field_result(STRING_RESULT);
            context->expect_field_result(REAL_RESULT);
            context->expect_field_result(INT_RESULT);
            context->expect_field_result(DECIMAL_RESULT);
            break;
          }
          case Item_func::LT_FUNC:
          {
            DBUG_PRINT("info", ("LT_FUNC"));      
            curr_cond->ndb_item= new Ndb_item(func_item->functype(),
                                              func_item);      
            context->expect(Item::STRING_ITEM);
            context->expect(Item::INT_ITEM);
            context->expect(Item::REAL_ITEM);
            context->expect(Item::DECIMAL_ITEM);
            context->expect(Item::VARBIN_ITEM);
            context->expect(Item::FIELD_ITEM);
            context->expect_field_result(STRING_RESULT);
            context->expect_field_result(REAL_RESULT);
            context->expect_field_result(INT_RESULT);
            context->expect_field_result(DECIMAL_RESULT);
            break;
          }
          case Item_func::LE_FUNC:
          {
            DBUG_PRINT("info", ("LE_FUNC"));      
            curr_cond->ndb_item= new Ndb_item(func_item->functype(),
                                              func_item);      
            context->expect(Item::STRING_ITEM);
            context->expect(Item::INT_ITEM);
            context->expect(Item::REAL_ITEM);
            context->expect(Item::DECIMAL_ITEM);
            context->expect(Item::VARBIN_ITEM);
            context->expect(Item::FIELD_ITEM);
            context->expect_field_result(STRING_RESULT);
            context->expect_field_result(REAL_RESULT);
            context->expect_field_result(INT_RESULT);
            context->expect_field_result(DECIMAL_RESULT);
            break;
          }
          case Item_func::GE_FUNC:
          {
            DBUG_PRINT("info", ("GE_FUNC"));      
            curr_cond->ndb_item= new Ndb_item(func_item->functype(),
                                              func_item);      
            context->expect(Item::STRING_ITEM);
            context->expect(Item::INT_ITEM);
            context->expect(Item::REAL_ITEM);
            context->expect(Item::DECIMAL_ITEM);
            context->expect(Item::VARBIN_ITEM);
            context->expect(Item::FIELD_ITEM);
            context->expect_field_result(STRING_RESULT);
            context->expect_field_result(REAL_RESULT);
            context->expect_field_result(INT_RESULT);
            context->expect_field_result(DECIMAL_RESULT);
            break;
          }
          case Item_func::GT_FUNC:
          {
            DBUG_PRINT("info", ("GT_FUNC"));      
            curr_cond->ndb_item= new Ndb_item(func_item->functype(),
                                              func_item);      
            context->expect(Item::STRING_ITEM);
            context->expect(Item::REAL_ITEM);
            context->expect(Item::DECIMAL_ITEM);
            context->expect(Item::INT_ITEM);
            context->expect(Item::VARBIN_ITEM);
            context->expect(Item::FIELD_ITEM);
            context->expect_field_result(STRING_RESULT);
            context->expect_field_result(REAL_RESULT);
            context->expect_field_result(INT_RESULT);
            context->expect_field_result(DECIMAL_RESULT);
            break;
          }
          case Item_func::LIKE_FUNC:
          {
            DBUG_PRINT("info", ("LIKE_FUNC"));      
            curr_cond->ndb_item= new Ndb_item(func_item->functype(),
                                              func_item);      
            context->expect(Item::STRING_ITEM);
            context->expect(Item::FIELD_ITEM);
            context->expect_only_field_type(MYSQL_TYPE_STRING);
            context->expect_field_type(MYSQL_TYPE_VAR_STRING);
            context->expect_field_type(MYSQL_TYPE_VARCHAR);
            context->expect_field_result(STRING_RESULT);
            context->expect(Item::FUNC_ITEM);
            break;
          }
          case Item_func::ISNULL_FUNC:
          {
            DBUG_PRINT("info", ("ISNULL_FUNC"));      
            curr_cond->ndb_item= new Ndb_item(func_item->functype(),
                                              func_item);      
            context->expect(Item::FIELD_ITEM);
            context->expect_field_result(STRING_RESULT);
            context->expect_field_result(REAL_RESULT);
            context->expect_field_result(INT_RESULT);
            context->expect_field_result(DECIMAL_RESULT);
            break;
          }
          case Item_func::ISNOTNULL_FUNC:
          {
            DBUG_PRINT("info", ("ISNOTNULL_FUNC"));      
            curr_cond->ndb_item= new Ndb_item(func_item->functype(),
                                              func_item);     
            context->expect(Item::FIELD_ITEM);
            context->expect_field_result(STRING_RESULT);
            context->expect_field_result(REAL_RESULT);
            context->expect_field_result(INT_RESULT);
            context->expect_field_result(DECIMAL_RESULT);
            break;
          }
          case Item_func::NOT_FUNC:
          {
            DBUG_PRINT("info", ("NOT_FUNC"));      
            curr_cond->ndb_item= new Ndb_item(func_item->functype(),
                                              func_item);     
            context->expect(Item::FUNC_ITEM);
            context->expect(Item::COND_ITEM);
            break;
          }
          case Item_func::BETWEEN:
          {
            DBUG_PRINT("info", ("BETWEEN, rewriting using AND"));
            Item_func_between *between_func= (Item_func_between *) func_item;
            Ndb_rewrite_context *rewrite_context= 
              new Ndb_rewrite_context(func_item);
            rewrite_context->next= context->rewrite_stack;
            context->rewrite_stack= rewrite_context;
            if (between_func->negated)
            {
              DBUG_PRINT("info", ("NOT_FUNC"));
              curr_cond->ndb_item= new Ndb_item(Item_func::NOT_FUNC, 1);
              prev_cond= curr_cond;
              curr_cond= context->cond_ptr= new Ndb_cond();
              curr_cond->prev= prev_cond;
              prev_cond->next= curr_cond;
            }
            DBUG_PRINT("info", ("COND_AND_FUNC"));
            curr_cond->ndb_item= 
              new Ndb_item(Item_func::COND_AND_FUNC, 
                           func_item->argument_count() - 1);
            context->expect_only(Item::FIELD_ITEM);
            context->expect(Item::INT_ITEM);
            context->expect(Item::STRING_ITEM);
            context->expect(Item::VARBIN_ITEM);
            context->expect(Item::FUNC_ITEM);
            break;
          }
          case Item_func::IN_FUNC:
          {
            DBUG_PRINT("info", ("IN_FUNC, rewriting using OR"));
            Item_func_in *in_func= (Item_func_in *) func_item;
            Ndb_rewrite_context *rewrite_context= 
              new Ndb_rewrite_context(func_item);
            rewrite_context->next= context->rewrite_stack;
            context->rewrite_stack= rewrite_context;
            if (in_func->negated)
            {
              DBUG_PRINT("info", ("NOT_FUNC"));
              curr_cond->ndb_item= new Ndb_item(Item_func::NOT_FUNC, 1);
              prev_cond= curr_cond;
              curr_cond= context->cond_ptr= new Ndb_cond();
              curr_cond->prev= prev_cond;
              prev_cond->next= curr_cond;
            }
            DBUG_PRINT("info", ("COND_OR_FUNC"));
            curr_cond->ndb_item= new Ndb_item(Item_func::COND_OR_FUNC, 
                                              func_item->argument_count() - 1);
            context->expect_only(Item::FIELD_ITEM);
            context->expect(Item::INT_ITEM);
            context->expect(Item::STRING_ITEM);
            context->expect(Item::VARBIN_ITEM);
            context->expect(Item::FUNC_ITEM);
            break;
          }
          case Item_func::UNKNOWN_FUNC:
          {
            DBUG_PRINT("info", ("UNKNOWN_FUNC %s", 
                                func_item->const_item()?"const":""));  
            DBUG_PRINT("info", ("result type %d", func_item->result_type()));
            if (func_item->const_item())
            {
              switch (func_item->result_type()) {
              case STRING_RESULT:
              {
                NDB_ITEM_QUALIFICATION q;
                q.value_type= Item::STRING_ITEM;
                curr_cond->ndb_item= new Ndb_item(NDB_VALUE, q, item); 
                if (! context->expecting_no_field_result())
                {
                  // We have not seen the field argument yet
                  context->expect_only(Item::FIELD_ITEM);
                  context->expect_only_field_result(STRING_RESULT);
                  context->expect_collation(func_item->collation.collation);
                }
                else
                {
                  // Expect another logical expression
                  context->expect_only(Item::FUNC_ITEM);
                  context->expect(Item::COND_ITEM);
                  // Check that string result have correct collation
                  if (!context->expecting_collation(item->collation.collation))
                  {
                    DBUG_PRINT("info", ("Found non-matching collation %s",  
                                        item->collation.collation->name));
                    context->supported= FALSE;
                  }
                }
                // Skip any arguments since we will evaluate function instead
                DBUG_PRINT("info", ("Skip until end of arguments marker"));
                context->skip= func_item->argument_count();
                break;
              }
              case REAL_RESULT:
              {
                NDB_ITEM_QUALIFICATION q;
                q.value_type= Item::REAL_ITEM;
                curr_cond->ndb_item= new Ndb_item(NDB_VALUE, q, item);
                if (! context->expecting_no_field_result()) 
                {
                  // We have not seen the field argument yet
                  context->expect_only(Item::FIELD_ITEM);
                  context->expect_only_field_result(REAL_RESULT);
                }
                else
                {
                  // Expect another logical expression
                  context->expect_only(Item::FUNC_ITEM);
                  context->expect(Item::COND_ITEM);
                }
                
                // Skip any arguments since we will evaluate function instead
                DBUG_PRINT("info", ("Skip until end of arguments marker"));
                context->skip= func_item->argument_count();
                break;
              }
              case INT_RESULT:
              {
                NDB_ITEM_QUALIFICATION q;
                q.value_type= Item::INT_ITEM;
                curr_cond->ndb_item= new Ndb_item(NDB_VALUE, q, item);
                if (! context->expecting_no_field_result()) 
                {
                  // We have not seen the field argument yet
                  context->expect_only(Item::FIELD_ITEM);
                  context->expect_only_field_result(INT_RESULT);
                }
                else
                {
                  // Expect another logical expression
                  context->expect_only(Item::FUNC_ITEM);
                  context->expect(Item::COND_ITEM);
                }
                
                // Skip any arguments since we will evaluate function instead
                DBUG_PRINT("info", ("Skip until end of arguments marker"));
                context->skip= func_item->argument_count();
                break;
              }
              case DECIMAL_RESULT:
              {
                NDB_ITEM_QUALIFICATION q;
                q.value_type= Item::DECIMAL_ITEM;
                curr_cond->ndb_item= new Ndb_item(NDB_VALUE, q, item);
                if (! context->expecting_no_field_result()) 
                {
                  // We have not seen the field argument yet
                  context->expect_only(Item::FIELD_ITEM);
                  context->expect_only_field_result(DECIMAL_RESULT);
                }
                else
                {
                  // Expect another logical expression
                  context->expect_only(Item::FUNC_ITEM);
                  context->expect(Item::COND_ITEM);
                }
                // Skip any arguments since we will evaluate function instead
                DBUG_PRINT("info", ("Skip until end of arguments marker"));
                context->skip= func_item->argument_count();
                break;
              }
              default:
                break;
              }
            }
            else
              // Function does not return constant expression
              context->supported= FALSE;
            break;
          }
          default:
          {
            DBUG_PRINT("info", ("Found func_item of type %d", 
                                func_item->functype()));
            context->supported= FALSE;
          }
          }
          break;
        }
        case Item::STRING_ITEM:
          DBUG_PRINT("info", ("STRING_ITEM")); 
          if (context->expecting(Item::STRING_ITEM)) 
          {
#ifndef DBUG_OFF
            char buff[256];
            String str(buff,(uint32) sizeof(buff), system_charset_info);
            str.length(0);
            Item_string *string_item= (Item_string *) item;
            DBUG_PRINT("info", ("value \"%s\"", 
                                string_item->val_str(&str)->ptr()));
#endif
            NDB_ITEM_QUALIFICATION q;
            q.value_type= Item::STRING_ITEM;
            curr_cond->ndb_item= new Ndb_item(NDB_VALUE, q, item);      
            if (! context->expecting_no_field_result())
            {
              // We have not seen the field argument yet
              context->expect_only(Item::FIELD_ITEM);
              context->expect_only_field_result(STRING_RESULT);
              context->expect_collation(item->collation.collation);
            }
            else 
            {
              // Expect another logical expression
              context->expect_only(Item::FUNC_ITEM);
              context->expect(Item::COND_ITEM);
              // Check that we are comparing with a field with same collation
              if (!context->expecting_collation(item->collation.collation))
              {
                DBUG_PRINT("info", ("Found non-matching collation %s",  
                                    item->collation.collation->name));
                context->supported= FALSE;
              }
            }
          }
          else
            context->supported= FALSE;
          break;
        case Item::INT_ITEM:
          DBUG_PRINT("info", ("INT_ITEM"));
          if (context->expecting(Item::INT_ITEM)) 
          {
            DBUG_PRINT("info", ("value %ld",
                                (long) ((Item_int*) item)->value));
            NDB_ITEM_QUALIFICATION q;
            q.value_type= Item::INT_ITEM;
            curr_cond->ndb_item= new Ndb_item(NDB_VALUE, q, item);
            if (! context->expecting_no_field_result()) 
            {
              // We have not seen the field argument yet
              context->expect_only(Item::FIELD_ITEM);
              context->expect_only_field_result(INT_RESULT);
              context->expect_field_result(REAL_RESULT);
              context->expect_field_result(DECIMAL_RESULT);
            }
            else
            {
              // Expect another logical expression
              context->expect_only(Item::FUNC_ITEM);
              context->expect(Item::COND_ITEM);
            }
          }
          else
            context->supported= FALSE;
          break;
        case Item::REAL_ITEM:
          DBUG_PRINT("info", ("REAL_ITEM"));
          if (context->expecting(Item::REAL_ITEM)) 
          {
            DBUG_PRINT("info", ("value %f", ((Item_float*) item)->value));
            NDB_ITEM_QUALIFICATION q;
            q.value_type= Item::REAL_ITEM;
            curr_cond->ndb_item= new Ndb_item(NDB_VALUE, q, item);
            if (! context->expecting_no_field_result()) 
            {
              // We have not seen the field argument yet
              context->expect_only(Item::FIELD_ITEM);
              context->expect_only_field_result(REAL_RESULT);
            }
            else
            {
              // Expect another logical expression
              context->expect_only(Item::FUNC_ITEM);
              context->expect(Item::COND_ITEM);
            }
          }
          else
            context->supported= FALSE;
          break;
        case Item::VARBIN_ITEM:
          DBUG_PRINT("info", ("VARBIN_ITEM"));
          if (context->expecting(Item::VARBIN_ITEM)) 
          {
            NDB_ITEM_QUALIFICATION q;
            q.value_type= Item::VARBIN_ITEM;
            curr_cond->ndb_item= new Ndb_item(NDB_VALUE, q, item);      
            if (! context->expecting_no_field_result())
            {
              // We have not seen the field argument yet
              context->expect_only(Item::FIELD_ITEM);
              context->expect_only_field_result(STRING_RESULT);
            }
            else
            {
              // Expect another logical expression
              context->expect_only(Item::FUNC_ITEM);
              context->expect(Item::COND_ITEM);
            }
          }
          else
            context->supported= FALSE;
          break;
        case Item::DECIMAL_ITEM:
          DBUG_PRINT("info", ("DECIMAL_ITEM"));
          if (context->expecting(Item::DECIMAL_ITEM)) 
          {
            DBUG_PRINT("info", ("value %f",
                                ((Item_decimal*) item)->val_real()));
            NDB_ITEM_QUALIFICATION q;
            q.value_type= Item::DECIMAL_ITEM;
            curr_cond->ndb_item= new Ndb_item(NDB_VALUE, q, item);
            if (! context->expecting_no_field_result()) 
            {
              // We have not seen the field argument yet
              context->expect_only(Item::FIELD_ITEM);
              context->expect_only_field_result(REAL_RESULT);
              context->expect_field_result(DECIMAL_RESULT);
            }
            else
            {
              // Expect another logical expression
              context->expect_only(Item::FUNC_ITEM);
              context->expect(Item::COND_ITEM);
            }
          }
          else
            context->supported= FALSE;
          break;
        case Item::COND_ITEM:
        {
          Item_cond *cond_item= (Item_cond *) item;
          
          if (context->expecting(Item::COND_ITEM))
          {
            switch (cond_item->functype()) {
            case Item_func::COND_AND_FUNC:
              DBUG_PRINT("info", ("COND_AND_FUNC"));
              curr_cond->ndb_item= new Ndb_item(cond_item->functype(),
                                                cond_item);      
              break;
            case Item_func::COND_OR_FUNC:
              DBUG_PRINT("info", ("COND_OR_FUNC"));
              curr_cond->ndb_item= new Ndb_item(cond_item->functype(),
                                                cond_item);      
              break;
            default:
              DBUG_PRINT("info", ("COND_ITEM %d", cond_item->functype()));
              context->supported= FALSE;
              break;
            }
          }
          else
          {
            /* Did not expect condition */
            context->supported= FALSE;          
          }
          break;
        }
        default:
        {
          DBUG_PRINT("info", ("Found item of type %d", item->type()));
          context->supported= FALSE;
        }
        }
      }
      if (context->supported && context->rewrite_stack)
      {
        Ndb_rewrite_context *rewrite_context= context->rewrite_stack;
        if (rewrite_context->count == 
            rewrite_context->func_item->argument_count())
        {
          // Rewrite is done, wrap an END() at the en
          DBUG_PRINT("info", ("End of condition group"));
          prev_cond= curr_cond;
          curr_cond= context->cond_ptr= new Ndb_cond();
          curr_cond->prev= prev_cond;
          prev_cond->next= curr_cond;
          curr_cond->ndb_item= new Ndb_item(NDB_END_COND);
          // Pop rewrite stack
          context->rewrite_stack=  rewrite_context->next;
          rewrite_context->next= NULL;
          delete(rewrite_context);
        }
      }
    }
  }
 
  DBUG_VOID_RETURN;
}

bool
ha_ndbcluster::serialize_cond(const COND *cond, Ndb_cond_stack *ndb_cond)
{
  DBUG_ENTER("serialize_cond");
  Item *item= (Item *) cond;
  Ndb_cond_traverse_context context(table, (void *)m_table, ndb_cond);
  // Expect a logical expression
  context.expect(Item::FUNC_ITEM);
  context.expect(Item::COND_ITEM);
  item->traverse_cond(&ndb_serialize_cond, (void *) &context, Item::PREFIX);
  DBUG_PRINT("info", ("The pushed condition is %ssupported", (context.supported)?"":"not "));

  DBUG_RETURN(context.supported);
}

int
ha_ndbcluster::build_scan_filter_predicate(Ndb_cond * &cond, 
                                           NdbScanFilter *filter,
                                           bool negated)
{
  DBUG_ENTER("build_scan_filter_predicate");  
  switch (cond->ndb_item->type) {
  case NDB_FUNCTION:
  {
    if (!cond->next)
      break;
    Ndb_item *a= cond->next->ndb_item;
    Ndb_item *b, *field, *value= NULL;

    switch (cond->ndb_item->argument_count()) {
    case 1:
      field= (a->type == NDB_FIELD)? a : NULL;
      break;
    case 2:
      if (!cond->next->next)
      {
        field= NULL;
        break;
      }
      b= cond->next->next->ndb_item;
      value= ((a->type == NDB_VALUE) ? a :
              (b->type == NDB_VALUE) ? b :
              NULL);
      field= ((a->type == NDB_FIELD) ? a :
              (b->type == NDB_FIELD) ? b :
              NULL);
      break;
    default:
      field= NULL; //Keep compiler happy
      DBUG_ASSERT(0);
      break;
    }
    switch ((negated) ? 
            Ndb_item::negate(cond->ndb_item->qualification.function_type)
            : cond->ndb_item->qualification.function_type) {
    case NDB_EQ_FUNC:
    {
      if (!value || !field) break;
      // Save value in right format for the field type
      value->save_in_field(field);
      DBUG_PRINT("info", ("Generating EQ filter"));
      if (filter->cmp(NdbScanFilter::COND_EQ, 
                      field->get_field_no(),
                      field->get_val(),
                      field->pack_length()) == -1)
        DBUG_RETURN(1);
      cond= cond->next->next->next;
      DBUG_RETURN(0);
    }
    case NDB_NE_FUNC:
    {
      if (!value || !field) break;
      // Save value in right format for the field type
      value->save_in_field(field);
      DBUG_PRINT("info", ("Generating NE filter"));
      if (filter->cmp(NdbScanFilter::COND_NE, 
                      field->get_field_no(),
                      field->get_val(),
                      field->pack_length()) == -1)
        DBUG_RETURN(1);
      cond= cond->next->next->next;
      DBUG_RETURN(0);
    }
    case NDB_LT_FUNC:
    {
      if (!value || !field) break;
      // Save value in right format for the field type
      value->save_in_field(field);
      if (a == field)
      {
        DBUG_PRINT("info", ("Generating LT filter")); 
        if (filter->cmp(NdbScanFilter::COND_LT, 
                        field->get_field_no(),
                        field->get_val(),
                        field->pack_length()) == -1)
          DBUG_RETURN(1);
      }
      else
      {
        DBUG_PRINT("info", ("Generating GT filter")); 
        if (filter->cmp(NdbScanFilter::COND_GT, 
                        field->get_field_no(),
                        field->get_val(),
                        field->pack_length()) == -1)
          DBUG_RETURN(1);
      }
      cond= cond->next->next->next;
      DBUG_RETURN(0);
    }
    case NDB_LE_FUNC:
    {
      if (!value || !field) break;
      // Save value in right format for the field type
      value->save_in_field(field);
      if (a == field)
      {
        DBUG_PRINT("info", ("Generating LE filter")); 
        if (filter->cmp(NdbScanFilter::COND_LE, 
                        field->get_field_no(),
                        field->get_val(),
                        field->pack_length()) == -1)
          DBUG_RETURN(1);       
      }
      else
      {
        DBUG_PRINT("info", ("Generating GE filter")); 
        if (filter->cmp(NdbScanFilter::COND_GE, 
                        field->get_field_no(),
                        field->get_val(),
                        field->pack_length()) == -1)
          DBUG_RETURN(1);
      }
      cond= cond->next->next->next;
      DBUG_RETURN(0);
    }
    case NDB_GE_FUNC:
    {
      if (!value || !field) break;
      // Save value in right format for the field type
      value->save_in_field(field);
      if (a == field)
      {
        DBUG_PRINT("info", ("Generating GE filter")); 
        if (filter->cmp(NdbScanFilter::COND_GE, 
                        field->get_field_no(),
                        field->get_val(),
                        field->pack_length()) == -1)
          DBUG_RETURN(1);
      }
      else
      {
        DBUG_PRINT("info", ("Generating LE filter")); 
        if (filter->cmp(NdbScanFilter::COND_LE, 
                        field->get_field_no(),
                        field->get_val(),
                        field->pack_length()) == -1)
          DBUG_RETURN(1);
      }
      cond= cond->next->next->next;
      DBUG_RETURN(0);
    }
    case NDB_GT_FUNC:
    {
      if (!value || !field) break;
      // Save value in right format for the field type
      value->save_in_field(field);
      if (a == field)
      {
        DBUG_PRINT("info", ("Generating GT filter"));
        if (filter->cmp(NdbScanFilter::COND_GT, 
                        field->get_field_no(),
                        field->get_val(),
                        field->pack_length()) == -1)
          DBUG_RETURN(1);
      }
      else
      {
        DBUG_PRINT("info", ("Generating LT filter"));
        if (filter->cmp(NdbScanFilter::COND_LT, 
                        field->get_field_no(),
                        field->get_val(),
                        field->pack_length()) == -1)
          DBUG_RETURN(1);
      }
      cond= cond->next->next->next;
      DBUG_RETURN(0);
    }
    case NDB_LIKE_FUNC:
    {
      if (!value || !field) break;
      if ((value->qualification.value_type != Item::STRING_ITEM) &&
          (value->qualification.value_type != Item::VARBIN_ITEM))
          break;
      // Save value in right format for the field type
      value->save_in_field(field);
      DBUG_PRINT("info", ("Generating LIKE filter: like(%d,%s,%d)", 
                          field->get_field_no(), value->get_val(), 
                          value->pack_length()));
      if (filter->cmp(NdbScanFilter::COND_LIKE, 
                      field->get_field_no(),
                      value->get_val(),
                      value->pack_length()) == -1)
        DBUG_RETURN(1);
      cond= cond->next->next->next;
      DBUG_RETURN(0);
    }
    case NDB_NOTLIKE_FUNC:
    {
      if (!value || !field) break;
      if ((value->qualification.value_type != Item::STRING_ITEM) &&
          (value->qualification.value_type != Item::VARBIN_ITEM))
          break;
      // Save value in right format for the field type
      value->save_in_field(field);
      DBUG_PRINT("info", ("Generating NOTLIKE filter: notlike(%d,%s,%d)", 
                          field->get_field_no(), value->get_val(), 
                          value->pack_length()));
      if (filter->cmp(NdbScanFilter::COND_NOT_LIKE, 
                      field->get_field_no(),
                      value->get_val(),
                      value->pack_length()) == -1)
        DBUG_RETURN(1);
      cond= cond->next->next->next;
      DBUG_RETURN(0);
    }
    case NDB_ISNULL_FUNC:
      if (!field)
        break;
      DBUG_PRINT("info", ("Generating ISNULL filter"));
      if (filter->isnull(field->get_field_no()) == -1)
        DBUG_RETURN(1);
      cond= cond->next->next;
      DBUG_RETURN(0);
    case NDB_ISNOTNULL_FUNC:
    {
      if (!field)
        break;
      DBUG_PRINT("info", ("Generating ISNOTNULL filter"));
      if (filter->isnotnull(field->get_field_no()) == -1)
        DBUG_RETURN(1);         
      cond= cond->next->next;
      DBUG_RETURN(0);
    }
    default:
      break;
    }
    break;
  }
  default:
    break;
  }
  DBUG_PRINT("info", ("Found illegal condition"));
  DBUG_RETURN(1);
}


int
ha_ndbcluster::build_scan_filter_group(Ndb_cond* &cond, NdbScanFilter *filter)
{
  uint level=0;
  bool negated= FALSE;
  DBUG_ENTER("build_scan_filter_group");

  do
  {
    if (!cond)
      DBUG_RETURN(1);
    switch (cond->ndb_item->type) {
    case NDB_FUNCTION:
    {
      switch (cond->ndb_item->qualification.function_type) {
      case NDB_COND_AND_FUNC:
      {
        level++;
        DBUG_PRINT("info", ("Generating %s group %u", (negated)?"NAND":"AND",
                            level));
        if ((negated) ? filter->begin(NdbScanFilter::NAND)
            : filter->begin(NdbScanFilter::AND) == -1)
          DBUG_RETURN(1);
        negated= FALSE;
        cond= cond->next;
        break;
      }
      case NDB_COND_OR_FUNC:
      {
        level++;
        DBUG_PRINT("info", ("Generating %s group %u", (negated)?"NOR":"OR",
                            level));
        if ((negated) ? filter->begin(NdbScanFilter::NOR)
            : filter->begin(NdbScanFilter::OR) == -1)
          DBUG_RETURN(1);
        negated= FALSE;
        cond= cond->next;
        break;
      }
      case NDB_NOT_FUNC:
      {
        DBUG_PRINT("info", ("Generating negated query"));
        cond= cond->next;
        negated= TRUE;
        break;
      }
      default:
        if (build_scan_filter_predicate(cond, filter, negated))
          DBUG_RETURN(1);
        negated= FALSE;
        break;
      }
      break;
    }
    case NDB_END_COND:
      DBUG_PRINT("info", ("End of group %u", level));
      level--;
      if (cond) cond= cond->next;
      if (filter->end() == -1)
        DBUG_RETURN(1);
      if (!negated)
        break;
      // else fall through (NOT END is an illegal condition)
    default:
    {
      DBUG_PRINT("info", ("Illegal scan filter"));
    }
    }
  }  while (level > 0 || negated);
  
  DBUG_RETURN(0);
}


int
ha_ndbcluster::build_scan_filter(Ndb_cond * &cond, NdbScanFilter *filter)
{
  bool simple_cond= TRUE;
  DBUG_ENTER("build_scan_filter");  

    switch (cond->ndb_item->type) {
    case NDB_FUNCTION:
      switch (cond->ndb_item->qualification.function_type) {
      case NDB_COND_AND_FUNC:
      case NDB_COND_OR_FUNC:
        simple_cond= FALSE;
        break;
      default:
        break;
      }
      break;
    default:
      break;
    }
  if (simple_cond && filter->begin() == -1)
    DBUG_RETURN(1);
  if (build_scan_filter_group(cond, filter))
    DBUG_RETURN(1);
  if (simple_cond && filter->end() == -1)
    DBUG_RETURN(1);

  DBUG_RETURN(0);
}

int
ha_ndbcluster::generate_scan_filter(Ndb_cond_stack *ndb_cond_stack,
                                    NdbScanOperation *op)
{
  DBUG_ENTER("generate_scan_filter");

  if (ndb_cond_stack)
  {
    NdbScanFilter filter(op);
    
    DBUG_RETURN(generate_scan_filter_from_cond(ndb_cond_stack, filter));
  }
  else
  {  
    DBUG_PRINT("info", ("Empty stack"));
  }

  DBUG_RETURN(0);
}


int
ha_ndbcluster::generate_scan_filter_from_cond(Ndb_cond_stack *ndb_cond_stack,
					      NdbScanFilter& filter)
{
  bool multiple_cond= FALSE;
  DBUG_ENTER("generate_scan_filter_from_cond");

  // Wrap an AND group around multiple conditions
  if (ndb_cond_stack->next) 
  {
    multiple_cond= TRUE;
    if (filter.begin() == -1)
      DBUG_RETURN(1); 
  }
  for (Ndb_cond_stack *stack= ndb_cond_stack; 
       (stack); 
       stack= stack->next)
  {
    Ndb_cond *cond= stack->ndb_cond;
    
    if (build_scan_filter(cond, &filter))
    {
      DBUG_PRINT("info", ("build_scan_filter failed"));
      DBUG_RETURN(1);
    }
  }
  if (multiple_cond && filter.end() == -1)
    DBUG_RETURN(1);

  DBUG_RETURN(0);
}


int ha_ndbcluster::generate_scan_filter_from_key(NdbScanOperation *op,
						 const KEY* key_info, 
						 const byte *key, 
						 uint key_len,
						 byte *buf)
{
  KEY_PART_INFO* key_part= key_info->key_part;
  KEY_PART_INFO* end= key_part+key_info->key_parts;
  NdbScanFilter filter(op);
  int res;
  DBUG_ENTER("generate_scan_filter_from_key");

  filter.begin(NdbScanFilter::AND);
  for (; key_part != end; key_part++) 
  {
    Field* field= key_part->field;
    uint32 pack_len= field->pack_length();
    const byte* ptr= key;
    DBUG_PRINT("info", ("Filtering value for %s", field->field_name));
    DBUG_DUMP("key", (char*)ptr, pack_len);
    if (key_part->null_bit)
    {
      DBUG_PRINT("info", ("Generating ISNULL filter"));
      if (filter.isnull(key_part->fieldnr-1) == -1)
	DBUG_RETURN(1);
    }
    else
    {
      DBUG_PRINT("info", ("Generating EQ filter"));
      if (filter.cmp(NdbScanFilter::COND_EQ, 
		     key_part->fieldnr-1,
		     ptr,
		     pack_len) == -1)
	DBUG_RETURN(1);
    }
    key += key_part->store_length;
  }      
  // Add any pushed condition
  if (m_cond_stack &&
      (res= generate_scan_filter_from_cond(m_cond_stack, filter)))
    DBUG_RETURN(res);
    
  if (filter.end() == -1)
    DBUG_RETURN(1);

  DBUG_RETURN(0);
}


/*
  get table space info for SHOW CREATE TABLE
*/
char* ha_ndbcluster::get_tablespace_name(THD *thd, char* name, uint name_len)
{
  Ndb *ndb= check_ndb_in_thd(thd);
  NDBDICT *ndbdict= ndb->getDictionary();
  NdbError ndberr;
  Uint32 id;
  ndb->setDatabaseName(m_dbname);
  const NDBTAB *ndbtab= m_table;
  DBUG_ASSERT(ndbtab != NULL);
  if (!ndbtab->getTablespace(&id))
  {
    return 0;
  }
  {
    NdbDictionary::Tablespace ts= ndbdict->getTablespace(id);
    ndberr= ndbdict->getNdbError();
    if(ndberr.classification != NdbError::NoError)
      goto err;
    DBUG_PRINT("info", ("Found tablespace '%s'", ts.getName()));
    if (name)
    {
      strxnmov(name, name_len, ts.getName(), NullS);
      return name;
    }
    else
      return (my_strdup(ts.getName(), MYF(0)));
  }
err:
  if (ndberr.status == NdbError::TemporaryError)
    push_warning_printf(thd, MYSQL_ERROR::WARN_LEVEL_ERROR,
			ER_GET_TEMPORARY_ERRMSG, ER(ER_GET_TEMPORARY_ERRMSG),
			ndberr.code, ndberr.message, "NDB");
  else
    push_warning_printf(thd, MYSQL_ERROR::WARN_LEVEL_ERROR,
			ER_GET_ERRMSG, ER(ER_GET_ERRMSG),
			ndberr.code, ndberr.message, "NDB");
  return 0;
}

/*
  Implements the SHOW NDB STATUS command.
*/
bool
ndbcluster_show_status(handlerton *hton, THD* thd, stat_print_fn *stat_print,
                       enum ha_stat_type stat_type)
{
  char buf[IO_SIZE];
  uint buflen;
  DBUG_ENTER("ndbcluster_show_status");
  
  if (stat_type != HA_ENGINE_STATUS)
  {
    DBUG_RETURN(FALSE);
  }

  update_status_variables(g_ndb_cluster_connection);
  buflen=
    my_snprintf(buf, sizeof(buf),
                "cluster_node_id=%ld, "
                "connected_host=%s, "
                "connected_port=%ld, "
                "number_of_data_nodes=%ld, "
                "number_of_ready_data_nodes=%ld, "
                "connect_count=%ld",
                ndb_cluster_node_id,
                ndb_connected_host,
                ndb_connected_port,
                ndb_number_of_data_nodes,
                ndb_number_of_ready_data_nodes,
                ndb_connect_count);
  if (stat_print(thd, ndbcluster_hton_name, ndbcluster_hton_name_length,
                 STRING_WITH_LEN("connection"), buf, buflen))
    DBUG_RETURN(TRUE);

  if (get_thd_ndb(thd) && get_thd_ndb(thd)->ndb)
  {
    Ndb* ndb= (get_thd_ndb(thd))->ndb;
    Ndb::Free_list_usage tmp;
    tmp.m_name= 0;
    while (ndb->get_free_list_usage(&tmp))
    {
      buflen=
        my_snprintf(buf, sizeof(buf),
                  "created=%u, free=%u, sizeof=%u",
                  tmp.m_created, tmp.m_free, tmp.m_sizeof);
      if (stat_print(thd, ndbcluster_hton_name, ndbcluster_hton_name_length,
                     tmp.m_name, strlen(tmp.m_name), buf, buflen))
        DBUG_RETURN(TRUE);
    }
  }
#ifdef HAVE_NDB_BINLOG
  ndbcluster_show_status_binlog(thd, stat_print, stat_type);
#endif

  DBUG_RETURN(FALSE);
}


/*
  Create a table in NDB Cluster
 */
static uint get_no_fragments(ulonglong max_rows)
{
#if MYSQL_VERSION_ID >= 50000
  uint acc_row_size= 25 + /*safety margin*/ 2;
#else
  uint acc_row_size= pk_length*4;
  /* add acc overhead */
  if (pk_length <= 8)  /* main page will set the limit */
    acc_row_size+= 25 + /*safety margin*/ 2;
  else                /* overflow page will set the limit */
    acc_row_size+= 4 + /*safety margin*/ 4;
#endif
  ulonglong acc_fragment_size= 512*1024*1024;
#if MYSQL_VERSION_ID >= 50100
  return (max_rows*acc_row_size)/acc_fragment_size+1;
#else
  return ((max_rows*acc_row_size)/acc_fragment_size+1
	  +1/*correct rounding*/)/2;
#endif
}


/*
  Routine to adjust default number of partitions to always be a multiple
  of number of nodes and never more than 4 times the number of nodes.

*/
static bool adjusted_frag_count(uint no_fragments, uint no_nodes,
                                uint &reported_frags)
{
  uint i= 0;
  reported_frags= no_nodes;
  while (reported_frags < no_fragments && ++i < 4 &&
         (reported_frags + no_nodes) < MAX_PARTITIONS) 
    reported_frags+= no_nodes;
  return (reported_frags < no_fragments);
}

int ha_ndbcluster::get_default_no_partitions(HA_CREATE_INFO *create_info)
{
  ha_rows max_rows, min_rows;
  if (create_info)
  {
    max_rows= create_info->max_rows;
    min_rows= create_info->min_rows;
  }
  else
  {
    max_rows= table_share->max_rows;
    min_rows= table_share->min_rows;
  }
  uint reported_frags;
  uint no_fragments=
    get_no_fragments(max_rows >= min_rows ? max_rows : min_rows);
  uint no_nodes= g_ndb_cluster_connection->no_db_nodes();
  if (adjusted_frag_count(no_fragments, no_nodes, reported_frags))
  {
    push_warning(current_thd,
                 MYSQL_ERROR::WARN_LEVEL_WARN, ER_UNKNOWN_ERROR,
    "Ndb might have problems storing the max amount of rows specified");
  }
  return (int)reported_frags;
}


/*
  Set-up auto-partitioning for NDB Cluster

  SYNOPSIS
    set_auto_partitions()
    part_info                  Partition info struct to set-up
 
  RETURN VALUE
    NONE

  DESCRIPTION
    Set-up auto partitioning scheme for tables that didn't define any
    partitioning. We'll use PARTITION BY KEY() in this case which
    translates into partition by primary key if a primary key exists
    and partition by hidden key otherwise.
*/

void ha_ndbcluster::set_auto_partitions(partition_info *part_info)
{
  DBUG_ENTER("ha_ndbcluster::set_auto_partitions");
  part_info->list_of_part_fields= TRUE;
  part_info->part_type= HASH_PARTITION;
  switch (opt_ndb_distribution_id)
  {
  case ND_KEYHASH:
    part_info->linear_hash_ind= FALSE;
    break;
  case ND_LINHASH:
    part_info->linear_hash_ind= TRUE;
    break;
  }
  DBUG_VOID_RETURN;
}


int ha_ndbcluster::set_range_data(void *tab_ref, partition_info *part_info)
{
  NDBTAB *tab= (NDBTAB*)tab_ref;
  int32 *range_data= (int32*)my_malloc(part_info->no_parts*sizeof(int32),
                                       MYF(0));
  uint i;
  int error= 0;
  bool unsigned_flag= part_info->part_expr->unsigned_flag;
  DBUG_ENTER("set_range_data");

  if (!range_data)
  {
    mem_alloc_error(part_info->no_parts*sizeof(int32));
    DBUG_RETURN(1);
  }
  for (i= 0; i < part_info->no_parts; i++)
  {
    longlong range_val= part_info->range_int_array[i];
    if (unsigned_flag)
      range_val-= 0x8000000000000000ULL;
    if (range_val < INT_MIN32 || range_val >= INT_MAX32)
    {
      if ((i != part_info->no_parts - 1) ||
          (range_val != LONGLONG_MAX))
      {
        my_error(ER_LIMITED_PART_RANGE, MYF(0), "NDB");
        error= 1;
        goto error;
      }
      range_val= INT_MAX32;
    }
    range_data[i]= (int32)range_val;
  }
  tab->setRangeListData(range_data, sizeof(int32)*part_info->no_parts);
error:
  my_free((char*)range_data, MYF(0));
  DBUG_RETURN(error);
}

int ha_ndbcluster::set_list_data(void *tab_ref, partition_info *part_info)
{
  NDBTAB *tab= (NDBTAB*)tab_ref;
  int32 *list_data= (int32*)my_malloc(part_info->no_list_values * 2
                                      * sizeof(int32), MYF(0));
  uint32 *part_id, i;
  int error= 0;
  bool unsigned_flag= part_info->part_expr->unsigned_flag;
  DBUG_ENTER("set_list_data");

  if (!list_data)
  {
    mem_alloc_error(part_info->no_list_values*2*sizeof(int32));
    DBUG_RETURN(1);
  }
  for (i= 0; i < part_info->no_list_values; i++)
  {
    LIST_PART_ENTRY *list_entry= &part_info->list_array[i];
    longlong list_val= list_entry->list_value;
    if (unsigned_flag)
      list_val-= 0x8000000000000000ULL;
    if (list_val < INT_MIN32 || list_val > INT_MAX32)
    {
      my_error(ER_LIMITED_PART_RANGE, MYF(0), "NDB");
      error= 1;
      goto error;
    }
    list_data[2*i]= (int32)list_val;
    part_id= (uint32*)&list_data[2*i+1];
    *part_id= list_entry->partition_id;
  }
  tab->setRangeListData(list_data, 2*sizeof(int32)*part_info->no_list_values);
error:
  my_free((char*)list_data, MYF(0));
  DBUG_RETURN(error);
}

/*
  User defined partitioning set-up. We need to check how many fragments the
  user wants defined and which node groups to put those into. Later we also
  want to attach those partitions to a tablespace.

  All the functionality of the partition function, partition limits and so
  forth are entirely handled by the MySQL Server. There is one exception to
  this rule for PARTITION BY KEY where NDB handles the hash function and
  this type can thus be handled transparently also by NDB API program.
  For RANGE, HASH and LIST and subpartitioning the NDB API programs must
  implement the function to map to a partition.
*/

uint ha_ndbcluster::set_up_partition_info(partition_info *part_info,
                                          TABLE *table,
                                          void *tab_par)
{
  uint16 frag_data[MAX_PARTITIONS];
  char *ts_names[MAX_PARTITIONS];
  ulong fd_index= 0, i, j;
  NDBTAB *tab= (NDBTAB*)tab_par;
  NDBTAB::FragmentType ftype= NDBTAB::UserDefined;
  partition_element *part_elem;
  bool first= TRUE;
  uint tot_ts_name_len;
  List_iterator<partition_element> part_it(part_info->partitions);
  int error;
  DBUG_ENTER("ha_ndbcluster::set_up_partition_info");

  if (part_info->part_type == HASH_PARTITION &&
      part_info->list_of_part_fields == TRUE)
  {
    Field **fields= part_info->part_field_array;

    if (part_info->linear_hash_ind)
      ftype= NDBTAB::DistrKeyLin;
    else
      ftype= NDBTAB::DistrKeyHash;

    for (i= 0; i < part_info->part_field_list.elements; i++)
    {
      NDBCOL *col= tab->getColumn(fields[i]->field_index);
      DBUG_PRINT("info",("setting dist key on %s", col->getName()));
      col->setPartitionKey(TRUE);
    }
  }
  else 
  {
    if (!current_thd->variables.new_mode)
    {
      push_warning_printf(current_thd, MYSQL_ERROR::WARN_LEVEL_ERROR,
                          ER_ILLEGAL_HA_CREATE_OPTION,
                          ER(ER_ILLEGAL_HA_CREATE_OPTION),
                          ndbcluster_hton_name,
                          "LIST, RANGE and HASH partition disabled by default,"
                          " use --new option to enable");
      DBUG_RETURN(HA_ERR_UNSUPPORTED);
    }
   /*
      Create a shadow field for those tables that have user defined
      partitioning. This field stores the value of the partition
      function such that NDB can handle reorganisations of the data
      even when the MySQL Server isn't available to assist with
      calculation of the partition function value.
    */
    NDBCOL col;
    DBUG_PRINT("info", ("Generating partition func value field"));
    col.setName("$PART_FUNC_VALUE");
    col.setType(NdbDictionary::Column::Int);
    col.setLength(1);
    col.setNullable(FALSE);
    col.setPrimaryKey(FALSE);
    col.setAutoIncrement(FALSE);
    tab->addColumn(col);
    if (part_info->part_type == RANGE_PARTITION)
    {
      if ((error= set_range_data((void*)tab, part_info)))
      {
        DBUG_RETURN(error);
      }
    }
    else if (part_info->part_type == LIST_PARTITION)
    {
      if ((error= set_list_data((void*)tab, part_info)))
      {
        DBUG_RETURN(error);
      }
    }
  }
  tab->setFragmentType(ftype);
  i= 0;
  tot_ts_name_len= 0;
  do
  {
    uint ng;
    part_elem= part_it++;
    if (!part_info->is_sub_partitioned())
    {
      ng= part_elem->nodegroup_id;
      if (first && ng == UNDEF_NODEGROUP)
        ng= 0;
      ts_names[fd_index]= part_elem->tablespace_name;
      frag_data[fd_index++]= ng;
    }
    else
    {
      List_iterator<partition_element> sub_it(part_elem->subpartitions);
      j= 0;
      do
      {
        part_elem= sub_it++;
        ng= part_elem->nodegroup_id;
        if (first && ng == UNDEF_NODEGROUP)
          ng= 0;
        ts_names[fd_index]= part_elem->tablespace_name;
        frag_data[fd_index++]= ng;
      } while (++j < part_info->no_subparts);
    }
    first= FALSE;
  } while (++i < part_info->no_parts);
  tab->setDefaultNoPartitionsFlag(part_info->use_default_no_partitions);
  tab->setLinearFlag(part_info->linear_hash_ind);
  {
    ha_rows max_rows= table_share->max_rows;
    ha_rows min_rows= table_share->min_rows;
    if (max_rows < min_rows)
      max_rows= min_rows;
    if (max_rows != (ha_rows)0) /* default setting, don't set fragmentation */
    {
      tab->setMaxRows(max_rows);
      tab->setMinRows(min_rows);
    }
  }
  tab->setTablespaceNames(ts_names, fd_index*sizeof(char*));
  tab->setFragmentCount(fd_index);
  tab->setFragmentData(&frag_data, fd_index*2);
  DBUG_RETURN(0);
}


bool ha_ndbcluster::check_if_incompatible_data(HA_CREATE_INFO *create_info,
					       uint table_changes)
{
  DBUG_ENTER("ha_ndbcluster::check_if_incompatible_data");
  uint i;
  const NDBTAB *tab= (const NDBTAB *) m_table;

  if (current_thd->variables.ndb_use_copying_alter_table)
  {
    DBUG_PRINT("info", ("On-line alter table disabled"));
    DBUG_RETURN(COMPATIBLE_DATA_NO);
  }

  int pk= 0;
  int ai= 0;

  if (create_info->tablespace)
    create_info->storage_media = HA_SM_DISK;
  else
    create_info->storage_media = HA_SM_MEMORY;

  for (i= 0; i < table->s->fields; i++) 
  {
    Field *field= table->field[i];
    const NDBCOL *col= tab->getColumn(i);
    if (col->getStorageType() == NDB_STORAGETYPE_MEMORY && create_info->storage_media != HA_SM_MEMORY ||
        col->getStorageType() == NDB_STORAGETYPE_DISK && create_info->storage_media != HA_SM_DISK)
    {
      DBUG_PRINT("info", ("Column storage media is changed"));
      DBUG_RETURN(COMPATIBLE_DATA_NO);
    }
    
    if (field->flags & FIELD_IS_RENAMED)
    {
      DBUG_PRINT("info", ("Field has been renamed, copy table"));
      DBUG_RETURN(COMPATIBLE_DATA_NO);
    }
    if ((field->flags & FIELD_IN_ADD_INDEX) &&
        col->getStorageType() == NdbDictionary::Column::StorageTypeDisk)
    {
      DBUG_PRINT("info", ("add/drop index not supported for disk stored column"));
      DBUG_RETURN(COMPATIBLE_DATA_NO);
    }
    
    if (field->flags & PRI_KEY_FLAG)
      pk=1;
    if (field->flags & FIELD_IN_ADD_INDEX)
      ai=1;
  }

  char tablespace_name[FN_LEN]; 
  if (get_tablespace_name(current_thd, tablespace_name, FN_LEN))
  {
    if (create_info->tablespace) 
    {
      if (strcmp(create_info->tablespace, tablespace_name))
      {
        DBUG_PRINT("info", ("storage media is changed, old tablespace=%s, new tablespace=%s",
          tablespace_name, create_info->tablespace));
        DBUG_RETURN(COMPATIBLE_DATA_NO);
      }
    }
    else
    {
      DBUG_PRINT("info", ("storage media is changed, old is DISK and tablespace=%s, new is MEM",
        tablespace_name));
      DBUG_RETURN(COMPATIBLE_DATA_NO);
    }
  }
  else
  {
    if (create_info->storage_media != HA_SM_MEMORY)
    {
      DBUG_PRINT("info", ("storage media is changed, old is MEM, new is DISK and tablespace=%s",
        create_info->tablespace));
      DBUG_RETURN(COMPATIBLE_DATA_NO);
    }
  }

  if (table_changes != IS_EQUAL_YES)
    DBUG_RETURN(COMPATIBLE_DATA_NO);
  
  /**
   * Changing from/to primary key
   *
   * This is _not_ correct, but check_if_incompatible_data-interface
   *   doesnt give more info, so I guess that we can't do any
   *   online add index if not using primary key
   *
   *   This as mysql will handle a unique not null index as primary 
   *     even wo/ user specifiying it... :-(
   *   
   */
  if ((table_share->primary_key == MAX_KEY && pk) ||
      (table_share->primary_key != MAX_KEY && !pk) ||
      (table_share->primary_key == MAX_KEY && !pk && ai))
  {
    DBUG_RETURN(COMPATIBLE_DATA_NO);
  }
  
  /* Check that auto_increment value was not changed */
  if ((create_info->used_fields & HA_CREATE_USED_AUTO) &&
      create_info->auto_increment_value != 0)
    DBUG_RETURN(COMPATIBLE_DATA_NO);
  
  /* Check that row format didn't change */
  if ((create_info->used_fields & HA_CREATE_USED_AUTO) &&
      get_row_type() != create_info->row_type)
    DBUG_RETURN(COMPATIBLE_DATA_NO);

  DBUG_RETURN(COMPATIBLE_DATA_YES);
}

bool set_up_tablespace(st_alter_tablespace *alter_info,
                       NdbDictionary::Tablespace *ndb_ts)
{
  ndb_ts->setName(alter_info->tablespace_name);
  ndb_ts->setExtentSize(alter_info->extent_size);
  ndb_ts->setDefaultLogfileGroup(alter_info->logfile_group_name);
  return FALSE;
}

bool set_up_datafile(st_alter_tablespace *alter_info,
                     NdbDictionary::Datafile *ndb_df)
{
  if (alter_info->max_size > 0)
  {
    my_error(ER_TABLESPACE_AUTO_EXTEND_ERROR, MYF(0));
    return TRUE;
  }
  ndb_df->setPath(alter_info->data_file_name);
  ndb_df->setSize(alter_info->initial_size);
  ndb_df->setTablespace(alter_info->tablespace_name);
  return FALSE;
}

bool set_up_logfile_group(st_alter_tablespace *alter_info,
                          NdbDictionary::LogfileGroup *ndb_lg)
{
  ndb_lg->setName(alter_info->logfile_group_name);
  ndb_lg->setUndoBufferSize(alter_info->undo_buffer_size);
  return FALSE;
}

bool set_up_undofile(st_alter_tablespace *alter_info,
                     NdbDictionary::Undofile *ndb_uf)
{
  ndb_uf->setPath(alter_info->undo_file_name);
  ndb_uf->setSize(alter_info->initial_size);
  ndb_uf->setLogfileGroup(alter_info->logfile_group_name);
  return FALSE;
}

int ndbcluster_alter_tablespace(handlerton *hton,
                                THD* thd, st_alter_tablespace *alter_info)
{
  int is_tablespace= 0;
  NdbError err;
  NDBDICT *dict;
  int error;
  const char *errmsg;
  Ndb *ndb;
  DBUG_ENTER("ha_ndbcluster::alter_tablespace");
  LINT_INIT(errmsg);

  ndb= check_ndb_in_thd(thd);
  if (ndb == NULL)
  {
    DBUG_RETURN(HA_ERR_NO_CONNECTION);
  }
  dict= ndb->getDictionary();

  switch (alter_info->ts_cmd_type){
  case (CREATE_TABLESPACE):
  {
    error= ER_CREATE_FILEGROUP_FAILED;
    
    NdbDictionary::Tablespace ndb_ts;
    NdbDictionary::Datafile ndb_df;
    NdbDictionary::ObjectId objid;
    if (set_up_tablespace(alter_info, &ndb_ts))
    {
      DBUG_RETURN(1);
    }
    if (set_up_datafile(alter_info, &ndb_df))
    {
      DBUG_RETURN(1);
    }
    errmsg= "TABLESPACE";
    if (dict->createTablespace(ndb_ts, &objid))
    {
      DBUG_PRINT("error", ("createTablespace returned %d", error));
      goto ndberror;
    }
    DBUG_PRINT("alter_info", ("Successfully created Tablespace"));
    errmsg= "DATAFILE";
    if (dict->createDatafile(ndb_df))
    {
      err= dict->getNdbError();
      NdbDictionary::Tablespace tmp= dict->getTablespace(ndb_ts.getName());
      if (dict->getNdbError().code == 0 &&
	  tmp.getObjectId() == objid.getObjectId() &&
	  tmp.getObjectVersion() == objid.getObjectVersion())
      {
	dict->dropTablespace(tmp);
      }
      
      DBUG_PRINT("error", ("createDatafile returned %d", error));
      goto ndberror2;
    }
    is_tablespace= 1;
    break;
  }
  case (ALTER_TABLESPACE):
  {
    error= ER_ALTER_FILEGROUP_FAILED;
    if (alter_info->ts_alter_tablespace_type == ALTER_TABLESPACE_ADD_FILE)
    {
      NdbDictionary::Datafile ndb_df;
      if (set_up_datafile(alter_info, &ndb_df))
      {
	DBUG_RETURN(1);
      }
      errmsg= " CREATE DATAFILE";
      if (dict->createDatafile(ndb_df))
      {
	goto ndberror;
      }
    }
    else if(alter_info->ts_alter_tablespace_type == ALTER_TABLESPACE_DROP_FILE)
    {
      NdbDictionary::Tablespace ts= dict->getTablespace(alter_info->tablespace_name);
      NdbDictionary::Datafile df= dict->getDatafile(0, alter_info->data_file_name);
      NdbDictionary::ObjectId objid;
      df.getTablespaceId(&objid);
      if (ts.getObjectId() == objid.getObjectId() && 
	  strcmp(df.getPath(), alter_info->data_file_name) == 0)
      {
	errmsg= " DROP DATAFILE";
	if (dict->dropDatafile(df))
	{
	  goto ndberror;
	}
      }
      else
      {
	DBUG_PRINT("error", ("No such datafile"));
	my_error(ER_ALTER_FILEGROUP_FAILED, MYF(0), " NO SUCH FILE");
	DBUG_RETURN(1);
      }
    }
    else
    {
      DBUG_PRINT("error", ("Unsupported alter tablespace: %d", 
			   alter_info->ts_alter_tablespace_type));
      DBUG_RETURN(HA_ADMIN_NOT_IMPLEMENTED);
    }
    is_tablespace= 1;
    break;
  }
  case (CREATE_LOGFILE_GROUP):
  {
    error= ER_CREATE_FILEGROUP_FAILED;
    NdbDictionary::LogfileGroup ndb_lg;
    NdbDictionary::Undofile ndb_uf;
    NdbDictionary::ObjectId objid;
    if (alter_info->undo_file_name == NULL)
    {
      /*
	REDO files in LOGFILE GROUP not supported yet
      */
      DBUG_RETURN(HA_ADMIN_NOT_IMPLEMENTED);
    }
    if (set_up_logfile_group(alter_info, &ndb_lg))
    {
      DBUG_RETURN(1);
    }
    errmsg= "LOGFILE GROUP";
    if (dict->createLogfileGroup(ndb_lg, &objid))
    {
      goto ndberror;
    }
    DBUG_PRINT("alter_info", ("Successfully created Logfile Group"));
    if (set_up_undofile(alter_info, &ndb_uf))
    {
      DBUG_RETURN(1);
    }
    errmsg= "UNDOFILE";
    if (dict->createUndofile(ndb_uf))
    {
      err= dict->getNdbError();
      NdbDictionary::LogfileGroup tmp= dict->getLogfileGroup(ndb_lg.getName());
      if (dict->getNdbError().code == 0 &&
	  tmp.getObjectId() == objid.getObjectId() &&
	  tmp.getObjectVersion() == objid.getObjectVersion())
      {
	dict->dropLogfileGroup(tmp);
      }
      goto ndberror2;
    }
    break;
  }
  case (ALTER_LOGFILE_GROUP):
  {
    error= ER_ALTER_FILEGROUP_FAILED;
    if (alter_info->undo_file_name == NULL)
    {
      /*
	REDO files in LOGFILE GROUP not supported yet
      */
      DBUG_RETURN(HA_ADMIN_NOT_IMPLEMENTED);
    }
    NdbDictionary::Undofile ndb_uf;
    if (set_up_undofile(alter_info, &ndb_uf))
    {
      DBUG_RETURN(1);
    }
    errmsg= "CREATE UNDOFILE";
    if (dict->createUndofile(ndb_uf))
    {
      goto ndberror;
    }
    break;
  }
  case (DROP_TABLESPACE):
  {
    error= ER_DROP_FILEGROUP_FAILED;
    errmsg= "TABLESPACE";
    if (dict->dropTablespace(dict->getTablespace(alter_info->tablespace_name)))
    {
      goto ndberror;
    }
    is_tablespace= 1;
    break;
  }
  case (DROP_LOGFILE_GROUP):
  {
    error= ER_DROP_FILEGROUP_FAILED;
    errmsg= "LOGFILE GROUP";
    if (dict->dropLogfileGroup(dict->getLogfileGroup(alter_info->logfile_group_name)))
    {
      goto ndberror;
    }
    break;
  }
  case (CHANGE_FILE_TABLESPACE):
  {
    DBUG_RETURN(HA_ADMIN_NOT_IMPLEMENTED);
  }
  case (ALTER_ACCESS_MODE_TABLESPACE):
  {
    DBUG_RETURN(HA_ADMIN_NOT_IMPLEMENTED);
  }
  default:
  {
    DBUG_RETURN(HA_ADMIN_NOT_IMPLEMENTED);
  }
  }
#ifdef HAVE_NDB_BINLOG
  if (is_tablespace)
    ndbcluster_log_schema_op(thd, 0,
                             thd->query, thd->query_length,
                             "", alter_info->tablespace_name,
                             0, 0,
                             SOT_TABLESPACE, 0, 0, 0);
  else
    ndbcluster_log_schema_op(thd, 0,
                             thd->query, thd->query_length,
                             "", alter_info->logfile_group_name,
                             0, 0,
                             SOT_LOGFILE_GROUP, 0, 0, 0);
#endif
  DBUG_RETURN(FALSE);

ndberror:
  err= dict->getNdbError();
ndberror2:
  ERR_PRINT(err);
  ndb_to_mysql_error(&err);
  
  my_error(error, MYF(0), errmsg);
  DBUG_RETURN(1);
}


bool ha_ndbcluster::get_no_parts(const char *name, uint *no_parts)
{
  Ndb *ndb;
  NDBDICT *dict;
  int err;
  DBUG_ENTER("ha_ndbcluster::get_no_parts");
  LINT_INIT(err);

  set_dbname(name);
  set_tabname(name);
  for (;;)
  {
    if (check_ndb_connection())
    {
      err= HA_ERR_NO_CONNECTION;
      break;
    }
    ndb= get_ndb();
    ndb->setDatabaseName(m_dbname);
    Ndb_table_guard ndbtab_g(dict= ndb->getDictionary(), m_tabname);
    if (!ndbtab_g.get_table())
      ERR_BREAK(dict->getNdbError(), err);
    *no_parts= ndbtab_g.get_table()->getFragmentCount();
    DBUG_RETURN(FALSE);
  }

  print_error(err, MYF(0));
  DBUG_RETURN(TRUE);
}

static int ndbcluster_fill_files_table(handlerton *hton, 
                                       THD *thd, 
                                       TABLE_LIST *tables,
                                       COND *cond)
{
  TABLE* table= tables->table;
  Ndb *ndb= check_ndb_in_thd(thd);
  NdbDictionary::Dictionary* dict= ndb->getDictionary();
  NdbDictionary::Dictionary::List dflist;
  NdbError ndberr;
  uint i;
  DBUG_ENTER("ndbcluster_fill_files_table");

  dict->listObjects(dflist, NdbDictionary::Object::Datafile);
  ndberr= dict->getNdbError();
  if (ndberr.classification != NdbError::NoError)
    ERR_RETURN(ndberr);

  for (i= 0; i < dflist.count; i++)
  {
    NdbDictionary::Dictionary::List::Element& elt = dflist.elements[i];
    Ndb_cluster_connection_node_iter iter;
    uint id;
    
    g_ndb_cluster_connection->init_get_next_node(iter);

    while ((id= g_ndb_cluster_connection->get_next_node(iter)))
    {
      init_fill_schema_files_row(table);
      NdbDictionary::Datafile df= dict->getDatafile(id, elt.name);
      ndberr= dict->getNdbError();
      if(ndberr.classification != NdbError::NoError)
      {
        if (ndberr.classification == NdbError::SchemaError)
          continue;
        ERR_RETURN(ndberr);
      }
      NdbDictionary::Tablespace ts= dict->getTablespace(df.getTablespace());
      ndberr= dict->getNdbError();
      if (ndberr.classification != NdbError::NoError)
      {
        if (ndberr.classification == NdbError::SchemaError)
          continue;
        ERR_RETURN(ndberr);
      }

      table->field[IS_FILES_FILE_NAME]->set_notnull();
      table->field[IS_FILES_FILE_NAME]->store(elt.name, strlen(elt.name),
                                              system_charset_info);
      table->field[IS_FILES_FILE_TYPE]->set_notnull();
      table->field[IS_FILES_FILE_TYPE]->store("DATAFILE",8,
                                              system_charset_info);
      table->field[IS_FILES_TABLESPACE_NAME]->set_notnull();
      table->field[IS_FILES_TABLESPACE_NAME]->store(df.getTablespace(),
                                                    strlen(df.getTablespace()),
                                                    system_charset_info);
      table->field[IS_FILES_LOGFILE_GROUP_NAME]->set_notnull();
      table->field[IS_FILES_LOGFILE_GROUP_NAME]->
        store(ts.getDefaultLogfileGroup(),
              strlen(ts.getDefaultLogfileGroup()),
              system_charset_info);
      table->field[IS_FILES_ENGINE]->set_notnull();
      table->field[IS_FILES_ENGINE]->store(ndbcluster_hton_name,
                                           ndbcluster_hton_name_length,
                                           system_charset_info);

      table->field[IS_FILES_FREE_EXTENTS]->set_notnull();
      table->field[IS_FILES_FREE_EXTENTS]->store(df.getFree()
                                                 / ts.getExtentSize());
      table->field[IS_FILES_TOTAL_EXTENTS]->set_notnull();
      table->field[IS_FILES_TOTAL_EXTENTS]->store(df.getSize()
                                                  / ts.getExtentSize());
      table->field[IS_FILES_EXTENT_SIZE]->set_notnull();
      table->field[IS_FILES_EXTENT_SIZE]->store(ts.getExtentSize());
      table->field[IS_FILES_INITIAL_SIZE]->set_notnull();
      table->field[IS_FILES_INITIAL_SIZE]->store(df.getSize());
      table->field[IS_FILES_MAXIMUM_SIZE]->set_notnull();
      table->field[IS_FILES_MAXIMUM_SIZE]->store(df.getSize());
      table->field[IS_FILES_VERSION]->set_notnull();
      table->field[IS_FILES_VERSION]->store(df.getObjectVersion());

      table->field[IS_FILES_ROW_FORMAT]->set_notnull();
      table->field[IS_FILES_ROW_FORMAT]->store("FIXED", 5, system_charset_info);

      char extra[30];
      int len= my_snprintf(extra, sizeof(extra), "CLUSTER_NODE=%u", id);
      table->field[IS_FILES_EXTRA]->set_notnull();
      table->field[IS_FILES_EXTRA]->store(extra, len, system_charset_info);
      schema_table_store_record(thd, table);
    }
  }

  NdbDictionary::Dictionary::List uflist;
  dict->listObjects(uflist, NdbDictionary::Object::Undofile);
  ndberr= dict->getNdbError();
  if (ndberr.classification != NdbError::NoError)
    ERR_RETURN(ndberr);

  for (i= 0; i < uflist.count; i++)
  {
    NdbDictionary::Dictionary::List::Element& elt= uflist.elements[i];
    Ndb_cluster_connection_node_iter iter;
    unsigned id;

    g_ndb_cluster_connection->init_get_next_node(iter);

    while ((id= g_ndb_cluster_connection->get_next_node(iter)))
    {
      NdbDictionary::Undofile uf= dict->getUndofile(id, elt.name);
      ndberr= dict->getNdbError();
      if (ndberr.classification != NdbError::NoError)
      {
        if (ndberr.classification == NdbError::SchemaError)
          continue;
        ERR_RETURN(ndberr);
      }
      NdbDictionary::LogfileGroup lfg=
        dict->getLogfileGroup(uf.getLogfileGroup());
      ndberr= dict->getNdbError();
      if (ndberr.classification != NdbError::NoError)
      {
        if (ndberr.classification == NdbError::SchemaError)
          continue;
        ERR_RETURN(ndberr);
      }

      init_fill_schema_files_row(table);
      table->field[IS_FILES_FILE_NAME]->set_notnull();
      table->field[IS_FILES_FILE_NAME]->store(elt.name, strlen(elt.name),
                                              system_charset_info);
      table->field[IS_FILES_FILE_TYPE]->set_notnull();
      table->field[IS_FILES_FILE_TYPE]->store("UNDO LOG", 8,
                                              system_charset_info);
      NdbDictionary::ObjectId objid;
      uf.getLogfileGroupId(&objid);
      table->field[IS_FILES_LOGFILE_GROUP_NAME]->set_notnull();
      table->field[IS_FILES_LOGFILE_GROUP_NAME]->store(uf.getLogfileGroup(),
                                                  strlen(uf.getLogfileGroup()),
                                                       system_charset_info);
      table->field[IS_FILES_LOGFILE_GROUP_NUMBER]->set_notnull();
      table->field[IS_FILES_LOGFILE_GROUP_NUMBER]->store(objid.getObjectId());
      table->field[IS_FILES_ENGINE]->set_notnull();
      table->field[IS_FILES_ENGINE]->store(ndbcluster_hton_name,
                                           ndbcluster_hton_name_length,
                                           system_charset_info);

      table->field[IS_FILES_TOTAL_EXTENTS]->set_notnull();
      table->field[IS_FILES_TOTAL_EXTENTS]->store(uf.getSize()/4);
      table->field[IS_FILES_EXTENT_SIZE]->set_notnull();
      table->field[IS_FILES_EXTENT_SIZE]->store(4);

      table->field[IS_FILES_INITIAL_SIZE]->set_notnull();
      table->field[IS_FILES_INITIAL_SIZE]->store(uf.getSize());
      table->field[IS_FILES_MAXIMUM_SIZE]->set_notnull();
      table->field[IS_FILES_MAXIMUM_SIZE]->store(uf.getSize());

      table->field[IS_FILES_VERSION]->set_notnull();
      table->field[IS_FILES_VERSION]->store(uf.getObjectVersion());

      char extra[100];
      int len= my_snprintf(extra,sizeof(extra),"CLUSTER_NODE=%u;UNDO_BUFFER_SIZE=%lu",
                           id, (ulong) lfg.getUndoBufferSize());
      table->field[IS_FILES_EXTRA]->set_notnull();
      table->field[IS_FILES_EXTRA]->store(extra, len, system_charset_info);
      schema_table_store_record(thd, table);
    }
  }

  // now for LFGs
  NdbDictionary::Dictionary::List lfglist;
  dict->listObjects(lfglist, NdbDictionary::Object::LogfileGroup);
  ndberr= dict->getNdbError();
  if (ndberr.classification != NdbError::NoError)
    ERR_RETURN(ndberr);

  for (i= 0; i < lfglist.count; i++)
  {
    NdbDictionary::Dictionary::List::Element& elt= lfglist.elements[i];

    NdbDictionary::LogfileGroup lfg= dict->getLogfileGroup(elt.name);
    ndberr= dict->getNdbError();
    if (ndberr.classification != NdbError::NoError)
    {
      if (ndberr.classification == NdbError::SchemaError)
        continue;
      ERR_RETURN(ndberr);
    }

    init_fill_schema_files_row(table);
    table->field[IS_FILES_FILE_TYPE]->set_notnull();
    table->field[IS_FILES_FILE_TYPE]->store("UNDO LOG", 8,
                                            system_charset_info);

    table->field[IS_FILES_LOGFILE_GROUP_NAME]->set_notnull();
    table->field[IS_FILES_LOGFILE_GROUP_NAME]->store(elt.name,
                                                     strlen(elt.name),
                                                     system_charset_info);
    table->field[IS_FILES_LOGFILE_GROUP_NUMBER]->set_notnull();
    table->field[IS_FILES_LOGFILE_GROUP_NUMBER]->store(lfg.getObjectId());
    table->field[IS_FILES_ENGINE]->set_notnull();
    table->field[IS_FILES_ENGINE]->store(ndbcluster_hton_name,
                                         ndbcluster_hton_name_length,
                                         system_charset_info);

    table->field[IS_FILES_FREE_EXTENTS]->set_notnull();
    table->field[IS_FILES_FREE_EXTENTS]->store(lfg.getUndoFreeWords());
    table->field[IS_FILES_EXTENT_SIZE]->set_notnull();
    table->field[IS_FILES_EXTENT_SIZE]->store(4);

    table->field[IS_FILES_VERSION]->set_notnull();
    table->field[IS_FILES_VERSION]->store(lfg.getObjectVersion());

    char extra[100];
    int len= my_snprintf(extra,sizeof(extra),
                         "UNDO_BUFFER_SIZE=%lu",
                         (ulong) lfg.getUndoBufferSize());
    table->field[IS_FILES_EXTRA]->set_notnull();
    table->field[IS_FILES_EXTRA]->store(extra, len, system_charset_info);
    schema_table_store_record(thd, table);
  }
  DBUG_RETURN(0);
}

SHOW_VAR ndb_status_variables_export[]= {
  {"Ndb",                      (char*) &ndb_status_variables,   SHOW_ARRAY},
  {NullS, NullS, SHOW_LONG}
};

struct st_mysql_storage_engine ndbcluster_storage_engine=
{ MYSQL_HANDLERTON_INTERFACE_VERSION };

mysql_declare_plugin(ndbcluster)
{
  MYSQL_STORAGE_ENGINE_PLUGIN,
  &ndbcluster_storage_engine,
  ndbcluster_hton_name,
  "MySQL AB",
  "Clustered, fault-tolerant tables",
  PLUGIN_LICENSE_GPL,
  ndbcluster_init, /* Plugin Init */
  NULL, /* Plugin Deinit */
  0x0100 /* 1.0 */,
  ndb_status_variables_export,/* status variables                */
  NULL,                       /* system variables                */
  NULL                        /* config options                  */
}
mysql_declare_plugin_end;

#endif<|MERGE_RESOLUTION|>--- conflicted
+++ resolved
@@ -3409,22 +3409,6 @@
 }
 
 
-<<<<<<< HEAD
-=======
-int ha_ndbcluster::index_read_idx(byte *buf, uint index_no, 
-                              const byte *key, uint key_len, 
-                              enum ha_rkey_function find_flag)
-{
-  ha_statistic_increment(&SSV::ha_read_key_count);
-  DBUG_ENTER("ha_ndbcluster::index_read_idx");
-  DBUG_PRINT("enter", ("index_no: %u, key_len: %u", index_no, key_len));  
-  close_scan();
-  index_init(index_no, 0);  
-  DBUG_RETURN(index_read(buf, key, key_len, find_flag));
-}
-
-
->>>>>>> add37876
 int ha_ndbcluster::index_next(byte *buf)
 {
   DBUG_ENTER("ha_ndbcluster::index_next");
