/* Copyright (C) 2000 MySQL AB & MySQL Finland AB & TCX DataKonsult AB

   This program is free software; you can redistribute it and/or modify
   it under the terms of the GNU General Public License as published by
   the Free Software Foundation; either version 2 of the License, or
   (at your option) any later version.

   This program is distributed in the hope that it will be useful,
   but WITHOUT ANY WARRANTY; without even the implied warranty of
   MERCHANTABILITY or FITNESS FOR A PARTICULAR PURPOSE.  See the
   GNU General Public License for more details.

   You should have received a copy of the GNU General Public License
   along with this program; if not, write to the Free Software
   Foundation, Inc., 59 Temple Place, Suite 330, Boston, MA  02111-1307  USA */


#ifdef __GNUC__
#pragma interface			/* gcc class implementation */
#endif

class Protocol;
struct st_table_list;
void item_init(void);			/* Init item functions */

class Item {
  uint loop_id;                         /* Used to find selfrefering loops */
  Item(const Item &);			/* Prevent use of these */
  void operator=(Item &);
public:
  static void *operator new(size_t size) {return (void*) sql_alloc((uint) size); }
  static void operator delete(void *ptr,size_t size) {} /*lint -e715 */

  enum Type {FIELD_ITEM, FUNC_ITEM, SUM_FUNC_ITEM, STRING_ITEM,
	     INT_ITEM, REAL_ITEM, NULL_ITEM, VARBIN_ITEM,
	     COPY_STR_ITEM, FIELD_AVG_ITEM, DEFAULT_ITEM,
	     PROC_ITEM,COND_ITEM, REF_ITEM, FIELD_STD_ITEM, 
	     FIELD_VARIANCE_ITEM, CONST_ITEM,
             SUBSELECT_ITEM, ROW_ITEM, CACHE_ITEM};
  enum cond_result { COND_UNDEF,COND_OK,COND_TRUE,COND_FALSE };

  String str_value;			/* used to store value */
  my_string name;			/* Name from select */
  Item *next;
  uint32 max_length;
  uint8 marker,decimals;
  my_bool maybe_null;			/* If item may be null */
  my_bool null_value;			/* if item is null */
  my_bool unsigned_flag;
  my_bool with_sum_func;
  my_bool fixed;                        /* If item fixed with fix_fields */

  // alloc & destruct is done as start of select using sql_alloc
  Item();
  virtual ~Item() { name=0; }		/*lint -e1509 */
  void set_name(const char *str,uint length=0);
  void init_make_field(Send_field *tmp_field,enum enum_field_types type);
  virtual void make_field(Send_field *field);
  virtual bool fix_fields(THD *, struct st_table_list *, Item **);
  virtual int save_in_field(Field *field, bool no_conversions);
  virtual void save_org_in_field(Field *field)
  { (void) save_in_field(field, 1); }
  virtual int save_safe_in_field(Field *field)
  { return save_in_field(field, 1); }
  virtual bool send(Protocol *protocol, String *str);
  virtual bool eq(const Item *, bool binary_cmp) const;
  virtual Item_result result_type () const { return REAL_RESULT; }
  virtual enum_field_types field_type() const;
  virtual enum Type type() const =0;
  virtual double val()=0;
  virtual longlong val_int()=0;
  virtual String *val_str(String*)=0;
  virtual Field *tmp_table_field(TABLE *t_arg=(TABLE *)0) { return 0; }
  virtual const char *full_name() const { return name ? name : "???"; }
  virtual double  val_result() { return val(); }
  virtual longlong val_int_result() { return val_int(); }
  virtual String *str_result(String* tmp) { return val_str(tmp); }
  virtual table_map used_tables() const { return (table_map) 0L; }
  virtual bool basic_const_item() const { return 0; }
  virtual Item *new_item() { return 0; }	/* Only for const items */
  virtual cond_result eq_cmp_result() const { return COND_OK; }
  inline uint float_length(uint decimals_par) const
  { return decimals != NOT_FIXED_DEC ? (DBL_DIG+2+decimals_par) : DBL_DIG+8;}
  virtual bool const_item() const { return used_tables() == 0; }
  virtual void print(String *str_arg) { str_arg->append(full_name()); }
  virtual void update_used_tables() {}
  virtual void split_sum_func(List<Item> &fields) {}
  virtual bool get_date(TIME *ltime,bool fuzzydate);
  virtual bool get_time(TIME *ltime);
  virtual bool is_null() { return 0; };
  virtual bool check_loop(uint id);
  virtual void top_level_item() {}

  virtual bool binary() const
  { return str_value.charset()->state & MY_CS_BINSORT ? 1 : 0 ; }
  CHARSET_INFO *thd_charset() const;
  CHARSET_INFO *charset() const { return str_value.charset(); };
  void set_charset(CHARSET_INFO *cs) { str_value.set_charset(cs); }
<<<<<<< HEAD
  virtual void set_outer_resolving() {}
=======
  virtual Item *this_item() { return this; } /* For SPs mostly. */
  virtual Item *this_const_item() const { return const_cast<Item*>(this); } /* For SPs mostly. */
>>>>>>> a3fe4223

  // Row emulation
  virtual uint cols() { return 1; }
  virtual Item* el(uint i) { return this; }
  virtual Item** addr(uint i) { return 0; }
  virtual bool check_cols(uint c);
  // It is not row => null inside is impossible
  virtual bool null_inside() { return 0; }
  // used in row subselects to get value of elements
  virtual void bring_value() {}
};


<<<<<<< HEAD
=======
// A local SP variable (incl. parameters), used in runtime
class Item_splocal : public Item
{
private:
  
  uint m_offset;

public:

  Item_splocal(uint offset)
    : m_offset(offset)
  {}

  Item *this_item();
  Item *this_const_item() const;

  inline uint get_offset()
  {
    return m_offset;
  }

  // Abstract methods inherited from Item. Just defer the call to
  // the item in the frame
  inline enum Type type() const
  {
    return this_const_item()->type();
  }

  inline double val()
  {
    return this_item()->val();
  }

  inline longlong val_int()
  {
    return this_item()->val_int();
  }

  inline String *val_str(String *sp)
  {
    return this_item()->val_str(sp);
  }

  inline void make_field(Send_field *field)
  {
    this_item()->make_field(field);
  }

};


/*
  Wrapper base class
*/

class Item_wrapper :public Item
{
protected:
  Item *item;
public:
  /* 
     Following methods should not be used, because fix_fields exclude this 
     item (it assign '*ref' with field 'item' in derived classes)
  */
  enum Type type() const         { return item->type(); }
  double val()                   { return item->val(); }
  longlong val_int()             { return item->val_int(); }
  String* val_str(String* s)     { return item->val_str(s); }
  void make_field(Send_field* f) { item->make_field(f); }
  bool check_cols(uint col)      { return item->check_cols(col); }
};


/*
  Save context of name resolution for Item, used in subselect transformer.
*/
class Item_outer_select_context_saver :public Item_wrapper
{
public:
  Item_outer_select_context_saver(Item *it)
  {
    item= it;
  }
  bool fix_fields(THD *, struct st_table_list *, Item ** ref);
};

/*
  To resolve '*' field moved to condition
*/
class Item_asterisk_remover :public Item_wrapper
{
public:
  Item_asterisk_remover(Item *it)
  {
    item= it;
  }
  bool fix_fields(THD *, struct st_table_list *, Item ** ref);
};

>>>>>>> a3fe4223
class st_select_lex;
class Item_ident :public Item
{
public:
  const char *db_name;
  const char *table_name;
  const char *field_name;
  st_select_lex *depended_from;
  bool outer_resolving; /* used for items from reduced subselect */
  Item_ident(const char *db_name_par,const char *table_name_par,
	     const char *field_name_par)
    :db_name(db_name_par), table_name(table_name_par),
     field_name(field_name_par), depended_from(0), outer_resolving(0)
    { name = (char*) field_name_par; }
  const char *full_name() const;
  void set_outer_resolving() { outer_resolving= 1; }
};


class Item_field :public Item_ident
{
  void set_field(Field *field);
public:
  Field *field,*result_field;
  // Item_field() {}

  Item_field(const char *db_par,const char *table_name_par,
	     const char *field_name_par)
    :Item_ident(db_par,table_name_par,field_name_par),field(0),result_field(0)
  {}
  Item_field(Field *field);
  enum Type type() const { return FIELD_ITEM; }
  bool eq(const Item *item, bool binary_cmp) const;
  double val();
  longlong val_int();
  String *val_str(String*);
  double val_result();
  longlong val_int_result();
  String *str_result(String* tmp);
  bool send(Protocol *protocol, String *str_arg);
  bool fix_fields(THD *, struct st_table_list *, Item **);
  void make_field(Send_field *tmp_field);
  int save_in_field(Field *field,bool no_conversions);
  void save_org_in_field(Field *field);
  table_map used_tables() const;
  enum Item_result result_type () const
  {
    return field->result_type();
  }
  enum_field_types field_type() const
  {
    return field->type();
  }
  Field *tmp_table_field(TABLE *t_arg=(TABLE *)0) { return result_field; }
  bool get_date(TIME *ltime,bool fuzzydate);  
  bool get_time(TIME *ltime);  
  bool is_null() { return field->is_null(); }
};


class Item_null :public Item
{
public:
  Item_null(char *name_par=0)
    { maybe_null=null_value=TRUE; name= name_par ? name_par : (char*) "NULL";}
  enum Type type() const { return NULL_ITEM; }
  bool eq(const Item *item, bool binary_cmp) const;
  double val();
  longlong val_int();
  String *val_str(String *str);
  int save_in_field(Field *field, bool no_conversions);
  int save_safe_in_field(Field *field);
  enum Item_result result_type () const { return STRING_RESULT; }
  enum_field_types field_type() const   { return MYSQL_TYPE_NULL; }
  bool fix_fields(THD *thd, struct st_table_list *list, Item **item)
  {
    bool res= Item::fix_fields(thd, list, item);
    max_length=0;
    return res;
  }
  bool send(Protocol *protocol, String *str);
  bool basic_const_item() const { return 1; }
  Item *new_item() { return new Item_null(name); }
  bool is_null() { return 1; }
};

class Item_param :public Item
{
public:    
  longlong int_value;
  double   real_value;
  enum Item_result item_result_type;
  enum Type item_type;
  enum enum_field_types buffer_type;
  my_bool long_data_supplied;

  Item_param(char *name_par=0)
  { 
    name= name_par ? name_par : (char*) "?";
    long_data_supplied= false;
    item_type= STRING_ITEM;
    item_result_type = STRING_RESULT;
  }
  enum Type type() const { return item_type; }
  double val();
  longlong val_int();
  String *val_str(String*);
  int  save_in_field(Field *field, bool no_conversions);
  void set_null();
  void set_int(longlong i);
  void set_double(double i);
  void set_value(const char *str, uint length);
  void set_long_str(const char *str, ulong length);
  void set_long_binary(const char *str, ulong length);
  void set_longdata(const char *str, ulong length);
  void set_long_end();
  void reset() {}
  void (*setup_param_func)(Item_param *param, uchar **pos);
  enum Item_result result_type () const
  { return item_result_type; }
  enum_field_types field_type() const { return MYSQL_TYPE_STRING; }
  Item *new_item() { return new Item_param(name); }
};

class Item_int :public Item
{
public:
  const longlong value;
  Item_int(int32 i,uint length=11) :value((longlong) i)
    { max_length=length;}
#ifdef HAVE_LONG_LONG
  Item_int(longlong i,uint length=21) :value(i)
    { max_length=length;}
#endif
  Item_int(const char *str_arg,longlong i,uint length) :value(i)
    { max_length=length; name=(char*) str_arg;}
  Item_int(const char *str_arg) :
    value(str_arg[0] == '-' ? strtoll(str_arg,(char**) 0,10) :
	  (longlong) strtoull(str_arg,(char**) 0,10))
    { max_length= (uint) strlen(str_arg); name=(char*) str_arg;}
  enum Type type() const { return INT_ITEM; }
  enum Item_result result_type () const { return INT_RESULT; }
  enum_field_types field_type() const { return MYSQL_TYPE_LONGLONG; }
  longlong val_int() { return value; }
  double val() { return (double) value; }
  String *val_str(String*);
  int save_in_field(Field *field, bool no_conversions);
  bool basic_const_item() const { return 1; }
  Item *new_item() { return new Item_int(name,value,max_length); }
  void print(String *str);
};


class Item_uint :public Item_int
{
public:
  Item_uint(const char *str_arg, uint length) :
    Item_int(str_arg, (longlong) strtoull(str_arg,(char**) 0,10), length) {}
  Item_uint(uint32 i) :Item_int((longlong) i, 10) {}
  double val() { return ulonglong2double(value); }
  String *val_str(String*);
  Item *new_item() { return new Item_uint(name,max_length); }
  bool fix_fields(THD *thd, struct st_table_list *list, Item **item)
  {
    bool res= Item::fix_fields(thd, list, item);
    unsigned_flag= 1;
    return res;
  }
  void print(String *str);
};


class Item_real :public Item
{
public:
  const double value;
  // Item_real() :value(0) {}
  Item_real(const char *str_arg,uint length) :value(atof(str_arg))
  {
    name=(char*) str_arg;
    decimals=(uint8) nr_of_decimals(str_arg);
    max_length=length;
  }
  Item_real(const char *str,double val_arg,uint decimal_par,uint length)
    :value(val_arg)
  {
    name=(char*) str;
    decimals=(uint8) decimal_par;
    max_length=length;
  }
  Item_real(double value_par) :value(value_par) {}
  int save_in_field(Field *field, bool no_conversions);
  enum Type type() const { return REAL_ITEM; }
  enum_field_types field_type() const { return MYSQL_TYPE_DOUBLE; }
  double val() { return value; }
  longlong val_int() { return (longlong) (value+(value > 0 ? 0.5 : -0.5));}
  String *val_str(String*);
  bool basic_const_item() const { return 1; }
  Item *new_item() { return new Item_real(name,value,decimals,max_length); }
};


class Item_float :public Item_real
{
public:
  Item_float(const char *str,uint length) :Item_real(str,length)
  {
    decimals=NOT_FIXED_DEC;
    max_length=DBL_DIG+8;
  }
};

class Item_string :public Item
{
public:
  Item_string(const char *str,uint length,CHARSET_INFO *cs)
  {
    str_value.set(str,length,cs);
    max_length=length;
    name=(char*) str_value.ptr();
    decimals=NOT_FIXED_DEC;
  }
  Item_string(const char *name_par, const char *str, uint length,
	      CHARSET_INFO *cs)
  {
    str_value.set(str,length,cs);
    max_length=length;
    name=(char*) name_par;
    decimals=NOT_FIXED_DEC;
  }
  ~Item_string() {}
  enum Type type() const { return STRING_ITEM; }
  double val()
  { 
    return my_strntod(str_value.charset(), str_value.ptr(),
		      str_value.length(), (char**) 0);
  }
  longlong val_int()
  {
    return my_strntoll(str_value.charset(), str_value.ptr(),
		       str_value.length(), (char**) 0, 10);
  }
  String *val_str(String*) { return (String*) &str_value; }
  int save_in_field(Field *field, bool no_conversions);
  enum Item_result result_type () const { return STRING_RESULT; }
  enum_field_types field_type() const { return MYSQL_TYPE_STRING; }
  bool basic_const_item() const { return 1; }
  bool eq(const Item *item, bool binary_cmp) const;
  Item *new_item() 
  {
    return new Item_string(name, str_value.ptr(), max_length,
			   default_charset_info);
  }
  String *const_string() { return &str_value; }
  inline void append(char *str, uint length) { str_value.append(str, length); }
  void print(String *str);
};


/* For INSERT ... VALUES (DEFAULT) */

class Item_default :public Item
{
public:
  Item_default() { name= (char*) "DEFAULT"; }
  enum Type type() const { return DEFAULT_ITEM; }
  int save_in_field(Field *field, bool no_conversions)
  {
    field->set_default();
    return 0;
  }
  virtual double val() { return 0.0; }
  virtual longlong val_int() { return 0; }
  virtual String *val_str(String *str) { return 0; }
  bool basic_const_item() const { return 1; }
};


/* for show tables */

class Item_datetime :public Item_string
{
public:
  Item_datetime(const char *item_name): Item_string(item_name,"",0,default_charset_info)
  { max_length=19;}
  enum_field_types field_type() const { return MYSQL_TYPE_DATETIME; }
};

class Item_empty_string :public Item_string
{
public:
  Item_empty_string(const char *header,uint length) :Item_string("",0,default_charset_info)
    { name=(char*) header; max_length=length;}
};

class Item_return_int :public Item_int
{
  enum_field_types int_field_type;
public:
  Item_return_int(const char *name, uint length,
		  enum_field_types field_type_arg)
    :Item_int(name, 0, length), int_field_type(field_type_arg)
  {
    unsigned_flag=1;
  }
  enum_field_types field_type() const { return int_field_type; }
};


class Item_varbinary :public Item
{
public:
  Item_varbinary(const char *str,uint str_length);
  ~Item_varbinary() {}
  enum Type type() const { return VARBIN_ITEM; }
  double val() { return (double) Item_varbinary::val_int(); }
  longlong val_int();
  String *val_str(String*) { return &str_value; }
  int save_in_field(Field *field, bool no_conversions);
  enum Item_result result_type () const { return INT_RESULT; }
  enum_field_types field_type() const { return MYSQL_TYPE_STRING; }
};


class Item_result_field :public Item	/* Item with result field */
{
public:
  Field *result_field;				/* Save result here */
  Item_result_field() :result_field(0) {}
  ~Item_result_field() {}			/* Required with gcc 2.95 */
  Field *tmp_table_field(TABLE *t_arg=(TABLE *)0) { return result_field; }
  table_map used_tables() const { return 1; }
  virtual void fix_length_and_dec()=0;
};


class Item_ref :public Item_ident
{
public:
  Item **ref;
  Item_ref(char *db_par,char *table_name_par,char *field_name_par)
    :Item_ident(db_par,table_name_par,field_name_par),ref(0) {}
  Item_ref(Item **item, char *table_name_par,char *field_name_par)
    :Item_ident(NullS,table_name_par,field_name_par),ref(item) {}
  enum Type type() const		{ return REF_ITEM; }
  bool eq(const Item *item, bool binary_cmp) const
  { return ref && (*ref)->eq(item, binary_cmp); }
  ~Item_ref() { if (ref && (*ref) != this) delete *ref; }
  double val()
  {
    double tmp=(*ref)->val_result();
    null_value=(*ref)->null_value;
    return tmp;
  }
  longlong val_int()
  {
    longlong tmp=(*ref)->val_int_result();
    null_value=(*ref)->null_value;
    return tmp;
  }
  String *val_str(String* tmp)
  {
    tmp=(*ref)->str_result(tmp);
    null_value=(*ref)->null_value;
    return tmp;
  }
  bool is_null()
  {
    (void) (*ref)->val_int_result();
    return (*ref)->null_value;
  }
  bool get_date(TIME *ltime,bool fuzzydate)
  {  
    return (null_value=(*ref)->get_date(ltime,fuzzydate));
  }
  bool send(Protocol *prot, String *tmp){ return (*ref)->send(prot, tmp); }
  void make_field(Send_field *field)	{ (*ref)->make_field(field); }
  bool fix_fields(THD *, struct st_table_list *, Item **);
  int save_in_field(Field *field, bool no_conversions)
  { return (*ref)->save_in_field(field, no_conversions); }
  void save_org_in_field(Field *field)	{ (*ref)->save_org_in_field(field); }
  enum Item_result result_type () const { return (*ref)->result_type(); }
  enum_field_types field_type() const   { return (*ref)->field_type(); }
  table_map used_tables() const		{ return (*ref)->used_tables(); }
  bool check_loop(uint id);
};

class Item_in_subselect;
class Item_ref_null_helper: public Item_ref
{
protected:
  Item_in_subselect* owner;
public:
  Item_ref_null_helper(Item_in_subselect* master, Item **item,
		       char *table_name_par, char *field_name_par):
    Item_ref(item, table_name_par, field_name_par), owner(master) {}
  double val();
  longlong val_int();
  String* val_str(String* s);
  bool get_date(TIME *ltime, bool fuzzydate);
};


/*
  Used to find item in list of select items after '*' items processing.

  Because item '*' can be used in item list. when we create
  Item_ref_on_list_position we do not know how item list will be changed, but
  we know number of item position (I mean queries like "select * from t").
*/
class Item_ref_on_list_position: public Item_ref_null_helper
{
protected:
  List<Item> &list;
  uint pos;
public:
  Item_ref_on_list_position(Item_in_subselect* master,
			    List<Item> &li, uint num,
			    char *table_name, char *field_name):
    Item_ref_null_helper(master, 0, table_name, field_name),
    list(li), pos(num) {}
  bool fix_fields(THD *, struct st_table_list *, Item ** ref);
};

/*
  To resolve '*' field moved to condition
  and register NULL values
*/
class Item_asterisk_remover :public Item_ref_null_helper
{
  Item *item;
public:
  Item_asterisk_remover(Item_in_subselect *master, Item *it,
			char *table, char *field):
    Item_ref_null_helper(master, &item, table, field),
    item(it) 
  {}
  bool fix_fields(THD *, struct st_table_list *, Item ** ref);
};

/*
  The following class is used to optimize comparing of date columns
  We need to save the original item, to be able to set the field to the
  original value in 'opt_range'.
*/

class Item_int_with_ref :public Item_int
{
  Item *ref;
public:
  Item_int_with_ref(longlong i, Item *ref_arg) :Item_int(i), ref(ref_arg)
  {}
  int save_in_field(Field *field, bool no_conversions)
  {
    return ref->save_in_field(field, no_conversions);
  }
};


#include "gstream.h"
#include "spatial.h"
#include "item_sum.h"
#include "item_func.h"
#include "item_cmpfunc.h"
#include "item_strfunc.h"
#include "item_timefunc.h"
#include "item_uniq.h"
#include "item_subselect.h"
#include "item_row.h"

class Item_copy_string :public Item
{
  enum enum_field_types cached_field_type;
public:
  Item *item;
  Item_copy_string(Item *i) :item(i)
  {
    null_value=maybe_null=item->maybe_null;
    decimals=item->decimals;
    max_length=item->max_length;
    name=item->name;
    cached_field_type= item->field_type();
  }
  ~Item_copy_string() { delete item; }
  enum Type type() const { return COPY_STR_ITEM; }
  enum Item_result result_type () const { return STRING_RESULT; }
  enum_field_types field_type() const { return cached_field_type; }
  double val()
  { return null_value ? 0.0 : my_strntod(str_value.charset(),str_value.ptr(),str_value.length(),NULL); }
  longlong val_int()
  { return null_value ? LL(0) : my_strntoll(str_value.charset(),str_value.ptr(),str_value.length(),(char**) 0,10); }
  String *val_str(String*);
  void make_field(Send_field *field) { item->make_field(field); }
  void copy();
  table_map used_tables() const { return (table_map) 1L; }
  bool const_item() const { return 0; }
  bool is_null() { return null_value; }
};


class Item_buff :public Sql_alloc
{
public:
  my_bool null_value;
  Item_buff() :null_value(0) {}
  virtual bool cmp(void)=0;
  virtual ~Item_buff(); /*line -e1509 */
};

class Item_str_buff :public Item_buff
{
  Item *item;
  String value,tmp_value;
public:
  Item_str_buff(Item *arg) :item(arg),value(arg->max_length) {}
  bool cmp(void);
  ~Item_str_buff();				// Deallocate String:s
};


class Item_real_buff :public Item_buff
{
  Item *item;
  double value;
public:
  Item_real_buff(Item *item_par) :item(item_par),value(0.0) {}
  bool cmp(void);
};

class Item_int_buff :public Item_buff
{
  Item *item;
  longlong value;
public:
  Item_int_buff(Item *item_par) :item(item_par),value(0) {}
  bool cmp(void);
};


class Item_field_buff :public Item_buff
{
  char *buff;
  Field *field;
  uint length;

public:
  Item_field_buff(Item_field *item)
  {
    field=item->field;
    buff= (char*) sql_calloc(length=field->pack_length());
  }
  bool cmp(void);
};

class Item_cache: public Item
{
public:
  virtual bool allocate(uint i) { return 0; };
  virtual bool setup(Item *) { return 0; };
  virtual void store(Item *)= 0;
  void set_len_n_dec(uint32 max_len, uint8 dec)
  {
    max_length= max_len;
    decimals= dec;
  }
  enum Type type() const { return CACHE_ITEM; }
  static Item_cache* get_cache(Item_result type);
};

class Item_cache_int: public Item_cache
{
  longlong value;
public:
  Item_cache_int() { fixed= 1; null_value= 1; }
  
  void store(Item *item)
  {
    value= item->val_int_result();
    null_value= item->null_value;
  }
  double val() { return (double) value; }
  longlong val_int() { return value; }
  String* val_str(String *str) { str->set(value, thd_charset()); return str; }
  enum Item_result result_type() const { return INT_RESULT; }
};

class Item_cache_real: public Item_cache
{
  double value;
public:
  Item_cache_real() { fixed= 1; null_value= 1; }
  
  void store(Item *item)
  {
    value= item->val_result();
    null_value= item->null_value;
  }
  double val() { return value; }
  longlong val_int() { return (longlong) (value+(value > 0 ? 0.5 : -0.5)); }
  String* val_str(String *str)
  {
    str->set(value, decimals, thd_charset());
    return str;
  }
  enum Item_result result_type() const { return REAL_RESULT; }
};

class Item_cache_str: public Item_cache
{
  char buffer[80];
  String *value;
public:
  Item_cache_str() { fixed= 1; null_value= 1; }
  
  void store(Item *item);
  double val();
  longlong val_int();
  String* val_str(String *) { return value; }
  enum Item_result result_type() const { return STRING_RESULT; }
  CHARSET_INFO *charset() const { return value->charset(); };
};

class Item_cache_row: public Item_cache
{
  Item_cache  **values;
  uint item_count;
public:
  Item_cache_row(): values(0), item_count(2) { fixed= 1; null_value= 1; }
  
  /*
    'allocate' used only in row transformer, to preallocate space for row 
    cache.
  */
  bool allocate(uint num);
  /*
    'setup' is needed only by row => it not called by simple row subselect
    (only by IN subselect (in subselect optimizer))
  */
  bool setup(Item *item);
  void store(Item *item);
  void illegal_method_call(const char *);
  void make_field(Send_field *)
  {
    illegal_method_call((const char*)"make_field");
  };
  double val()
  {
    illegal_method_call((const char*)"val");
    return 0;
  };
  longlong val_int()
  {
    illegal_method_call((const char*)"val_int");
    return 0;
  };
  String *val_str(String *)
  {
    illegal_method_call((const char*)"val_str");
    return 0;
  };
  enum Item_result result_type() const { return ROW_RESULT; }
  
  uint cols() { return item_count; }
  Item* el(uint i) { return values[i]; }
  Item** addr(uint i) { return (Item **) (values + i); }
  bool check_cols(uint c);
  bool null_inside();
  void bring_value();
};

extern Item_buff *new_Item_buff(Item *item);
extern Item_result item_cmp_type(Item_result a,Item_result b);
extern Item *resolve_const_item(Item *item,Item *cmp_item);
extern bool field_is_equal_to_item(Field *field,Item *item);<|MERGE_RESOLUTION|>--- conflicted
+++ resolved
@@ -96,12 +96,9 @@
   CHARSET_INFO *thd_charset() const;
   CHARSET_INFO *charset() const { return str_value.charset(); };
   void set_charset(CHARSET_INFO *cs) { str_value.set_charset(cs); }
-<<<<<<< HEAD
   virtual void set_outer_resolving() {}
-=======
   virtual Item *this_item() { return this; } /* For SPs mostly. */
   virtual Item *this_const_item() const { return const_cast<Item*>(this); } /* For SPs mostly. */
->>>>>>> a3fe4223
 
   // Row emulation
   virtual uint cols() { return 1; }
@@ -115,8 +112,6 @@
 };
 
 
-<<<<<<< HEAD
-=======
 // A local SP variable (incl. parameters), used in runtime
 class Item_splocal : public Item
 {
@@ -168,55 +163,6 @@
 };
 
 
-/*
-  Wrapper base class
-*/
-
-class Item_wrapper :public Item
-{
-protected:
-  Item *item;
-public:
-  /* 
-     Following methods should not be used, because fix_fields exclude this 
-     item (it assign '*ref' with field 'item' in derived classes)
-  */
-  enum Type type() const         { return item->type(); }
-  double val()                   { return item->val(); }
-  longlong val_int()             { return item->val_int(); }
-  String* val_str(String* s)     { return item->val_str(s); }
-  void make_field(Send_field* f) { item->make_field(f); }
-  bool check_cols(uint col)      { return item->check_cols(col); }
-};
-
-
-/*
-  Save context of name resolution for Item, used in subselect transformer.
-*/
-class Item_outer_select_context_saver :public Item_wrapper
-{
-public:
-  Item_outer_select_context_saver(Item *it)
-  {
-    item= it;
-  }
-  bool fix_fields(THD *, struct st_table_list *, Item ** ref);
-};
-
-/*
-  To resolve '*' field moved to condition
-*/
-class Item_asterisk_remover :public Item_wrapper
-{
-public:
-  Item_asterisk_remover(Item *it)
-  {
-    item= it;
-  }
-  bool fix_fields(THD *, struct st_table_list *, Item ** ref);
-};
-
->>>>>>> a3fe4223
 class st_select_lex;
 class Item_ident :public Item
 {
