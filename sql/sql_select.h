/* Copyright (C) 2000-2006 MySQL AB

   This program is free software; you can redistribute it and/or modify
   it under the terms of the GNU General Public License as published by
   the Free Software Foundation; version 2 of the License.

   This program is distributed in the hope that it will be useful,
   but WITHOUT ANY WARRANTY; without even the implied warranty of
   MERCHANTABILITY or FITNESS FOR A PARTICULAR PURPOSE.  See the
   GNU General Public License for more details.

   You should have received a copy of the GNU General Public License
   along with this program; if not, write to the Free Software
   Foundation, Inc., 59 Temple Place, Suite 330, Boston, MA  02111-1307  USA */


#ifndef SQL_SELECT_INCLUDED
#define SQL_SELECT_INCLUDED
/**
  @file

  @brief
  classes to use when handling where clause
*/

#ifdef USE_PRAGMA_INTERFACE
#pragma interface			/* gcc class implementation */
#endif

#include "procedure.h"
#include <myisam.h>

#if defined(WITH_ARIA_STORAGE_ENGINE) && defined(USE_MARIA_FOR_TMP_TABLES)
#include "../storage/maria/ha_maria.h"
#define TMP_ENGINE_HTON maria_hton
#else
#define TMP_ENGINE_HTON myisam_hton
#endif
/* Values in optimize */
#define KEY_OPTIMIZE_EXISTS		1
#define KEY_OPTIMIZE_REF_OR_NULL	2

typedef struct keyuse_t {
  TABLE *table;
  Item	*val;				/**< or value if no field */
  table_map used_tables;
  uint	key, keypart, optimize;
  key_part_map keypart_map;
  ha_rows      ref_table_rows;
  /**
    If true, the comparison this value was created from will not be
    satisfied if val has NULL 'value'.
  */
  bool null_rejecting;
  /*
    !NULL - This KEYUSE was created from an equality that was wrapped into
            an Item_func_trig_cond. This means the equality (and validity of 
            this KEYUSE element) can be turned on and off. The on/off state 
            is indicted by the pointed value:
              *cond_guard == TRUE <=> equality condition is on
              *cond_guard == FALSE <=> equality condition is off

    NULL  - Otherwise (the source equality can't be turned off)
  */
  bool *cond_guard;
  /*
     0..64    <=> This was created from semi-join IN-equality # sj_pred_no.
     MAX_UINT  Otherwise
  */
  uint         sj_pred_no;
} KEYUSE;

class store_key;

typedef struct st_table_ref
{
  bool		key_err;
  /** True if something was read into buffer in join_read_key.  */
  bool          has_record;
  uint          key_parts;                ///< num of ...
  uint          key_length;               ///< length of key_buff
  int           key;                      ///< key no
  uchar         *key_buff;                ///< value to look for with key
  uchar         *key_buff2;               ///< key_buff+key_length
  store_key     **key_copy;               //
  Item          **items;                  ///< val()'s for each keypart
  /*  
    Array of pointers to trigger variables. Some/all of the pointers may be
    NULL.  The ref access can be used iff
    
      for each used key part i, (!cond_guards[i] || *cond_guards[i]) 

    This array is used by subquery code. The subquery code may inject
    triggered conditions, i.e. conditions that can be 'switched off'. A ref 
    access created from such condition is not valid when at least one of the 
    underlying conditions is switched off (see subquery code for more details)
  */
  bool          **cond_guards;
  /**
    (null_rejecting & (1<<i)) means the condition is '=' and no matching
    rows will be produced if items[i] IS NULL (see add_not_null_conds())
  */
  key_part_map  null_rejecting;
  table_map	depend_map;		  ///< Table depends on these tables.
  /* null byte position in the key_buf. Used for REF_OR_NULL optimization */
  uchar          *null_ref_key;
  /*
    The number of times the record associated with this key was used
    in the join.
  */
  ha_rows       use_count;

  /*
    TRUE <=> disable the "cache" as doing lookup with the same key value may
    produce different results (because of Index Condition Pushdown)

  */
  bool          disable_cache;

  bool tmp_table_index_lookup_init(THD *thd, KEY *tmp_key, Item_iterator &it,
                                   bool value);
} TABLE_REF;


/*
  The structs which holds the join connections and join states
*/
enum join_type { JT_UNKNOWN,JT_SYSTEM,JT_CONST,JT_EQ_REF,JT_REF,JT_MAYBE_REF,
		 JT_ALL, JT_RANGE, JT_NEXT, JT_FT, JT_REF_OR_NULL,
		 JT_UNIQUE_SUBQUERY, JT_INDEX_SUBQUERY, JT_INDEX_MERGE};

class JOIN;

enum enum_nested_loop_state
{
  NESTED_LOOP_KILLED= -2, NESTED_LOOP_ERROR= -1,
  NESTED_LOOP_OK= 0, NESTED_LOOP_NO_MORE_ROWS= 1,
  NESTED_LOOP_QUERY_LIMIT= 3, NESTED_LOOP_CURSOR_LIMIT= 4
};


/* Values for JOIN_TAB::packed_info */
#define TAB_INFO_HAVE_VALUE 1
#define TAB_INFO_USING_INDEX 2
#define TAB_INFO_USING_WHERE 4
#define TAB_INFO_FULL_SCAN_ON_NULL 8

typedef enum_nested_loop_state
(*Next_select_func)(JOIN *, struct st_join_table *, bool);

/*
  Function prototype for reading first record for a join tab

  RETURN
     0     - OK
    -1     - Record not found
    Other  - Error
*/
typedef int (*Read_record_func)(struct st_join_table *tab);

Next_select_func setup_end_select_func(JOIN *join);
int rr_sequential(READ_RECORD *info);
int rr_sequential_and_unpack(READ_RECORD *info);


class JOIN_CACHE;
class SJ_TMP_TABLE;
class JOIN_TAB_RANGE;

typedef struct st_join_table {
  st_join_table() {}                          /* Remove gcc warning */
  TABLE		*table;
  KEYUSE	*keyuse;			/**< pointer to first used key */
  SQL_SELECT	*select;
  COND		*select_cond;
  COND          *on_precond;    /**< part of on condition to check before
				     accessing the first inner table           */  
  QUICK_SELECT_I *quick;
  /* 
    The value of select_cond before we've attempted to do Index Condition
    Pushdown. We may need to restore everything back if we first choose one
    index but then reconsider (see test_if_skip_sort_order() for such
    scenarios).
    NULL means no index condition pushdown was performed.
  */
  Item          *pre_idx_push_select_cond;
  Item	       **on_expr_ref;   /**< pointer to the associated on expression   */
  COND_EQUAL    *cond_equal;    /**< multiple equalities for the on expression */
  st_join_table *first_inner;   /**< first inner table for including outerjoin */
  bool           found;         /**< true after all matches or null complement */
  bool           not_null_compl;/**< true before null complement is added      */
  st_join_table *last_inner;    /**< last table table for embedding outer join */
  st_join_table *first_upper;  /**< first inner table for embedding outer join */
  st_join_table *first_unmatched; /**< used for optimization purposes only     */

  /*
    For join tabs that are inside an SJM bush: root of the bush
  */
  st_join_table *bush_root_tab;

  /* TRUE <=> This join_tab is inside an SJM bush and is the last leaf tab here */
  bool          last_leaf_in_bush;
  
  /*
    ptr  - this is a bush, and ptr points to description of child join_tab
           range
    NULL - this join tab has no bush children
  */
  JOIN_TAB_RANGE *bush_children;
  
  /* Special content for EXPLAIN 'Extra' column or NULL if none */
  const char	*info;
  /* 
    Bitmap of TAB_INFO_* bits that encodes special line for EXPLAIN 'Extra'
    column, or 0 if there is no info.
  */
  uint          packed_info;

  Read_record_func read_first_record;
  Next_select_func next_select;
  READ_RECORD	read_record;
  /* 
    Currently the following two fields are used only for a [NOT] IN subquery
    if it is executed by an alternative full table scan when the left operand of
    the subquery predicate is evaluated to NULL.
  */  
  Read_record_func save_read_first_record;/* to save read_first_record */ 
  int (*save_read_record) (READ_RECORD *);/* to save read_record.read_record */
  double	worst_seeks;
  key_map	const_keys;			/**< Keys with constant part */
  key_map	checked_keys;			/**< Keys checked in find_best */
  key_map	needed_reg;
  key_map       keys;                           /**< all keys with can be used */

  /* Either #rows in the table or 1 for const table.  */
  ha_rows	records;
  /*
    Number of records that will be scanned (yes scanned, not returned) by the
    best 'independent' access method, i.e. table scan or QUICK_*_SELECT)
  */
  ha_rows       found_records;
  /*
    Cost of accessing the table using "ALL" or range/index_merge access
    method (but not 'index' for some reason), i.e. this matches method which
    E(#records) is in found_records.
  */
<<<<<<< HEAD
  ha_rows       read_time;
    
  double        partial_join_cardinality;
=======
  double        read_time;
  
  /* psergey-todo: make the below have type double, like POSITION::records_read? */
  ha_rows       records_read;
  
  /* Startup cost for execution */
  double        startup_cost;
>>>>>>> 1bc474c1

  table_map	dependent,key_dependent;
  uint		use_quick,index;
  uint		status;				///< Save status for cache
  uint		used_fields;
  ulong         used_fieldlength;
  ulong         max_used_fieldlength;
  uint          used_blobs;
  uint          used_null_fields;
  uint          used_rowid_fields;
  uint          used_uneven_bit_fields;
  enum join_type type;
  bool		cached_eq_ref_table,eq_ref_table,not_used_in_distinct;
  bool		sorted;
  /* 
    If it's not 0 the number stored this field indicates that the index
    scan has been chosen to access the table data and we expect to scan 
    this number of rows for the table.
  */ 
  ha_rows       limit; 
  TABLE_REF	ref;
  bool          use_join_cache;
  ulong         join_buffer_size_limit;
  JOIN_CACHE	*cache;
  /*
    Index condition for BKA access join
  */
  Item          *cache_idx_cond;
  SQL_SELECT    *cache_select;
  JOIN		*join;
  /*
    Embedding SJ-nest (may be not the direct parent), or NULL if none.
    This variable holds the result of table pullout.
  */
  TABLE_LIST    *emb_sj_nest;

  /* FirstMatch variables (final QEP) */
  struct st_join_table *first_sj_inner_tab;
  struct st_join_table *last_sj_inner_tab;

  /* Variables for semi-join duplicate elimination */
  SJ_TMP_TABLE  *flush_weedout_table;
  SJ_TMP_TABLE  *check_weed_out_table;
  
  /*
    If set, means we should stop join enumeration after we've got the first
    match and return to the specified join tab. May point to
    join->join_tab[-1] which means stop join execution after the first
    match.
  */
  struct st_join_table  *do_firstmatch;
 
  /* 
     ptr  - We're doing a LooseScan, this join tab is the first (i.e. 
            "driving") join tab), and ptr points to the last join tab
            handled by the strategy. loosescan_match_tab->found_match
            should be checked to see if the current value group had a match.
     NULL - Not doing a loose scan on this join tab.
  */
  struct st_join_table *loosescan_match_tab;

  /* Buffer to save index tuple to be able to skip duplicates */
  uchar *loosescan_buf;
  
  /* Length of key tuple (depends on #keyparts used) to store in the above */
  uint loosescan_key_len;

  /* Used by LooseScan. TRUE<=> there has been a matching record combination */
  bool found_match;
  
  /*
    Used by DuplicateElimination. tab->table->ref must have the rowid
    whenever we have a current record.
  */
  int  keep_current_rowid;

  /* NestedOuterJoins: Bitmap of nested joins this table is part of */
  nested_join_map embedding_map;

  /*
    Semi-join strategy to be used for this join table. This is a copy of
    POSITION::sj_strategy field. This field is set up by the
    fix_semijoin_strategies_for_picked_join_order.
  */
  uint sj_strategy;

  struct st_join_table *first_sjm_sibling;

  void cleanup();
  inline bool is_using_loose_index_scan()
  {
    return (select && select->quick &&
            (select->quick->get_type() ==
             QUICK_SELECT_I::QS_TYPE_GROUP_MIN_MAX));
  }
  bool check_rowid_field()
  {
    if (keep_current_rowid && !used_rowid_fields)
    {
      used_rowid_fields= 1;
      used_fieldlength+= table->file->ref_length;
    }
    return test(used_rowid_fields);
  }
  bool is_inner_table_of_semi_join_with_first_match()
  {
    return first_sj_inner_tab != NULL;
  }
  bool is_inner_table_of_outer_join()
  {
    return first_inner != NULL;
  }
  bool is_single_inner_of_semi_join_with_first_match()
  {
    return first_sj_inner_tab == this && last_sj_inner_tab == this;            
  }
  bool is_single_inner_of_outer_join()
  {
    return first_inner == this && first_inner->last_inner == this;
  }
  bool is_first_inner_for_outer_join()
  {
    return first_inner && first_inner == this;
  }
  bool use_match_flag()
  {
    return is_first_inner_for_outer_join() || first_sj_inner_tab == this ; 
  }
  bool check_only_first_match()
  {
    return is_inner_table_of_semi_join_with_first_match() ||
           (is_inner_table_of_outer_join() &&
            table->reginfo.not_exists_optimize);
  }
  bool is_last_inner_table()
  {
    return (first_inner && first_inner->last_inner == this) ||
           last_sj_inner_tab == this;
  }
  /*
    Check whether the table belongs to a nest of inner tables of an
    outer join or to a nest of inner tables of a semi-join
  */
  bool is_nested_inner()
  {
    if (first_inner && 
        (first_inner != first_inner->last_inner || first_inner->first_upper))
      return TRUE;
    if (first_sj_inner_tab && first_sj_inner_tab != last_sj_inner_tab)
      return TRUE;
    return FALSE;
  }
  struct st_join_table *get_first_inner_table()
  {
    if (first_inner)
      return first_inner;
    return first_sj_inner_tab; 
  }
  void set_select_cond(COND *to, uint line)
  {
    DBUG_PRINT("info", ("select_cond changes %p -> %p at line %u tab %p",
                        select_cond, to, line, this));
    select_cond= to;
  }
  COND *set_cond(COND *new_cond)
  {
    COND *tmp_select_cond= select_cond;
    set_select_cond(new_cond, __LINE__);
    if (select)
      select->cond= new_cond;
    return tmp_select_cond;
  }
<<<<<<< HEAD
  void calc_used_field_length(bool max_fl);
  ulong get_used_fieldlength()
=======
} JOIN_TAB;


/* 
  Categories of data fields of variable length written into join cache buffers.
  The value of any of these fields is written into cache together with the
  prepended length of the value.     
*/
#define CACHE_BLOB      1        /* blob field  */
#define CACHE_STRIPPED  2        /* field stripped of trailing spaces */
#define CACHE_VARSTR1   3        /* short string value (length takes 1 byte) */ 
#define CACHE_VARSTR2   4        /* long string value (length takes 2 bytes) */

/*
  The CACHE_FIELD structure used to describe fields of records that
  are written into a join cache buffer from record buffers and backward.
*/
typedef struct st_cache_field {
  uchar *str;   /**< buffer from/to where the field is to be copied */ 
  uint length;  /**< maximal number of bytes to be copied from/to str */
  /* 
    Field object for the moved field
    (0 - for a flag field, see JOIN_CACHE::create_flag_fields).
  */
  Field *field;
  uint type;    /**< category of the of the copied field (CACHE_BLOB et al.) */
  /* 
    The number of the record offset value for the field in the sequence
    of offsets placed after the last field of the record. These
    offset values are used to access fields referred to from other caches.
    If the value is 0 then no offset for the field is saved in the
    trailing sequence of offsets.
  */ 
  uint referenced_field_no; 
  /* The remaining structure fields are used as containers for temp values */
  uint blob_length; /**< length of the blob to be copied */
  uint offset;      /**< field offset to be saved in cache buffer */
} CACHE_FIELD;


/*
  JOIN_CACHE is the base class to support the implementations of both
  Blocked-Based Nested Loops (BNL) Join Algorithm and Batched Key Access (BKA)
  Join Algorithm. The first algorithm is supported by the derived class
  JOIN_CACHE_BNL, while the second algorithm is supported by the derived
  class JOIN_CACHE_BKA.
  These two algorithms have a lot in common. Both algorithms first
  accumulate the records of the left join operand in a join buffer and
  then search for matching rows of the second operand for all accumulated
  records.
  For the first algorithm this strategy saves on logical I/O operations:
  the entire set of records from the join buffer requires only one look-through
  the records provided by the second operand. 
  For the second algorithm the accumulation of records allows to optimize
  fetching rows of the second operand from disk for some engines (MyISAM, 
  InnoDB), or to minimize the number of round-trips between the Server and
  the engine nodes (NDB Cluster).        
*/ 

class JOIN_CACHE :public Sql_alloc
{

private:

  /* Size of the offset of a record from the cache */   
  uint size_of_rec_ofs;    
  /* Size of the length of a record in the cache */
  uint size_of_rec_len;
  /* Size of the offset of a field within a record in the cache */   
  uint size_of_fld_ofs;

protected:
       
  /* 3 functions below actually do not use the hidden parameter 'this' */ 

  /* Calculate the number of bytes used to store an offset value */
  uint offset_size(uint len)
  { return (len < 256 ? 1 : len < 256*256 ? 2 : 4); }

  /* Get the offset value that takes ofs_sz bytes at the position ptr */
  ulong get_offset(uint ofs_sz, uchar *ptr)
  {
    switch (ofs_sz) {
    case 1: return uint(*ptr);
    case 2: return uint2korr(ptr);
    case 4: return uint4korr(ptr);
    }
    return 0;
  }

  /* Set the offset value ofs that takes ofs_sz bytes at the position ptr */ 
  void store_offset(uint ofs_sz, uchar *ptr, ulong ofs)
  {
    switch (ofs_sz) {
    case 1: *ptr= (uchar) ofs; return;
    case 2: int2store(ptr, (uint16) ofs); return;
    case 4: int4store(ptr, (uint32) ofs); return;
    }
  }
  
  /* 
    The total maximal length of the fields stored for a record in the cache.
    For blob fields only the sizes of the blob lengths are taken into account. 
  */
  uint length;

  /* 
    Representation of the executed multi-way join through which all needed
    context can be accessed.  
  */   
  JOIN *join;  
  /*
    JOIN_TAB of the first table that can have it's fields in the join cache. 
    That is, tables in the [start_tab, tab) range can have their fields in the
    join cache. 
    If a join tab in the range represents an SJM-nest, then all tables from the
    nest can have their fields in the join cache, too.
  */
  JOIN_TAB *start_tab;

  /* 
    The total number of flag and data fields that can appear in a record
    written into the cache. Fields with null values are always skipped 
    to save space. 
  */
  uint fields;

  /* 
    The total number of flag fields in a record put into the cache. They are
    used for table null bitmaps, table null row flags, and an optional match
    flag. Flag fields go before other fields in a cache record with the match
    flag field placed always at the very beginning of the record.
  */
  uint flag_fields;

  /* The total number of blob fields that are written into the cache */ 
  uint blobs;

  /* 
    The total number of fields referenced from field descriptors for other join
    caches. These fields are used to construct key values to access matching
    rows with index lookups. Currently the fields can be referenced only from
    descriptors for bka caches. However they may belong to a cache of any type.
  */   
  uint referenced_fields;
   
  /* 
    The current number of already created data field descriptors.
    This number can be useful for implementations of the init methods.  
  */
  uint data_field_count; 

  /* 
    The current number of already created pointers to the data field
    descriptors. This number can be useful for implementations of
    the init methods.  
  */
  uint data_field_ptr_count; 
  /* 
    Array of the descriptors of fields containing 'fields' elements.
    These are all fields that are stored for a record in the cache. 
  */
  CACHE_FIELD *field_descr;

  /* 
    Array of pointers to the blob descriptors that contains 'blobs' elements.
  */
  CACHE_FIELD **blob_ptr;

  /* 
    This flag indicates that records written into the join buffer contain
    a match flag field. The flag must be set by the init method. 
  */
  bool with_match_flag; 
  /*
    This flag indicates that any record is prepended with the length of the
    record which allows us to skip the record or part of it without reading.
  */
  bool with_length;

  /* 
    The maximal number of bytes used for a record representation in
    the cache excluding the space for blob data. 
    For future derived classes this representation may contains some
    redundant info such as a key value associated with the record.     
  */
  uint pack_length;
  /* 
    The value of pack_length incremented by the total size of all 
    pointers of a record in the cache to the blob data. 
  */
  uint pack_length_with_blob_ptrs;

  /* Pointer to the beginning of the join buffer */
  uchar *buff;         
  /* 
    Size of the entire memory allocated for the join buffer.
    Part of this memory may be reserved for the auxiliary buffer.
  */ 
  ulong buff_size;
  /* Size of the auxiliary buffer. */ 
  ulong aux_buff_size;

  /* The number of records put into the join buffer */ 
  uint records;

  /* 
    Pointer to the current position in the join buffer.
    This member is used both when writing to buffer and
    when reading from it.
  */
  uchar *pos;
  /* 
    Pointer to the first free position in the join buffer,
    right after the last record into it.
  */
  uchar *end_pos; 

  /* 
    Pointer to the beginning of first field of the current read/write record
    from the join buffer. The value is adjusted by the get_record/put_record
    functions.
  */
  uchar *curr_rec_pos;
  /* 
    Pointer to the beginning of first field of the last record
    from the join buffer.
  */
  uchar *last_rec_pos;

  /* 
    Flag is set if the blob data for the last record in the join buffer
    is in record buffers rather than in the join cache.
  */
  bool last_rec_blob_data_is_in_rec_buff;

  /* 
    Pointer to the position to the current record link. 
    Record links are used only with linked caches. Record links allow to set
    connections between parts of one join record that are stored in different
    join buffers.
    In the simplest case a record link is just a pointer to the beginning of
    the record stored in the buffer.
    In a more general case a link could be a reference to an array of pointers
    to records in the buffer.   */
  uchar *curr_rec_link;

  void calc_record_fields();     
  int alloc_fields(uint external_fields);
  void create_flag_fields();
  void create_remaining_fields(bool all_read_fields);
  void set_constants();
  int alloc_buffer();

  uint get_size_of_rec_offset() { return size_of_rec_ofs; }
  uint get_size_of_rec_length() { return size_of_rec_len; }
  uint get_size_of_fld_offset() { return size_of_fld_ofs; }

  uchar *get_rec_ref(uchar *ptr)
  {
    return buff+get_offset(size_of_rec_ofs, ptr-size_of_rec_ofs);
  }
  ulong get_rec_length(uchar *ptr)
  { 
    return (ulong) get_offset(size_of_rec_len, ptr);
  }
  ulong get_fld_offset(uchar *ptr)
  { 
    return (ulong) get_offset(size_of_fld_ofs, ptr);
  }

  void store_rec_ref(uchar *ptr, uchar* ref)
  {
    store_offset(size_of_rec_ofs, ptr-size_of_rec_ofs, (ulong) (ref-buff));
  }

  void store_rec_length(uchar *ptr, ulong len)
  {
    store_offset(size_of_rec_len, ptr, len);
  }
  void store_fld_offset(uchar *ptr, ulong ofs)
  {
    store_offset(size_of_fld_ofs, ptr, ofs);
  }

  /* Write record fields and their required offsets into the join buffer */ 
  uint write_record_data(uchar *link, bool *is_full);

  /* 
    This method must determine for how much the auxiliary buffer should be
    incremented when a new record is added to the join buffer.
    If no auxiliary buffer is needed the function should return 0.
  */
  virtual uint aux_buffer_incr() { return 0; }

  /* Shall calculate how much space is remaining in the join buffer */ 
  virtual ulong rem_space() 
  { 
    return max(buff_size-(end_pos-buff)-aux_buff_size,0);
  }

  /* Shall skip record from the join buffer if its match flag is on */
  virtual bool skip_record_if_match();

  /*  Read all flag and data fields of a record from the join buffer */
  uint read_all_record_fields();
  
  /* Read all flag fields of a record from the join buffer */
  uint read_flag_fields();

  /* Read a data record field from the join buffer */
  uint read_record_field(CACHE_FIELD *copy, bool last_record);

  /* Read a referenced field from the join buffer */
  bool read_referenced_field(CACHE_FIELD *copy, uchar *rec_ptr, uint *len);

  /* 
    True if rec_ptr points to the record whose blob data stay in
    record buffers
  */
  bool blob_data_is_in_rec_buff(uchar *rec_ptr)
  {
    return rec_ptr == last_rec_pos && last_rec_blob_data_is_in_rec_buff;
  }

  /* Find matches from the next table for records from the join buffer */   
  virtual enum_nested_loop_state join_matching_records(bool skip_last)=0;

  /* Add null complements for unmatched outer records from buffer */
  virtual enum_nested_loop_state join_null_complements(bool skip_last);

  /* Restore the fields of the last record from the join buffer */
  virtual void restore_last_record();

  /*Set match flag for a record in join buffer if it has not been set yet */
  bool set_match_flag_if_none(JOIN_TAB *first_inner, uchar *rec_ptr);

  enum_nested_loop_state generate_full_extensions(uchar *rec_ptr);

  /* Check matching to a partial join record from the join buffer */
  bool check_match(uchar *rec_ptr);

public:

  /* Table to be joined with the partial join records from the cache */ 
  JOIN_TAB *join_tab;

  /* Pointer to the previous join cache if there is any */
  JOIN_CACHE *prev_cache;
  /* Pointer to the next join cache if there is any */
  JOIN_CACHE *next_cache;

  /* Shall initialize the join cache structure */ 
  virtual int init()=0;  

  /* The function shall return TRUE only for BKA caches */
  virtual bool is_key_access() { return FALSE; }

  /* Shall reset the join buffer for reading/writing */
  virtual void reset(bool for_writing);

  /* 
    This function shall add a record into the join buffer and return TRUE
    if it has been decided that it should be the last record in the buffer.
  */ 
  virtual bool put_record();

  /* 
    This function shall read the next record into the join buffer and return
    TRUE if there is no more next records.
  */ 
  virtual bool get_record();

  /* 
    This function shall read the record at the position rec_ptr
    in the join buffer
  */ 
  virtual void get_record_by_pos(uchar *rec_ptr);

  /* Shall return the value of the match flag for the positioned record */
  virtual bool get_match_flag_by_pos(uchar *rec_ptr);

  /* Shall return the position of the current record */
  virtual uchar *get_curr_rec() { return curr_rec_pos; }

  /* Shall set the current record link */
  virtual void set_curr_rec_link(uchar *link) { curr_rec_link= link; }

  /* Shall return the current record link */
  virtual uchar *get_curr_rec_link()
  { 
    return (curr_rec_link ? curr_rec_link : get_curr_rec());
  }
     
  /* Join records from the join buffer with records from the next join table */    
  enum_nested_loop_state join_records(bool skip_last);

  virtual ~JOIN_CACHE() {}
  void reset_join(JOIN *j) { join= j; }
  void free()
  { 
    x_free(buff);
    buff= 0;
  }   
  
  friend class JOIN_CACHE_BNL;
  friend class JOIN_CACHE_BKA;
  friend class JOIN_CACHE_BKA_UNIQUE;
};


class JOIN_CACHE_BNL :public JOIN_CACHE
{

protected:

  /* Using BNL find matches from the next table for records from join buffer */
  enum_nested_loop_state join_matching_records(bool skip_last);

public:

  /* 
    This constructor creates an unlinked BNL join cache. The cache is to be
    used to join table 'tab' to the result of joining the previous tables 
    specified by the 'j' parameter.
  */   
  JOIN_CACHE_BNL(JOIN *j, JOIN_TAB *tab)
  { 
    join= j;
    join_tab= tab;
    prev_cache= next_cache= 0;
  }

  /* 
    This constructor creates a linked BNL join cache. The cache is to be 
    used to join table 'tab' to the result of joining the previous tables 
    specified by the 'j' parameter. The parameter 'prev' specifies the previous
    cache object to which this cache is linked.
  */   
  JOIN_CACHE_BNL(JOIN *j, JOIN_TAB *tab, JOIN_CACHE *prev)
  { 
    join= j;
    join_tab= tab;
    prev_cache= prev;
    next_cache= 0;
    if (prev)
      prev->next_cache= this;
  }

  /* Initialize the BNL cache */       
  int init();

};

class JOIN_CACHE_BKA :public JOIN_CACHE
{
protected:

  /* Flag to to be passed to the MRR interface */ 
  uint mrr_mode;

  /* MRR buffer assotiated with this join cache */
  HANDLER_BUFFER mrr_buff;

  /* Shall initialize the MRR buffer */
  virtual void init_mrr_buff()
  {
    mrr_buff.buffer= end_pos;
    mrr_buff.buffer_end= buff+buff_size;
  }

  /*
    The number of the cache fields that are used in building keys to access
    the table join_tab
  */
  uint local_key_arg_fields;
  /* 
    The total number of the fields in the previous caches that are used
    in building keys t access the table join_tab
  */
  uint external_key_arg_fields;

  /* 
    This flag indicates that the key values will be read directly from the join
    buffer. It will save us building key values in the key buffer.
  */
  bool use_emb_key;
  /* The length of an embedded key value */ 
  uint emb_key_length;

  /* Check the possibility to read the access keys directly from join buffer */  
  bool check_emb_key_usage();

  /* Calculate the increment of the MM buffer for a record write */
  uint aux_buffer_incr();

  /* Using BKA find matches from the next table for records from join buffer */
  enum_nested_loop_state join_matching_records(bool skip_last);

  /* Prepare to search for records that match records from the join buffer */
  enum_nested_loop_state init_join_matching_records(RANGE_SEQ_IF *seq_funcs,
                                                    uint ranges);

  /* Finish searching for records that match records from the join buffer */
  enum_nested_loop_state end_join_matching_records(enum_nested_loop_state rc);

public:
  
  /* 
    This constructor creates an unlinked BKA join cache. The cache is to be
    used to join table 'tab' to the result of joining the previous tables 
    specified by the 'j' parameter.
    The MRR mode initially is set to 'flags'.
  */   
  JOIN_CACHE_BKA(JOIN *j, JOIN_TAB *tab, uint flags)
  { 
    join= j;
    join_tab= tab;
    prev_cache= next_cache= 0;
    mrr_mode= flags;
  }

  /* 
    This constructor creates a linked BKA join cache. The cache is to be 
    used to join table 'tab' to the result of joining the previous tables 
    specified by the 'j' parameter. The parameter 'prev' specifies the cache
    object to which this cache is linked.
    The MRR mode initially is set to 'flags'.
  */   
  JOIN_CACHE_BKA(JOIN *j, JOIN_TAB *tab, uint flags,  JOIN_CACHE* prev)
  { 
    join= j;
    join_tab= tab;
    prev_cache= prev;
    next_cache= 0;
    if (prev)
      prev->next_cache= this;
    mrr_mode= flags;
  }

  /* Initialize the BKA cache */       
  int init();

  bool is_key_access() { return TRUE; }

  /* Shall get the key built over the next record from the join buffer */
  virtual uint get_next_key(uchar **key);

  /* Check if the record combination matches the index condition */
  bool skip_index_tuple(range_seq_t rseq, char *range_info);
};

/*
  The class JOIN_CACHE_BKA_UNIQUE supports the variant of the BKA join algorithm
  that submits only distinct keys to the MRR interface. The records in the join
  buffer of a cache of this class that have the same access key are linked into
  a chain attached to a key entry structure that either itself contains the key
  value, or, in the case when the keys are embedded, refers to its occurance in
  one of the records from the chain.
  To build the chains with the same keys a hash table is employed. It is placed
  at the very end of the join buffer. The array of hash entries is allocated
  first at the very bottom of the join buffer, then go key entries. A hash entry
  contains a header of the list of the key entries with the same hash value. 
  Each key entry is a structure of the following type:
    struct st_join_cache_key_entry {
      union { 
        uchar[] value;
        cache_ref *value_ref; // offset from the beginning of the buffer
      } hash_table_key;
      key_ref next_key; // offset backward from the beginning of hash table
      cache_ref *last_rec // offset from the beginning of the buffer
    }
  The references linking the records in a chain are always placed at the very
  beginning of the record info stored in the join buffer. The records are 
  linked in a circular list. A new record is always added to the end of this 
  list. When a key is passed to the MRR interface it can be passed either with
  an association link containing a reference to the header of the record chain
  attached to the corresponding key entry in the hash table, or without any
  association link. When the next record is returned by a call to the MRR 
  function multi_range_read_next without any association (because if was not
  passed  together with the key) then the key value is extracted from the
  returned record and searched for it in the hash table. If there is any records
  with such key the chain of them will be yielded as the result of this search.

  The following picture represents a typical layout for the info stored in the
  join buffer of a join cache object of the JOIN_CACHE_BKA_UNIQUE class.
    
  buff
  V
  +----------------------------------------------------------------------------+
  |     |[*]record_1_1|                                                        |
  |     ^ |                                                                    |
  |     | +--------------------------------------------------+                 |
  |     |                           |[*]record_2_1|          |                 |
  |     |                           ^ |                      V                 |
  |     |                           | +------------------+   |[*]record_1_2|   |
  |     |                           +--------------------+-+   |               |
  |+--+ +---------------------+                          | |   +-------------+ |
  ||  |                       |                          V |                 | |
  |||[*]record_3_1|         |[*]record_1_3|              |[*]record_2_2|     | |
  ||^                       ^                            ^                   | |
  ||+----------+            |                            |                   | |
  ||^          |            |<---------------------------+-------------------+ |
  |++          | | ... mrr  |   buffer ...           ... |     |               |
  |            |            |                            |                     |
  |      +-----+--------+   |                      +-----|-------+             |
  |      V     |        |   |                      V     |       |             |
  ||key_3|[/]|[*]|      |   |                |key_2|[/]|[*]|     |             |
  |                   +-+---|-----------------------+            |             |
  |                   V |   |                       |            |             |
  |             |key_1|[*]|[*]|         |   | ... |[*]|   ...  |[*]|  ...  |   |
  +----------------------------------------------------------------------------+
                                        ^           ^            ^
                                        |           i-th entry   j-th entry
                                        hash table

  i-th hash entry:
    circular record chain for key_1:
      record_1_1
      record_1_2
      record_1_3 (points to record_1_1)
    circular record chain for key_3:
      record_3_1 (points to itself)

  j-th hash entry:
    circular record chain for key_2:
      record_2_1
      record_2_2 (points to record_2_1)

*/

class JOIN_CACHE_BKA_UNIQUE :public JOIN_CACHE_BKA
{

private:

  /* Size of the offset of a key entry in the hash table */
  uint size_of_key_ofs;

  /* 
    Length of a key value.
    It is assumed that all key values have the same length.
  */
  uint key_length;
  /* 
    Length of the key entry in the hash table.
    A key entry either contains the key value, or it contains a reference
    to the key value if use_emb_key flag is set for the cache.
  */ 
  uint key_entry_length;
 
  /* The beginning of the hash table in the join buffer */
  uchar *hash_table;
  /* Number of hash entries in the hash table */
  uint hash_entries;

  /* Number of key entries in the hash table (number of distinct keys) */
  uint key_entries;

  /* The position of the last key entry in the hash table */
  uchar *last_key_entry;

  /* The position of the currently retrieved key entry in the hash table */
  uchar *curr_key_entry;

  /* 
    The offset of the record fields from the beginning of the record
    representation. The record representation starts with a reference to
    the next record in the key record chain followed by the length of
    the trailing record data followed by a reference to the record segment
     in the previous cache, if any, followed by the record fields.
  */ 
  uint rec_fields_offset;
  /* The offset of the data fields from the beginning of the record fields */
  uint data_fields_offset;
  
  uint get_hash_idx(uchar* key, uint key_len);

  void cleanup_hash_table();
  
protected:

  uint get_size_of_key_offset() { return size_of_key_ofs; }

  /* 
    Get the position of the next_key_ptr field pointed to by 
    a linking reference stored at the position key_ref_ptr. 
    This reference is actually the offset backward from the
    beginning of hash table.
  */  
  uchar *get_next_key_ref(uchar *key_ref_ptr)
  {
    return hash_table-get_offset(size_of_key_ofs, key_ref_ptr);
  }

  /* 
    Store the linking reference to the next_key_ptr field at 
    the position key_ref_ptr. The position of the next_key_ptr
    field is pointed to by ref. The stored reference is actually
    the offset backward from the beginning of the hash table.
  */  
  void store_next_key_ref(uchar *key_ref_ptr, uchar *ref)
  {
    store_offset(size_of_key_ofs, key_ref_ptr, (ulong) (hash_table-ref));
  }     
  
  /* 
    Check whether the reference to the next_key_ptr field at the position
    key_ref_ptr contains  a nil value.
  */
  bool is_null_key_ref(uchar *key_ref_ptr)
  {
    ulong nil= 0;
    return memcmp(key_ref_ptr, &nil, size_of_key_ofs ) == 0;
  } 

  /* 
    Set the reference to the next_key_ptr field at the position
    key_ref_ptr equal to nil.
  */
  void store_null_key_ref(uchar *key_ref_ptr)
  {
    ulong nil= 0;
    store_offset(size_of_key_ofs, key_ref_ptr, nil);
  } 

  uchar *get_next_rec_ref(uchar *ref_ptr)
  {
    return buff+get_offset(get_size_of_rec_offset(), ref_ptr);
  }

  void store_next_rec_ref(uchar *ref_ptr, uchar *ref)
  {
    store_offset(get_size_of_rec_offset(), ref_ptr, (ulong) (ref-buff));
  }     
 
  /*
    Get the position of the embedded key value for the current
    record pointed to by get_curr_rec().
  */ 
  uchar *get_curr_emb_key()
  {
    return get_curr_rec()+data_fields_offset;
  }

  /*
    Get the position of the embedded key value pointed to by a reference
    stored at ref_ptr. The stored reference is actually the offset from
    the beginning of the join buffer.
  */  
  uchar *get_emb_key(uchar *ref_ptr)
  {
    return buff+get_offset(get_size_of_rec_offset(), ref_ptr);
  }

  /* 
    Store the reference to an embedded key at the position key_ref_ptr.
    The position of the embedded key is pointed to by ref. The stored
    reference is actually the offset from the beginning of the join buffer.
  */  
  void store_emb_key_ref(uchar *ref_ptr, uchar *ref)
>>>>>>> 1bc474c1
  {
    if (!used_fieldlength)
      calc_used_field_length(FALSE);
    return used_fieldlength;
  }
  ulong get_max_used_fieldlength()
  {
    if (!max_used_fieldlength)
      calc_used_field_length(TRUE);
    return max_used_fieldlength;
  }
  double get_partial_join_cardinality() { return partial_join_cardinality; }
  bool hash_join_is_possible();
  int make_scan_filter();
} JOIN_TAB;


#include "sql_join_cache.h"

enum_nested_loop_state sub_select_cache(JOIN *join, JOIN_TAB *join_tab, bool
                                        end_of_records);
enum_nested_loop_state sub_select(JOIN *join,JOIN_TAB *join_tab, bool
                                  end_of_records);
enum_nested_loop_state
end_send_group(JOIN *join, JOIN_TAB *join_tab __attribute__((unused)),
	       bool end_of_records);
enum_nested_loop_state
end_write_group(JOIN *join, JOIN_TAB *join_tab __attribute__((unused)),
		bool end_of_records);


/**
  Information about a position of table within a join order. Used in join
  optimization.
*/
typedef struct st_position
{
  /*
    The "fanout": number of output rows that will be produced (after
    pushed down selection condition is applied) per each row combination of
    previous tables.
  */
  double records_read;

  /* 
    Cost accessing the table in course of the entire complete join execution,
    i.e. cost of one access method use (e.g. 'range' or 'ref' scan ) times 
    number the access method will be invoked.
  */
  double read_time;
  JOIN_TAB *table;

  /*
    NULL  -  'index' or 'range' or 'index_merge' or 'ALL' access is used.
    Other - [eq_]ref[_or_null] access is used. Pointer to {t.keypart1 = expr}
  */
  KEYUSE *key;

  /* If ref-based access is used: bitmap of tables this table depends on  */
  table_map ref_depend_map;

  bool use_join_buffer; 
  
  
  /* These form a stack of partial join order costs and output sizes */
  COST_VECT prefix_cost;
  double    prefix_record_count;

  /*
    Current optimization state: Semi-join strategy to be used for this
    and preceding join tables.
    
    Join optimizer sets this for the *last* join_tab in the
    duplicate-generating range. That is, in order to interpret this field, 
    one needs to traverse join->[best_]positions array from right to left.
    When you see a join table with sj_strategy!= SJ_OPT_NONE, some other
    field (depending on the strategy) tells how many preceding positions 
    this applies to. The values of covered_preceding_positions->sj_strategy
    must be ignored.
  */
  uint sj_strategy;
  /*
    Valid only after fix_semijoin_strategies_for_picked_join_order() call:
    if sj_strategy!=SJ_OPT_NONE, this is the number of subsequent tables that
    are covered by the specified semi-join strategy
  */
  uint n_sj_tables;

/* LooseScan strategy members */

  /* The first (i.e. driving) table we're doing loose scan for */
  uint        first_loosescan_table;
  /* 
     Tables that need to be in the prefix before we can calculate the cost
     of using LooseScan strategy.
  */
  table_map   loosescan_need_tables;

  /*
    keyno  -  Planning to do LooseScan on this key. If keyuse is NULL then 
              this is a full index scan, otherwise this is a ref+loosescan
              scan (and keyno matches the KEUSE's)
    MAX_KEY - Not doing a LooseScan
  */
  uint loosescan_key;  // final (one for strategy instance )
  uint loosescan_parts; /* Number of keyparts to be kept distinct */
  
/* FirstMatch strategy */
  /*
    Index of the first inner table that we intend to handle with this
    strategy
  */
  uint first_firstmatch_table;
  /*
    Tables that were not in the join prefix when we've started considering 
    FirstMatch strategy.
  */
  table_map first_firstmatch_rtbl;
  /* 
    Tables that need to be in the prefix before we can calculate the cost
    of using FirstMatch strategy.
   */
  table_map firstmatch_need_tables;


/* Duplicate Weedout strategy */
  /* The first table that the strategy will need to handle */
  uint  first_dupsweedout_table;
  /*
    Tables that we will need to have in the prefix to do the weedout step
    (all inner and all outer that the involved semi-joins are correlated with)
  */
  table_map dupsweedout_tables;

/* SJ-Materialization-Scan strategy */
  /* The last inner table (valid once we're after it) */
  uint      sjm_scan_last_inner;
  /*
    Tables that we need to have in the prefix to calculate the correct cost.
    Basically, we need all inner tables and outer tables mentioned in the
    semi-join's ON expression so we can correctly account for fanout.
  */
  table_map sjm_scan_need_tables;
} POSITION;


typedef struct st_rollup
{
  enum State { STATE_NONE, STATE_INITED, STATE_READY };
  State state;
  Item_null_result **null_items;
  Item ***ref_pointer_arrays;
  List<Item> *fields;
} ROLLUP;


#define SJ_OPT_NONE 0
#define SJ_OPT_DUPS_WEEDOUT 1
#define SJ_OPT_LOOSE_SCAN   2
#define SJ_OPT_FIRST_MATCH  3
#define SJ_OPT_MATERIALIZE  4
#define SJ_OPT_MATERIALIZE_SCAN  5

inline bool sj_is_materialize_strategy(uint strategy)
{
  return strategy >= SJ_OPT_MATERIALIZE;
}


class JOIN_TAB_RANGE: public Sql_alloc
{
public:
  JOIN_TAB *start;
  JOIN_TAB *end;
};


class JOIN :public Sql_alloc
{
  JOIN(const JOIN &rhs);                        /**< not implemented */
  JOIN& operator=(const JOIN &rhs);             /**< not implemented */
public:
  JOIN_TAB *join_tab, **best_ref;
  JOIN_TAB **map2table;    ///< mapping between table indexes and JOIN_TABs
  JOIN_TAB *join_tab_save; ///< saved join_tab for subquery reexecution

  List<JOIN_TAB_RANGE> join_tab_ranges;
  
  /*
    Base tables participating in the join. After join optimization is done, the
    tables are stored in the join order (but the only really important part is 
    that const tables are first).
  */
  TABLE    **table;
  /**
    The table which has an index that allows to produce the requried ordering.
    A special value of 0x1 means that the ordering will be produced by
    passing 1st non-const table to filesort(). NULL means no such table exists.
  */
  TABLE    *sort_by_table;
  uint	   tables;        /**< Number of tables in the join */
  uint     outer_tables;  /**< Number of tables that are not inside semijoin */
  uint     const_tables;
  /* 
    Number of tables in the top join_tab array. Normally this matches
    (join_tab_ranges.head()->end - join_tab_ranges.head()->start). 
    
    We keep it here so that it is saved/restored with JOIN::restore_tmp.
  */
  uint     top_jtrange_tables;
  uint	   send_group_parts;
  bool	   group;          /**< If query contains GROUP BY clause */
  /**
    Indicates that grouping will be performed on the result set during
    query execution. This field belongs to query execution.

    @see make_group_fields, alloc_group_fields, JOIN::exec
  */
  bool     sort_and_group; 
  bool     first_record,full_join, no_field_update;
  bool	   do_send_rows;
  /**
    TRUE when we want to resume nested loop iterations when
    fetching data from a cursor
  */
  bool     resume_nested_loop;
  table_map const_table_map;
  /*
    Constant tables for which we have found a row (as opposed to those for
    which we didn't).
  */
  table_map found_const_table_map;
  
  /* Tables removed by table elimination. Set to 0 before the elimination. */
  table_map eliminated_tables;
  /*
     Bitmap of all inner tables from outer joins
  */
  table_map outer_join;
  ha_rows  send_records,found_records,examined_rows,row_limit, select_limit;
  /**
    Used to fetch no more than given amount of rows per one
    fetch operation of server side cursor.
    The value is checked in end_send and end_send_group in fashion, similar
    to offset_limit_cnt:
      - fetch_limit= HA_POS_ERROR if there is no cursor.
      - when we open a cursor, we set fetch_limit to 0,
      - on each fetch iteration we add num_rows to fetch to fetch_limit
  */
  ha_rows  fetch_limit;
  /* Finally picked QEP. This is result of join optimization */
  POSITION best_positions[MAX_TABLES+1];

/******* Join optimization state members start *******/
  /*
    pointer - we're doing optimization for a semi-join materialization nest.
    NULL    - otherwise
  */
  TABLE_LIST *emb_sjm_nest;
  
  /* Current join optimization state */
  POSITION positions[MAX_TABLES+1];
  
  /*
    Bitmap of nested joins embedding the position at the end of the current 
    partial join (valid only during join optimizer run).
  */
  nested_join_map cur_embedding_map;
  
  /*
    Bitmap of inner tables of semi-join nests that have a proper subset of
    their tables in the current join prefix. That is, of those semi-join
    nests that have their tables both in and outside of the join prefix.
  */
  table_map cur_sj_inner_tables;
  
  /*
    Bitmap of semi-join inner tables that are in the join prefix and for
    which there's no provision for how to eliminate semi-join duplicates
    they produce.
  */
  table_map cur_dups_producing_tables;

  /* We also maintain a stack of join optimization states in * join->positions[] */
/******* Join optimization state members end *******/
  /*
    The cost of best complete join plan found so far during optimization,
    after optimization phase - cost of picked join order (not taking into
    account the changes made by test_if_skip_sort_order()).
  */
  double   best_read;
  List<Item> *fields;
  List<Cached_item> group_fields, group_fields_cache;
  TABLE    *tmp_table;
  /// used to store 2 possible tmp table of SELECT
  TABLE    *exec_tmp_table1, *exec_tmp_table2;
  THD	   *thd;
  Item_sum  **sum_funcs, ***sum_funcs_end;
  /** second copy of sumfuncs (for queries with 2 temporary tables */
  Item_sum  **sum_funcs2, ***sum_funcs_end2;
  Procedure *procedure;
  Item	    *having;
  Item      *tmp_having; ///< To store having when processed temporary table
  Item      *having_history; ///< Store having for explain
  ulonglong  select_options;
  select_result *result;
  TMP_TABLE_PARAM tmp_table_param;
  MYSQL_LOCK *lock;
  /// unit structure (with global parameters) for this select
  SELECT_LEX_UNIT *unit;
  /// select that processed
  SELECT_LEX *select_lex;
  /** 
    TRUE <=> optimizer must not mark any table as a constant table.
    This is needed for subqueries in form "a IN (SELECT .. UNION SELECT ..):
    when we optimize the select that reads the results of the union from a
    temporary table, we must not mark the temp. table as constant because
    the number of rows in it may vary from one subquery execution to another.
  */
  bool no_const_tables; 
  /*
    This flag is set if we call no_rows_in_result() as par of end_group().
    This is used as a simple speed optimization to avoiding calling
    restore_no_rows_in_result() in ::reinit()
  */
  bool no_rows_in_result_called;
  
  /**
    Copy of this JOIN to be used with temporary tables.

    tmp_join is used when the JOIN needs to be "reusable" (e.g. in a
    subquery that gets re-executed several times) and we know will use
    temporary tables for materialization. The materialization to a
    temporary table overwrites the JOIN structure to point to the
    temporary table after the materialization is done. This is where
    tmp_join is used : it's a copy of the JOIN before the
    materialization and is used in restoring before re-execution by
    overwriting the current JOIN structure with the saved copy.
    Because of this we should pay extra care of not freeing up helper
    structures that are referenced by the original contents of the
    JOIN. We can check for this by making sure the "current" join is
    not the temporary copy, e.g.  !tmp_join || tmp_join != join
 
    We should free these sub-structures at JOIN::destroy() if the
    "current" join has a copy is not that copy.
  */
  JOIN *tmp_join;
  ROLLUP rollup;				///< Used with rollup

  bool select_distinct;				///< Set if SELECT DISTINCT
  /**
    If we have the GROUP BY statement in the query,
    but the group_list was emptied by optimizer, this
    flag is TRUE.
    It happens when fields in the GROUP BY are from
    constant table
  */
  bool group_optimized_away;

  /*
    simple_xxxxx is set if ORDER/GROUP BY doesn't include any references
    to other tables than the first non-constant table in the JOIN.
    It's also set if ORDER/GROUP BY is empty.
    Used for deciding for or against using a temporary table to compute 
    GROUP/ORDER BY.
  */
  bool simple_order, simple_group;
  /**
    Is set only in case if we have a GROUP BY clause
    and no ORDER BY after constant elimination of 'order'.
  */
  bool no_order;
  /** Is set if we have a GROUP BY and we have ORDER BY on a constant. */
  bool          skip_sort_order;

  bool need_tmp, hidden_group_fields;
  DYNAMIC_ARRAY keyuse;
  Item::cond_result cond_value, having_value;
  List<Item> all_fields; ///< to store all fields that used in query
  ///Above list changed to use temporary table
  List<Item> tmp_all_fields1, tmp_all_fields2, tmp_all_fields3;
  ///Part, shared with list above, emulate following list
  List<Item> tmp_fields_list1, tmp_fields_list2, tmp_fields_list3;
  List<Item> &fields_list; ///< hold field list passed to mysql_select
  List<Item> procedure_fields_list;
  int error;

  ORDER *order, *group_list, *proc_param; //hold parameters of mysql_select
  COND *conds;                            // ---"---
  Item *conds_history;                    // store WHERE for explain
  TABLE_LIST *tables_list;           ///<hold 'tables' parameter of mysql_select
  List<TABLE_LIST> *join_list;       ///< list of joined tables in reverse order
  COND_EQUAL *cond_equal;
  COND_EQUAL *having_equal;
  SQL_SELECT *select;                ///<created in optimisation phase
  JOIN_TAB *return_tab;              ///<used only for outer joins
  Item **ref_pointer_array; ///<used pointer reference for this select
  // Copy of above to be used with different lists
  Item **items0, **items1, **items2, **items3, **current_ref_pointer_array;
  uint ref_pointer_array_size; ///< size of above in bytes
  const char *zero_result_cause; ///< not 0 if exec must return zero result
  
  bool union_part; ///< this subselect is part of union 
  bool optimized; ///< flag to avoid double optimization in EXPLAIN

  /* 
    Subqueries that will need to be converted to semi-join nests, including
    those converted to jtbm nests. The list is emptied when conversion is done.
  */
  Array<Item_in_subselect> sj_subselects;
  
  /* Temporary tables used to weed-out semi-join duplicates */
  List<TABLE> sj_tmp_tables;
  /* SJM nests that are executed with SJ-Materialization strategy */
  List<SJ_MATERIALIZATION_INFO> sjm_info_list;

  /* 
    storage for caching buffers allocated during query execution. 
    These buffers allocations need to be cached as the thread memory pool is
    cleared only at the end of the execution of the whole query and not caching
    allocations that occur in repetition at execution time will result in 
    excessive memory usage.
    Note: make_simple_join always creates an execution plan that accesses
    a single table, thus it is sufficient to have a one-element array for
    table_reexec.
  */  
  SORT_FIELD *sortorder;                        // make_unireg_sortorder()
  TABLE *table_reexec[1];                       // make_simple_join()
  JOIN_TAB *join_tab_reexec;                    // make_simple_join()
  /* end of allocation caching storage */

  JOIN(THD *thd_arg, List<Item> &fields_arg, ulonglong select_options_arg,
       select_result *result_arg)
    :fields_list(fields_arg), sj_subselects(thd_arg->mem_root, 4)
  {
    init(thd_arg, fields_arg, select_options_arg, result_arg);
  }

  void init(THD *thd_arg, List<Item> &fields_arg, ulonglong select_options_arg,
       select_result *result_arg)
  {
    join_tab= join_tab_save= 0;
    table= 0;
    tables= 0;
    top_jtrange_tables= 0;
    const_tables= 0;
    eliminated_tables= 0;
    join_list= 0;
    implicit_grouping= FALSE;
    sort_and_group= 0;
    first_record= 0;
    do_send_rows= 1;
    resume_nested_loop= FALSE;
    send_records= 0;
    found_records= 0;
    fetch_limit= HA_POS_ERROR;
    examined_rows= 0;
    exec_tmp_table1= 0;
    exec_tmp_table2= 0;
    sortorder= 0;
    table_reexec[0]= 0;
    join_tab_reexec= 0;
    thd= thd_arg;
    sum_funcs= sum_funcs2= 0;
    procedure= 0;
    having= tmp_having= having_history= 0;
    select_options= select_options_arg;
    result= result_arg;
    lock= thd_arg->lock;
    select_lex= 0; //for safety
    tmp_join= 0;
    select_distinct= test(select_options & SELECT_DISTINCT);
    no_order= 0;
    simple_order= 0;
    simple_group= 0;
    skip_sort_order= 0;
    need_tmp= 0;
    hidden_group_fields= 0; /*safety*/
    error= 0;
    select= 0;
    return_tab= 0;
    ref_pointer_array= items0= items1= items2= items3= 0;
    ref_pointer_array_size= 0;
    zero_result_cause= 0;
    optimized= 0;
    cond_equal= 0;
    having_equal= 0;
    group_optimized_away= 0;
    no_rows_in_result_called= 0;

    all_fields= fields_arg;
    if (&fields_list != &fields_arg)      /* Avoid valgrind-warning */
      fields_list= fields_arg;
    bzero((char*) &keyuse,sizeof(keyuse));
    tmp_table_param.init();
    tmp_table_param.end_write_records= HA_POS_ERROR;
    rollup.state= ROLLUP::STATE_NONE;

    no_const_tables= FALSE;
  }

  int prepare(Item ***rref_pointer_array, TABLE_LIST *tables, uint wind_num,
	      COND *conds, uint og_num, ORDER *order, ORDER *group,
	      Item *having, ORDER *proc_param, SELECT_LEX *select,
	      SELECT_LEX_UNIT *unit);
  int optimize();
  int reinit();
  void exec();
  int destroy();
  void restore_tmp();
  bool alloc_func_list();
  bool flatten_subqueries();
  bool setup_subquery_materialization();
  bool make_sum_func_list(List<Item> &all_fields, List<Item> &send_fields,
			  bool before_group_by, bool recompute= FALSE);

  inline void set_items_ref_array(Item **ptr)
  {
    memcpy((char*) ref_pointer_array, (char*) ptr, ref_pointer_array_size);
    current_ref_pointer_array= ptr;
  }
  inline void init_items_ref_array()
  {
    items0= ref_pointer_array + all_fields.elements;
    memcpy(items0, ref_pointer_array, ref_pointer_array_size);
    current_ref_pointer_array= items0;
  }

  bool rollup_init();
  bool rollup_process_const_fields();
  bool rollup_make_fields(List<Item> &all_fields, List<Item> &fields,
			  Item_sum ***func);
  int rollup_send_data(uint idx);
  int rollup_write_data(uint idx, TABLE *table);
  /**
    Release memory and, if possible, the open tables held by this execution
    plan (and nested plans). It's used to release some tables before
    the end of execution in order to increase concurrency and reduce
    memory consumption.
  */
  void join_free();
  /** Cleanup this JOIN, possibly for reuse */
  void cleanup(bool full);
  void clear();
  bool save_join_tab();
  bool init_save_join_tab();
  bool send_row_on_empty_set()
  {
    return (do_send_rows && tmp_table_param.sum_func_count != 0 &&
	    !group_list && having_value != Item::COND_FALSE);
  }
  bool change_result(select_result *result);
  bool is_top_level_join() const
  {
    return (unit == &thd->lex->unit && (unit->fake_select_lex == 0 ||
                                        select_lex == unit->fake_select_lex));
  }
  inline table_map all_tables_map()
  {
    return (table_map(1) << tables) - 1;
  }
  /* 
    Return the table for which an index scan can be used to satisfy 
    the sort order needed by the ORDER BY/(implicit) GROUP BY clause 
  */
  JOIN_TAB *get_sort_by_join_tab()
  {
    return (need_tmp || !sort_by_table || skip_sort_order ||
            ((group || tmp_table_param.sum_func_count) && !group_list)) ?
              NULL : join_tab+const_tables;
  }
  bool setup_subquery_caches();
  bool shrink_join_buffers(JOIN_TAB *jt, 
                           ulonglong curr_space,
                           ulonglong needed_space);

private:
  /**
    TRUE if the query contains an aggregate function but has no GROUP
    BY clause. 
  */
  bool implicit_grouping; 
  bool make_simple_join(JOIN *join, TABLE *tmp_table);
  void cleanup_item_list(List<Item> &items) const;
};


typedef struct st_select_check {
  uint const_ref,reg_ref;
} SELECT_CHECK;

extern const char *join_type_str[];
void TEST_join(JOIN *join);

/* Extern functions in sql_select.cc */
bool store_val_in_field(Field *field, Item *val, enum_check_fields check_flag);
void count_field_types(SELECT_LEX *select_lex, TMP_TABLE_PARAM *param, 
                       List<Item> &fields, bool reset_with_sum_func);
bool setup_copy_fields(THD *thd, TMP_TABLE_PARAM *param,
		       Item **ref_pointer_array,
		       List<Item> &new_list1, List<Item> &new_list2,
		       uint elements, List<Item> &fields);
void copy_fields(TMP_TABLE_PARAM *param);
bool copy_funcs(Item **func_ptr, const THD *thd);
bool create_internal_tmp_table_from_heap(THD *thd, TABLE *table, TMP_TABLE_PARAM *param,
			     int error, bool ignore_last_dupp_error);
uint find_shortest_key(TABLE *table, const key_map *usable_keys);
Field* create_tmp_field_from_field(THD *thd, Field* org_field,
                                   const char *name, TABLE *table,
                                   Item_field *item, uint convert_blob_length);
                                                                      
/* functions from opt_sum.cc */
bool simple_pred(Item_func *func_item, Item **args, bool *inv_order);
int opt_sum_query(TABLE_LIST *tables, List<Item> &all_fields,COND *conds);

/* from sql_delete.cc, used by opt_range.cc */
extern "C" int refpos_order_cmp(void* arg, const void *a,const void *b);

/** class to copying an field/item to a key struct */

class store_key :public Sql_alloc
{
public:
  bool null_key; /* TRUE <=> the value of the key has a null part */
  enum store_key_result { STORE_KEY_OK, STORE_KEY_FATAL, STORE_KEY_CONV };
  store_key(THD *thd, Field *field_arg, uchar *ptr, uchar *null, uint length)
    :null_key(0), null_ptr(null), err(0)
  {
    if (field_arg->type() == MYSQL_TYPE_BLOB
        || field_arg->type() == MYSQL_TYPE_GEOMETRY)
    {
      /* 
        Key segments are always packed with a 2 byte length prefix.
        See mi_rkey for details.
      */
      to_field= new Field_varstring(ptr, length, 2, null, 1, 
                                    Field::NONE, field_arg->field_name,
                                    field_arg->table->s, field_arg->charset());
      to_field->init(field_arg->table);
    }
    else
      to_field=field_arg->new_key_field(thd->mem_root, field_arg->table,
                                        ptr, null, 1);
  }
  virtual ~store_key() {}			/** Not actually needed */
  virtual const char *name() const=0;

  /**
    @brief sets ignore truncation warnings mode and calls the real copy method

    @details this function makes sure truncation warnings when preparing the
    key buffers don't end up as errors (because of an enclosing INSERT/UPDATE).
  */
  enum store_key_result copy()
  {
    enum store_key_result result;
    THD *thd= to_field->table->in_use;
    enum_check_fields saved_count_cuted_fields= thd->count_cuted_fields;
    ulong sql_mode= thd->variables.sql_mode;
    thd->variables.sql_mode&= ~(MODE_NO_ZERO_IN_DATE | MODE_NO_ZERO_DATE);

    thd->count_cuted_fields= CHECK_FIELD_IGNORE;

    result= copy_inner();

    thd->count_cuted_fields= saved_count_cuted_fields;
    thd->variables.sql_mode= sql_mode;

    return result;
  }

 protected:
  Field *to_field;				// Store data here
  uchar *null_ptr;
  uchar err;

  virtual enum store_key_result copy_inner()=0;
};


class store_key_field: public store_key
{
  Copy_field copy_field;
  const char *field_name;
 public:
  store_key_field(THD *thd, Field *to_field_arg, uchar *ptr,
                  uchar *null_ptr_arg,
		  uint length, Field *from_field, const char *name_arg)
    :store_key(thd, to_field_arg,ptr,
	       null_ptr_arg ? null_ptr_arg : from_field->maybe_null() ? &err
	       : (uchar*) 0, length), field_name(name_arg)
  {
    if (to_field)
    {
      copy_field.set(to_field,from_field,0);
    }
  }
  const char *name() const { return field_name; }

  void change_source_field(Item_field *fld_item)
  {
    copy_field.set(to_field, fld_item->field, 0);
    field_name= fld_item->full_name();
  }

 protected: 
  enum store_key_result copy_inner()
  {
    TABLE *table= copy_field.to_field->table;
    my_bitmap_map *old_map= dbug_tmp_use_all_columns(table,
                                                     table->write_set);

    /* 
      It looks like the next statement is needed only for a simplified
      hash function over key values used now in BNLH join.
      When the implementation of this function will be replaced for a proper
      full version this statement probably should be removed.
    */  
    bzero(copy_field.to_ptr,copy_field.to_length);

    copy_field.do_copy(&copy_field);
    dbug_tmp_restore_column_map(table->write_set, old_map);
    null_key= to_field->is_null();
    return err != 0 ? STORE_KEY_FATAL : STORE_KEY_OK;
  }
};


class store_key_item :public store_key
{
 protected:
  Item *item;
  /*
    Flag that forces usage of save_val() method which save value of the
    item instead of save_in_field() method which saves result.
  */
  bool use_value;
public:
  store_key_item(THD *thd, Field *to_field_arg, uchar *ptr,
                 uchar *null_ptr_arg, uint length, Item *item_arg, bool val)
    :store_key(thd, to_field_arg, ptr,
	       null_ptr_arg ? null_ptr_arg : item_arg->maybe_null ?
	       &err : (uchar*) 0, length), item(item_arg), use_value(val)
  {}
  const char *name() const { return "func"; }

 protected:  
  enum store_key_result copy_inner()
  {
    TABLE *table= to_field->table;
    my_bitmap_map *old_map= dbug_tmp_use_all_columns(table,
                                                     table->write_set);
    int res= FALSE;

    /* 
      It looks like the next statement is needed only for a simplified
      hash function over key values used now in BNLH join.
      When the implementation of this function will be replaced for a proper
      full version this statement probably should be removed.
    */  
    to_field->reset();

    if (use_value)
      item->save_val(to_field);
    else
      res= item->save_in_field(to_field, 1);
    /*
     Item::save_in_field() may call Item::val_xxx(). And if this is a subquery
     we need to check for errors executing it and react accordingly
    */
    if (!res && table->in_use->is_error())
      res= 1; /* STORE_KEY_FATAL */
    dbug_tmp_restore_column_map(table->write_set, old_map);
    null_key= to_field->is_null() || item->null_value;
    return ((err != 0 || res < 0 || res > 2) ? STORE_KEY_FATAL : 
            (store_key_result) res);
  }
};


class store_key_const_item :public store_key_item
{
  bool inited;
public:
  store_key_const_item(THD *thd, Field *to_field_arg, uchar *ptr,
		       uchar *null_ptr_arg, uint length,
		       Item *item_arg)
    :store_key_item(thd, to_field_arg,ptr,
		    null_ptr_arg ? null_ptr_arg : item_arg->maybe_null ?
		    &err : (uchar*) 0, length, item_arg, FALSE), inited(0)
  {
  }
  const char *name() const { return "const"; }

protected:  
  enum store_key_result copy_inner()
  {
    int res;
    if (!inited)
    {
      inited=1;
      if ((res= item->save_in_field(to_field, 1)))
      {       
        if (!err)
          err= res < 0 ? 1 : res; /* 1=STORE_KEY_FATAL */
      }
      /*
        Item::save_in_field() may call Item::val_xxx(). And if this is a subquery
        we need to check for errors executing it and react accordingly
        */
      if (!err && to_field->table->in_use->is_error())
        err= 1; /* STORE_KEY_FATAL */
    }
    null_key= to_field->is_null() || item->null_value;
    return (err > 2 ? STORE_KEY_FATAL : (store_key_result) err);
  }
};

bool cp_buffer_from_ref(THD *thd, TABLE *table, TABLE_REF *ref);
bool error_if_full_join(JOIN *join);
int report_error(TABLE *table, int error);
int safe_index_read(JOIN_TAB *tab);
COND *remove_eq_conds(THD *thd, COND *cond, Item::cond_result *cond_value);
int test_if_item_cache_changed(List<Cached_item> &list);
int join_init_read_record(JOIN_TAB *tab);
int join_read_record_no_init(JOIN_TAB *tab);
void set_position(JOIN *join,uint idx,JOIN_TAB *table,KEYUSE *key);
inline Item * and_items(Item* cond, Item *item)
{
  return (cond? (new Item_cond_and(cond, item)) : item);
}
bool choose_plan(JOIN *join,table_map join_tables);
void get_partial_join_cost(JOIN *join, uint n_tables, double *read_time_arg,
                           double *record_count_arg);
void optimize_wo_join_buffering(JOIN *join, uint first_tab, uint last_tab, 
                                table_map last_remaining_tables, 
                                bool first_alt, uint no_jbuf_before,
                                double *outer_rec_count, double *reopt_cost);
Item_equal *find_item_equal(COND_EQUAL *cond_equal, Field *field,
                            bool *inherited_fl);
bool test_if_ref(COND *root_cond, 
                 Item_field *left_item,Item *right_item);

inline bool optimizer_flag(THD *thd, uint flag)
{ 
  return (thd->variables.optimizer_switch & flag);
}

/* Table elimination entry point function */
void eliminate_tables(JOIN *join);

/* Index Condition Pushdown entry point function */
void push_index_cond(JOIN_TAB *tab, uint keyno, bool other_tbls_ok,
                     bool factor_out);

/****************************************************************************
  Temporary table support for SQL Runtime
 ***************************************************************************/

#define STRING_TOTAL_LENGTH_TO_PACK_ROWS 128
#define AVG_STRING_LENGTH_TO_PACK_ROWS   64
#define RATIO_TO_PACK_ROWS	       2
#define MIN_STRING_LENGTH_TO_PACK_ROWS   10

TABLE *create_tmp_table(THD *thd,TMP_TABLE_PARAM *param,List<Item> &fields,
			ORDER *group, bool distinct, bool save_sum_fields,
			ulonglong select_options, ha_rows rows_limit,
			char* alias);
void free_tmp_table(THD *thd, TABLE *entry);
bool create_internal_tmp_table_from_heap(THD *thd, TABLE *table,
                                         ENGINE_COLUMNDEF *start_recinfo,
                                         ENGINE_COLUMNDEF **recinfo, 
                                         int error, bool ignore_last_dupp_key_error);
bool create_internal_tmp_table(TABLE *table, KEY *keyinfo, 
                               ENGINE_COLUMNDEF *start_recinfo,
                               ENGINE_COLUMNDEF **recinfo, 
                               ulonglong options);
bool open_tmp_table(TABLE *table);
void setup_tmp_table_column_bitmaps(TABLE *table, uchar *bitmaps);

#endif /* SQL_SELECT_INCLUDED */<|MERGE_RESOLUTION|>--- conflicted
+++ resolved
@@ -244,19 +244,15 @@
     method (but not 'index' for some reason), i.e. this matches method which
     E(#records) is in found_records.
   */
-<<<<<<< HEAD
-  ha_rows       read_time;
+  double        read_time;
+  
+  /* psergey-todo: make the below have type double, like POSITION::records_read? */
+  ha_rows       records_read;
+  
+  /* Startup cost for execution */
+  double        startup_cost;
     
   double        partial_join_cardinality;
-=======
-  double        read_time;
-  
-  /* psergey-todo: make the below have type double, like POSITION::records_read? */
-  ha_rows       records_read;
-  
-  /* Startup cost for execution */
-  double        startup_cost;
->>>>>>> 1bc474c1
 
   table_map	dependent,key_dependent;
   uint		use_quick,index;
@@ -342,7 +338,8 @@
     fix_semijoin_strategies_for_picked_join_order.
   */
   uint sj_strategy;
-
+  
+  //psergey-merge: todo: stop using this:
   struct st_join_table *first_sjm_sibling;
 
   void cleanup();
@@ -429,772 +426,9 @@
       select->cond= new_cond;
     return tmp_select_cond;
   }
-<<<<<<< HEAD
   void calc_used_field_length(bool max_fl);
   ulong get_used_fieldlength()
-=======
-} JOIN_TAB;
-
-
-/* 
-  Categories of data fields of variable length written into join cache buffers.
-  The value of any of these fields is written into cache together with the
-  prepended length of the value.     
-*/
-#define CACHE_BLOB      1        /* blob field  */
-#define CACHE_STRIPPED  2        /* field stripped of trailing spaces */
-#define CACHE_VARSTR1   3        /* short string value (length takes 1 byte) */ 
-#define CACHE_VARSTR2   4        /* long string value (length takes 2 bytes) */
-
-/*
-  The CACHE_FIELD structure used to describe fields of records that
-  are written into a join cache buffer from record buffers and backward.
-*/
-typedef struct st_cache_field {
-  uchar *str;   /**< buffer from/to where the field is to be copied */ 
-  uint length;  /**< maximal number of bytes to be copied from/to str */
-  /* 
-    Field object for the moved field
-    (0 - for a flag field, see JOIN_CACHE::create_flag_fields).
-  */
-  Field *field;
-  uint type;    /**< category of the of the copied field (CACHE_BLOB et al.) */
-  /* 
-    The number of the record offset value for the field in the sequence
-    of offsets placed after the last field of the record. These
-    offset values are used to access fields referred to from other caches.
-    If the value is 0 then no offset for the field is saved in the
-    trailing sequence of offsets.
-  */ 
-  uint referenced_field_no; 
-  /* The remaining structure fields are used as containers for temp values */
-  uint blob_length; /**< length of the blob to be copied */
-  uint offset;      /**< field offset to be saved in cache buffer */
-} CACHE_FIELD;
-
-
-/*
-  JOIN_CACHE is the base class to support the implementations of both
-  Blocked-Based Nested Loops (BNL) Join Algorithm and Batched Key Access (BKA)
-  Join Algorithm. The first algorithm is supported by the derived class
-  JOIN_CACHE_BNL, while the second algorithm is supported by the derived
-  class JOIN_CACHE_BKA.
-  These two algorithms have a lot in common. Both algorithms first
-  accumulate the records of the left join operand in a join buffer and
-  then search for matching rows of the second operand for all accumulated
-  records.
-  For the first algorithm this strategy saves on logical I/O operations:
-  the entire set of records from the join buffer requires only one look-through
-  the records provided by the second operand. 
-  For the second algorithm the accumulation of records allows to optimize
-  fetching rows of the second operand from disk for some engines (MyISAM, 
-  InnoDB), or to minimize the number of round-trips between the Server and
-  the engine nodes (NDB Cluster).        
-*/ 
-
-class JOIN_CACHE :public Sql_alloc
-{
-
-private:
-
-  /* Size of the offset of a record from the cache */   
-  uint size_of_rec_ofs;    
-  /* Size of the length of a record in the cache */
-  uint size_of_rec_len;
-  /* Size of the offset of a field within a record in the cache */   
-  uint size_of_fld_ofs;
-
-protected:
-       
-  /* 3 functions below actually do not use the hidden parameter 'this' */ 
-
-  /* Calculate the number of bytes used to store an offset value */
-  uint offset_size(uint len)
-  { return (len < 256 ? 1 : len < 256*256 ? 2 : 4); }
-
-  /* Get the offset value that takes ofs_sz bytes at the position ptr */
-  ulong get_offset(uint ofs_sz, uchar *ptr)
-  {
-    switch (ofs_sz) {
-    case 1: return uint(*ptr);
-    case 2: return uint2korr(ptr);
-    case 4: return uint4korr(ptr);
-    }
-    return 0;
-  }
-
-  /* Set the offset value ofs that takes ofs_sz bytes at the position ptr */ 
-  void store_offset(uint ofs_sz, uchar *ptr, ulong ofs)
-  {
-    switch (ofs_sz) {
-    case 1: *ptr= (uchar) ofs; return;
-    case 2: int2store(ptr, (uint16) ofs); return;
-    case 4: int4store(ptr, (uint32) ofs); return;
-    }
-  }
-  
-  /* 
-    The total maximal length of the fields stored for a record in the cache.
-    For blob fields only the sizes of the blob lengths are taken into account. 
-  */
-  uint length;
-
-  /* 
-    Representation of the executed multi-way join through which all needed
-    context can be accessed.  
-  */   
-  JOIN *join;  
-  /*
-    JOIN_TAB of the first table that can have it's fields in the join cache. 
-    That is, tables in the [start_tab, tab) range can have their fields in the
-    join cache. 
-    If a join tab in the range represents an SJM-nest, then all tables from the
-    nest can have their fields in the join cache, too.
-  */
-  JOIN_TAB *start_tab;
-
-  /* 
-    The total number of flag and data fields that can appear in a record
-    written into the cache. Fields with null values are always skipped 
-    to save space. 
-  */
-  uint fields;
-
-  /* 
-    The total number of flag fields in a record put into the cache. They are
-    used for table null bitmaps, table null row flags, and an optional match
-    flag. Flag fields go before other fields in a cache record with the match
-    flag field placed always at the very beginning of the record.
-  */
-  uint flag_fields;
-
-  /* The total number of blob fields that are written into the cache */ 
-  uint blobs;
-
-  /* 
-    The total number of fields referenced from field descriptors for other join
-    caches. These fields are used to construct key values to access matching
-    rows with index lookups. Currently the fields can be referenced only from
-    descriptors for bka caches. However they may belong to a cache of any type.
-  */   
-  uint referenced_fields;
-   
-  /* 
-    The current number of already created data field descriptors.
-    This number can be useful for implementations of the init methods.  
-  */
-  uint data_field_count; 
-
-  /* 
-    The current number of already created pointers to the data field
-    descriptors. This number can be useful for implementations of
-    the init methods.  
-  */
-  uint data_field_ptr_count; 
-  /* 
-    Array of the descriptors of fields containing 'fields' elements.
-    These are all fields that are stored for a record in the cache. 
-  */
-  CACHE_FIELD *field_descr;
-
-  /* 
-    Array of pointers to the blob descriptors that contains 'blobs' elements.
-  */
-  CACHE_FIELD **blob_ptr;
-
-  /* 
-    This flag indicates that records written into the join buffer contain
-    a match flag field. The flag must be set by the init method. 
-  */
-  bool with_match_flag; 
-  /*
-    This flag indicates that any record is prepended with the length of the
-    record which allows us to skip the record or part of it without reading.
-  */
-  bool with_length;
-
-  /* 
-    The maximal number of bytes used for a record representation in
-    the cache excluding the space for blob data. 
-    For future derived classes this representation may contains some
-    redundant info such as a key value associated with the record.     
-  */
-  uint pack_length;
-  /* 
-    The value of pack_length incremented by the total size of all 
-    pointers of a record in the cache to the blob data. 
-  */
-  uint pack_length_with_blob_ptrs;
-
-  /* Pointer to the beginning of the join buffer */
-  uchar *buff;         
-  /* 
-    Size of the entire memory allocated for the join buffer.
-    Part of this memory may be reserved for the auxiliary buffer.
-  */ 
-  ulong buff_size;
-  /* Size of the auxiliary buffer. */ 
-  ulong aux_buff_size;
-
-  /* The number of records put into the join buffer */ 
-  uint records;
-
-  /* 
-    Pointer to the current position in the join buffer.
-    This member is used both when writing to buffer and
-    when reading from it.
-  */
-  uchar *pos;
-  /* 
-    Pointer to the first free position in the join buffer,
-    right after the last record into it.
-  */
-  uchar *end_pos; 
-
-  /* 
-    Pointer to the beginning of first field of the current read/write record
-    from the join buffer. The value is adjusted by the get_record/put_record
-    functions.
-  */
-  uchar *curr_rec_pos;
-  /* 
-    Pointer to the beginning of first field of the last record
-    from the join buffer.
-  */
-  uchar *last_rec_pos;
-
-  /* 
-    Flag is set if the blob data for the last record in the join buffer
-    is in record buffers rather than in the join cache.
-  */
-  bool last_rec_blob_data_is_in_rec_buff;
-
-  /* 
-    Pointer to the position to the current record link. 
-    Record links are used only with linked caches. Record links allow to set
-    connections between parts of one join record that are stored in different
-    join buffers.
-    In the simplest case a record link is just a pointer to the beginning of
-    the record stored in the buffer.
-    In a more general case a link could be a reference to an array of pointers
-    to records in the buffer.   */
-  uchar *curr_rec_link;
-
-  void calc_record_fields();     
-  int alloc_fields(uint external_fields);
-  void create_flag_fields();
-  void create_remaining_fields(bool all_read_fields);
-  void set_constants();
-  int alloc_buffer();
-
-  uint get_size_of_rec_offset() { return size_of_rec_ofs; }
-  uint get_size_of_rec_length() { return size_of_rec_len; }
-  uint get_size_of_fld_offset() { return size_of_fld_ofs; }
-
-  uchar *get_rec_ref(uchar *ptr)
-  {
-    return buff+get_offset(size_of_rec_ofs, ptr-size_of_rec_ofs);
-  }
-  ulong get_rec_length(uchar *ptr)
-  { 
-    return (ulong) get_offset(size_of_rec_len, ptr);
-  }
-  ulong get_fld_offset(uchar *ptr)
-  { 
-    return (ulong) get_offset(size_of_fld_ofs, ptr);
-  }
-
-  void store_rec_ref(uchar *ptr, uchar* ref)
-  {
-    store_offset(size_of_rec_ofs, ptr-size_of_rec_ofs, (ulong) (ref-buff));
-  }
-
-  void store_rec_length(uchar *ptr, ulong len)
-  {
-    store_offset(size_of_rec_len, ptr, len);
-  }
-  void store_fld_offset(uchar *ptr, ulong ofs)
-  {
-    store_offset(size_of_fld_ofs, ptr, ofs);
-  }
-
-  /* Write record fields and their required offsets into the join buffer */ 
-  uint write_record_data(uchar *link, bool *is_full);
-
-  /* 
-    This method must determine for how much the auxiliary buffer should be
-    incremented when a new record is added to the join buffer.
-    If no auxiliary buffer is needed the function should return 0.
-  */
-  virtual uint aux_buffer_incr() { return 0; }
-
-  /* Shall calculate how much space is remaining in the join buffer */ 
-  virtual ulong rem_space() 
-  { 
-    return max(buff_size-(end_pos-buff)-aux_buff_size,0);
-  }
-
-  /* Shall skip record from the join buffer if its match flag is on */
-  virtual bool skip_record_if_match();
-
-  /*  Read all flag and data fields of a record from the join buffer */
-  uint read_all_record_fields();
-  
-  /* Read all flag fields of a record from the join buffer */
-  uint read_flag_fields();
-
-  /* Read a data record field from the join buffer */
-  uint read_record_field(CACHE_FIELD *copy, bool last_record);
-
-  /* Read a referenced field from the join buffer */
-  bool read_referenced_field(CACHE_FIELD *copy, uchar *rec_ptr, uint *len);
-
-  /* 
-    True if rec_ptr points to the record whose blob data stay in
-    record buffers
-  */
-  bool blob_data_is_in_rec_buff(uchar *rec_ptr)
-  {
-    return rec_ptr == last_rec_pos && last_rec_blob_data_is_in_rec_buff;
-  }
-
-  /* Find matches from the next table for records from the join buffer */   
-  virtual enum_nested_loop_state join_matching_records(bool skip_last)=0;
-
-  /* Add null complements for unmatched outer records from buffer */
-  virtual enum_nested_loop_state join_null_complements(bool skip_last);
-
-  /* Restore the fields of the last record from the join buffer */
-  virtual void restore_last_record();
-
-  /*Set match flag for a record in join buffer if it has not been set yet */
-  bool set_match_flag_if_none(JOIN_TAB *first_inner, uchar *rec_ptr);
-
-  enum_nested_loop_state generate_full_extensions(uchar *rec_ptr);
-
-  /* Check matching to a partial join record from the join buffer */
-  bool check_match(uchar *rec_ptr);
-
-public:
-
-  /* Table to be joined with the partial join records from the cache */ 
-  JOIN_TAB *join_tab;
-
-  /* Pointer to the previous join cache if there is any */
-  JOIN_CACHE *prev_cache;
-  /* Pointer to the next join cache if there is any */
-  JOIN_CACHE *next_cache;
-
-  /* Shall initialize the join cache structure */ 
-  virtual int init()=0;  
-
-  /* The function shall return TRUE only for BKA caches */
-  virtual bool is_key_access() { return FALSE; }
-
-  /* Shall reset the join buffer for reading/writing */
-  virtual void reset(bool for_writing);
-
-  /* 
-    This function shall add a record into the join buffer and return TRUE
-    if it has been decided that it should be the last record in the buffer.
-  */ 
-  virtual bool put_record();
-
-  /* 
-    This function shall read the next record into the join buffer and return
-    TRUE if there is no more next records.
-  */ 
-  virtual bool get_record();
-
-  /* 
-    This function shall read the record at the position rec_ptr
-    in the join buffer
-  */ 
-  virtual void get_record_by_pos(uchar *rec_ptr);
-
-  /* Shall return the value of the match flag for the positioned record */
-  virtual bool get_match_flag_by_pos(uchar *rec_ptr);
-
-  /* Shall return the position of the current record */
-  virtual uchar *get_curr_rec() { return curr_rec_pos; }
-
-  /* Shall set the current record link */
-  virtual void set_curr_rec_link(uchar *link) { curr_rec_link= link; }
-
-  /* Shall return the current record link */
-  virtual uchar *get_curr_rec_link()
-  { 
-    return (curr_rec_link ? curr_rec_link : get_curr_rec());
-  }
-     
-  /* Join records from the join buffer with records from the next join table */    
-  enum_nested_loop_state join_records(bool skip_last);
-
-  virtual ~JOIN_CACHE() {}
-  void reset_join(JOIN *j) { join= j; }
-  void free()
-  { 
-    x_free(buff);
-    buff= 0;
-  }   
-  
-  friend class JOIN_CACHE_BNL;
-  friend class JOIN_CACHE_BKA;
-  friend class JOIN_CACHE_BKA_UNIQUE;
-};
-
-
-class JOIN_CACHE_BNL :public JOIN_CACHE
-{
-
-protected:
-
-  /* Using BNL find matches from the next table for records from join buffer */
-  enum_nested_loop_state join_matching_records(bool skip_last);
-
-public:
-
-  /* 
-    This constructor creates an unlinked BNL join cache. The cache is to be
-    used to join table 'tab' to the result of joining the previous tables 
-    specified by the 'j' parameter.
-  */   
-  JOIN_CACHE_BNL(JOIN *j, JOIN_TAB *tab)
-  { 
-    join= j;
-    join_tab= tab;
-    prev_cache= next_cache= 0;
-  }
-
-  /* 
-    This constructor creates a linked BNL join cache. The cache is to be 
-    used to join table 'tab' to the result of joining the previous tables 
-    specified by the 'j' parameter. The parameter 'prev' specifies the previous
-    cache object to which this cache is linked.
-  */   
-  JOIN_CACHE_BNL(JOIN *j, JOIN_TAB *tab, JOIN_CACHE *prev)
-  { 
-    join= j;
-    join_tab= tab;
-    prev_cache= prev;
-    next_cache= 0;
-    if (prev)
-      prev->next_cache= this;
-  }
-
-  /* Initialize the BNL cache */       
-  int init();
-
-};
-
-class JOIN_CACHE_BKA :public JOIN_CACHE
-{
-protected:
-
-  /* Flag to to be passed to the MRR interface */ 
-  uint mrr_mode;
-
-  /* MRR buffer assotiated with this join cache */
-  HANDLER_BUFFER mrr_buff;
-
-  /* Shall initialize the MRR buffer */
-  virtual void init_mrr_buff()
-  {
-    mrr_buff.buffer= end_pos;
-    mrr_buff.buffer_end= buff+buff_size;
-  }
-
-  /*
-    The number of the cache fields that are used in building keys to access
-    the table join_tab
-  */
-  uint local_key_arg_fields;
-  /* 
-    The total number of the fields in the previous caches that are used
-    in building keys t access the table join_tab
-  */
-  uint external_key_arg_fields;
-
-  /* 
-    This flag indicates that the key values will be read directly from the join
-    buffer. It will save us building key values in the key buffer.
-  */
-  bool use_emb_key;
-  /* The length of an embedded key value */ 
-  uint emb_key_length;
-
-  /* Check the possibility to read the access keys directly from join buffer */  
-  bool check_emb_key_usage();
-
-  /* Calculate the increment of the MM buffer for a record write */
-  uint aux_buffer_incr();
-
-  /* Using BKA find matches from the next table for records from join buffer */
-  enum_nested_loop_state join_matching_records(bool skip_last);
-
-  /* Prepare to search for records that match records from the join buffer */
-  enum_nested_loop_state init_join_matching_records(RANGE_SEQ_IF *seq_funcs,
-                                                    uint ranges);
-
-  /* Finish searching for records that match records from the join buffer */
-  enum_nested_loop_state end_join_matching_records(enum_nested_loop_state rc);
-
-public:
-  
-  /* 
-    This constructor creates an unlinked BKA join cache. The cache is to be
-    used to join table 'tab' to the result of joining the previous tables 
-    specified by the 'j' parameter.
-    The MRR mode initially is set to 'flags'.
-  */   
-  JOIN_CACHE_BKA(JOIN *j, JOIN_TAB *tab, uint flags)
-  { 
-    join= j;
-    join_tab= tab;
-    prev_cache= next_cache= 0;
-    mrr_mode= flags;
-  }
-
-  /* 
-    This constructor creates a linked BKA join cache. The cache is to be 
-    used to join table 'tab' to the result of joining the previous tables 
-    specified by the 'j' parameter. The parameter 'prev' specifies the cache
-    object to which this cache is linked.
-    The MRR mode initially is set to 'flags'.
-  */   
-  JOIN_CACHE_BKA(JOIN *j, JOIN_TAB *tab, uint flags,  JOIN_CACHE* prev)
-  { 
-    join= j;
-    join_tab= tab;
-    prev_cache= prev;
-    next_cache= 0;
-    if (prev)
-      prev->next_cache= this;
-    mrr_mode= flags;
-  }
-
-  /* Initialize the BKA cache */       
-  int init();
-
-  bool is_key_access() { return TRUE; }
-
-  /* Shall get the key built over the next record from the join buffer */
-  virtual uint get_next_key(uchar **key);
-
-  /* Check if the record combination matches the index condition */
-  bool skip_index_tuple(range_seq_t rseq, char *range_info);
-};
-
-/*
-  The class JOIN_CACHE_BKA_UNIQUE supports the variant of the BKA join algorithm
-  that submits only distinct keys to the MRR interface. The records in the join
-  buffer of a cache of this class that have the same access key are linked into
-  a chain attached to a key entry structure that either itself contains the key
-  value, or, in the case when the keys are embedded, refers to its occurance in
-  one of the records from the chain.
-  To build the chains with the same keys a hash table is employed. It is placed
-  at the very end of the join buffer. The array of hash entries is allocated
-  first at the very bottom of the join buffer, then go key entries. A hash entry
-  contains a header of the list of the key entries with the same hash value. 
-  Each key entry is a structure of the following type:
-    struct st_join_cache_key_entry {
-      union { 
-        uchar[] value;
-        cache_ref *value_ref; // offset from the beginning of the buffer
-      } hash_table_key;
-      key_ref next_key; // offset backward from the beginning of hash table
-      cache_ref *last_rec // offset from the beginning of the buffer
-    }
-  The references linking the records in a chain are always placed at the very
-  beginning of the record info stored in the join buffer. The records are 
-  linked in a circular list. A new record is always added to the end of this 
-  list. When a key is passed to the MRR interface it can be passed either with
-  an association link containing a reference to the header of the record chain
-  attached to the corresponding key entry in the hash table, or without any
-  association link. When the next record is returned by a call to the MRR 
-  function multi_range_read_next without any association (because if was not
-  passed  together with the key) then the key value is extracted from the
-  returned record and searched for it in the hash table. If there is any records
-  with such key the chain of them will be yielded as the result of this search.
-
-  The following picture represents a typical layout for the info stored in the
-  join buffer of a join cache object of the JOIN_CACHE_BKA_UNIQUE class.
-    
-  buff
-  V
-  +----------------------------------------------------------------------------+
-  |     |[*]record_1_1|                                                        |
-  |     ^ |                                                                    |
-  |     | +--------------------------------------------------+                 |
-  |     |                           |[*]record_2_1|          |                 |
-  |     |                           ^ |                      V                 |
-  |     |                           | +------------------+   |[*]record_1_2|   |
-  |     |                           +--------------------+-+   |               |
-  |+--+ +---------------------+                          | |   +-------------+ |
-  ||  |                       |                          V |                 | |
-  |||[*]record_3_1|         |[*]record_1_3|              |[*]record_2_2|     | |
-  ||^                       ^                            ^                   | |
-  ||+----------+            |                            |                   | |
-  ||^          |            |<---------------------------+-------------------+ |
-  |++          | | ... mrr  |   buffer ...           ... |     |               |
-  |            |            |                            |                     |
-  |      +-----+--------+   |                      +-----|-------+             |
-  |      V     |        |   |                      V     |       |             |
-  ||key_3|[/]|[*]|      |   |                |key_2|[/]|[*]|     |             |
-  |                   +-+---|-----------------------+            |             |
-  |                   V |   |                       |            |             |
-  |             |key_1|[*]|[*]|         |   | ... |[*]|   ...  |[*]|  ...  |   |
-  +----------------------------------------------------------------------------+
-                                        ^           ^            ^
-                                        |           i-th entry   j-th entry
-                                        hash table
-
-  i-th hash entry:
-    circular record chain for key_1:
-      record_1_1
-      record_1_2
-      record_1_3 (points to record_1_1)
-    circular record chain for key_3:
-      record_3_1 (points to itself)
-
-  j-th hash entry:
-    circular record chain for key_2:
-      record_2_1
-      record_2_2 (points to record_2_1)
-
-*/
-
-class JOIN_CACHE_BKA_UNIQUE :public JOIN_CACHE_BKA
-{
-
-private:
-
-  /* Size of the offset of a key entry in the hash table */
-  uint size_of_key_ofs;
-
-  /* 
-    Length of a key value.
-    It is assumed that all key values have the same length.
-  */
-  uint key_length;
-  /* 
-    Length of the key entry in the hash table.
-    A key entry either contains the key value, or it contains a reference
-    to the key value if use_emb_key flag is set for the cache.
-  */ 
-  uint key_entry_length;
- 
-  /* The beginning of the hash table in the join buffer */
-  uchar *hash_table;
-  /* Number of hash entries in the hash table */
-  uint hash_entries;
-
-  /* Number of key entries in the hash table (number of distinct keys) */
-  uint key_entries;
-
-  /* The position of the last key entry in the hash table */
-  uchar *last_key_entry;
-
-  /* The position of the currently retrieved key entry in the hash table */
-  uchar *curr_key_entry;
-
-  /* 
-    The offset of the record fields from the beginning of the record
-    representation. The record representation starts with a reference to
-    the next record in the key record chain followed by the length of
-    the trailing record data followed by a reference to the record segment
-     in the previous cache, if any, followed by the record fields.
-  */ 
-  uint rec_fields_offset;
-  /* The offset of the data fields from the beginning of the record fields */
-  uint data_fields_offset;
-  
-  uint get_hash_idx(uchar* key, uint key_len);
-
-  void cleanup_hash_table();
-  
-protected:
-
-  uint get_size_of_key_offset() { return size_of_key_ofs; }
-
-  /* 
-    Get the position of the next_key_ptr field pointed to by 
-    a linking reference stored at the position key_ref_ptr. 
-    This reference is actually the offset backward from the
-    beginning of hash table.
-  */  
-  uchar *get_next_key_ref(uchar *key_ref_ptr)
-  {
-    return hash_table-get_offset(size_of_key_ofs, key_ref_ptr);
-  }
-
-  /* 
-    Store the linking reference to the next_key_ptr field at 
-    the position key_ref_ptr. The position of the next_key_ptr
-    field is pointed to by ref. The stored reference is actually
-    the offset backward from the beginning of the hash table.
-  */  
-  void store_next_key_ref(uchar *key_ref_ptr, uchar *ref)
-  {
-    store_offset(size_of_key_ofs, key_ref_ptr, (ulong) (hash_table-ref));
-  }     
-  
-  /* 
-    Check whether the reference to the next_key_ptr field at the position
-    key_ref_ptr contains  a nil value.
-  */
-  bool is_null_key_ref(uchar *key_ref_ptr)
-  {
-    ulong nil= 0;
-    return memcmp(key_ref_ptr, &nil, size_of_key_ofs ) == 0;
-  } 
-
-  /* 
-    Set the reference to the next_key_ptr field at the position
-    key_ref_ptr equal to nil.
-  */
-  void store_null_key_ref(uchar *key_ref_ptr)
-  {
-    ulong nil= 0;
-    store_offset(size_of_key_ofs, key_ref_ptr, nil);
-  } 
-
-  uchar *get_next_rec_ref(uchar *ref_ptr)
-  {
-    return buff+get_offset(get_size_of_rec_offset(), ref_ptr);
-  }
-
-  void store_next_rec_ref(uchar *ref_ptr, uchar *ref)
-  {
-    store_offset(get_size_of_rec_offset(), ref_ptr, (ulong) (ref-buff));
-  }     
- 
-  /*
-    Get the position of the embedded key value for the current
-    record pointed to by get_curr_rec().
-  */ 
-  uchar *get_curr_emb_key()
-  {
-    return get_curr_rec()+data_fields_offset;
-  }
-
-  /*
-    Get the position of the embedded key value pointed to by a reference
-    stored at ref_ptr. The stored reference is actually the offset from
-    the beginning of the join buffer.
-  */  
-  uchar *get_emb_key(uchar *ref_ptr)
-  {
-    return buff+get_offset(get_size_of_rec_offset(), ref_ptr);
-  }
-
-  /* 
-    Store the reference to an embedded key at the position key_ref_ptr.
-    The position of the embedded key is pointed to by ref. The stored
-    reference is actually the offset from the beginning of the join buffer.
-  */  
-  void store_emb_key_ref(uchar *ref_ptr, uchar *ref)
->>>>>>> 1bc474c1
+
   {
     if (!used_fieldlength)
       calc_used_field_length(FALSE);
