--- conflicted
+++ resolved
@@ -778,14 +778,8 @@
   key_part= my_reinterpret_cast(KEY_PART_INFO*) (keyinfo+keys);
   strpos=disk_buff+6;
 
-<<<<<<< HEAD
   if (!(rec_per_key= (ulong*) alloc_root(&share->mem_root,
-					 sizeof(ulong*)*key_parts)))
-=======
-  ulong *rec_per_key;
-  if (!(rec_per_key= (ulong*) alloc_root(&outparam->mem_root,
                                          sizeof(ulong)*key_parts)))
->>>>>>> f54beb2d
     goto err;
 
   for (i=0 ; i < keys ; i++, keyinfo++)
