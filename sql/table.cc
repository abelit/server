/* Copyright (C) 2000-2006 MySQL AB

   This program is free software; you can redistribute it and/or modify
   it under the terms of the GNU General Public License as published by
   the Free Software Foundation; version 2 of the License.

   This program is distributed in the hope that it will be useful,
   but WITHOUT ANY WARRANTY; without even the implied warranty of
   MERCHANTABILITY or FITNESS FOR A PARTICULAR PURPOSE.  See the
   GNU General Public License for more details.

   You should have received a copy of the GNU General Public License
   along with this program; if not, write to the Free Software
   Foundation, Inc., 59 Temple Place, Suite 330, Boston, MA  02111-1307  USA */


/* Some general useful functions */

#include "mysql_priv.h"
#include "sql_trigger.h"
#include <m_ctype.h>
#include "my_md5.h"

/* INFORMATION_SCHEMA name */
LEX_STRING INFORMATION_SCHEMA_NAME= {C_STRING_WITH_LEN("information_schema")};

/* MYSQL_SCHEMA name */
LEX_STRING MYSQL_SCHEMA_NAME= {C_STRING_WITH_LEN("mysql")};

/* GENERAL_LOG name */
LEX_STRING GENERAL_LOG_NAME= {C_STRING_WITH_LEN("general_log")};

/* SLOW_LOG name */
LEX_STRING SLOW_LOG_NAME= {C_STRING_WITH_LEN("slow_log")};

	/* Functions defined in this file */

void open_table_error(TABLE_SHARE *share, int error, int db_errno,
                      myf errortype, int errarg);
static int open_binary_frm(THD *thd, TABLE_SHARE *share,
                           uchar *head, File file);
static void fix_type_pointers(const char ***array, TYPELIB *point_to_type,
			      uint types, char **names);
static uint find_field(Field **fields, uchar *record, uint start, uint length);

inline bool is_system_table_name(const char *name, uint length);

/**************************************************************************
  Object_creation_ctx implementation.
**************************************************************************/

Object_creation_ctx *Object_creation_ctx::set_n_backup(THD *thd)
{
  Object_creation_ctx *backup_ctx;
  DBUG_ENTER("Object_creation_ctx::set_n_backup");

  backup_ctx= create_backup_ctx(thd);
  change_env(thd);

  DBUG_RETURN(backup_ctx);
}

void Object_creation_ctx::restore_env(THD *thd, Object_creation_ctx *backup_ctx)
{
  if (!backup_ctx)
    return;

  backup_ctx->change_env(thd);

  delete backup_ctx;
}

/**************************************************************************
  Default_object_creation_ctx implementation.
**************************************************************************/

Default_object_creation_ctx::Default_object_creation_ctx(THD *thd)
  : m_client_cs(thd->variables.character_set_client),
    m_connection_cl(thd->variables.collation_connection)
{ }

Default_object_creation_ctx::Default_object_creation_ctx(
  CHARSET_INFO *client_cs, CHARSET_INFO *connection_cl)
  : m_client_cs(client_cs),
    m_connection_cl(connection_cl)
{ }

Object_creation_ctx *
Default_object_creation_ctx::create_backup_ctx(THD *thd) const
{
  return new Default_object_creation_ctx(thd);
}

void Default_object_creation_ctx::change_env(THD *thd) const
{
  thd->variables.character_set_client= m_client_cs;
  thd->variables.collation_connection= m_connection_cl;

  thd->update_charset();
}

/**************************************************************************
  View_creation_ctx implementation.
**************************************************************************/

View_creation_ctx *View_creation_ctx::create(THD *thd)
{
  View_creation_ctx *ctx= new (thd->mem_root) View_creation_ctx(thd);

  return ctx;
}

/*************************************************************************/

View_creation_ctx * View_creation_ctx::create(THD *thd,
                                              TABLE_LIST *view)
{
  View_creation_ctx *ctx= new (thd->mem_root) View_creation_ctx(thd);

  /* Throw a warning if there is NULL cs name. */

  if (!view->view_client_cs_name.str ||
      !view->view_connection_cl_name.str)
  {
    push_warning_printf(thd, MYSQL_ERROR::WARN_LEVEL_NOTE,
                        ER_VIEW_NO_CREATION_CTX,
                        ER(ER_VIEW_NO_CREATION_CTX),
                        (const char *) view->db,
                        (const char *) view->table_name);

    ctx->m_client_cs= system_charset_info;
    ctx->m_connection_cl= system_charset_info;

    return ctx;
  }

  /* Resolve cs names. Throw a warning if there is unknown cs name. */

  bool invalid_creation_ctx;

  invalid_creation_ctx= resolve_charset(view->view_client_cs_name.str,
                                        system_charset_info,
                                        &ctx->m_client_cs);

  invalid_creation_ctx= resolve_collation(view->view_connection_cl_name.str,
                                          system_charset_info,
                                          &ctx->m_connection_cl) ||
                        invalid_creation_ctx;

  if (invalid_creation_ctx)
  {
    sql_print_warning("View '%s'.'%s': there is unknown charset/collation "
                      "names (client: '%s'; connection: '%s').",
                      (const char *) view->db,
                      (const char *) view->table_name,
                      (const char *) view->view_client_cs_name.str,
                      (const char *) view->view_connection_cl_name.str);

    push_warning_printf(thd, MYSQL_ERROR::WARN_LEVEL_NOTE,
                        ER_VIEW_INVALID_CREATION_CTX,
                        ER(ER_VIEW_INVALID_CREATION_CTX),
                        (const char *) view->db,
                        (const char *) view->table_name);
  }

  return ctx;
}

/*************************************************************************/

/* Get column name from column hash */

static uchar *get_field_name(Field **buff, size_t *length,
                             my_bool not_used __attribute__((unused)))
{
  *length= (uint) strlen((*buff)->field_name);
  return (uchar*) (*buff)->field_name;
}


/*
  Returns pointer to '.frm' extension of the file name.

  SYNOPSIS
    fn_rext()
    name       file name

  DESCRIPTION
    Checks file name part starting with the rightmost '.' character,
    and returns it if it is equal to '.frm'. 

  TODO
    It is a good idea to get rid of this function modifying the code
    to garantee that the functions presently calling fn_rext() always
    get arguments in the same format: either with '.frm' or without '.frm'.

  RETURN VALUES
    Pointer to the '.frm' extension. If there is no extension,
    or extension is not '.frm', pointer at the end of file name.
*/

char *fn_rext(char *name)
{
  char *res= strrchr(name, '.');
  if (res && !strcmp(res, reg_ext))
    return res;
  return name + strlen(name);
}

TABLE_CATEGORY get_table_category(const LEX_STRING *db, const LEX_STRING *name)
{
  DBUG_ASSERT(db != NULL);
  DBUG_ASSERT(name != NULL);

  if ((db->length == INFORMATION_SCHEMA_NAME.length) &&
      (my_strcasecmp(system_charset_info,
                    INFORMATION_SCHEMA_NAME.str,
                    db->str) == 0))
  {
    return TABLE_CATEGORY_INFORMATION;
  }

  if ((db->length == MYSQL_SCHEMA_NAME.length) &&
      (my_strcasecmp(system_charset_info,
                    MYSQL_SCHEMA_NAME.str,
                    db->str) == 0))
  {
    if (is_system_table_name(name->str, name->length))
    {
      return TABLE_CATEGORY_SYSTEM;
    }

    if ((name->length == GENERAL_LOG_NAME.length) &&
        (my_strcasecmp(system_charset_info,
                      GENERAL_LOG_NAME.str,
                      name->str) == 0))
    {
      return TABLE_CATEGORY_PERFORMANCE;
    }

    if ((name->length == SLOW_LOG_NAME.length) &&
        (my_strcasecmp(system_charset_info,
                      SLOW_LOG_NAME.str,
                      name->str) == 0))
    {
      return TABLE_CATEGORY_PERFORMANCE;
    }
  }

  return TABLE_CATEGORY_USER;
}


/*
  Allocate a setup TABLE_SHARE structure

  SYNOPSIS
    alloc_table_share()
    TABLE_LIST		Take database and table name from there
    key			Table cache key (db \0 table_name \0...)
    key_length		Length of key

  RETURN
    0  Error (out of memory)
    #  Share
*/

TABLE_SHARE *alloc_table_share(TABLE_LIST *table_list, char *key,
                               uint key_length)
{
  MEM_ROOT mem_root;
  TABLE_SHARE *share;
  char *key_buff, *path_buff;
  char path[FN_REFLEN];
  uint path_length;
  DBUG_ENTER("alloc_table_share");
  DBUG_PRINT("enter", ("table: '%s'.'%s'",
                       table_list->db, table_list->table_name));

  path_length= build_table_filename(path, sizeof(path) - 1,
                                    table_list->db,
                                    table_list->table_name, "", 0);
  init_sql_alloc(&mem_root, TABLE_ALLOC_BLOCK_SIZE, 0);
  if (multi_alloc_root(&mem_root,
                       &share, sizeof(*share),
                       &key_buff, key_length,
                       &path_buff, path_length + 1,
                       NULL))
  {
    bzero((char*) share, sizeof(*share));

    share->set_table_cache_key(key_buff, key, key_length);

    share->path.str= path_buff;
    share->path.length= path_length;
    strmov(share->path.str, path);
    share->normalized_path.str=    share->path.str;
    share->normalized_path.length= path_length;

    share->version=       refresh_version;

    /*
      This constant is used to mark that no table map version has been
      assigned.  No arithmetic is done on the value: it will be
      overwritten with a value taken from MYSQL_BIN_LOG.
    */
    share->table_map_version= ~(ulonglong)0;

    /*
      Since alloc_table_share() can be called without any locking (for
      example, ha_create_table... functions), we do not assign a table
      map id here.  Instead we assign a value that is not used
      elsewhere, and then assign a table map id inside open_table()
      under the protection of the LOCK_open mutex.
    */
    share->table_map_id= ~0UL;
    share->cached_row_logging_check= -1;

    memcpy((char*) &share->mem_root, (char*) &mem_root, sizeof(mem_root));
    pthread_mutex_init(&share->mutex, MY_MUTEX_INIT_FAST);
    pthread_cond_init(&share->cond, NULL);
  }
  DBUG_RETURN(share);
}


/*
  Initialize share for temporary tables

  SYNOPSIS
    init_tmp_table_share()
<<<<<<< HEAD
=======
    thd         thread handle
>>>>>>> 060bb57f
    share	Share to fill
    key		Table_cache_key, as generated from create_table_def_key.
		must start with db name.    
    key_length	Length of key
    table_name	Table name
    path	Path to file (possible in lower case) without .frm

  NOTES
    This is different from alloc_table_share() because temporary tables
    don't have to be shared between threads or put into the table def
    cache, so we can do some things notable simpler and faster

    If table is not put in thd->temporary_tables (happens only when
    one uses OPEN TEMPORARY) then one can specify 'db' as key and
    use key_length= 0 as neither table_cache_key or key_length will be used).
*/

<<<<<<< HEAD
void init_tmp_table_share(TABLE_SHARE *share, const char *key,
=======
void init_tmp_table_share(THD *thd, TABLE_SHARE *share, const char *key,
>>>>>>> 060bb57f
                          uint key_length, const char *table_name,
                          const char *path)
{
  DBUG_ENTER("init_tmp_table_share");
  DBUG_PRINT("enter", ("table: '%s'.'%s'", key, table_name));

  bzero((char*) share, sizeof(*share));
  init_sql_alloc(&share->mem_root, TABLE_ALLOC_BLOCK_SIZE, 0);
  share->table_category=         TABLE_CATEGORY_TEMPORARY;
  share->tmp_table=              INTERNAL_TMP_TABLE;
  share->db.str=                 (char*) key;
  share->db.length=		 strlen(key);
  share->table_cache_key.str=    (char*) key;
  share->table_cache_key.length= key_length;
  share->table_name.str=         (char*) table_name;
  share->table_name.length=      strlen(table_name);
  share->path.str=               (char*) path;
  share->normalized_path.str=    (char*) path;
  share->path.length= share->normalized_path.length= strlen(path);
  share->frm_version= 		 FRM_VER_TRUE_VARCHAR;

  /*
    Temporary tables are not replicated, but we set up these fields
    anyway to be able to catch errors.
   */
  share->table_map_version= ~(ulonglong)0;
<<<<<<< HEAD
  share->table_map_id= ~0UL;
  share->cached_row_logging_check= -1;

=======
  share->cached_row_logging_check= -1;

  /*
    table_map_id is also used for MERGE tables to suppress repeated
    compatibility checks.
  */
  share->table_map_id= (ulong) thd->query_id;

>>>>>>> 060bb57f
  DBUG_VOID_RETURN;
}


/*
  Free table share and memory used by it

  SYNOPSIS
    free_table_share()
    share		Table share

  NOTES
    share->mutex must be locked when we come here if it's not a temp table
*/

void free_table_share(TABLE_SHARE *share)
{
  MEM_ROOT mem_root;
  DBUG_ENTER("free_table_share");
  DBUG_PRINT("enter", ("table: %s.%s", share->db.str, share->table_name.str));
  DBUG_ASSERT(share->ref_count == 0);

  /*
    If someone is waiting for this to be deleted, inform it about this.
    Don't do a delete until we know that no one is refering to this anymore.
  */
  if (share->tmp_table == NO_TMP_TABLE)
  {
    /* share->mutex is locked in release_table_share() */
    while (share->waiting_on_cond)
    {
      pthread_cond_broadcast(&share->cond);
      pthread_cond_wait(&share->cond, &share->mutex);
    }
    /* No thread refers to this anymore */
    pthread_mutex_unlock(&share->mutex);
    pthread_mutex_destroy(&share->mutex);
    pthread_cond_destroy(&share->cond);
  }
  hash_free(&share->name_hash);
  
  plugin_unlock(NULL, share->db_plugin);
  share->db_plugin= NULL;

  /* We must copy mem_root from share because share is allocated through it */
  memcpy((char*) &mem_root, (char*) &share->mem_root, sizeof(mem_root));
  free_root(&mem_root, MYF(0));                 // Free's share
  DBUG_VOID_RETURN;
}


/**
  Return TRUE if a table name matches one of the system table names.
  Currently these are:

  help_category, help_keyword, help_relation, help_topic,
  proc, event
  time_zone, time_zone_leap_second, time_zone_name, time_zone_transition,
  time_zone_transition_type

  This function trades accuracy for speed, so may return false
  positives. Presumably mysql.* database is for internal purposes only
  and should not contain user tables.
*/

inline bool is_system_table_name(const char *name, uint length)
{
  CHARSET_INFO *ci= system_charset_info;

  return (
          /* mysql.proc table */
          length == 4 &&
          my_tolower(ci, name[0]) == 'p' && 
          my_tolower(ci, name[1]) == 'r' &&
          my_tolower(ci, name[2]) == 'o' &&
          my_tolower(ci, name[3]) == 'c' ||

          length > 4 &&
          (
           /* one of mysql.help* tables */
           my_tolower(ci, name[0]) == 'h' &&
           my_tolower(ci, name[1]) == 'e' &&
           my_tolower(ci, name[2]) == 'l' &&
           my_tolower(ci, name[3]) == 'p' ||

           /* one of mysql.time_zone* tables */
           my_tolower(ci, name[0]) == 't' &&
           my_tolower(ci, name[1]) == 'i' &&
           my_tolower(ci, name[2]) == 'm' &&
           my_tolower(ci, name[3]) == 'e' ||

           /* mysql.event table */
           my_tolower(ci, name[0]) == 'e' &&
           my_tolower(ci, name[1]) == 'v' &&
           my_tolower(ci, name[2]) == 'e' &&
           my_tolower(ci, name[3]) == 'n' &&
           my_tolower(ci, name[4]) == 't'
          )
         );
}


/*
  Read table definition from a binary / text based .frm file
  
  SYNOPSIS
  open_table_def()
  thd		Thread handler
  share		Fill this with table definition
  db_flags	Bit mask of the following flags: OPEN_VIEW

  NOTES
    This function is called when the table definition is not cached in
    table_def_cache
    The data is returned in 'share', which is alloced by
    alloc_table_share().. The code assumes that share is initialized.

  RETURN VALUES
   0	ok
   1	Error (see open_table_error)
   2    Error (see open_table_error)
   3    Wrong data in .frm file
   4    Error (see open_table_error)
   5    Error (see open_table_error: charset unavailable)
   6    Unknown .frm version
*/

int open_table_def(THD *thd, TABLE_SHARE *share, uint db_flags)
{
  int error, table_type;
  bool error_given;
  File file;
  uchar head[288], *disk_buff;
  char	path[FN_REFLEN];
  MEM_ROOT **root_ptr, *old_root;
  DBUG_ENTER("open_table_def");
  DBUG_PRINT("enter", ("table: '%s'.'%s'  path: '%s'", share->db.str,
                       share->table_name.str, share->normalized_path.str));

  error= 1;
  error_given= 0;
  disk_buff= NULL;

  strxmov(path, share->normalized_path.str, reg_ext, NullS);
  if ((file= my_open(path, O_RDONLY | O_SHARE, MYF(0))) < 0)
  {
    /*
      We don't try to open 5.0 unencoded name, if
      - non-encoded name contains '@' signs, 
        because '@' can be misinterpreted.
        It is not clear if '@' is escape character in 5.1,
        or a normal character in 5.0.
        
      - non-encoded db or table name contain "#mysql50#" prefix.
        This kind of tables must have been opened only by the
        my_open() above.
    */
    if (strchr(share->table_name.str, '@') ||
        !strncmp(share->db.str, MYSQL50_TABLE_NAME_PREFIX,
                 MYSQL50_TABLE_NAME_PREFIX_LENGTH) ||
        !strncmp(share->table_name.str, MYSQL50_TABLE_NAME_PREFIX,
                 MYSQL50_TABLE_NAME_PREFIX_LENGTH))
      goto err_not_open;

    /* Try unencoded 5.0 name */
    uint length;
    strxnmov(path, sizeof(path)-1,
             mysql_data_home, "/", share->db.str, "/",
             share->table_name.str, reg_ext, NullS);
    length= unpack_filename(path, path) - reg_ext_length;
    /*
      The following is a safety test and should never fail
      as the old file name should never be longer than the new one.
    */
    DBUG_ASSERT(length <= share->normalized_path.length);
    /*
      If the old and the new names have the same length,
      then table name does not have tricky characters,
      so no need to check the old file name.
    */
    if (length == share->normalized_path.length ||
        ((file= my_open(path, O_RDONLY | O_SHARE, MYF(0))) < 0))
      goto err_not_open;

    /* Unencoded 5.0 table name found */
    path[length]= '\0'; // Remove .frm extension
    strmov(share->normalized_path.str, path);
    share->normalized_path.length= length;
  }

  error= 4;
  if (my_read(file, head, 64, MYF(MY_NABP)))
    goto err;

  if (head[0] == (uchar) 254 && head[1] == 1)
  {
    if (head[2] == FRM_VER || head[2] == FRM_VER+1 ||
        (head[2] >= FRM_VER+3 && head[2] <= FRM_VER+4))
    {
      /* Open view only */
      if (db_flags & OPEN_VIEW_ONLY)
      {
        error_given= 1;
        goto err;
      }
      table_type= 1;
    }
    else
    {
      error= 6;                                 // Unkown .frm version
      goto err;
    }
  }
  else if (memcmp(head, STRING_WITH_LEN("TYPE=")) == 0)
  {
    error= 5;
    if (memcmp(head+5,"VIEW",4) == 0)
    {
      share->is_view= 1;
      if (db_flags & OPEN_VIEW)
        error= 0;
    }
    goto err;
  }
  else
    goto err;

  /* No handling of text based files yet */
  if (table_type == 1)
  {
    root_ptr= my_pthread_getspecific_ptr(MEM_ROOT**, THR_MALLOC);
    old_root= *root_ptr;
    *root_ptr= &share->mem_root;
    error= open_binary_frm(thd, share, head, file);
    *root_ptr= old_root;
    error_given= 1;
  }

  share->table_category= get_table_category(& share->db, & share->table_name);

  if (!error)
    thd->status_var.opened_shares++;

err:
  my_close(file, MYF(MY_WME));

err_not_open:
  if (error && !error_given)
  {
    share->error= error;
    open_table_error(share, error, (share->open_errno= my_errno), 0);
  }

  DBUG_RETURN(error);
}


/*
  Read data from a binary .frm file from MySQL 3.23 - 5.0 into TABLE_SHARE
*/

static int open_binary_frm(THD *thd, TABLE_SHARE *share, uchar *head,
                           File file)
{
  int error, errarg= 0;
  uint new_frm_ver, field_pack_length, new_field_pack_flag;
  uint interval_count, interval_parts, read_length, int_length;
  uint db_create_options, keys, key_parts, n_length;
  uint key_info_length, com_length, null_bit_pos;
  uint extra_rec_buf_length;
  uint i,j;
  bool use_hash;
  char *keynames, *names, *comment_pos;
  uchar *record;
  uchar *disk_buff, *strpos, *null_flags, *null_pos;
  ulong pos, record_offset, *rec_per_key, rec_buff_length;
  handler *handler_file= 0;
  KEY	*keyinfo;
  KEY_PART_INFO *key_part;
  SQL_CRYPT *crypted=0;
  Field  **field_ptr, *reg_field;
  const char **interval_array;
  enum legacy_db_type legacy_db_type;
  my_bitmap_map *bitmaps;
  DBUG_ENTER("open_binary_frm");

  new_field_pack_flag= head[27];
  new_frm_ver= (head[2] - FRM_VER);
  field_pack_length= new_frm_ver < 2 ? 11 : 17;
  disk_buff= 0;

  error= 3;
  if (!(pos=get_form_pos(file,head,(TYPELIB*) 0)))
    goto err;                                   /* purecov: inspected */

  share->frm_version= head[2];
  /*
    Check if .frm file created by MySQL 5.0. In this case we want to
    display CHAR fields as CHAR and not as VARCHAR.
    We do it this way as we want to keep the old frm version to enable
    MySQL 4.1 to read these files.
  */
  if (share->frm_version == FRM_VER_TRUE_VARCHAR -1 && head[33] == 5)
    share->frm_version= FRM_VER_TRUE_VARCHAR;

#ifdef WITH_PARTITION_STORAGE_ENGINE
  if (*(head+61) &&
      !(share->default_part_db_type= 
        ha_checktype(thd, (enum legacy_db_type) (uint) *(head+61), 1, 0)))
    goto err;
  DBUG_PRINT("info", ("default_part_db_type = %u", head[61]));
#endif
  legacy_db_type= (enum legacy_db_type) (uint) *(head+3);
  DBUG_ASSERT(share->db_plugin == NULL);
  /*
    if the storage engine is dynamic, no point in resolving it by its
    dynamically allocated legacy_db_type. We will resolve it later by name.
  */
  if (legacy_db_type > DB_TYPE_UNKNOWN && 
      legacy_db_type < DB_TYPE_FIRST_DYNAMIC)
    share->db_plugin= ha_lock_engine(NULL, 
                                     ha_checktype(thd, legacy_db_type, 0, 0));
  share->db_create_options= db_create_options= uint2korr(head+30);
  share->db_options_in_use= share->db_create_options;
  share->mysql_version= uint4korr(head+51);
  share->null_field_first= 0;
  if (!head[32])				// New frm file in 3.23
  {
    share->avg_row_length= uint4korr(head+34);
    share->transactional= (ha_choice) head[39];
    share->row_type= (row_type) head[40];
    share->table_charset= get_charset((uint) head[38],MYF(0));
    share->null_field_first= 1;
  }
  if (!share->table_charset)
  {
    /* unknown charset in head[38] or pre-3.23 frm */
    if (use_mb(default_charset_info))
    {
      /* Warn that we may be changing the size of character columns */
      sql_print_warning("'%s' had no or invalid character set, "
                        "and default character set is multi-byte, "
                        "so character column sizes may have changed",
                        share->path.str);
    }
    share->table_charset= default_charset_info;
  }
  share->db_record_offset= 1;
  if (db_create_options & HA_OPTION_LONG_BLOB_PTR)
    share->blob_ptr_size= portable_sizeof_char_ptr;
  /* Set temporarily a good value for db_low_byte_first */
  share->db_low_byte_first= test(legacy_db_type != DB_TYPE_ISAM);
  error=4;
  share->max_rows= uint4korr(head+18);
  share->min_rows= uint4korr(head+22);

  /* Read keyinformation */
  key_info_length= (uint) uint2korr(head+28);
  VOID(my_seek(file,(ulong) uint2korr(head+6),MY_SEEK_SET,MYF(0)));
  if (read_string(file,(uchar**) &disk_buff,key_info_length))
    goto err;                                   /* purecov: inspected */
  if (disk_buff[0] & 0x80)
  {
    share->keys=      keys=      (disk_buff[1] << 7) | (disk_buff[0] & 0x7f);
    share->key_parts= key_parts= uint2korr(disk_buff+2);
  }
  else
  {
    share->keys=      keys=      disk_buff[0];
    share->key_parts= key_parts= disk_buff[1];
  }
  share->keys_for_keyread.init(0);
  share->keys_in_use.init(keys);

  n_length=keys*sizeof(KEY)+key_parts*sizeof(KEY_PART_INFO);
  if (!(keyinfo = (KEY*) alloc_root(&share->mem_root,
				    n_length + uint2korr(disk_buff+4))))
    goto err;                                   /* purecov: inspected */
  bzero((char*) keyinfo,n_length);
  share->key_info= keyinfo;
  key_part= my_reinterpret_cast(KEY_PART_INFO*) (keyinfo+keys);
  strpos=disk_buff+6;

  if (!(rec_per_key= (ulong*) alloc_root(&share->mem_root,
					 sizeof(ulong*)*key_parts)))
    goto err;

  for (i=0 ; i < keys ; i++, keyinfo++)
  {
    keyinfo->table= 0;                           // Updated in open_frm
    if (new_frm_ver >= 3)
    {
      keyinfo->flags=	   (uint) uint2korr(strpos) ^ HA_NOSAME;
      keyinfo->key_length= (uint) uint2korr(strpos+2);
      keyinfo->key_parts=  (uint) strpos[4];
      keyinfo->algorithm=  (enum ha_key_alg) strpos[5];
      keyinfo->block_size= uint2korr(strpos+6);
      strpos+=8;
    }
    else
    {
      keyinfo->flags=	 ((uint) strpos[0]) ^ HA_NOSAME;
      keyinfo->key_length= (uint) uint2korr(strpos+1);
      keyinfo->key_parts=  (uint) strpos[3];
      keyinfo->algorithm= HA_KEY_ALG_UNDEF;
      strpos+=4;
    }

    keyinfo->key_part=	 key_part;
    keyinfo->rec_per_key= rec_per_key;
    for (j=keyinfo->key_parts ; j-- ; key_part++)
    {
      *rec_per_key++=0;
      key_part->fieldnr=	(uint16) (uint2korr(strpos) & FIELD_NR_MASK);
      key_part->offset= (uint) uint2korr(strpos+2)-1;
      key_part->key_type=	(uint) uint2korr(strpos+5);
      // key_part->field=	(Field*) 0;	// Will be fixed later
      if (new_frm_ver >= 1)
      {
	key_part->key_part_flag= *(strpos+4);
	key_part->length=	(uint) uint2korr(strpos+7);
	strpos+=9;
      }
      else
      {
	key_part->length=	*(strpos+4);
	key_part->key_part_flag=0;
	if (key_part->length > 128)
	{
	  key_part->length&=127;		/* purecov: inspected */
	  key_part->key_part_flag=HA_REVERSE_SORT; /* purecov: inspected */
	}
	strpos+=7;
      }
      key_part->store_length=key_part->length;
    }
  }
  keynames=(char*) key_part;
  strpos+= (strmov(keynames, (char *) strpos) - keynames)+1;

  share->reclength = uint2korr((head+16));
  if (*(head+26) == 1)
    share->system= 1;				/* one-record-database */
#ifdef HAVE_CRYPTED_FRM
  else if (*(head+26) == 2)
  {
    crypted= get_crypt_for_frm();
    share->crypted= 1;
  }
#endif

  record_offset= (ulong) (uint2korr(head+6)+
                          ((uint2korr(head+14) == 0xffff ?
                            uint4korr(head+47) : uint2korr(head+14))));
 
  if ((n_length= uint4korr(head+55)))
  {
    /* Read extra data segment */
    uchar *buff, *next_chunk, *buff_end;
    DBUG_PRINT("info", ("extra segment size is %u bytes", n_length));
    if (!(next_chunk= buff= (uchar*) my_malloc(n_length, MYF(MY_WME))))
      goto err;
    if (my_pread(file, buff, n_length, record_offset + share->reclength,
                 MYF(MY_NABP)))
    {
      my_free(buff, MYF(0));
      goto err;
    }
    share->connect_string.length= uint2korr(buff);
    if (!(share->connect_string.str= strmake_root(&share->mem_root,
                                                  (char*) next_chunk + 2,
                                                  share->connect_string.
                                                  length)))
    {
      my_free(buff, MYF(0));
      goto err;
    }
    next_chunk+= share->connect_string.length + 2;
    buff_end= buff + n_length;
    if (next_chunk + 2 < buff_end)
    {
      uint str_db_type_length= uint2korr(next_chunk);
      LEX_STRING name;
      name.str= (char*) next_chunk + 2;
      name.length= str_db_type_length;

      plugin_ref tmp_plugin= ha_resolve_by_name(thd, &name);
      if (tmp_plugin != NULL && !plugin_equals(tmp_plugin, share->db_plugin))
      {
        if (legacy_db_type > DB_TYPE_UNKNOWN &&
            legacy_db_type < DB_TYPE_FIRST_DYNAMIC &&
            legacy_db_type != ha_legacy_type(
                plugin_data(tmp_plugin, handlerton *)))
        {
          /* bad file, legacy_db_type did not match the name */
          my_free(buff, MYF(0));
          goto err;
        }
        /*
          tmp_plugin is locked with a local lock.
          we unlock the old value of share->db_plugin before
          replacing it with a globally locked version of tmp_plugin
        */
        plugin_unlock(NULL, share->db_plugin);
        share->db_plugin= my_plugin_lock(NULL, &tmp_plugin);
        DBUG_PRINT("info", ("setting dbtype to '%.*s' (%d)",
                            str_db_type_length, next_chunk + 2,
                            ha_legacy_type(share->db_type())));
      }
#ifdef WITH_PARTITION_STORAGE_ENGINE
      else
      {
        LEX_STRING pname= { C_STRING_WITH_LEN( "partition" ) };
        if (str_db_type_length == pname.length &&
            !strncmp((char *) next_chunk + 2, pname.str, pname.length))
        {
          /*
            Use partition handler
            tmp_plugin is locked with a local lock.
            we unlock the old value of share->db_plugin before
            replacing it with a globally locked version of tmp_plugin
          */
          plugin_unlock(NULL, share->db_plugin);
          share->db_plugin= ha_lock_engine(NULL, partition_hton);
          DBUG_PRINT("info", ("setting dbtype to '%.*s' (%d)",
                              str_db_type_length, next_chunk + 2,
                              ha_legacy_type(share->db_type())));
        }
      }
#endif
      next_chunk+= str_db_type_length + 2;
    }
    if (next_chunk + 5 < buff_end)
    {
      uint32 partition_info_len = uint4korr(next_chunk);
#ifdef WITH_PARTITION_STORAGE_ENGINE
      if ((share->partition_info_buffer_size=
             share->partition_info_len= partition_info_len))
      {
        if (!(share->partition_info= (char*)
              memdup_root(&share->mem_root, next_chunk + 4,
                          partition_info_len + 1)))
        {
          my_free(buff, MYF(0));
          goto err;
        }
      }
#else
      if (partition_info_len)
      {
        DBUG_PRINT("info", ("WITH_PARTITION_STORAGE_ENGINE is not defined"));
        my_free(buff, MYF(0));
        goto err;
      }
#endif
      next_chunk+= 5 + partition_info_len;
    }
#if MYSQL_VERSION_ID < 50200
    if (share->mysql_version >= 50106 && share->mysql_version <= 50109)
    {
      /*
         Partition state array was here in version 5.1.6 to 5.1.9, this code
         makes it possible to load a 5.1.6 table in later versions. Can most
         likely be removed at some point in time. Will only be used for
         upgrades within 5.1 series of versions. Upgrade to 5.2 can only be
         done from newer 5.1 versions.
      */
      next_chunk+= 4;
    }
    else if (share->mysql_version >= 50110)
#endif
    {
      /* New auto_partitioned indicator introduced in 5.1.11 */
#ifdef WITH_PARTITION_STORAGE_ENGINE
      share->auto_partitioned= *next_chunk;
#endif
      next_chunk++;
    }
    keyinfo= share->key_info;
    for (i= 0; i < keys; i++, keyinfo++)
    {
      if (keyinfo->flags & HA_USES_PARSER)
      {
        LEX_STRING parser_name;
        if (next_chunk >= buff_end)
        {
          DBUG_PRINT("error",
                     ("fulltext key uses parser that is not defined in .frm"));
          my_free(buff, MYF(0));
          goto err;
        }
        parser_name.str= (char*) next_chunk;
        parser_name.length= strlen((char*) next_chunk);
        next_chunk+= parser_name.length + 1;
        keyinfo->parser= my_plugin_lock_by_name(NULL, &parser_name,
                                                MYSQL_FTPARSER_PLUGIN);
        if (! keyinfo->parser)
        {
          my_error(ER_PLUGIN_IS_NOT_LOADED, MYF(0), parser_name.str);
          my_free(buff, MYF(0));
          goto err;
        }
      }
    }
    my_free(buff, MYF(0));
  }
  share->key_block_size= uint2korr(head+62);

  error=4;
  extra_rec_buf_length= uint2korr(head+59);
  rec_buff_length= ALIGN_SIZE(share->reclength + 1 + extra_rec_buf_length);
  share->rec_buff_length= rec_buff_length;
  if (!(record= (uchar *) alloc_root(&share->mem_root,
                                     rec_buff_length)))
    goto err;                                   /* purecov: inspected */
  share->default_values= record;
  if (my_pread(file, record, (size_t) share->reclength,
               record_offset, MYF(MY_NABP)))
    goto err;                                   /* purecov: inspected */

  VOID(my_seek(file,pos,MY_SEEK_SET,MYF(0)));
  if (my_read(file, head,288,MYF(MY_NABP)))
    goto err;
#ifdef HAVE_CRYPTED_FRM
  if (crypted)
  {
    crypted->decode((char*) head+256,288-256);
    if (sint2korr(head+284) != 0)		// Should be 0
      goto err;                                 // Wrong password
  }
#endif

  share->fields= uint2korr(head+258);
  pos= uint2korr(head+260);			/* Length of all screens */
  n_length= uint2korr(head+268);
  interval_count= uint2korr(head+270);
  interval_parts= uint2korr(head+272);
  int_length= uint2korr(head+274);
  share->null_fields= uint2korr(head+282);
  com_length= uint2korr(head+284);
  share->comment.length=  (int) (head[46]);
  share->comment.str= strmake_root(&share->mem_root, (char*) head+47,
                                   share->comment.length);

  DBUG_PRINT("info",("i_count: %d  i_parts: %d  index: %d  n_length: %d  int_length: %d  com_length: %d", interval_count,interval_parts, share->keys,n_length,int_length, com_length));

  if (!(field_ptr = (Field **)
	alloc_root(&share->mem_root,
		   (uint) ((share->fields+1)*sizeof(Field*)+
			   interval_count*sizeof(TYPELIB)+
			   (share->fields+interval_parts+
			    keys+3)*sizeof(char *)+
			   (n_length+int_length+com_length)))))
    goto err;                                   /* purecov: inspected */

  share->field= field_ptr;
  read_length=(uint) (share->fields * field_pack_length +
		      pos+ (uint) (n_length+int_length+com_length));
  if (read_string(file,(uchar**) &disk_buff,read_length))
    goto err;                                   /* purecov: inspected */
#ifdef HAVE_CRYPTED_FRM
  if (crypted)
  {
    crypted->decode((char*) disk_buff,read_length);
    delete crypted;
    crypted=0;
  }
#endif
  strpos= disk_buff+pos;

  share->intervals= (TYPELIB*) (field_ptr+share->fields+1);
  interval_array= (const char **) (share->intervals+interval_count);
  names= (char*) (interval_array+share->fields+interval_parts+keys+3);
  if (!interval_count)
    share->intervals= 0;			// For better debugging
  memcpy((char*) names, strpos+(share->fields*field_pack_length),
	 (uint) (n_length+int_length));
  comment_pos= names+(n_length+int_length);
  memcpy(comment_pos, disk_buff+read_length-com_length, com_length);

  fix_type_pointers(&interval_array, &share->fieldnames, 1, &names);
  if (share->fieldnames.count != share->fields)
    goto err;
  fix_type_pointers(&interval_array, share->intervals, interval_count,
		    &names);

  {
    /* Set ENUM and SET lengths */
    TYPELIB *interval;
    for (interval= share->intervals;
         interval < share->intervals + interval_count;
         interval++)
    {
      uint count= (uint) (interval->count + 1) * sizeof(uint);
      if (!(interval->type_lengths= (uint *) alloc_root(&share->mem_root,
                                                        count)))
        goto err;
      for (count= 0; count < interval->count; count++)
      {
        char *val= (char*) interval->type_names[count];
        interval->type_lengths[count]= strlen(val);
      }
      interval->type_lengths[count]= 0;
    }
  }

  if (keynames)
    fix_type_pointers(&interval_array, &share->keynames, 1, &keynames);

 /* Allocate handler */
  if (!(handler_file= get_new_handler(share, thd->mem_root,
                                      share->db_type())))
    goto err;

  record= share->default_values-1;              /* Fieldstart = 1 */
  if (share->null_field_first)
  {
    null_flags= null_pos= (uchar*) record+1;
    null_bit_pos= (db_create_options & HA_OPTION_PACK_RECORD) ? 0 : 1;
    /*
      null_bytes below is only correct under the condition that
      there are no bit fields.  Correct values is set below after the
      table struct is initialized
    */
    share->null_bytes= (share->null_fields + null_bit_pos + 7) / 8;
  }
#ifndef WE_WANT_TO_SUPPORT_VERY_OLD_FRM_FILES
  else
  {
    share->null_bytes= (share->null_fields+7)/8;
    null_flags= null_pos= (uchar*) (record + 1 +share->reclength -
                                    share->null_bytes);
    null_bit_pos= 0;
  }
#endif

  use_hash= share->fields >= MAX_FIELDS_BEFORE_HASH;
  if (use_hash)
    use_hash= !hash_init(&share->name_hash,
			 system_charset_info,
			 share->fields,0,0,
			 (hash_get_key) get_field_name,0,0);

  for (i=0 ; i < share->fields; i++, strpos+=field_pack_length, field_ptr++)
  {
    uint pack_flag, interval_nr, unireg_type, recpos, field_length;
    enum_field_types field_type;
    CHARSET_INFO *charset=NULL;
    Field::geometry_type geom_type= Field::GEOM_GEOMETRY;
    LEX_STRING comment;

    if (new_frm_ver >= 3)
    {
      /* new frm file in 4.1 */
      field_length= uint2korr(strpos+3);
      recpos=	    uint3korr(strpos+5);
      pack_flag=    uint2korr(strpos+8);
      unireg_type=  (uint) strpos[10];
      interval_nr=  (uint) strpos[12];
      uint comment_length=uint2korr(strpos+15);
      field_type=(enum_field_types) (uint) strpos[13];

      /* charset and geometry_type share the same byte in frm */
      if (field_type == MYSQL_TYPE_GEOMETRY)
      {
#ifdef HAVE_SPATIAL
	geom_type= (Field::geometry_type) strpos[14];
	charset= &my_charset_bin;
#else
	error= 4;  // unsupported field type
	goto err;
#endif
      }
      else
      {
        if (!strpos[14])
          charset= &my_charset_bin;
        else if (!(charset=get_charset((uint) strpos[14], MYF(0))))
        {
          error= 5; // Unknown or unavailable charset
          errarg= (int) strpos[14];
          goto err;
        }
      }
      if (!comment_length)
      {
	comment.str= (char*) "";
	comment.length=0;
      }
      else
      {
	comment.str=    (char*) comment_pos;
	comment.length= comment_length;
	comment_pos+=   comment_length;
      }
    }
    else
    {
      field_length= (uint) strpos[3];
      recpos=	    uint2korr(strpos+4),
      pack_flag=    uint2korr(strpos+6);
      pack_flag&=   ~FIELDFLAG_NO_DEFAULT;     // Safety for old files
      unireg_type=  (uint) strpos[8];
      interval_nr=  (uint) strpos[10];

      /* old frm file */
      field_type= (enum_field_types) f_packtype(pack_flag);
      if (f_is_binary(pack_flag))
      {
        /*
          Try to choose the best 4.1 type:
          - for 4.0 "CHAR(N) BINARY" or "VARCHAR(N) BINARY" 
            try to find a binary collation for character set.
          - for other types (e.g. BLOB) just use my_charset_bin. 
        */
        if (!f_is_blob(pack_flag))
        {
          // 3.23 or 4.0 string
          if (!(charset= get_charset_by_csname(share->table_charset->csname,
                                               MY_CS_BINSORT, MYF(0))))
            charset= &my_charset_bin;
        }
        else
          charset= &my_charset_bin;
      }
      else
        charset= share->table_charset;
      bzero((char*) &comment, sizeof(comment));
    }

    if (interval_nr && charset->mbminlen > 1)
    {
      /* Unescape UCS2 intervals from HEX notation */
      TYPELIB *interval= share->intervals + interval_nr - 1;
      unhex_type2(interval);
    }
    
#ifndef TO_BE_DELETED_ON_PRODUCTION
    if (field_type == MYSQL_TYPE_NEWDECIMAL && !share->mysql_version)
    {
      /*
        Fix pack length of old decimal values from 5.0.3 -> 5.0.4
        The difference is that in the old version we stored precision
        in the .frm table while we now store the display_length
      */
      uint decimals= f_decimals(pack_flag);
      field_length= my_decimal_precision_to_length(field_length,
                                                   decimals,
                                                   f_is_dec(pack_flag) == 0);
      sql_print_error("Found incompatible DECIMAL field '%s' in %s; "
                      "Please do \"ALTER TABLE '%s' FORCE\" to fix it!",
                      share->fieldnames.type_names[i], share->table_name.str,
                      share->table_name.str);
      push_warning_printf(thd, MYSQL_ERROR::WARN_LEVEL_ERROR,
                          ER_CRASHED_ON_USAGE,
                          "Found incompatible DECIMAL field '%s' in %s; "
                          "Please do \"ALTER TABLE '%s' FORCE\" to fix it!",
                          share->fieldnames.type_names[i],
                          share->table_name.str,
                          share->table_name.str);
      share->crashed= 1;                        // Marker for CHECK TABLE
    }
#endif

    *field_ptr= reg_field=
      make_field(share, record+recpos,
		 (uint32) field_length,
		 null_pos, null_bit_pos,
		 pack_flag,
		 field_type,
		 charset,
		 geom_type,
		 (Field::utype) MTYP_TYPENR(unireg_type),
		 (interval_nr ?
		  share->intervals+interval_nr-1 :
		  (TYPELIB*) 0),
		 share->fieldnames.type_names[i]);
    if (!reg_field)				// Not supported field type
    {
      error= 4;
      goto err;			/* purecov: inspected */
    }

    reg_field->field_index= i;
    reg_field->comment=comment;
    if (field_type == MYSQL_TYPE_BIT && !f_bit_as_char(pack_flag))
    {
      if ((null_bit_pos+= field_length & 7) > 7)
      {
        null_pos++;
        null_bit_pos-= 8;
      }
    }
    if (!(reg_field->flags & NOT_NULL_FLAG))
    {
      if (!(null_bit_pos= (null_bit_pos + 1) & 7))
        null_pos++;
    }
    if (f_no_default(pack_flag))
      reg_field->flags|= NO_DEFAULT_VALUE_FLAG;

    if (reg_field->unireg_check == Field::NEXT_NUMBER)
      share->found_next_number_field= field_ptr;
    if (share->timestamp_field == reg_field)
      share->timestamp_field_offset= i;

    if (use_hash)
      (void) my_hash_insert(&share->name_hash,
                            (uchar*) field_ptr); // never fail
  }
  *field_ptr=0;					// End marker

  /* Fix key->name and key_part->field */
  if (key_parts)
  {
    uint primary_key=(uint) (find_type((char*) primary_key_name,
				       &share->keynames, 3) - 1);
    longlong ha_option= handler_file->ha_table_flags();
    keyinfo= share->key_info;
    key_part= keyinfo->key_part;

    for (uint key=0 ; key < share->keys ; key++,keyinfo++)
    {
      uint usable_parts= 0;
      keyinfo->name=(char*) share->keynames.type_names[key];
      /* Fix fulltext keys for old .frm files */
      if (share->key_info[key].flags & HA_FULLTEXT)
	share->key_info[key].algorithm= HA_KEY_ALG_FULLTEXT;

      if (primary_key >= MAX_KEY && (keyinfo->flags & HA_NOSAME))
      {
	/*
	  If the UNIQUE key doesn't have NULL columns and is not a part key
	  declare this as a primary key.
	*/
	primary_key=key;
	for (i=0 ; i < keyinfo->key_parts ;i++)
	{
	  uint fieldnr= key_part[i].fieldnr;
	  if (!fieldnr ||
	      share->field[fieldnr-1]->null_ptr ||
	      share->field[fieldnr-1]->key_length() !=
	      key_part[i].length)
	  {
	    primary_key=MAX_KEY;		// Can't be used
	    break;
	  }
	}
      }

      for (i=0 ; i < keyinfo->key_parts ; key_part++,i++)
      {
        Field *field;
	if (new_field_pack_flag <= 1)
	  key_part->fieldnr= (uint16) find_field(share->field,
                                                 share->default_values,
                                                 (uint) key_part->offset,
                                                 (uint) key_part->length);
	if (!key_part->fieldnr)
        {
          error= 4;                             // Wrong file
          goto err;
        }
        field= key_part->field= share->field[key_part->fieldnr-1];
        key_part->type= field->key_type();
        if (field->null_ptr)
        {
          key_part->null_offset=(uint) ((uchar*) field->null_ptr -
                                        share->default_values);
          key_part->null_bit= field->null_bit;
          key_part->store_length+=HA_KEY_NULL_LENGTH;
          keyinfo->flags|=HA_NULL_PART_KEY;
          keyinfo->extra_length+= HA_KEY_NULL_LENGTH;
          keyinfo->key_length+= HA_KEY_NULL_LENGTH;
        }
        if (field->type() == MYSQL_TYPE_BLOB ||
            field->real_type() == MYSQL_TYPE_VARCHAR ||
            field->type() == MYSQL_TYPE_GEOMETRY)
        {
          if (field->type() == MYSQL_TYPE_BLOB ||
              field->type() == MYSQL_TYPE_GEOMETRY)
            key_part->key_part_flag|= HA_BLOB_PART;
          else
            key_part->key_part_flag|= HA_VAR_LENGTH_PART;
          keyinfo->extra_length+=HA_KEY_BLOB_LENGTH;
          key_part->store_length+=HA_KEY_BLOB_LENGTH;
          keyinfo->key_length+= HA_KEY_BLOB_LENGTH;
          /*
            Mark that there may be many matching values for one key
            combination ('a', 'a ', 'a  '...)
          */
          if (!(field->flags & BINARY_FLAG))
            keyinfo->flags|= HA_END_SPACE_KEY;
        }
        if (field->type() == MYSQL_TYPE_BIT)
          key_part->key_part_flag|= HA_BIT_PART;

        if (i == 0 && key != primary_key)
          field->flags |= (((keyinfo->flags & HA_NOSAME) &&
                           (keyinfo->key_parts == 1)) ?
                           UNIQUE_KEY_FLAG : MULTIPLE_KEY_FLAG);
        if (i == 0)
          field->key_start.set_bit(key);
        if (field->key_length() == key_part->length &&
            !(field->flags & BLOB_FLAG))
        {
          if (handler_file->index_flags(key, i, 0) & HA_KEYREAD_ONLY)
          {
            share->keys_for_keyread.set_bit(key);
            field->part_of_key.set_bit(key);
            field->part_of_key_not_clustered.set_bit(key);
          }
          if (handler_file->index_flags(key, i, 1) & HA_READ_ORDER)
            field->part_of_sortkey.set_bit(key);
        }
        if (!(key_part->key_part_flag & HA_REVERSE_SORT) &&
            usable_parts == i)
          usable_parts++;			// For FILESORT
        field->flags|= PART_KEY_FLAG;
        if (key == primary_key)
        {
          field->flags|= PRI_KEY_FLAG;
          /*
            If this field is part of the primary key and all keys contains
            the primary key, then we can use any key to find this column
          */
          if (ha_option & HA_PRIMARY_KEY_IN_READ_INDEX)
          {
            field->part_of_key= share->keys_in_use;
            if (field->part_of_sortkey.is_set(key))
              field->part_of_sortkey= share->keys_in_use;
          }
        }
        if (field->key_length() != key_part->length)
        {
#ifndef TO_BE_DELETED_ON_PRODUCTION
          if (field->type() == MYSQL_TYPE_NEWDECIMAL)
          {
            /*
              Fix a fatal error in decimal key handling that causes crashes
              on Innodb. We fix it by reducing the key length so that
              InnoDB never gets a too big key when searching.
              This allows the end user to do an ALTER TABLE to fix the
              error.
            */
            keyinfo->key_length-= (key_part->length - field->key_length());
            key_part->store_length-= (uint16)(key_part->length -
                                              field->key_length());
            key_part->length= (uint16)field->key_length();
            sql_print_error("Found wrong key definition in %s; "
                            "Please do \"ALTER TABLE '%s' FORCE \" to fix it!",
                            share->table_name.str,
                            share->table_name.str);
            push_warning_printf(thd, MYSQL_ERROR::WARN_LEVEL_ERROR,
                                ER_CRASHED_ON_USAGE,
                                "Found wrong key definition in %s; "
                                "Please do \"ALTER TABLE '%s' FORCE\" to fix "
                                "it!",
                                share->table_name.str,
                                share->table_name.str);
            share->crashed= 1;                // Marker for CHECK TABLE
            goto to_be_deleted;
          }
#endif
          key_part->key_part_flag|= HA_PART_KEY_SEG;
        }

	to_be_deleted:

        /*
          If the field can be NULL, don't optimize away the test
          key_part_column = expression from the WHERE clause
          as we need to test for NULL = NULL.
        */
        if (field->real_maybe_null())
          key_part->key_part_flag|= HA_NULL_PART;
      }
      keyinfo->usable_key_parts= usable_parts; // Filesort

      set_if_bigger(share->max_key_length,keyinfo->key_length+
                    keyinfo->key_parts);
      share->total_key_length+= keyinfo->key_length;
      /*
        MERGE tables do not have unique indexes. But every key could be
        an unique index on the underlying MyISAM table. (Bug #10400)
      */
      if ((keyinfo->flags & HA_NOSAME) ||
          (ha_option & HA_ANY_INDEX_MAY_BE_UNIQUE))
        set_if_bigger(share->max_unique_length,keyinfo->key_length);
    }
    if (primary_key < MAX_KEY &&
	(share->keys_in_use.is_set(primary_key)))
    {
      share->primary_key= primary_key;
      /*
	If we are using an integer as the primary key then allow the user to
	refer to it as '_rowid'
      */
      if (share->key_info[primary_key].key_parts == 1)
      {
	Field *field= share->key_info[primary_key].key_part[0].field;
	if (field && field->result_type() == INT_RESULT)
        {
          /* note that fieldnr here (and rowid_field_offset) starts from 1 */
	  share->rowid_field_offset= (share->key_info[primary_key].key_part[0].
                                      fieldnr);
        }
      }
    }
    else
      share->primary_key = MAX_KEY; // we do not have a primary key
  }
  else
    share->primary_key= MAX_KEY;
  x_free((uchar*) disk_buff);
  disk_buff=0;
  if (new_field_pack_flag <= 1)
  {
    /* Old file format with default as not null */
    uint null_length= (share->null_fields+7)/8;
    bfill(share->default_values + (null_flags - (uchar*) record),
          null_length, 255);
  }

  if (share->found_next_number_field)
  {
    reg_field= *share->found_next_number_field;
    if ((int) (share->next_number_index= (uint)
	       find_ref_key(share->key_info, share->keys,
                            share->default_values, reg_field,
			    &share->next_number_key_offset,
                            &share->next_number_keypart)) < 0)
    {
      /* Wrong field definition */
      error= 4;
      goto err;
    }
    else
      reg_field->flags |= AUTO_INCREMENT_FLAG;
  }

  if (share->blob_fields)
  {
    Field **ptr;
    uint k, *save;

    /* Store offsets to blob fields to find them fast */
    if (!(share->blob_field= save=
	  (uint*) alloc_root(&share->mem_root,
                             (uint) (share->blob_fields* sizeof(uint)))))
      goto err;
    for (k=0, ptr= share->field ; *ptr ; ptr++, k++)
    {
      if ((*ptr)->flags & BLOB_FLAG)
	(*save++)= k;
    }
  }

  /*
    the correct null_bytes can now be set, since bitfields have been taken
    into account
  */
  share->null_bytes= (null_pos - (uchar*) null_flags +
                      (null_bit_pos + 7) / 8);
  share->last_null_bit_pos= null_bit_pos;

  share->db_low_byte_first= handler_file->low_byte_first();
  share->column_bitmap_size= bitmap_buffer_size(share->fields);

  if (!(bitmaps= (my_bitmap_map*) alloc_root(&share->mem_root,
                                             share->column_bitmap_size)))
    goto err;
  bitmap_init(&share->all_set, bitmaps, share->fields, FALSE);
  bitmap_set_all(&share->all_set);

  delete handler_file;
#ifndef DBUG_OFF
  if (use_hash)
    (void) hash_check(&share->name_hash);
#endif
  DBUG_RETURN (0);

 err:
  share->error= error;
  share->open_errno= my_errno;
  share->errarg= errarg;
  x_free((uchar*) disk_buff);
  delete crypted;
  delete handler_file;
  hash_free(&share->name_hash);

  open_table_error(share, error, share->open_errno, errarg);
  DBUG_RETURN(error);
} /* open_binary_frm */


/*
  Open a table based on a TABLE_SHARE

  SYNOPSIS
    open_table_from_share()
    thd			Thread handler
    share		Table definition
    alias       	Alias for table
    db_stat		open flags (for example HA_OPEN_KEYFILE|
    			HA_OPEN_RNDFILE..) can be 0 (example in
                        ha_example_table)
    prgflag   		READ_ALL etc..
    ha_open_flags	HA_OPEN_ABORT_IF_LOCKED etc..
    outparam       	result table

  RETURN VALUES
   0	ok
   1	Error (see open_table_error)
   2    Error (see open_table_error)
   3    Wrong data in .frm file
   4    Error (see open_table_error)
   5    Error (see open_table_error: charset unavailable)
   7    Table definition has changed in engine
*/

int open_table_from_share(THD *thd, TABLE_SHARE *share, const char *alias,
                          uint db_stat, uint prgflag, uint ha_open_flags,
                          TABLE *outparam, bool is_create_table)
{
  int error;
  uint records, i, bitmap_size;
  bool error_reported= FALSE;
  uchar *record, *bitmaps;
  Field **field_ptr;
  DBUG_ENTER("open_table_from_share");
  DBUG_PRINT("enter",("name: '%s.%s'  form: 0x%lx", share->db.str,
                      share->table_name.str, (long) outparam));

  /* Parsing of partitioning information from .frm needs thd->lex set up. */
  DBUG_ASSERT(thd->lex->is_lex_started);

  error= 1;
  bzero((char*) outparam, sizeof(*outparam));
  outparam->in_use= thd;
  outparam->s= share;
  outparam->db_stat= db_stat;
  outparam->write_row_record= NULL;

  init_sql_alloc(&outparam->mem_root, TABLE_ALLOC_BLOCK_SIZE, 0);

  if (!(outparam->alias= my_strdup(alias, MYF(MY_WME))))
    goto err;
  outparam->quick_keys.init();
  outparam->covering_keys.init();
  outparam->keys_in_use_for_query.init();

  /* Allocate handler */
  outparam->file= 0;
  if (!(prgflag & OPEN_FRM_FILE_ONLY))
  {
    if (!(outparam->file= get_new_handler(share, &outparam->mem_root,
                                          share->db_type())))
      goto err;
  }
  else
  {
    DBUG_ASSERT(!db_stat);
  }

  error= 4;
  outparam->reginfo.lock_type= TL_UNLOCK;
  outparam->current_lock= F_UNLCK;
  records=0;
  if ((db_stat & HA_OPEN_KEYFILE) || (prgflag & DELAYED_OPEN))
    records=1;
  if (prgflag & (READ_ALL+EXTRA_RECORD))
    records++;

  if (!(record= (uchar*) alloc_root(&outparam->mem_root,
                                   share->rec_buff_length * records)))
    goto err;                                   /* purecov: inspected */

  if (records == 0)
  {
    /* We are probably in hard repair, and the buffers should not be used */
    outparam->record[0]= outparam->record[1]= share->default_values;
  }
  else
  {
    outparam->record[0]= record;
    if (records > 1)
      outparam->record[1]= record+ share->rec_buff_length;
    else
      outparam->record[1]= outparam->record[0];   // Safety
  }

#ifdef HAVE_purify
  /*
    We need this because when we read var-length rows, we are not updating
    bytes after end of varchar
  */
  if (records > 1)
  {
    memcpy(outparam->record[0], share->default_values, share->rec_buff_length);
    memcpy(outparam->record[1], share->default_values, share->null_bytes);
    if (records > 2)
      memcpy(outparam->record[1], share->default_values,
             share->rec_buff_length);
  }
#endif

  if (!(field_ptr = (Field **) alloc_root(&outparam->mem_root,
                                          (uint) ((share->fields+1)*
                                                  sizeof(Field*)))))
    goto err;                                   /* purecov: inspected */

  outparam->field= field_ptr;

  record= (uchar*) outparam->record[0]-1;	/* Fieldstart = 1 */
  if (share->null_field_first)
    outparam->null_flags= (uchar*) record+1;
  else
    outparam->null_flags= (uchar*) (record+ 1+ share->reclength -
                                    share->null_bytes);

  /* Setup copy of fields from share, but use the right alias and record */
  for (i=0 ; i < share->fields; i++, field_ptr++)
  {
    if (!((*field_ptr)= share->field[i]->clone(&outparam->mem_root, outparam)))
      goto err;
  }
  (*field_ptr)= 0;                              // End marker

  if (share->found_next_number_field)
    outparam->found_next_number_field=
      outparam->field[(uint) (share->found_next_number_field - share->field)];
  if (share->timestamp_field)
    outparam->timestamp_field= (Field_timestamp*) outparam->field[share->timestamp_field_offset];


  /* Fix key->name and key_part->field */
  if (share->key_parts)
  {
    KEY	*key_info, *key_info_end;
    KEY_PART_INFO *key_part;
    uint n_length;
    n_length= share->keys*sizeof(KEY) + share->key_parts*sizeof(KEY_PART_INFO);
    if (!(key_info= (KEY*) alloc_root(&outparam->mem_root, n_length)))
      goto err;
    outparam->key_info= key_info;
    key_part= (my_reinterpret_cast(KEY_PART_INFO*) (key_info+share->keys));
    
    memcpy(key_info, share->key_info, sizeof(*key_info)*share->keys);
    memcpy(key_part, share->key_info[0].key_part, (sizeof(*key_part) *
                                                   share->key_parts));

    for (key_info_end= key_info + share->keys ;
         key_info < key_info_end ;
         key_info++)
    {
      KEY_PART_INFO *key_part_end;

      key_info->table= outparam;
      key_info->key_part= key_part;

      for (key_part_end= key_part+ key_info->key_parts ;
           key_part < key_part_end ;
           key_part++)
      {
        Field *field= key_part->field= outparam->field[key_part->fieldnr-1];

        if (field->key_length() != key_part->length &&
            !(field->flags & BLOB_FLAG))
        {
          /*
            We are using only a prefix of the column as a key:
            Create a new field for the key part that matches the index
          */
          field= key_part->field=field->new_field(&outparam->mem_root,
                                                  outparam, 0);
          field->field_length= key_part->length;
        }
      }
    }
  }

#ifdef WITH_PARTITION_STORAGE_ENGINE
  if (share->partition_info_len && outparam->file)
  {
  /*
    In this execution we must avoid calling thd->change_item_tree since
    we might release memory before statement is completed. We do this
    by changing to a new statement arena. As part of this arena we also
    set the memory root to be the memory root of the table since we
    call the parser and fix_fields which both can allocate memory for
    item objects. We keep the arena to ensure that we can release the
    free_list when closing the table object.
    SEE Bug #21658
  */

    Query_arena *backup_stmt_arena_ptr= thd->stmt_arena;
    Query_arena backup_arena;
    Query_arena part_func_arena(&outparam->mem_root, Query_arena::INITIALIZED);
    thd->set_n_backup_active_arena(&part_func_arena, &backup_arena);
    thd->stmt_arena= &part_func_arena;
    bool tmp;
    bool work_part_info_used;

    tmp= mysql_unpack_partition(thd, share->partition_info,
                                share->partition_info_len,
                                share->part_state,
                                share->part_state_len,
                                outparam, is_create_table,
                                share->default_part_db_type,
                                &work_part_info_used);
    if (!tmp)
      outparam->part_info->is_auto_partitioned= share->auto_partitioned;
    DBUG_PRINT("info", ("autopartitioned: %u", share->auto_partitioned));
    /* we should perform the fix_partition_func in either local or
       caller's arena depending on work_part_info_used value
    */
    if (!tmp && !work_part_info_used)
      tmp= fix_partition_func(thd, outparam, is_create_table);
    thd->stmt_arena= backup_stmt_arena_ptr;
    thd->restore_active_arena(&part_func_arena, &backup_arena);
    if (!tmp)
    {
      if (work_part_info_used)
        tmp= fix_partition_func(thd, outparam, is_create_table);
      outparam->part_info->item_free_list= part_func_arena.free_list;
    }
    if (tmp)
    {
      if (is_create_table)
      {
        /*
          During CREATE/ALTER TABLE it is ok to receive errors here.
          It is not ok if it happens during the opening of an frm
          file as part of a normal query.
        */
        error_reported= TRUE;
      }
      goto err;
    }
  }
#endif

  /* Allocate bitmaps */

  bitmap_size= share->column_bitmap_size;
  if (!(bitmaps= (uchar*) alloc_root(&outparam->mem_root, bitmap_size*3)))
    goto err;
  bitmap_init(&outparam->def_read_set,
              (my_bitmap_map*) bitmaps, share->fields, FALSE);
  bitmap_init(&outparam->def_write_set,
              (my_bitmap_map*) (bitmaps+bitmap_size), share->fields, FALSE);
  bitmap_init(&outparam->tmp_set,
              (my_bitmap_map*) (bitmaps+bitmap_size*2), share->fields, FALSE);
  outparam->default_column_bitmaps();

  /* The table struct is now initialized;  Open the table */
  error= 2;
  if (db_stat)
  {
    int ha_err;
    if ((ha_err= (outparam->file->
                  ha_open(outparam, share->normalized_path.str,
                          (db_stat & HA_READ_ONLY ? O_RDONLY : O_RDWR),
                          (db_stat & HA_OPEN_TEMPORARY ? HA_OPEN_TMP_TABLE :
                           ((db_stat & HA_WAIT_IF_LOCKED) ||
                            (specialflag & SPECIAL_WAIT_IF_LOCKED)) ?
                           HA_OPEN_WAIT_IF_LOCKED :
                           (db_stat & (HA_ABORT_IF_LOCKED | HA_GET_INFO)) ?
                          HA_OPEN_ABORT_IF_LOCKED :
                           HA_OPEN_IGNORE_IF_LOCKED) | ha_open_flags))))
    {
      /* Set a flag if the table is crashed and it can be auto. repaired */
      share->crashed= ((ha_err == HA_ERR_CRASHED_ON_USAGE) &&
                       outparam->file->auto_repair() &&
                       !(ha_open_flags & HA_OPEN_FOR_REPAIR));

      switch (ha_err)
      {
        case HA_ERR_NO_SUCH_TABLE:
	  /*
            The table did not exists in storage engine, use same error message
            as if the .frm file didn't exist
          */
	  error= 1;
	  my_errno= ENOENT;
          break;
        case EMFILE:
	  /*
            Too many files opened, use same error message as if the .frm
            file can't open
           */
          DBUG_PRINT("error", ("open file: %s failed, too many files opened (errno: %d)", 
		  share->normalized_path.str, ha_err));
	  error= 1;
	  my_errno= EMFILE;
          break;
        default:
          outparam->file->print_error(ha_err, MYF(0));
          error_reported= TRUE;
          if (ha_err == HA_ERR_TABLE_DEF_CHANGED)
            error= 7;
          break;
      }
      goto err;                                 /* purecov: inspected */
    }
  }

#if defined(HAVE_purify) && !defined(DBUG_OFF)
  bzero((char*) bitmaps, bitmap_size*3);
#endif

  outparam->no_replicate= outparam->file &&
                          test(outparam->file->ha_table_flags() &
                               HA_HAS_OWN_BINLOGGING);
  thd->status_var.opened_tables++;

  DBUG_RETURN (0);

 err:
  if (! error_reported)
    open_table_error(share, error, my_errno, 0);
  delete outparam->file;
#ifdef WITH_PARTITION_STORAGE_ENGINE
  if (outparam->part_info)
    free_items(outparam->part_info->item_free_list);
#endif
  outparam->file= 0;				// For easier error checking
  outparam->db_stat=0;
  free_root(&outparam->mem_root, MYF(0));       // Safe to call on bzero'd root
  my_free((char*) outparam->alias, MYF(MY_ALLOW_ZERO_PTR));
  DBUG_RETURN (error);
}
<<<<<<< HEAD
=======

>>>>>>> 060bb57f

/*
  Free information allocated by openfrm

<<<<<<< HEAD
/*
  Free information allocated by openfrm

  SYNOPSIS
    closefrm()
    table		TABLE object to free
    free_share		Is 1 if we also want to free table_share
*/

=======
  SYNOPSIS
    closefrm()
    table		TABLE object to free
    free_share		Is 1 if we also want to free table_share
*/

>>>>>>> 060bb57f
int closefrm(register TABLE *table, bool free_share)
{
  int error=0;
  uint idx;
  KEY *key_info;
  DBUG_ENTER("closefrm");
  DBUG_PRINT("enter", ("table: 0x%lx", (long) table));

  if (table->db_stat)
    error=table->file->close();
  key_info= table->key_info;
  for (idx= table->s->keys; idx; idx--, key_info++)
  {
    if (key_info->flags & HA_USES_PARSER)
    {
      plugin_unlock(NULL, key_info->parser);
      key_info->flags= 0;
    }
  }
  my_free((char*) table->alias, MYF(MY_ALLOW_ZERO_PTR));
  table->alias= 0;
  if (table->field)
  {
    for (Field **ptr=table->field ; *ptr ; ptr++)
      delete *ptr;
    table->field= 0;
  }
  delete table->file;
  table->file= 0;				/* For easier errorchecking */
#ifdef WITH_PARTITION_STORAGE_ENGINE
  if (table->part_info)
  {
    free_items(table->part_info->item_free_list);
    table->part_info->item_free_list= 0;
    table->part_info= 0;
  }
#endif
  if (free_share)
  {
    if (table->s->tmp_table == NO_TMP_TABLE)
      release_table_share(table->s, RELEASE_NORMAL);
    else
      free_table_share(table->s);
  }
  free_root(&table->mem_root, MYF(0));
  DBUG_RETURN(error);
}


/* Deallocate temporary blob storage */

void free_blobs(register TABLE *table)
{
  uint *ptr, *end;
  for (ptr= table->s->blob_field, end=ptr + table->s->blob_fields ;
       ptr != end ;
       ptr++)
    ((Field_blob*) table->field[*ptr])->free();
}


	/* Find where a form starts */
	/* if formname is NullS then only formnames is read */

ulong get_form_pos(File file, uchar *head, TYPELIB *save_names)
{
  uint a_length,names,length;
  uchar *pos,*buf;
  ulong ret_value=0;
  DBUG_ENTER("get_form_pos");

  names=uint2korr(head+8);
  a_length=(names+2)*sizeof(char *);		/* Room for two extra */

  if (!save_names)
    a_length=0;
  else
    save_names->type_names=0;			/* Clear if error */

  if (names)
  {
    length=uint2korr(head+4);
    VOID(my_seek(file,64L,MY_SEEK_SET,MYF(0)));
    if (!(buf= (uchar*) my_malloc((size_t) length+a_length+names*4,
				  MYF(MY_WME))) ||
	my_read(file, buf+a_length, (size_t) (length+names*4),
		MYF(MY_NABP)))
    {						/* purecov: inspected */
      x_free((uchar*) buf);			/* purecov: inspected */
      DBUG_RETURN(0L);				/* purecov: inspected */
    }
    pos= buf+a_length+length;
    ret_value=uint4korr(pos);
  }
  if (! save_names)
  {
    if (names)
      my_free((uchar*) buf,MYF(0));
  }
  else if (!names)
    bzero((char*) save_names,sizeof(save_names));
  else
  {
    char *str;
    str=(char *) (buf+a_length);
    fix_type_pointers((const char ***) &buf,save_names,1,&str);
  }
  DBUG_RETURN(ret_value);
}


/*
  Read string from a file with malloc

  NOTES:
    We add an \0 at end of the read string to make reading of C strings easier
*/

int read_string(File file, uchar**to, size_t length)
{
  DBUG_ENTER("read_string");

  x_free(*to);
  if (!(*to= (uchar*) my_malloc(length+1,MYF(MY_WME))) ||
      my_read(file, *to, length,MYF(MY_NABP)))
  {
    x_free(*to);                              /* purecov: inspected */
    *to= 0;                                   /* purecov: inspected */
    DBUG_RETURN(1);                           /* purecov: inspected */
  }
  *((char*) *to+length)= '\0';
  DBUG_RETURN (0);
} /* read_string */


	/* Add a new form to a form file */

ulong make_new_entry(File file, uchar *fileinfo, TYPELIB *formnames,
		     const char *newname)
{
  uint i,bufflength,maxlength,n_length,length,names;
  ulong endpos,newpos;
  uchar buff[IO_SIZE];
  uchar *pos;
  DBUG_ENTER("make_new_entry");

  length=(uint) strlen(newname)+1;
  n_length=uint2korr(fileinfo+4);
  maxlength=uint2korr(fileinfo+6);
  names=uint2korr(fileinfo+8);
  newpos=uint4korr(fileinfo+10);

  if (64+length+n_length+(names+1)*4 > maxlength)
  {						/* Expand file */
    newpos+=IO_SIZE;
    int4store(fileinfo+10,newpos);
    endpos=(ulong) my_seek(file,0L,MY_SEEK_END,MYF(0));/* Copy from file-end */
    bufflength= (uint) (endpos & (IO_SIZE-1));	/* IO_SIZE is a power of 2 */

    while (endpos > maxlength)
    {
      VOID(my_seek(file,(ulong) (endpos-bufflength),MY_SEEK_SET,MYF(0)));
      if (my_read(file, buff, bufflength, MYF(MY_NABP+MY_WME)))
	DBUG_RETURN(0L);
      VOID(my_seek(file,(ulong) (endpos-bufflength+IO_SIZE),MY_SEEK_SET,
		   MYF(0)));
      if ((my_write(file, buff,bufflength,MYF(MY_NABP+MY_WME))))
	DBUG_RETURN(0);
      endpos-=bufflength; bufflength=IO_SIZE;
    }
    bzero(buff,IO_SIZE);			/* Null new block */
    VOID(my_seek(file,(ulong) maxlength,MY_SEEK_SET,MYF(0)));
    if (my_write(file,buff,bufflength,MYF(MY_NABP+MY_WME)))
	DBUG_RETURN(0L);
    maxlength+=IO_SIZE;				/* Fix old ref */
    int2store(fileinfo+6,maxlength);
    for (i=names, pos= (uchar*) *formnames->type_names+n_length-1; i-- ;
	 pos+=4)
    {
      endpos=uint4korr(pos)+IO_SIZE;
      int4store(pos,endpos);
    }
  }

  if (n_length == 1 )
  {						/* First name */
    length++;
    VOID(strxmov((char*) buff,"/",newname,"/",NullS));
  }
  else
    VOID(strxmov((char*) buff,newname,"/",NullS)); /* purecov: inspected */
  VOID(my_seek(file,63L+(ulong) n_length,MY_SEEK_SET,MYF(0)));
  if (my_write(file, buff, (size_t) length+1,MYF(MY_NABP+MY_WME)) ||
      (names && my_write(file,(uchar*) (*formnames->type_names+n_length-1),
			 names*4, MYF(MY_NABP+MY_WME))) ||
      my_write(file, fileinfo+10, 4,MYF(MY_NABP+MY_WME)))
    DBUG_RETURN(0L); /* purecov: inspected */

  int2store(fileinfo+8,names+1);
  int2store(fileinfo+4,n_length+length);
  VOID(my_chsize(file, newpos, 0, MYF(MY_WME)));/* Append file with '\0' */
  DBUG_RETURN(newpos);
} /* make_new_entry */


	/* error message when opening a form file */

void open_table_error(TABLE_SHARE *share, int error, int db_errno, int errarg)
{
  int err_no;
  char buff[FN_REFLEN];
  myf errortype= ME_ERROR+ME_WAITTANG;
  DBUG_ENTER("open_table_error");

  switch (error) {
  case 7:
  case 1:
    if (db_errno == ENOENT)
      my_error(ER_NO_SUCH_TABLE, MYF(0), share->db.str, share->table_name.str);
    else
    {
      strxmov(buff, share->normalized_path.str, reg_ext, NullS);
      my_error((db_errno == EMFILE) ? ER_CANT_OPEN_FILE : ER_FILE_NOT_FOUND,
               errortype, buff, db_errno);
    }
    break;
  case 2:
  {
    handler *file= 0;
    const char *datext= "";
    
    if (share->db_type() != NULL)
    {
      if ((file= get_new_handler(share, current_thd->mem_root,
                                 share->db_type())))
      {
        if (!(datext= *file->bas_ext()))
          datext= "";
      }
    }
    err_no= (db_errno == ENOENT) ? ER_FILE_NOT_FOUND : (db_errno == EAGAIN) ?
      ER_FILE_USED : ER_CANT_OPEN_FILE;
    strxmov(buff, share->normalized_path.str, datext, NullS);
    my_error(err_no,errortype, buff, db_errno);
    delete file;
    break;
  }
  case 5:
  {
    const char *csname= get_charset_name((uint) errarg);
    char tmp[10];
    if (!csname || csname[0] =='?')
    {
      my_snprintf(tmp, sizeof(tmp), "#%d", errarg);
      csname= tmp;
    }
    my_printf_error(ER_UNKNOWN_COLLATION,
                    "Unknown collation '%s' in table '%-.64s' definition", 
                    MYF(0), csname, share->table_name.str);
    break;
  }
  case 6:
    strxmov(buff, share->normalized_path.str, reg_ext, NullS);
    my_printf_error(ER_NOT_FORM_FILE,
                    "Table '%-.64s' was created with a different version "
                    "of MySQL and cannot be read", 
                    MYF(0), buff);
    break;
  default:				/* Better wrong error than none */
  case 4:
    strxmov(buff, share->normalized_path.str, reg_ext, NullS);
    my_error(ER_NOT_FORM_FILE, errortype, buff, 0);
    break;
  }
  DBUG_VOID_RETURN;
} /* open_table_error */


	/*
	** fix a str_type to a array type
	** typeparts separated with some char. differents types are separated
	** with a '\0'
	*/

static void
fix_type_pointers(const char ***array, TYPELIB *point_to_type, uint types,
		  char **names)
{
  char *type_name, *ptr;
  char chr;

  ptr= *names;
  while (types--)
  {
    point_to_type->name=0;
    point_to_type->type_names= *array;

    if ((chr= *ptr))			/* Test if empty type */
    {
      while ((type_name=strchr(ptr+1,chr)) != NullS)
      {
	*((*array)++) = ptr+1;
	*type_name= '\0';		/* End string */
	ptr=type_name;
      }
      ptr+=2;				/* Skip end mark and last 0 */
    }
    else
      ptr++;
    point_to_type->count= (uint) (*array - point_to_type->type_names);
    point_to_type++;
    *((*array)++)= NullS;		/* End of type */
  }
  *names=ptr;				/* Update end */
  return;
} /* fix_type_pointers */


TYPELIB *typelib(MEM_ROOT *mem_root, List<String> &strings)
{
  TYPELIB *result= (TYPELIB*) alloc_root(mem_root, sizeof(TYPELIB));
  if (!result)
    return 0;
  result->count=strings.elements;
  result->name="";
  uint nbytes= (sizeof(char*) + sizeof(uint)) * (result->count + 1);
  if (!(result->type_names= (const char**) alloc_root(mem_root, nbytes)))
    return 0;
  result->type_lengths= (uint*) (result->type_names + result->count + 1);
  List_iterator<String> it(strings);
  String *tmp;
  for (uint i=0; (tmp=it++) ; i++)
  {
    result->type_names[i]= tmp->ptr();
    result->type_lengths[i]= tmp->length();
  }
  result->type_names[result->count]= 0;		// End marker
  result->type_lengths[result->count]= 0;
  return result;
}


/*
 Search after a field with given start & length
 If an exact field isn't found, return longest field with starts
 at right position.
 
 NOTES
   This is needed because in some .frm fields 'fieldnr' was saved wrong

 RETURN
   0  error
   #  field number +1
*/

static uint find_field(Field **fields, uchar *record, uint start, uint length)
{
  Field **field;
  uint i, pos;

  pos= 0;
  for (field= fields, i=1 ; *field ; i++,field++)
  {
    if ((*field)->offset(record) == start)
    {
      if ((*field)->key_length() == length)
	return (i);
      if (!pos || fields[pos-1]->pack_length() <
	  (*field)->pack_length())
	pos= i;
    }
  }
  return (pos);
}


	/* Check that the integer is in the internal */

int set_zone(register int nr, int min_zone, int max_zone)
{
  if (nr<=min_zone)
    return (min_zone);
  if (nr>=max_zone)
    return (max_zone);
  return (nr);
} /* set_zone */

	/* Adjust number to next larger disk buffer */

ulong next_io_size(register ulong pos)
{
  reg2 ulong offset;
  if ((offset= pos & (IO_SIZE-1)))
    return pos-offset+IO_SIZE;
  return pos;
} /* next_io_size */


/*
  Store an SQL quoted string.

  SYNOPSIS  
    append_unescaped()
    res		result String
    pos		string to be quoted
    length	it's length

  NOTE
    This function works correctly with utf8 or single-byte charset strings.
    May fail with some multibyte charsets though.
*/

void append_unescaped(String *res, const char *pos, uint length)
{
  const char *end= pos+length;
  res->append('\'');

  for (; pos != end ; pos++)
  {
#if defined(USE_MB) && MYSQL_VERSION_ID < 40100
    uint mblen;
    if (use_mb(default_charset_info) &&
        (mblen= my_ismbchar(default_charset_info, pos, end)))
    {
      res->append(pos, mblen);
      pos+= mblen;
      continue;
    }
#endif

    switch (*pos) {
    case 0:				/* Must be escaped for 'mysql' */
      res->append('\\');
      res->append('0');
      break;
    case '\n':				/* Must be escaped for logs */
      res->append('\\');
      res->append('n');
      break;
    case '\r':
      res->append('\\');		/* This gives better readability */
      res->append('r');
      break;
    case '\\':
      res->append('\\');		/* Because of the sql syntax */
      res->append('\\');
      break;
    case '\'':
      res->append('\'');		/* Because of the sql syntax */
      res->append('\'');
      break;
    default:
      res->append(*pos);
      break;
    }
  }
  res->append('\'');
}


	/* Create a .frm file */

File create_frm(THD *thd, const char *name, const char *db,
                const char *table, uint reclength, uchar *fileinfo,
  		HA_CREATE_INFO *create_info, uint keys)
{
  register File file;
  ulong length;
  uchar fill[IO_SIZE];
  int create_flags= O_RDWR | O_TRUNC;

  if (create_info->options & HA_LEX_CREATE_TMP_TABLE)
    create_flags|= O_EXCL | O_NOFOLLOW;

  /* Fix this when we have new .frm files;  Current limit is 4G rows (QQ) */
  if (create_info->max_rows > UINT_MAX32)
    create_info->max_rows= UINT_MAX32;
  if (create_info->min_rows > UINT_MAX32)
    create_info->min_rows= UINT_MAX32;

  if ((file= my_create(name, CREATE_MODE, create_flags, MYF(0))) >= 0)
  {
    uint key_length, tmp_key_length;
    uint tmp;
    bzero((char*) fileinfo,64);
    /* header */
    fileinfo[0]=(uchar) 254;
    fileinfo[1]= 1;
    fileinfo[2]= FRM_VER+3+ test(create_info->varchar);

    fileinfo[3]= (uchar) ha_legacy_type(
          ha_checktype(thd,ha_legacy_type(create_info->db_type),0,0));
    fileinfo[4]=1;
    int2store(fileinfo+6,IO_SIZE);		/* Next block starts here */
    /*
      Keep in sync with pack_keys() in unireg.cc
      For each key:
      8 bytes for the key header
      9 bytes for each key-part (MAX_REF_PARTS)
      NAME_LEN bytes for the name
      1 byte for the NAMES_SEP_CHAR (before the name)
      For all keys:
      6 bytes for the header
      1 byte for the NAMES_SEP_CHAR (after the last name)
      9 extra bytes (padding for safety? alignment?)
    */
    key_length= keys * (8 + MAX_REF_PARTS * 9 + NAME_LEN + 1) + 16;
    length= next_io_size((ulong) (IO_SIZE+key_length+reclength+
                                  create_info->extra_size));
    int4store(fileinfo+10,length);
    tmp_key_length= (key_length < 0xffff) ? key_length : 0xffff;
    int2store(fileinfo+14,tmp_key_length);
    int2store(fileinfo+16,reclength);
    int4store(fileinfo+18,create_info->max_rows);
    int4store(fileinfo+22,create_info->min_rows);
    fileinfo[27]=2;				// Use long pack-fields
    create_info->table_options|=HA_OPTION_LONG_BLOB_PTR; // Use portable blob pointers
    int2store(fileinfo+30,create_info->table_options);
    fileinfo[32]=0;				// No filename anymore
    fileinfo[33]=5;                             // Mark for 5.0 frm file
    int4store(fileinfo+34,create_info->avg_row_length);
    fileinfo[38]= (create_info->default_table_charset ?
		   create_info->default_table_charset->number : 0);
    fileinfo[39]= (uchar) create_info->transactional;
    fileinfo[40]= (uchar) create_info->row_type;
    /* Next few bytes were for RAID support */
    fileinfo[41]= 0;
    fileinfo[42]= 0;
    fileinfo[43]= 0;
    fileinfo[44]= 0;
    fileinfo[45]= 0;
    fileinfo[46]= 0;
    int4store(fileinfo+47, key_length);
    tmp= MYSQL_VERSION_ID;          // Store to avoid warning from int4store
    int4store(fileinfo+51, tmp);
    int4store(fileinfo+55, create_info->extra_size);
    /*
      59-60 is reserved for extra_rec_buf_length,
      61 for default_part_db_type
    */
    int2store(fileinfo+62, create_info->key_block_size);
    bzero(fill,IO_SIZE);
    for (; length > IO_SIZE ; length-= IO_SIZE)
    {
      if (my_write(file,fill, IO_SIZE, MYF(MY_WME | MY_NABP)))
      {
	VOID(my_close(file,MYF(0)));
	VOID(my_delete(name,MYF(0)));
	return(-1);
      }
    }
  }
  else
  {
    if (my_errno == ENOENT)
      my_error(ER_BAD_DB_ERROR,MYF(0),db);
    else
      my_error(ER_CANT_CREATE_TABLE,MYF(0),table,my_errno);
  }
  return (file);
} /* create_frm */


void update_create_info_from_table(HA_CREATE_INFO *create_info, TABLE *table)
{
  TABLE_SHARE *share= table->s;
  DBUG_ENTER("update_create_info_from_table");

  create_info->max_rows= share->max_rows;
  create_info->min_rows= share->min_rows;
  create_info->table_options= share->db_create_options;
  create_info->avg_row_length= share->avg_row_length;
  create_info->row_type= share->row_type;
  create_info->default_table_charset= share->table_charset;
  create_info->table_charset= 0;
  create_info->comment= share->comment;

  DBUG_VOID_RETURN;
}

int
rename_file_ext(const char * from,const char * to,const char * ext)
{
  char from_b[FN_REFLEN],to_b[FN_REFLEN];
  VOID(strxmov(from_b,from,ext,NullS));
  VOID(strxmov(to_b,to,ext,NullS));
  return (my_rename(from_b,to_b,MYF(MY_WME)));
}


/*
  Allocate string field in MEM_ROOT and return it as String

  SYNOPSIS
    get_field()
    mem   	MEM_ROOT for allocating
    field 	Field for retrieving of string
    res         result String

  RETURN VALUES
    1   string is empty
    0	all ok
*/

bool get_field(MEM_ROOT *mem, Field *field, String *res)
{
  char buff[MAX_FIELD_WIDTH], *to;
  String str(buff,sizeof(buff),&my_charset_bin);
  uint length;

  field->val_str(&str);
  if (!(length= str.length()))
  {
    res->length(0);
    return 1;
  }
  if (!(to= strmake_root(mem, str.ptr(), length)))
    length= 0;                                  // Safety fix
  res->set(to, length, ((Field_str*)field)->charset());
  return 0;
}


/*
  Allocate string field in MEM_ROOT and return it as NULL-terminated string

  SYNOPSIS
    get_field()
    mem   	MEM_ROOT for allocating
    field 	Field for retrieving of string

  RETURN VALUES
    NullS  string is empty
    #      pointer to NULL-terminated string value of field
*/

char *get_field(MEM_ROOT *mem, Field *field)
{
  char buff[MAX_FIELD_WIDTH], *to;
  String str(buff,sizeof(buff),&my_charset_bin);
  uint length;

  field->val_str(&str);
  length= str.length();
  if (!length || !(to= (char*) alloc_root(mem,length+1)))
    return NullS;
  memcpy(to,str.ptr(),(uint) length);
  to[length]=0;
  return to;
}

/*
  DESCRIPTION
    given a buffer with a key value, and a map of keyparts
    that are present in this value, returns the length of the value
*/
uint calculate_key_len(TABLE *table, uint key, const uchar *buf,
                       key_part_map keypart_map)
{
  /* works only with key prefixes */
  DBUG_ASSERT(((keypart_map + 1) & keypart_map) == 0);

  KEY *key_info= table->s->key_info+key;
  KEY_PART_INFO *key_part= key_info->key_part;
  KEY_PART_INFO *end_key_part= key_part + key_info->key_parts;
  uint length= 0;

  while (key_part < end_key_part && keypart_map)
  {
    length+= key_part->store_length;
    keypart_map >>= 1;
    key_part++;
  }
  return length;
}

/*
  Check if database name is valid

  SYNPOSIS
    check_db_name()
    org_name		Name of database and length

  NOTES
    If lower_case_table_names is set then database is converted to lower case

  RETURN
    0	ok
    1   error
*/

bool check_db_name(LEX_STRING *org_name)
{
  char *name= org_name->str;
  uint name_length= org_name->length;

  if (!name_length || name_length > NAME_LEN)
    return 1;

  if (lower_case_table_names && name != any_db)
    my_casedn_str(files_charset_info, name);

#if defined(USE_MB) && defined(USE_MB_IDENT)
  if (use_mb(system_charset_info))
  {
    name_length= 0;
    bool last_char_is_space= TRUE;
    char *end= name + org_name->length;
    while (name < end)
    {
      int len;
      last_char_is_space= my_isspace(system_charset_info, *name);
      len= my_ismbchar(system_charset_info, name, end);
      if (!len)
        len= 1;
      name+= len;
      name_length++;
    }
    return (last_char_is_space || name_length > NAME_CHAR_LEN);
  }
  else
#endif
    return ((org_name->str[org_name->length - 1] != ' ') ||
            (name_length > NAME_CHAR_LEN)); /* purecov: inspected */
}


/*
  Allow anything as a table name, as long as it doesn't contain an
  ' ' at the end
  returns 1 on error
*/


bool check_table_name(const char *name, uint length)
{
  uint name_length= 0;  // name length in symbols
  const char *end= name+length;
  if (!length || length > NAME_LEN)
    return 1;
#if defined(USE_MB) && defined(USE_MB_IDENT)
  bool last_char_is_space= FALSE;
#else
  if (name[length-1]==' ')
    return 1;
#endif

  while (name != end)
  {
#if defined(USE_MB) && defined(USE_MB_IDENT)
    last_char_is_space= my_isspace(system_charset_info, *name);
    if (use_mb(system_charset_info))
    {
      int len=my_ismbchar(system_charset_info, name, end);
      if (len)
      {
        name += len;
        name_length++;
        continue;
      }
    }
#endif
    name++;
    name_length++;
  }
#if defined(USE_MB) && defined(USE_MB_IDENT)
  return (last_char_is_space || name_length > NAME_CHAR_LEN) ;
#else
  return 0;
#endif
}


bool check_column_name(const char *name)
{
  uint name_length= 0;  // name length in symbols
  bool last_char_is_space= TRUE;
  
  while (*name)
  {
#if defined(USE_MB) && defined(USE_MB_IDENT)
    last_char_is_space= my_isspace(system_charset_info, *name);
    if (use_mb(system_charset_info))
    {
      int len=my_ismbchar(system_charset_info, name, 
                          name+system_charset_info->mbmaxlen);
      if (len)
      {
        name += len;
        name_length++;
        continue;
      }
    }
#else
    last_char_is_space= *name==' ';
#endif
    if (*name == NAMES_SEP_CHAR)
      return 1;
    name++;
    name_length++;
  }
  /* Error if empty or too long column name */
  return last_char_is_space || (uint) name_length > NAME_CHAR_LEN;
}


/**
  Checks whether a table is intact. Should be done *just* after the table has
  been opened.

  @param[in] table             The table to check
  @param[in] table_f_count     Expected number of columns in the table
  @param[in] table_def         Expected structure of the table (column name
                               and type)

  @retval  FALSE  OK
  @retval  TRUE   There was an error. An error message is output
                  to the error log.  We do not push an error
                  message into the error stack because this
                  function is currently only called at start up,
                  and such errors never reach the user.
*/

my_bool
table_check_intact(TABLE *table, const uint table_f_count,
                   const TABLE_FIELD_W_TYPE *table_def)
{
  uint i;
  my_bool error= FALSE;
  my_bool fields_diff_count;
  DBUG_ENTER("table_check_intact");
  DBUG_PRINT("info",("table: %s  expected_count: %d",
                     table->alias, table_f_count));

  fields_diff_count= (table->s->fields != table_f_count);
  if (fields_diff_count)
  {
    DBUG_PRINT("info", ("Column count has changed, checking the definition"));

    /* previous MySQL version */
    if (MYSQL_VERSION_ID > table->s->mysql_version)
    {
      sql_print_error(ER(ER_COL_COUNT_DOESNT_MATCH_PLEASE_UPDATE),
                      table->alias, table_f_count, table->s->fields,
                      table->s->mysql_version, MYSQL_VERSION_ID);
      DBUG_RETURN(TRUE);
    }
    else if (MYSQL_VERSION_ID == table->s->mysql_version)
    {
      sql_print_error(ER(ER_COL_COUNT_DOESNT_MATCH_CORRUPTED), table->alias,
                      table_f_count, table->s->fields);
      DBUG_RETURN(TRUE);
    }
    /*
      Something has definitely changed, but we're running an older
      version of MySQL with new system tables.
      Let's check column definitions. If a column was added at
      the end of the table, then we don't care much since such change
      is backward compatible.
    */
  }
  char buffer[STRING_BUFFER_USUAL_SIZE];
  for (i=0 ; i < table_f_count; i++, table_def++)
  {
    String sql_type(buffer, sizeof(buffer), system_charset_info);
    sql_type.length(0);
    if (i < table->s->fields)
    {
      Field *field= table->field[i];

      if (strncmp(field->field_name, table_def->name.str,
                  table_def->name.length))
      {
        /*
          Name changes are not fatal, we use ordinal numbers to access columns.
          Still this can be a sign of a tampered table, output an error
          to the error log.
        */
        sql_print_error("Incorrect definition of table %s.%s: "
                        "expected column '%s' at position %d, found '%s'.",
                        table->s->db.str, table->alias, table_def->name.str, i,
                        field->field_name);
      }
      field->sql_type(sql_type);
      /*
        Generally, if column types don't match, then something is
        wrong.

        However, we only compare column definitions up to the
        length of the original definition, since we consider the
        following definitions compatible:

        1. DATETIME and DATETIM
        2. INT(11) and INT(11
        3. SET('one', 'two') and SET('one', 'two', 'more')

        For SETs or ENUMs, if the same prefix is there it's OK to
        add more elements - they will get higher ordinal numbers and
        the new table definition is backward compatible with the
        original one.
       */
      if (strncmp(sql_type.c_ptr_safe(), table_def->type.str,
                  table_def->type.length - 1))
      {
        sql_print_error("Incorrect definition of table %s.%s: "
                        "expected column '%s' at position %d to have type "
                        "%s, found type %s.", table->s->db.str, table->alias,
                        table_def->name.str, i, table_def->type.str,
                        sql_type.c_ptr_safe());
        error= TRUE;
      }
      else if (table_def->cset.str && !field->has_charset())
      {
        sql_print_error("Incorrect definition of table %s.%s: "
                        "expected the type of column '%s' at position %d "
                        "to have character set '%s' but the type has no "
                        "character set.", table->s->db.str, table->alias,
                        table_def->name.str, i, table_def->cset.str);
        error= TRUE;
      }
      else if (table_def->cset.str &&
               strcmp(field->charset()->csname, table_def->cset.str))
      {
        sql_print_error("Incorrect definition of table %s.%s: "
                        "expected the type of column '%s' at position %d "
                        "to have character set '%s' but found "
                        "character set '%s'.", table->s->db.str, table->alias,
                        table_def->name.str, i, table_def->cset.str,
                        field->charset()->csname);
        error= TRUE;
      }
    }
    else
    {
      sql_print_error("Incorrect definition of table %s.%s: "
                      "expected column '%s' at position %d to have type %s "
                      " but the column is not found.",
                      table->s->db.str, table->alias,
                      table_def->name.str, i, table_def->type.str);
      error= TRUE;
    }
  }
  DBUG_RETURN(error);
}


/*
  Create Item_field for each column in the table.

  SYNPOSIS
    st_table::fill_item_list()
      item_list          a pointer to an empty list used to store items

  DESCRIPTION
    Create Item_field object for each column in the table and
    initialize it with the corresponding Field. New items are
    created in the current THD memory root.

  RETURN VALUE
    0                    success
    1                    out of memory
*/

bool st_table::fill_item_list(List<Item> *item_list) const
{
  /*
    All Item_field's created using a direct pointer to a field
    are fixed in Item_field constructor.
  */
  for (Field **ptr= field; *ptr; ptr++)
  {
    Item_field *item= new Item_field(*ptr);
    if (!item || item_list->push_back(item))
      return TRUE;
  }
  return FALSE;
}

/*
  Reset an existing list of Item_field items to point to the
  Fields of this table.

  SYNPOSIS
    st_table::fill_item_list()
      item_list          a non-empty list with Item_fields

  DESCRIPTION
    This is a counterpart of fill_item_list used to redirect
    Item_fields to the fields of a newly created table.
    The caller must ensure that number of items in the item_list
    is the same as the number of columns in the table.
*/

void st_table::reset_item_list(List<Item> *item_list) const
{
  List_iterator_fast<Item> it(*item_list);
  for (Field **ptr= field; *ptr; ptr++)
  {
    Item_field *item_field= (Item_field*) it++;
    DBUG_ASSERT(item_field != 0);
    item_field->reset_field(*ptr);
  }
}

/*
  calculate md5 of query

  SYNOPSIS
    TABLE_LIST::calc_md5()
    buffer	buffer for md5 writing
*/

void  TABLE_LIST::calc_md5(char *buffer)
{
  my_MD5_CTX context;
  uchar digest[16];
  my_MD5Init(&context);
  my_MD5Update(&context,(uchar *) select_stmt.str, select_stmt.length);
  my_MD5Final(digest, &context);
  sprintf((char *) buffer,
	    "%02x%02x%02x%02x%02x%02x%02x%02x%02x%02x%02x%02x%02x%02x%02x%02x",
	    digest[0], digest[1], digest[2], digest[3],
	    digest[4], digest[5], digest[6], digest[7],
	    digest[8], digest[9], digest[10], digest[11],
	    digest[12], digest[13], digest[14], digest[15]);
}


/*
  set underlying TABLE for table place holder of VIEW

  DESCRIPTION
    Replace all views that only uses one table with the table itself.
    This allows us to treat the view as a simple table and even update
    it (it is a kind of optimisation)

  SYNOPSIS
    TABLE_LIST::set_underlying_merge()
*/

void TABLE_LIST::set_underlying_merge()
{
  TABLE_LIST *tbl;

  if ((tbl= merge_underlying_list))
  {
    /* This is a view. Process all tables of view */
    DBUG_ASSERT(view && effective_algorithm == VIEW_ALGORITHM_MERGE);
    do
    {
      if (tbl->merge_underlying_list)          // This is a view
      {
        DBUG_ASSERT(tbl->view &&
                    tbl->effective_algorithm == VIEW_ALGORITHM_MERGE);
        /*
          This is the only case where set_ancestor is called on an object
          that may not be a view (in which case ancestor is 0)
        */
        tbl->merge_underlying_list->set_underlying_merge();
      }
    } while ((tbl= tbl->next_local));

    if (!multitable_view)
    {
      table= merge_underlying_list->table;
      schema_table= merge_underlying_list->schema_table;
    }
  }
}


/*
  setup fields of placeholder of merged VIEW

  SYNOPSIS
    TABLE_LIST::setup_underlying()
    thd		    - thread handler

  DESCRIPTION
    It is:
    - preparing translation table for view columns
    If there are underlying view(s) procedure first will be called for them.

  RETURN
    FALSE - OK
    TRUE  - error
*/

bool TABLE_LIST::setup_underlying(THD *thd)
{
  DBUG_ENTER("TABLE_LIST::setup_underlying");

  if (!field_translation && merge_underlying_list)
  {
    Field_translator *transl;
    SELECT_LEX *select= &view->select_lex;
    Item *item;
    TABLE_LIST *tbl;
    List_iterator_fast<Item> it(select->item_list);
    uint field_count= 0;

    if (check_stack_overrun(thd, STACK_MIN_SIZE, (uchar*) &field_count))
    {
      DBUG_RETURN(TRUE);
    }

    for (tbl= merge_underlying_list; tbl; tbl= tbl->next_local)
    {
      if (tbl->merge_underlying_list &&
          tbl->setup_underlying(thd))
      {
        DBUG_RETURN(TRUE);
      }
    }

    /* Create view fields translation table */

    if (!(transl=
          (Field_translator*)(thd->stmt_arena->
                              alloc(select->item_list.elements *
                                    sizeof(Field_translator)))))
    {
      DBUG_RETURN(TRUE);
    }

    while ((item= it++))
    {
      transl[field_count].name= item->name;
      transl[field_count++].item= item;
    }
    field_translation= transl;
    field_translation_end= transl + field_count;
    /* TODO: use hash for big number of fields */

    /* full text function moving to current select */
    if (view->select_lex.ftfunc_list->elements)
    {
      Item_func_match *ifm;
      SELECT_LEX *current_select= thd->lex->current_select;
      List_iterator_fast<Item_func_match>
        li(*(view->select_lex.ftfunc_list));
      while ((ifm= li++))
        current_select->ftfunc_list->push_front(ifm);
    }
  }
  DBUG_RETURN(FALSE);
}


/*
  Prepare where expression of view

  SYNOPSIS
    TABLE_LIST::prep_where()
    thd             - thread handler
    conds           - condition of this JOIN
    no_where_clause - do not build WHERE or ON outer qwery do not need it
                      (it is INSERT), we do not need conds if this flag is set

  NOTE: have to be called befor CHECK OPTION preparation, because it makes
  fix_fields for view WHERE clause

  RETURN
    FALSE - OK
    TRUE  - error
*/

bool TABLE_LIST::prep_where(THD *thd, Item **conds,
                               bool no_where_clause)
{
  DBUG_ENTER("TABLE_LIST::prep_where");

  for (TABLE_LIST *tbl= merge_underlying_list; tbl; tbl= tbl->next_local)
  {
    if (tbl->view && tbl->prep_where(thd, conds, no_where_clause))
    {
      DBUG_RETURN(TRUE);
    }
  }

  if (where)
  {
    if (!where->fixed && where->fix_fields(thd, &where))
    {
      DBUG_RETURN(TRUE);
    }

    /*
      check that it is not VIEW in which we insert with INSERT SELECT
      (in this case we can't add view WHERE condition to main SELECT_LEX)
    */
    if (!no_where_clause && !where_processed)
    {
      TABLE_LIST *tbl= this;
      Query_arena *arena= thd->stmt_arena, backup;
      arena= thd->activate_stmt_arena_if_needed(&backup);  // For easier test

      /* Go up to join tree and try to find left join */
      for (; tbl; tbl= tbl->embedding)
      {
        if (tbl->outer_join)
        {
          /*
            Store WHERE condition to ON expression for outer join, because
            we can't use WHERE to correctly execute left joins on VIEWs and
            this expression will not be moved to WHERE condition (i.e. will
            be clean correctly for PS/SP)
          */
          tbl->on_expr= and_conds(tbl->on_expr,
                                  where->copy_andor_structure(thd));
          break;
        }
      }
      if (tbl == 0)
        *conds= and_conds(*conds, where->copy_andor_structure(thd));
      if (arena)
        thd->restore_active_arena(arena, &backup);
      where_processed= TRUE;
    }
  }

  DBUG_RETURN(FALSE);
}


/*
  Merge ON expressions for a view

  SYNOPSIS
    merge_on_conds()
    thd             thread handle
    table           table for the VIEW
    is_cascaded     TRUE <=> merge ON expressions from underlying views

  DESCRIPTION
    This function returns the result of ANDing the ON expressions
    of the given view and all underlying views. The ON expressions
    of the underlying views are added only if is_cascaded is TRUE.

  RETURN
    Pointer to the built expression if there is any.
    Otherwise and in the case of a failure NULL is returned.
*/

static Item *
merge_on_conds(THD *thd, TABLE_LIST *table, bool is_cascaded)
{
  DBUG_ENTER("merge_on_conds");

  Item *cond= NULL;
  DBUG_PRINT("info", ("alias: %s", table->alias));
  if (table->on_expr)
    cond= table->on_expr->copy_andor_structure(thd);
  if (!table->nested_join)
    DBUG_RETURN(cond);
  List_iterator<TABLE_LIST> li(table->nested_join->join_list);
  while (TABLE_LIST *tbl= li++)
  {
    if (tbl->view && !is_cascaded)
      continue;
    cond= and_conds(cond, merge_on_conds(thd, tbl, is_cascaded));
  }
  DBUG_RETURN(cond);
}


/*
  Prepare check option expression of table

  SYNOPSIS
    TABLE_LIST::prep_check_option()
    thd             - thread handler
    check_opt_type  - WITH CHECK OPTION type (VIEW_CHECK_NONE,
                      VIEW_CHECK_LOCAL, VIEW_CHECK_CASCADED)
                      we use this parameter instead of direct check of
                      effective_with_check to change type of underlying
                      views to VIEW_CHECK_CASCADED if outer view have
                      such option and prevent processing of underlying
                      view check options if outer view have just
                      VIEW_CHECK_LOCAL option.

  NOTE
    This method builds check option condition to use it later on
    every call (usual execution or every SP/PS call).
    This method have to be called after WHERE preparation
    (TABLE_LIST::prep_where)

  RETURN
    FALSE - OK
    TRUE  - error
*/

bool TABLE_LIST::prep_check_option(THD *thd, uint8 check_opt_type)
{
  DBUG_ENTER("TABLE_LIST::prep_check_option");
  bool is_cascaded= check_opt_type == VIEW_CHECK_CASCADED;

  for (TABLE_LIST *tbl= merge_underlying_list; tbl; tbl= tbl->next_local)
  {
    /* see comment of check_opt_type parameter */
    if (tbl->view && tbl->prep_check_option(thd, (is_cascaded ?
                                                  VIEW_CHECK_CASCADED :
                                                  VIEW_CHECK_NONE)))
      DBUG_RETURN(TRUE);
  }

  if (check_opt_type && !check_option_processed)
  {
    Query_arena *arena= thd->stmt_arena, backup;
    arena= thd->activate_stmt_arena_if_needed(&backup);  // For easier test

    if (where)
    {
      DBUG_ASSERT(where->fixed);
      check_option= where->copy_andor_structure(thd);
    }
    if (is_cascaded)
    {
      for (TABLE_LIST *tbl= merge_underlying_list; tbl; tbl= tbl->next_local)
      {
        if (tbl->check_option)
          check_option= and_conds(check_option, tbl->check_option);
      }
    }
    check_option= and_conds(check_option,
                            merge_on_conds(thd, this, is_cascaded));

    if (arena)
      thd->restore_active_arena(arena, &backup);
    check_option_processed= TRUE;

  }

  if (check_option)
  {
    const char *save_where= thd->where;
    thd->where= "check option";
    if (!check_option->fixed &&
        check_option->fix_fields(thd, &check_option) ||
        check_option->check_cols(1))
    {
      DBUG_RETURN(TRUE);
    }
    thd->where= save_where;
  }
  DBUG_RETURN(FALSE);
}


/*
  Hide errors which show view underlying table information

  SYNOPSIS
    TABLE_LIST::hide_view_error()
    thd     thread handler

*/

void TABLE_LIST::hide_view_error(THD *thd)
{
  /* Hide "Unknown column" or "Unknown function" error */
  if (thd->net.last_errno == ER_BAD_FIELD_ERROR ||
      thd->net.last_errno == ER_SP_DOES_NOT_EXIST ||
      thd->net.last_errno == ER_PROCACCESS_DENIED_ERROR ||
      thd->net.last_errno == ER_COLUMNACCESS_DENIED_ERROR ||
      thd->net.last_errno == ER_TABLEACCESS_DENIED_ERROR ||
      thd->net.last_errno == ER_TABLE_NOT_LOCKED ||
      thd->net.last_errno == ER_NO_SUCH_TABLE)
  {
    TABLE_LIST *top= top_table();
    thd->clear_error(); 
    my_error(ER_VIEW_INVALID, MYF(0), top->view_db.str, top->view_name.str);
  }
  else if (thd->net.last_errno == ER_NO_DEFAULT_FOR_FIELD)
  {
    TABLE_LIST *top= top_table();
    thd->clear_error();
    // TODO: make correct error message
    my_error(ER_NO_DEFAULT_FOR_VIEW_FIELD, MYF(0),
             top->view_db.str, top->view_name.str);
  }
}


/*
  Find underlying base tables (TABLE_LIST) which represent given
  table_to_find (TABLE)

  SYNOPSIS
    TABLE_LIST::find_underlying_table()
    table_to_find table to find

  RETURN
    0  table is not found
    found table reference
*/

TABLE_LIST *TABLE_LIST::find_underlying_table(TABLE *table_to_find)
{
  /* is this real table and table which we are looking for? */
  if (table == table_to_find && merge_underlying_list == 0)
    return this;

  for (TABLE_LIST *tbl= merge_underlying_list; tbl; tbl= tbl->next_local)
  {
    TABLE_LIST *result;
    if ((result= tbl->find_underlying_table(table_to_find)))
      return result;
  }
  return 0;
}

/*
  cleunup items belonged to view fields translation table

  SYNOPSIS
    TABLE_LIST::cleanup_items()
*/

void TABLE_LIST::cleanup_items()
{
  if (!field_translation)
    return;

  for (Field_translator *transl= field_translation;
       transl < field_translation_end;
       transl++)
    transl->item->walk(&Item::cleanup_processor, 0, 0);
}


/*
  check CHECK OPTION condition

  SYNOPSIS
    TABLE_LIST::view_check_option()
    ignore_failure ignore check option fail

  RETURN
    VIEW_CHECK_OK     OK
    VIEW_CHECK_ERROR  FAILED
    VIEW_CHECK_SKIP   FAILED, but continue
*/

int TABLE_LIST::view_check_option(THD *thd, bool ignore_failure)
{
  if (check_option && check_option->val_int() == 0)
  {
    TABLE_LIST *main_view= top_table();
    if (ignore_failure)
    {
      push_warning_printf(thd, MYSQL_ERROR::WARN_LEVEL_ERROR,
                          ER_VIEW_CHECK_FAILED, ER(ER_VIEW_CHECK_FAILED),
                          main_view->view_db.str, main_view->view_name.str);
      return(VIEW_CHECK_SKIP);
    }
    my_error(ER_VIEW_CHECK_FAILED, MYF(0), main_view->view_db.str,
             main_view->view_name.str);
    return(VIEW_CHECK_ERROR);
  }
  return(VIEW_CHECK_OK);
}


/*
  Find table in underlying tables by mask and check that only this
  table belong to given mask

  SYNOPSIS
    TABLE_LIST::check_single_table()
    table_arg	reference on variable where to store found table
		(should be 0 on call, to find table, or point to table for
		unique test)
    map         bit mask of tables
    view_arg    view for which we are looking table

  RETURN
    FALSE table not found or found only one
    TRUE  found several tables
*/

bool TABLE_LIST::check_single_table(TABLE_LIST **table_arg,
                                       table_map map,
                                       TABLE_LIST *view_arg)
{
  for (TABLE_LIST *tbl= merge_underlying_list; tbl; tbl= tbl->next_local)
  {
    if (tbl->table)
    {
      if (tbl->table->map & map)
      {
	if (*table_arg)
	  return TRUE;
        *table_arg= tbl;
        tbl->check_option= view_arg->check_option;
      }
    }
    else if (tbl->check_single_table(table_arg, map, view_arg))
      return TRUE;
  }
  return FALSE;
}


/*
  Set insert_values buffer

  SYNOPSIS
    set_insert_values()
    mem_root   memory pool for allocating

  RETURN
    FALSE - OK
    TRUE  - out of memory
*/

bool TABLE_LIST::set_insert_values(MEM_ROOT *mem_root)
{
  if (table)
  {
    if (!table->insert_values &&
        !(table->insert_values= (uchar *)alloc_root(mem_root,
                                                   table->s->rec_buff_length)))
      return TRUE;
  }
  else
  {
    DBUG_ASSERT(view && merge_underlying_list);
    for (TABLE_LIST *tbl= merge_underlying_list; tbl; tbl= tbl->next_local)
      if (tbl->set_insert_values(mem_root))
        return TRUE;
  }
  return FALSE;
}


/*
  Test if this is a leaf with respect to name resolution.

  SYNOPSIS
    TABLE_LIST::is_leaf_for_name_resolution()

  DESCRIPTION
    A table reference is a leaf with respect to name resolution if
    it is either a leaf node in a nested join tree (table, view,
    schema table, subquery), or an inner node that represents a
    NATURAL/USING join, or a nested join with materialized join
    columns.

  RETURN
    TRUE if a leaf, FALSE otherwise.
*/
bool TABLE_LIST::is_leaf_for_name_resolution()
{
  return (view || is_natural_join || is_join_columns_complete ||
          !nested_join);
}


/*
  Retrieve the first (left-most) leaf in a nested join tree with
  respect to name resolution.

  SYNOPSIS
    TABLE_LIST::first_leaf_for_name_resolution()

  DESCRIPTION
    Given that 'this' is a nested table reference, recursively walk
    down the left-most children of 'this' until we reach a leaf
    table reference with respect to name resolution.

  IMPLEMENTATION
    The left-most child of a nested table reference is the last element
    in the list of children because the children are inserted in
    reverse order.

  RETURN
    If 'this' is a nested table reference - the left-most child of
      the tree rooted in 'this',
    else return 'this'
*/

TABLE_LIST *TABLE_LIST::first_leaf_for_name_resolution()
{
  TABLE_LIST *cur_table_ref;
  NESTED_JOIN *cur_nested_join;
  LINT_INIT(cur_table_ref);

  if (is_leaf_for_name_resolution())
    return this;
  DBUG_ASSERT(nested_join);

  for (cur_nested_join= nested_join;
       cur_nested_join;
       cur_nested_join= cur_table_ref->nested_join)
  {
    List_iterator_fast<TABLE_LIST> it(cur_nested_join->join_list);
    cur_table_ref= it++;
    /*
      If the current nested join is a RIGHT JOIN, the operands in
      'join_list' are in reverse order, thus the first operand is
      already at the front of the list. Otherwise the first operand
      is in the end of the list of join operands.
    */
    if (!(cur_table_ref->outer_join & JOIN_TYPE_RIGHT))
    {
      TABLE_LIST *next;
      while ((next= it++))
        cur_table_ref= next;
    }
    if (cur_table_ref->is_leaf_for_name_resolution())
      break;
  }
  return cur_table_ref;
}


/*
  Retrieve the last (right-most) leaf in a nested join tree with
  respect to name resolution.

  SYNOPSIS
    TABLE_LIST::last_leaf_for_name_resolution()

  DESCRIPTION
    Given that 'this' is a nested table reference, recursively walk
    down the right-most children of 'this' until we reach a leaf
    table reference with respect to name resolution.

  IMPLEMENTATION
    The right-most child of a nested table reference is the first
    element in the list of children because the children are inserted
    in reverse order.

  RETURN
    - If 'this' is a nested table reference - the right-most child of
      the tree rooted in 'this',
    - else - 'this'
*/

TABLE_LIST *TABLE_LIST::last_leaf_for_name_resolution()
{
  TABLE_LIST *cur_table_ref= this;
  NESTED_JOIN *cur_nested_join;

  if (is_leaf_for_name_resolution())
    return this;
  DBUG_ASSERT(nested_join);

  for (cur_nested_join= nested_join;
       cur_nested_join;
       cur_nested_join= cur_table_ref->nested_join)
  {
    cur_table_ref= cur_nested_join->join_list.head();
    /*
      If the current nested is a RIGHT JOIN, the operands in
      'join_list' are in reverse order, thus the last operand is in the
      end of the list.
    */
    if ((cur_table_ref->outer_join & JOIN_TYPE_RIGHT))
    {
      List_iterator_fast<TABLE_LIST> it(cur_nested_join->join_list);
      TABLE_LIST *next;
      cur_table_ref= it++;
      while ((next= it++))
        cur_table_ref= next;
    }
    if (cur_table_ref->is_leaf_for_name_resolution())
      break;
  }
  return cur_table_ref;
}


/*
  Register access mode which we need for underlying tables

  SYNOPSIS
    register_want_access()
    want_access          Acess which we require
*/

void TABLE_LIST::register_want_access(ulong want_access)
{
  /* Remove SHOW_VIEW_ACL, because it will be checked during making view */
  want_access&= ~SHOW_VIEW_ACL;
  if (belong_to_view)
  {
    grant.want_privilege= want_access;
    if (table)
      table->grant.want_privilege= want_access;
  }
  for (TABLE_LIST *tbl= merge_underlying_list; tbl; tbl= tbl->next_local)
    tbl->register_want_access(want_access);
}


/*
  Load security context information for this view

  SYNOPSIS
    TABLE_LIST::prepare_view_securety_context()
    thd                  [in] thread handler

  RETURN
    FALSE  OK
    TRUE   Error
*/

#ifndef NO_EMBEDDED_ACCESS_CHECKS
bool TABLE_LIST::prepare_view_securety_context(THD *thd)
{
  DBUG_ENTER("TABLE_LIST::prepare_view_securety_context");
  DBUG_PRINT("enter", ("table: %s", alias));

  DBUG_ASSERT(!prelocking_placeholder && view);
  if (view_suid)
  {
    DBUG_PRINT("info", ("This table is suid view => load contest"));
    DBUG_ASSERT(view && view_sctx);
    if (acl_getroot_no_password(view_sctx,
                                definer.user.str,
                                definer.host.str,
                                definer.host.str,
                                thd->db))
    {
      if ((thd->lex->sql_command == SQLCOM_SHOW_CREATE) ||
          (thd->lex->sql_command == SQLCOM_SHOW_FIELDS))
      {
        push_warning_printf(thd, MYSQL_ERROR::WARN_LEVEL_NOTE, 
                            ER_NO_SUCH_USER, 
                            ER(ER_NO_SUCH_USER),
                            definer.user.str, definer.host.str);
      }
      else
      {
        if (thd->security_ctx->master_access & SUPER_ACL)
        {
          my_error(ER_NO_SUCH_USER, MYF(0), definer.user.str, definer.host.str);

        }
        else
        {
           my_error(ER_ACCESS_DENIED_ERROR, MYF(0),
                    thd->security_ctx->priv_user,
                    thd->security_ctx->priv_host,
                    (thd->password ?  ER(ER_YES) : ER(ER_NO)));
        }
        DBUG_RETURN(TRUE);
      }
    }
  }
  DBUG_RETURN(FALSE);
}
#endif


/*
  Find security context of current view

  SYNOPSIS
    TABLE_LIST::find_view_security_context()
    thd                  [in] thread handler

*/

#ifndef NO_EMBEDDED_ACCESS_CHECKS
Security_context *TABLE_LIST::find_view_security_context(THD *thd)
{
  Security_context *sctx;
  TABLE_LIST *upper_view= this;
  DBUG_ENTER("TABLE_LIST::find_view_security_context");

  DBUG_ASSERT(view);
  while (upper_view && !upper_view->view_suid)
  {
    DBUG_ASSERT(!upper_view->prelocking_placeholder);
    upper_view= upper_view->referencing_view;
  }
  if (upper_view)
  {
    DBUG_PRINT("info", ("Securety context of view %s will be used",
                        upper_view->alias));
    sctx= upper_view->view_sctx;
    DBUG_ASSERT(sctx);
  }
  else
  {
    DBUG_PRINT("info", ("Current global context will be used"));
    sctx= thd->security_ctx;
  }
  DBUG_RETURN(sctx);
}
#endif


/*
  Prepare security context and load underlying tables priveleges for view

  SYNOPSIS
    TABLE_LIST::prepare_security()
    thd                  [in] thread handler

  RETURN
    FALSE  OK
    TRUE   Error
*/

bool TABLE_LIST::prepare_security(THD *thd)
{
  List_iterator_fast<TABLE_LIST> tb(*view_tables);
  TABLE_LIST *tbl;
  DBUG_ENTER("TABLE_LIST::prepare_security");
#ifndef NO_EMBEDDED_ACCESS_CHECKS
  Security_context *save_security_ctx= thd->security_ctx;

  DBUG_ASSERT(!prelocking_placeholder);
  if (prepare_view_securety_context(thd))
    DBUG_RETURN(TRUE);
  thd->security_ctx= find_view_security_context(thd);
  while ((tbl= tb++))
  {
    DBUG_ASSERT(tbl->referencing_view);
    char *local_db, *local_table_name;
    if (tbl->view)
    {
      local_db= tbl->view_db.str;
      local_table_name= tbl->view_name.str;
    }
    else
    {
      local_db= tbl->db;
      local_table_name= tbl->table_name;
    }
    fill_effective_table_privileges(thd, &tbl->grant, local_db,
                                    local_table_name);
    if (tbl->table)
      tbl->table->grant= grant;
  }
  thd->security_ctx= save_security_ctx;
#else
  while ((tbl= tb++))
    tbl->grant.privilege= ~NO_ACCESS;
#endif
  DBUG_RETURN(FALSE);
}


Natural_join_column::Natural_join_column(Field_translator *field_param,
                                         TABLE_LIST *tab)
{
  DBUG_ASSERT(tab->field_translation);
  view_field= field_param;
  table_field= NULL;
  table_ref= tab;
  is_common= FALSE;
}


Natural_join_column::Natural_join_column(Field *field_param,
                                         TABLE_LIST *tab)
{
  DBUG_ASSERT(tab->table == field_param->table);
  table_field= field_param;
  view_field= NULL;
  table_ref= tab;
  is_common= FALSE;
}


const char *Natural_join_column::name()
{
  if (view_field)
  {
    DBUG_ASSERT(table_field == NULL);
    return view_field->name;
  }

  return table_field->field_name;
}


Item *Natural_join_column::create_item(THD *thd)
{
  if (view_field)
  {
    DBUG_ASSERT(table_field == NULL);
    return create_view_field(thd, table_ref, &view_field->item,
                             view_field->name);
  }
  return new Item_field(thd, &thd->lex->current_select->context, table_field);
}


Field *Natural_join_column::field()
{
  if (view_field)
  {
    DBUG_ASSERT(table_field == NULL);
    return NULL;
  }
  return table_field;
}


const char *Natural_join_column::table_name()
{
  DBUG_ASSERT(table_ref);
  return table_ref->alias;
}


const char *Natural_join_column::db_name()
{
  if (view_field)
    return table_ref->view_db.str;

  /*
    Test that TABLE_LIST::db is the same as st_table_share::db to
    ensure consistency. An exception are I_S schema tables, which
    are inconsistent in this respect.
  */
  DBUG_ASSERT(!strcmp(table_ref->db,
                      table_ref->table->s->db.str) ||
              (table_ref->schema_table &&
               table_ref->table->s->db.str[0] == 0));
  return table_ref->db;
}


GRANT_INFO *Natural_join_column::grant()
{
  if (view_field)
    return &(table_ref->grant);
  return &(table_ref->table->grant);
}


void Field_iterator_view::set(TABLE_LIST *table)
{
  DBUG_ASSERT(table->field_translation);
  view= table;
  ptr= table->field_translation;
  array_end= table->field_translation_end;
}


const char *Field_iterator_table::name()
{
  return (*ptr)->field_name;
}


Item *Field_iterator_table::create_item(THD *thd)
{
  SELECT_LEX *select= thd->lex->current_select;

  Item_field *item= new Item_field(thd, &select->context, *ptr);
  if (item && thd->variables.sql_mode & MODE_ONLY_FULL_GROUP_BY &&
      !thd->lex->in_sum_func && select->cur_pos_in_select_list != UNDEF_POS)
  {
    select->non_agg_fields.push_back(item);
    item->marker= select->cur_pos_in_select_list;
  }
  return item;
}


const char *Field_iterator_view::name()
{
  return ptr->name;
}


Item *Field_iterator_view::create_item(THD *thd)
{
  return create_view_field(thd, view, &ptr->item, ptr->name);
}

Item *create_view_field(THD *thd, TABLE_LIST *view, Item **field_ref,
                        const char *name)
{
  bool save_wrapper= thd->lex->select_lex.no_wrap_view_item;
  Item *field= *field_ref;
  DBUG_ENTER("create_view_field");

  if (view->schema_table_reformed)
  {
    /*
      Translation table items are always Item_fields and already fixed
      ('mysql_schema_table' function). So we can return directly the
      field. This case happens only for 'show & where' commands.
    */
    DBUG_ASSERT(field && field->fixed);
    DBUG_RETURN(field);
  }

  DBUG_ASSERT(field);
  thd->lex->current_select->no_wrap_view_item= TRUE;
  if (!field->fixed)
  {
    if (field->fix_fields(thd, field_ref))
    {
      thd->lex->current_select->no_wrap_view_item= save_wrapper;
      DBUG_RETURN(0);
    }
    field= *field_ref;
  }
  thd->lex->current_select->no_wrap_view_item= save_wrapper;
  if (save_wrapper)
  {
    DBUG_RETURN(field);
  }
  Item *item= new Item_direct_view_ref(&view->view->select_lex.context,
                                       field_ref, view->alias,
                                       name);
  DBUG_RETURN(item);
}


void Field_iterator_natural_join::set(TABLE_LIST *table_ref)
{
  DBUG_ASSERT(table_ref->join_columns);
  column_ref_it.init(*(table_ref->join_columns));
  cur_column_ref= column_ref_it++;
}


void Field_iterator_natural_join::next()
{
  cur_column_ref= column_ref_it++;
  DBUG_ASSERT(!cur_column_ref || ! cur_column_ref->table_field ||
              cur_column_ref->table_ref->table ==
              cur_column_ref->table_field->table);
}


void Field_iterator_table_ref::set_field_iterator()
{
  DBUG_ENTER("Field_iterator_table_ref::set_field_iterator");
  /*
    If the table reference we are iterating over is a natural join, or it is
    an operand of a natural join, and TABLE_LIST::join_columns contains all
    the columns of the join operand, then we pick the columns from
    TABLE_LIST::join_columns, instead of the  orginial container of the
    columns of the join operator.
  */
  if (table_ref->is_join_columns_complete)
  {
    /* Necesary, but insufficient conditions. */
    DBUG_ASSERT(table_ref->is_natural_join ||
                table_ref->nested_join ||
                table_ref->join_columns &&
                /* This is a merge view. */
                ((table_ref->field_translation &&
                  table_ref->join_columns->elements ==
                  (ulong)(table_ref->field_translation_end -
                          table_ref->field_translation)) ||
                 /* This is stored table or a tmptable view. */
                 (!table_ref->field_translation &&
                  table_ref->join_columns->elements ==
                  table_ref->table->s->fields)));
    field_it= &natural_join_it;
    DBUG_PRINT("info",("field_it for '%s' is Field_iterator_natural_join",
                       table_ref->alias));
  }
  /* This is a merge view, so use field_translation. */
  else if (table_ref->field_translation)
  {
    DBUG_ASSERT(table_ref->view &&
                table_ref->effective_algorithm == VIEW_ALGORITHM_MERGE);
    field_it= &view_field_it;
    DBUG_PRINT("info", ("field_it for '%s' is Field_iterator_view",
                        table_ref->alias));
  }
  /* This is a base table or stored view. */
  else
  {
    DBUG_ASSERT(table_ref->table || table_ref->view);
    field_it= &table_field_it;
    DBUG_PRINT("info", ("field_it for '%s' is Field_iterator_table",
                        table_ref->alias));
  }
  field_it->set(table_ref);
  DBUG_VOID_RETURN;
}


void Field_iterator_table_ref::set(TABLE_LIST *table)
{
  DBUG_ASSERT(table);
  first_leaf= table->first_leaf_for_name_resolution();
  last_leaf=  table->last_leaf_for_name_resolution();
  DBUG_ASSERT(first_leaf && last_leaf);
  table_ref= first_leaf;
  set_field_iterator();
}


void Field_iterator_table_ref::next()
{
  /* Move to the next field in the current table reference. */
  field_it->next();
  /*
    If all fields of the current table reference are exhausted, move to
    the next leaf table reference.
  */
  if (field_it->end_of_fields() && table_ref != last_leaf)
  {
    table_ref= table_ref->next_name_resolution_table;
    DBUG_ASSERT(table_ref);
    set_field_iterator();
  }
}


const char *Field_iterator_table_ref::table_name()
{
  if (table_ref->view)
    return table_ref->view_name.str;
  else if (table_ref->is_natural_join)
    return natural_join_it.column_ref()->table_name();

  DBUG_ASSERT(!strcmp(table_ref->table_name,
                      table_ref->table->s->table_name.str));
  return table_ref->table_name;
}


const char *Field_iterator_table_ref::db_name()
{
  if (table_ref->view)
    return table_ref->view_db.str;
  else if (table_ref->is_natural_join)
    return natural_join_it.column_ref()->db_name();

  /*
    Test that TABLE_LIST::db is the same as st_table_share::db to
    ensure consistency. An exception are I_S schema tables, which
    are inconsistent in this respect.
  */
  DBUG_ASSERT(!strcmp(table_ref->db, table_ref->table->s->db.str) ||
              (table_ref->schema_table &&
               table_ref->table->s->db.str[0] == 0));

  return table_ref->db;
}


GRANT_INFO *Field_iterator_table_ref::grant()
{
  if (table_ref->view)
    return &(table_ref->grant);
  else if (table_ref->is_natural_join)
    return natural_join_it.column_ref()->grant();
  return &(table_ref->table->grant);
}


/*
  Create new or return existing column reference to a column of a
  natural/using join.

  SYNOPSIS
    Field_iterator_table_ref::get_or_create_column_ref()
    parent_table_ref  the parent table reference over which the
                      iterator is iterating

  DESCRIPTION
    Create a new natural join column for the current field of the
    iterator if no such column was created, or return an already
    created natural join column. The former happens for base tables or
    views, and the latter for natural/using joins. If a new field is
    created, then the field is added to 'parent_table_ref' if it is
    given, or to the original table referene of the field if
    parent_table_ref == NULL.

  NOTES
    This method is designed so that when a Field_iterator_table_ref
    walks through the fields of a table reference, all its fields
    are created and stored as follows:
    - If the table reference being iterated is a stored table, view or
      natural/using join, store all natural join columns in a list
      attached to that table reference.
    - If the table reference being iterated is a nested join that is
      not natural/using join, then do not materialize its result
      fields. This is OK because for such table references
      Field_iterator_table_ref iterates over the fields of the nested
      table references (recursively). In this way we avoid the storage
      of unnecessay copies of result columns of nested joins.

  RETURN
    #     Pointer to a column of a natural join (or its operand)
    NULL  No memory to allocate the column
*/

Natural_join_column *
Field_iterator_table_ref::get_or_create_column_ref(TABLE_LIST *parent_table_ref)
{
  Natural_join_column *nj_col;
  bool is_created= TRUE;
  uint field_count;
  TABLE_LIST *add_table_ref= parent_table_ref ?
                             parent_table_ref : table_ref;
  LINT_INIT(field_count);

  if (field_it == &table_field_it)
  {
    /* The field belongs to a stored table. */
    Field *tmp_field= table_field_it.field();
    nj_col= new Natural_join_column(tmp_field, table_ref);
    field_count= table_ref->table->s->fields;
  }
  else if (field_it == &view_field_it)
  {
    /* The field belongs to a merge view or information schema table. */
    Field_translator *translated_field= view_field_it.field_translator();
    nj_col= new Natural_join_column(translated_field, table_ref);
    field_count= table_ref->field_translation_end -
                 table_ref->field_translation;
  }
  else
  {
    /*
      The field belongs to a NATURAL join, therefore the column reference was
      already created via one of the two constructor calls above. In this case
      we just return the already created column reference.
    */
    DBUG_ASSERT(table_ref->is_join_columns_complete);
    is_created= FALSE;
    nj_col= natural_join_it.column_ref();
    DBUG_ASSERT(nj_col);
  }
  DBUG_ASSERT(!nj_col->table_field ||
              nj_col->table_ref->table == nj_col->table_field->table);

  /*
    If the natural join column was just created add it to the list of
    natural join columns of either 'parent_table_ref' or to the table
    reference that directly contains the original field.
  */
  if (is_created)
  {
    /* Make sure not all columns were materialized. */
    DBUG_ASSERT(!add_table_ref->is_join_columns_complete);
    if (!add_table_ref->join_columns)
    {
      /* Create a list of natural join columns on demand. */
      if (!(add_table_ref->join_columns= new List<Natural_join_column>))
        return NULL;
      add_table_ref->is_join_columns_complete= FALSE;
    }
    add_table_ref->join_columns->push_back(nj_col);
    /*
      If new fields are added to their original table reference, mark if
      all fields were added. We do it here as the caller has no easy way
      of knowing when to do it.
      If the fields are being added to parent_table_ref, then the caller
      must take care to mark when all fields are created/added.
    */
    if (!parent_table_ref &&
        add_table_ref->join_columns->elements == field_count)
      add_table_ref->is_join_columns_complete= TRUE;
  }

  return nj_col;
}


/*
  Return an existing reference to a column of a natural/using join.

  SYNOPSIS
    Field_iterator_table_ref::get_natural_column_ref()

  DESCRIPTION
    The method should be called in contexts where it is expected that
    all natural join columns are already created, and that the column
    being retrieved is a Natural_join_column.

  RETURN
    #     Pointer to a column of a natural join (or its operand)
    NULL  No memory to allocate the column
*/

Natural_join_column *
Field_iterator_table_ref::get_natural_column_ref()
{
  Natural_join_column *nj_col;

  DBUG_ASSERT(field_it == &natural_join_it);
  /*
    The field belongs to a NATURAL join, therefore the column reference was
    already created via one of the two constructor calls above. In this case
    we just return the already created column reference.
  */
  nj_col= natural_join_it.column_ref();
  DBUG_ASSERT(nj_col &&
              (!nj_col->table_field ||
               nj_col->table_ref->table == nj_col->table_field->table));
  return nj_col;
}

/*****************************************************************************
  Functions to handle column usage bitmaps (read_set, write_set etc...)
*****************************************************************************/

/* Reset all columns bitmaps */

void st_table::clear_column_bitmaps()
{
  /*
    Reset column read/write usage. It's identical to:
    bitmap_clear_all(&table->def_read_set);
    bitmap_clear_all(&table->def_write_set);
  */
  bzero((char*) def_read_set.bitmap, s->column_bitmap_size*2);
  column_bitmaps_set(&def_read_set, &def_write_set);
}


/*
  Tell handler we are going to call position() and rnd_pos() later.
  
  NOTES:
  This is needed for handlers that uses the primary key to find the
  row. In this case we have to extend the read bitmap with the primary
  key fields.
*/

void st_table::prepare_for_position()
{
  DBUG_ENTER("st_table::prepare_for_position");

  if ((file->ha_table_flags() & HA_PRIMARY_KEY_IN_READ_INDEX) &&
      s->primary_key < MAX_KEY)
  {
    mark_columns_used_by_index_no_reset(s->primary_key, read_set);
    /* signal change */
    file->column_bitmaps_signal();
  }
  DBUG_VOID_RETURN;
}


/*
  Mark that only fields from one key is used

  NOTE:
    This changes the bitmap to use the tmp bitmap
    After this, you can't access any other columns in the table until
    bitmaps are reset, for example with st_table::clear_column_bitmaps()
    or st_table::restore_column_maps_after_mark_index()
*/

void st_table::mark_columns_used_by_index(uint index)
{
  MY_BITMAP *bitmap= &tmp_set;
  DBUG_ENTER("st_table::mark_columns_used_by_index");

  (void) file->extra(HA_EXTRA_KEYREAD);
  bitmap_clear_all(bitmap);
  mark_columns_used_by_index_no_reset(index, bitmap);
  column_bitmaps_set(bitmap, bitmap);
  DBUG_VOID_RETURN;
}


/*
  Restore to use normal column maps after key read

  NOTES
    This reverse the change done by mark_columns_used_by_index

  WARNING
    For this to work, one must have the normal table maps in place
    when calling mark_columns_used_by_index
*/

void st_table::restore_column_maps_after_mark_index()
{
  DBUG_ENTER("st_table::restore_column_maps_after_mark_index");

  key_read= 0;
  (void) file->extra(HA_EXTRA_NO_KEYREAD);
  default_column_bitmaps();
  file->column_bitmaps_signal();
  DBUG_VOID_RETURN;
}


/*
  mark columns used by key, but don't reset other fields
*/

void st_table::mark_columns_used_by_index_no_reset(uint index,
                                                   MY_BITMAP *bitmap)
{
  KEY_PART_INFO *key_part= key_info[index].key_part;
  KEY_PART_INFO *key_part_end= (key_part +
                                key_info[index].key_parts);
  for (;key_part != key_part_end; key_part++)
    bitmap_set_bit(bitmap, key_part->fieldnr-1);
}


/*
  Mark auto-increment fields as used fields in both read and write maps

  NOTES
    This is needed in insert & update as the auto-increment field is
    always set and sometimes read.
*/

void st_table::mark_auto_increment_column()
{
  DBUG_ASSERT(found_next_number_field);
  /*
    We must set bit in read set as update_auto_increment() is using the
    store() to check overflow of auto_increment values
  */
  bitmap_set_bit(read_set, found_next_number_field->field_index);
  bitmap_set_bit(write_set, found_next_number_field->field_index);
  if (s->next_number_keypart)
    mark_columns_used_by_index_no_reset(s->next_number_index, read_set);
  file->column_bitmaps_signal();
}


/*
  Mark columns needed for doing an delete of a row

  DESCRIPTON
    Some table engines don't have a cursor on the retrieve rows
    so they need either to use the primary key or all columns to
    be able to delete a row.

    If the engine needs this, the function works as follows:
    - If primary key exits, mark the primary key columns to be read.
    - If not, mark all columns to be read

    If the engine has HA_REQUIRES_KEY_COLUMNS_FOR_DELETE, we will
    mark all key columns as 'to-be-read'. This allows the engine to
    loop over the given record to find all keys and doesn't have to
    retrieve the row again.
*/

void st_table::mark_columns_needed_for_delete()
{
  if (triggers)
    triggers->mark_fields_used(TRG_EVENT_DELETE);
  if (file->ha_table_flags() & HA_REQUIRES_KEY_COLUMNS_FOR_DELETE)
  {
    Field **reg_field;
    for (reg_field= field ; *reg_field ; reg_field++)
    {
      if ((*reg_field)->flags & PART_KEY_FLAG)
        bitmap_set_bit(read_set, (*reg_field)->field_index);
    }
    file->column_bitmaps_signal();
  }
  if (file->ha_table_flags() & HA_PRIMARY_KEY_REQUIRED_FOR_DELETE)
  {
    /*
      If the handler has no cursor capabilites, we have to read either
      the primary key, the hidden primary key or all columns to be
      able to do an delete
    */
    if (s->primary_key == MAX_KEY)
      file->use_hidden_primary_key();
    else
    {
      mark_columns_used_by_index_no_reset(s->primary_key, read_set);
      file->column_bitmaps_signal();
    }
  }
}


/*
  Mark columns needed for doing an update of a row

  DESCRIPTON
    Some engines needs to have all columns in an update (to be able to
    build a complete row). If this is the case, we mark all not
    updated columns to be read.

    If this is no the case, we do like in the delete case and mark
    if neeed, either the primary key column or all columns to be read.
    (see mark_columns_needed_for_delete() for details)

    If the engine has HA_REQUIRES_KEY_COLUMNS_FOR_DELETE, we will
    mark all USED key columns as 'to-be-read'. This allows the engine to
    loop over the given record to find all changed keys and doesn't have to
    retrieve the row again.
*/

void st_table::mark_columns_needed_for_update()
{
  DBUG_ENTER("mark_columns_needed_for_update");
  if (triggers)
    triggers->mark_fields_used(TRG_EVENT_UPDATE);
  if (file->ha_table_flags() & HA_REQUIRES_KEY_COLUMNS_FOR_DELETE)
  {
    /* Mark all used key columns for read */
    Field **reg_field;
    for (reg_field= field ; *reg_field ; reg_field++)
    {
      /* Merge keys is all keys that had a column refered to in the query */
      if (merge_keys.is_overlapping((*reg_field)->part_of_key))
        bitmap_set_bit(read_set, (*reg_field)->field_index);
    }
    file->column_bitmaps_signal();
  }
  if (file->ha_table_flags() & HA_PRIMARY_KEY_REQUIRED_FOR_DELETE)
  {
    /*
      If the handler has no cursor capabilites, we have to read either
      the primary key, the hidden primary key or all columns to be
      able to do an update
    */
    if (s->primary_key == MAX_KEY)
      file->use_hidden_primary_key();
    else
    {
      mark_columns_used_by_index_no_reset(s->primary_key, read_set);
      file->column_bitmaps_signal();
    }
  }
  DBUG_VOID_RETURN;
}


/*
  Mark columns the handler needs for doing an insert

  For now, this is used to mark fields used by the trigger
  as changed.
*/

void st_table::mark_columns_needed_for_insert()
{
  if (triggers)
  {
    /*
      We don't need to mark columns which are used by ON DELETE and
      ON UPDATE triggers, which may be invoked in case of REPLACE or
      INSERT ... ON DUPLICATE KEY UPDATE, since before doing actual
      row replacement or update write_record() will mark all table
      fields as used.
    */
    triggers->mark_fields_used(TRG_EVENT_INSERT);
  }
  if (found_next_number_field)
    mark_auto_increment_column();
}

<<<<<<< HEAD
=======

/**
  @brief Check if this is part of a MERGE table with attached children.

  @return       status
    @retval     TRUE            children are attached
    @retval     FALSE           no MERGE part or children not attached

  @detail
    A MERGE table consists of a parent TABLE and zero or more child
    TABLEs. Each of these TABLEs is called a part of a MERGE table.
*/

bool st_table::is_children_attached(void)
{
  return((child_l && children_attached) ||
         (parent && parent->children_attached));
}

>>>>>>> 060bb57f
/*
  Cleanup this table for re-execution.

  SYNOPSIS
    TABLE_LIST::reinit_before_use()
*/

void TABLE_LIST::reinit_before_use(THD *thd)
{
  /*
    Reset old pointers to TABLEs: they are not valid since the tables
    were closed in the end of previous prepare or execute call.
  */
  table= 0;
  /* Reset is_schema_table_processed value(needed for I_S tables */
  schema_table_state= NOT_PROCESSED;

  TABLE_LIST *embedded; /* The table at the current level of nesting. */
  TABLE_LIST *parent_embedding= this; /* The parent nested table reference. */
  do
  {
    embedded= parent_embedding;
    if (embedded->prep_on_expr)
      embedded->on_expr= embedded->prep_on_expr->copy_andor_structure(thd);
    parent_embedding= embedded->embedding;
  }
  while (parent_embedding &&
         parent_embedding->nested_join->join_list.head() == embedded);
}

/*
  Return subselect that contains the FROM list this table is taken from

  SYNOPSIS
    TABLE_LIST::containing_subselect()
 
  RETURN
    Subselect item for the subquery that contains the FROM list
    this table is taken from if there is any
    0 - otherwise

*/

Item_subselect *TABLE_LIST::containing_subselect()
{    
  return (select_lex ? select_lex->master_unit()->item : 0);
}

/*
  Compiles the tagged hints list and fills up the bitmasks.

  SYNOPSIS
    process_index_hints()
      table         the TABLE to operate on.

  DESCRIPTION
    The parser collects the index hints for each table in a "tagged list" 
    (TABLE_LIST::index_hints). Using the information in this tagged list
    this function sets the members st_table::keys_in_use_for_query, 
    st_table::keys_in_use_for_group_by, st_table::keys_in_use_for_order_by,
    st_table::force_index and st_table::covering_keys.

    Current implementation of the runtime does not allow mixing FORCE INDEX
    and USE INDEX, so this is checked here. Then the FORCE INDEX list 
    (if non-empty) is appended to the USE INDEX list and a flag is set.

    Multiple hints of the same kind are processed so that each clause 
    is applied to what is computed in the previous clause.
    For example:
        USE INDEX (i1) USE INDEX (i2)
    is equivalent to
        USE INDEX (i1,i2)
    and means "consider only i1 and i2".
        
    Similarly
        USE INDEX () USE INDEX (i1)
    is equivalent to
        USE INDEX (i1)
    and means "consider only the index i1"

    It is OK to have the same index several times, e.g. "USE INDEX (i1,i1)" is
    not an error.
        
    Different kind of hints (USE/FORCE/IGNORE) are processed in the following
    order:
      1. All indexes in USE (or FORCE) INDEX are added to the mask.
      2. All IGNORE INDEX

    e.g. "USE INDEX i1, IGNORE INDEX i1, USE INDEX i1" will not use i1 at all
    as if we had "USE INDEX i1, USE INDEX i1, IGNORE INDEX i1".

    As an optimization if there is a covering index, and we have 
    IGNORE INDEX FOR GROUP/ORDER, and this index is used for the JOIN part, 
    then we have to ignore the IGNORE INDEX FROM GROUP/ORDER.

  RETURN VALUE
    FALSE                no errors found
    TRUE                 found and reported an error.
*/
bool TABLE_LIST::process_index_hints(TABLE *tbl)
{
  /* initialize the result variables */
  tbl->keys_in_use_for_query= tbl->keys_in_use_for_group_by= 
    tbl->keys_in_use_for_order_by= tbl->s->keys_in_use;

  /* index hint list processing */
  if (index_hints)
  {
    key_map index_join[INDEX_HINT_FORCE + 1];
    key_map index_order[INDEX_HINT_FORCE + 1];
    key_map index_group[INDEX_HINT_FORCE + 1];
    Index_hint *hint;
    int type;
    bool have_empty_use_join= FALSE, have_empty_use_order= FALSE, 
         have_empty_use_group= FALSE;
    List_iterator <Index_hint> iter(*index_hints);

    /* initialize temporary variables used to collect hints of each kind */
    for (type= INDEX_HINT_IGNORE; type <= INDEX_HINT_FORCE; type++)
    {
      index_join[type].clear_all();
      index_order[type].clear_all();
      index_group[type].clear_all();
    }

    /* iterate over the hints list */
    while ((hint= iter++))
    {
      uint pos;

      /* process empty USE INDEX () */
      if (hint->type == INDEX_HINT_USE && !hint->key_name.str)
      {
        if (hint->clause & INDEX_HINT_MASK_JOIN)
        {
          index_join[hint->type].clear_all();
          have_empty_use_join= TRUE;
        }
        if (hint->clause & INDEX_HINT_MASK_ORDER)
        {
          index_order[hint->type].clear_all();
          have_empty_use_order= TRUE;
        }
        if (hint->clause & INDEX_HINT_MASK_GROUP)
        {
          index_group[hint->type].clear_all();
          have_empty_use_group= TRUE;
        }
        continue;
      }

      /* 
        Check if an index with the given name exists and get his offset in 
        the keys bitmask for the table 
      */
      if (tbl->s->keynames.type_names == 0 ||
          (pos= find_type(&tbl->s->keynames, hint->key_name.str,
                          hint->key_name.length, 1)) <= 0)
      {
        my_error(ER_KEY_DOES_NOT_EXITS, MYF(0), hint->key_name.str, alias);
        return 1;
      }

      pos--;

      /* add to the appropriate clause mask */
      if (hint->clause & INDEX_HINT_MASK_JOIN)
        index_join[hint->type].set_bit (pos);
      if (hint->clause & INDEX_HINT_MASK_ORDER)
        index_order[hint->type].set_bit (pos);
      if (hint->clause & INDEX_HINT_MASK_GROUP)
        index_group[hint->type].set_bit (pos);
    }

    /* cannot mix USE INDEX and FORCE INDEX */
    if ((!index_join[INDEX_HINT_FORCE].is_clear_all() ||
         !index_order[INDEX_HINT_FORCE].is_clear_all() ||
         !index_group[INDEX_HINT_FORCE].is_clear_all()) &&
        (!index_join[INDEX_HINT_USE].is_clear_all() ||  have_empty_use_join ||
         !index_order[INDEX_HINT_USE].is_clear_all() || have_empty_use_order ||
         !index_group[INDEX_HINT_USE].is_clear_all() || have_empty_use_group))
    {
      my_error(ER_WRONG_USAGE, MYF(0), index_hint_type_name[INDEX_HINT_USE],
               index_hint_type_name[INDEX_HINT_FORCE]);
      return 1;
    }

    /* process FORCE INDEX as USE INDEX with a flag */
    if (!index_join[INDEX_HINT_FORCE].is_clear_all() ||
        !index_order[INDEX_HINT_FORCE].is_clear_all() ||
        !index_group[INDEX_HINT_FORCE].is_clear_all())
    {
      tbl->force_index= TRUE;
      index_join[INDEX_HINT_USE].merge(index_join[INDEX_HINT_FORCE]);
      index_order[INDEX_HINT_USE].merge(index_order[INDEX_HINT_FORCE]);
      index_group[INDEX_HINT_USE].merge(index_group[INDEX_HINT_FORCE]);
    }

    /* apply USE INDEX */
    if (!index_join[INDEX_HINT_USE].is_clear_all() || have_empty_use_join)
      tbl->keys_in_use_for_query.intersect(index_join[INDEX_HINT_USE]);
    if (!index_order[INDEX_HINT_USE].is_clear_all() || have_empty_use_order)
      tbl->keys_in_use_for_order_by.intersect (index_order[INDEX_HINT_USE]);
    if (!index_group[INDEX_HINT_USE].is_clear_all() || have_empty_use_group)
      tbl->keys_in_use_for_group_by.intersect (index_group[INDEX_HINT_USE]);

    /* apply IGNORE INDEX */
    tbl->keys_in_use_for_query.subtract (index_join[INDEX_HINT_IGNORE]);
    tbl->keys_in_use_for_order_by.subtract (index_order[INDEX_HINT_IGNORE]);
    tbl->keys_in_use_for_group_by.subtract (index_group[INDEX_HINT_IGNORE]);
  }

  /* make sure covering_keys don't include indexes disabled with a hint */
  tbl->covering_keys.intersect(tbl->keys_in_use_for_query);
  return 0;
}


size_t max_row_length(TABLE *table, const uchar *data)
{
  TABLE_SHARE *table_s= table->s;
  size_t length= table_s->reclength + 2 * table_s->fields;
  uint *const beg= table_s->blob_field;
  uint *const end= beg + table_s->blob_fields;

  for (uint *ptr= beg ; ptr != end ; ++ptr)
  {
    Field_blob* const blob= (Field_blob*) table->field[*ptr];
    length+= blob->get_length((const uchar*)
                              (data + blob->offset(table->record[0]))) +
      HA_KEY_BLOB_LENGTH;
  }
  return length;
}

/*****************************************************************************
** Instansiate templates
*****************************************************************************/

#ifdef HAVE_EXPLICIT_TEMPLATE_INSTANTIATION
template class List<String>;
template class List_iterator<String>;
#endif<|MERGE_RESOLUTION|>--- conflicted
+++ resolved
@@ -329,10 +329,7 @@
 
   SYNOPSIS
     init_tmp_table_share()
-<<<<<<< HEAD
-=======
     thd         thread handle
->>>>>>> 060bb57f
     share	Share to fill
     key		Table_cache_key, as generated from create_table_def_key.
 		must start with db name.    
@@ -350,11 +347,7 @@
     use key_length= 0 as neither table_cache_key or key_length will be used).
 */
 
-<<<<<<< HEAD
-void init_tmp_table_share(TABLE_SHARE *share, const char *key,
-=======
 void init_tmp_table_share(THD *thd, TABLE_SHARE *share, const char *key,
->>>>>>> 060bb57f
                           uint key_length, const char *table_name,
                           const char *path)
 {
@@ -381,11 +374,6 @@
     anyway to be able to catch errors.
    */
   share->table_map_version= ~(ulonglong)0;
-<<<<<<< HEAD
-  share->table_map_id= ~0UL;
-  share->cached_row_logging_check= -1;
-
-=======
   share->cached_row_logging_check= -1;
 
   /*
@@ -394,7 +382,6 @@
   */
   share->table_map_id= (ulong) thd->query_id;
 
->>>>>>> 060bb57f
   DBUG_VOID_RETURN;
 }
 
@@ -1928,15 +1915,8 @@
   my_free((char*) outparam->alias, MYF(MY_ALLOW_ZERO_PTR));
   DBUG_RETURN (error);
 }
-<<<<<<< HEAD
-=======
-
->>>>>>> 060bb57f
-
-/*
-  Free information allocated by openfrm
-
-<<<<<<< HEAD
+
+
 /*
   Free information allocated by openfrm
 
@@ -1946,14 +1926,6 @@
     free_share		Is 1 if we also want to free table_share
 */
 
-=======
-  SYNOPSIS
-    closefrm()
-    table		TABLE object to free
-    free_share		Is 1 if we also want to free table_share
-*/
-
->>>>>>> 060bb57f
 int closefrm(register TABLE *table, bool free_share)
 {
   int error=0;
@@ -4511,8 +4483,6 @@
     mark_auto_increment_column();
 }
 
-<<<<<<< HEAD
-=======
 
 /**
   @brief Check if this is part of a MERGE table with attached children.
@@ -4532,7 +4502,6 @@
          (parent && parent->children_attached));
 }
 
->>>>>>> 060bb57f
 /*
   Cleanup this table for re-execution.
 
