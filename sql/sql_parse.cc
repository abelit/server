--- conflicted
+++ resolved
@@ -1124,32 +1124,10 @@
     /* acl_authenticate() takes the data from net->read_pos */
     net->read_pos= (uchar*)packet;
 
-<<<<<<< HEAD
     uint save_db_length= thd->db_length;
     char *save_db= thd->db;
     USER_CONN *save_user_connect= thd->user_connect;
-=======
-      Cast *passwd to an unsigned char, so that it doesn't extend the sign
-      for *passwd > 127 and become 2**32-127 after casting to uint.
-    */
-    char db_buff[SAFE_NAME_LEN+1];           // buffer to store db in utf8
-    char *db= passwd;
-    char *save_db;
-    /*
-      If there is no password supplied, the packet must contain '\0',
-      in any type of handshake (4.1 or pre-4.1).
-     */
-    if (passwd >= packet_end)
-    {
-      my_message(ER_UNKNOWN_COM_ERROR, ER(ER_UNKNOWN_COM_ERROR), MYF(0));
-      break;
-    }
-    uint passwd_len= (thd->client_capabilities & CLIENT_SECURE_CONNECTION ?
-                      (uchar)(*passwd++) : strlen(passwd));
-    uint dummy_errors, save_db_length, db_length;
-    int res;
->>>>>>> f0c6576b
-    Security_context save_security_ctx= *thd->security_ctx;
+  Security_context save_security_ctx= *thd->security_ctx;
     CHARSET_INFO *save_character_set_client=
       thd->variables.character_set_client;
     CHARSET_INFO *save_collation_connection=
