--- conflicted
+++ resolved
@@ -608,14 +608,9 @@
    thr_lock_type lock_option;
    bool do_delete;
  public:
-<<<<<<< HEAD
-   multi_delete(TABLE_LIST *dt, thr_lock_type o, uint n)
-     : delete_tables(dt), deleted(0), num_of_tables(n), error(0), lock_option(o)
-=======
    multi_delete(TABLE_LIST *dt, thr_lock_type lock_option_arg, uint n)
      : delete_tables (dt), deleted(0), num_of_tables(n), error(0),
        lock_option(lock_option_arg)
->>>>>>> 0b3e6b61
    {
      thd = current_thd; do_delete = false;
    }
