/* Copyright (C) 2000-2008 MySQL AB, 2008-2009 Sun Microsystems, Inc.

   This program is free software; you can redistribute it and/or modify
   it under the terms of the GNU General Public License as published by
   the Free Software Foundation; version 2 of the License.

   This program is distributed in the hope that it will be useful,
   but WITHOUT ANY WARRANTY; without even the implied warranty of
   MERCHANTABILITY or FITNESS FOR A PARTICULAR PURPOSE.  See the
   GNU General Public License for more details.

   You should have received a copy of the GNU General Public License
   along with this program; if not, write to the Free Software
   Foundation, Inc., 59 Temple Place, Suite 330, Boston, MA  02111-1307  USA */


#ifndef SQL_CLASS_INCLUDED
#define SQL_CLASS_INCLUDED

/* Classes in mysql */

#ifdef USE_PRAGMA_INTERFACE
#pragma interface			/* gcc class implementation */
#endif

#include <mysql/plugin_audit.h>
#include "log.h"
#include "rpl_tblmap.h"


class Reprepare_observer;
class Relay_log_info;

class Query_log_event;
class Load_log_event;
class Slave_log_event;
class sp_rcontext;
class sp_cache;
class Parser_state;
class Rows_log_event;

enum enum_enable_or_disable { LEAVE_AS_IS, ENABLE, DISABLE };
enum enum_ha_read_modes { RFIRST, RNEXT, RPREV, RLAST, RKEY, RNEXT_SAME };
enum enum_duplicates { DUP_ERROR, DUP_REPLACE, DUP_UPDATE };
enum enum_delay_key_write { DELAY_KEY_WRITE_NONE, DELAY_KEY_WRITE_ON,
			    DELAY_KEY_WRITE_ALL };
enum enum_slave_exec_mode { SLAVE_EXEC_MODE_STRICT,
                            SLAVE_EXEC_MODE_IDEMPOTENT,
                            SLAVE_EXEC_MODE_LAST_BIT};
enum enum_slave_type_conversions { SLAVE_TYPE_CONVERSIONS_ALL_LOSSY,
                                   SLAVE_TYPE_CONVERSIONS_ALL_NON_LOSSY};
enum enum_mark_columns
{ MARK_COLUMNS_NONE, MARK_COLUMNS_READ, MARK_COLUMNS_WRITE};
enum enum_filetype { FILETYPE_CSV, FILETYPE_XML };

extern char internal_table_name[2];
extern char empty_c_string[1];
extern MYSQL_PLUGIN_IMPORT const char **errmesg;

extern bool volatile shutdown_in_progress;

#define TC_LOG_PAGE_SIZE   8192
#define TC_LOG_MIN_SIZE    (3*TC_LOG_PAGE_SIZE)

#define TC_HEURISTIC_RECOVER_COMMIT   1
#define TC_HEURISTIC_RECOVER_ROLLBACK 2
extern uint tc_heuristic_recover;

typedef struct st_user_var_events
{
  user_var_entry *user_var_event;
  char *value;
  ulong length;
  Item_result type;
  uint charset_number;
} BINLOG_USER_VAR_EVENT;

#define RP_LOCK_LOG_IS_ALREADY_LOCKED 1
#define RP_FORCE_ROTATE               2

/*
  The COPY_INFO structure is used by INSERT/REPLACE code.
  The schema of the row counting by the INSERT/INSERT ... ON DUPLICATE KEY
  UPDATE code:
    If a row is inserted then the copied variable is incremented.
    If a row is updated by the INSERT ... ON DUPLICATE KEY UPDATE and the
      new data differs from the old one then the copied and the updated
      variables are incremented.
    The touched variable is incremented if a row was touched by the update part
      of the INSERT ... ON DUPLICATE KEY UPDATE no matter whether the row
      was actually changed or not.
*/
typedef struct st_copy_info {
  ha_rows records; /**< Number of processed records */
  ha_rows deleted; /**< Number of deleted records */
  ha_rows updated; /**< Number of updated records */
  ha_rows copied;  /**< Number of copied records */
  ha_rows error_count;
  ha_rows touched; /* Number of touched records */
  enum enum_duplicates handle_duplicates;
  int escape_char, last_errno;
  bool ignore;
  /* for INSERT ... UPDATE */
  List<Item> *update_fields;
  List<Item> *update_values;
  /* for VIEW ... WITH CHECK OPTION */
  TABLE_LIST *view;
} COPY_INFO;


class Key_part_spec :public Sql_alloc {
public:
  LEX_STRING field_name;
  uint length;
  Key_part_spec(const LEX_STRING &name, uint len)
    : field_name(name), length(len)
  {}
  Key_part_spec(const char *name, const size_t name_len, uint len)
    : length(len)
  { field_name.str= (char *)name; field_name.length= name_len; }
  bool operator==(const Key_part_spec& other) const;
  /**
    Construct a copy of this Key_part_spec. field_name is copied
    by-pointer as it is known to never change. At the same time
    'length' may be reset in mysql_prepare_create_table, and this
    is why we supply it with a copy.

    @return If out of memory, 0 is returned and an error is set in
    THD.
  */
  Key_part_spec *clone(MEM_ROOT *mem_root) const
  { return new (mem_root) Key_part_spec(*this); }
};


class Alter_drop :public Sql_alloc {
public:
  enum drop_type {KEY, COLUMN };
  const char *name;
  enum drop_type type;
  Alter_drop(enum drop_type par_type,const char *par_name)
    :name(par_name), type(par_type) {}
  /**
    Used to make a clone of this object for ALTER/CREATE TABLE
    @sa comment for Key_part_spec::clone
  */
  Alter_drop *clone(MEM_ROOT *mem_root) const
    { return new (mem_root) Alter_drop(*this); }
};


class Alter_column :public Sql_alloc {
public:
  const char *name;
  Item *def;
  Alter_column(const char *par_name,Item *literal)
    :name(par_name), def(literal) {}
  /**
    Used to make a clone of this object for ALTER/CREATE TABLE
    @sa comment for Key_part_spec::clone
  */
  Alter_column *clone(MEM_ROOT *mem_root) const
    { return new (mem_root) Alter_column(*this); }
};


class Key :public Sql_alloc {
public:
  enum Keytype { PRIMARY, UNIQUE, MULTIPLE, FULLTEXT, SPATIAL, FOREIGN_KEY};
  enum Keytype type;
  KEY_CREATE_INFO key_create_info;
  List<Key_part_spec> columns;
  LEX_STRING name;
  bool generated;

  Key(enum Keytype type_par, const LEX_STRING &name_arg,
      KEY_CREATE_INFO *key_info_arg,
      bool generated_arg, List<Key_part_spec> &cols)
    :type(type_par), key_create_info(*key_info_arg), columns(cols),
    name(name_arg), generated(generated_arg)
  {}
  Key(enum Keytype type_par, const char *name_arg, size_t name_len_arg,
      KEY_CREATE_INFO *key_info_arg, bool generated_arg,
      List<Key_part_spec> &cols)
    :type(type_par), key_create_info(*key_info_arg), columns(cols),
    generated(generated_arg)
  {
    name.str= (char *)name_arg;
    name.length= name_len_arg;
  }
  Key(const Key &rhs, MEM_ROOT *mem_root);
  virtual ~Key() {}
  /* Equality comparison of keys (ignoring name) */
  friend bool foreign_key_prefix(Key *a, Key *b);
  /**
    Used to make a clone of this object for ALTER/CREATE TABLE
    @sa comment for Key_part_spec::clone
  */
  virtual Key *clone(MEM_ROOT *mem_root) const
    { return new (mem_root) Key(*this, mem_root); }
};

class Table_ident;

class Foreign_key: public Key {
public:
  enum fk_match_opt { FK_MATCH_UNDEF, FK_MATCH_FULL,
		      FK_MATCH_PARTIAL, FK_MATCH_SIMPLE};
  enum fk_option { FK_OPTION_UNDEF, FK_OPTION_RESTRICT, FK_OPTION_CASCADE,
		   FK_OPTION_SET_NULL, FK_OPTION_NO_ACTION, FK_OPTION_DEFAULT};

  Table_ident *ref_table;
  List<Key_part_spec> ref_columns;
  uint delete_opt, update_opt, match_opt;
  Foreign_key(const LEX_STRING &name_arg, List<Key_part_spec> &cols,
	      Table_ident *table,   List<Key_part_spec> &ref_cols,
	      uint delete_opt_arg, uint update_opt_arg, uint match_opt_arg)
    :Key(FOREIGN_KEY, name_arg, &default_key_create_info, 0, cols),
    ref_table(table), ref_columns(ref_cols),
    delete_opt(delete_opt_arg), update_opt(update_opt_arg),
    match_opt(match_opt_arg)
  {}
  Foreign_key(const Foreign_key &rhs, MEM_ROOT *mem_root);
  /**
    Used to make a clone of this object for ALTER/CREATE TABLE
    @sa comment for Key_part_spec::clone
  */
  virtual Key *clone(MEM_ROOT *mem_root) const
  { return new (mem_root) Foreign_key(*this, mem_root); }
};

typedef struct st_mysql_lock
{
  TABLE **table;
  uint table_count,lock_count;
  THR_LOCK_DATA **locks;
} MYSQL_LOCK;


class LEX_COLUMN : public Sql_alloc
{
public:
  String column;
  uint rights;
  LEX_COLUMN (const String& x,const  uint& y ): column (x),rights (y) {}
};

/**
  Query_cache_tls -- query cache thread local data.
*/

struct Query_cache_block;

struct Query_cache_tls
{
  /*
    'first_query_block' should be accessed only via query cache
    functions and methods to maintain proper locking.
  */
  Query_cache_block *first_query_block;
  void set_first_query_block(Query_cache_block *first_query_block_arg)
  {
    first_query_block= first_query_block_arg;
  }

  Query_cache_tls() :first_query_block(NULL) {}
};

/* SIGNAL / RESIGNAL / GET DIAGNOSTICS */

/**
  This enumeration list all the condition item names of a condition in the
  SQL condition area.
*/
typedef enum enum_diag_condition_item_name
{
  /*
    Conditions that can be set by the user (SIGNAL/RESIGNAL),
    and by the server implementation.
  */

  DIAG_CLASS_ORIGIN= 0,
  FIRST_DIAG_SET_PROPERTY= DIAG_CLASS_ORIGIN,
  DIAG_SUBCLASS_ORIGIN= 1,
  DIAG_CONSTRAINT_CATALOG= 2,
  DIAG_CONSTRAINT_SCHEMA= 3,
  DIAG_CONSTRAINT_NAME= 4,
  DIAG_CATALOG_NAME= 5,
  DIAG_SCHEMA_NAME= 6,
  DIAG_TABLE_NAME= 7,
  DIAG_COLUMN_NAME= 8,
  DIAG_CURSOR_NAME= 9,
  DIAG_MESSAGE_TEXT= 10,
  DIAG_MYSQL_ERRNO= 11,
  LAST_DIAG_SET_PROPERTY= DIAG_MYSQL_ERRNO
} Diag_condition_item_name;

/**
  Name of each diagnostic condition item.
  This array is indexed by Diag_condition_item_name.
*/
extern const LEX_STRING Diag_condition_item_names[];

#include "sql_lex.h"				/* Must be here */

class Delayed_insert;
class select_result;
class Time_zone;

#define THD_SENTRY_MAGIC 0xfeedd1ff
#define THD_SENTRY_GONE  0xdeadbeef

#define THD_CHECK_SENTRY(thd) DBUG_ASSERT(thd->dbug_sentry == THD_SENTRY_MAGIC)

typedef struct system_variables
{
  /*
    How dynamically allocated system variables are handled:
    
    The global_system_variables and max_system_variables are "authoritative"
    They both should have the same 'version' and 'size'.
    When attempting to access a dynamic variable, if the session version
    is out of date, then the session version is updated and realloced if
    neccessary and bytes copied from global to make up for missing data.
  */ 
  ulong dynamic_variables_version;
  char* dynamic_variables_ptr;
  uint dynamic_variables_head;  /* largest valid variable offset */
  uint dynamic_variables_size;  /* how many bytes are in use */
  
  ulonglong myisam_max_extra_sort_file_size;
  ulonglong max_heap_table_size;
  ulonglong tmp_table_size;
  ulonglong long_query_time;
  ulonglong optimizer_switch;
  ulonglong sql_mode; ///< which non-standard SQL behaviour should be enabled
  ulonglong option_bits; ///< OPTION_xxx constants, e.g. OPTION_PROFILING
  ha_rows select_limit;
  ha_rows max_join_size;
  ulong auto_increment_increment, auto_increment_offset;
  ulong bulk_insert_buff_size;
  ulong join_buff_size;
  ulong max_allowed_packet;
  ulong max_error_count;
  ulong max_length_for_sort_data;
  ulong max_sort_length;
  ulong max_tmp_tables;
  ulong max_insert_delayed_threads;
  ulong min_examined_row_limit;
  ulong multi_range_count;
  ulong net_buffer_length;
  ulong net_interactive_timeout;
  ulong net_read_timeout;
  ulong net_retry_count;
  ulong net_wait_timeout;
  ulong net_write_timeout;
  ulong optimizer_prune_level;
  ulong optimizer_search_depth;
  ulong preload_buff_size;
  ulong profiling_history_size;
  ulong read_buff_size;
  ulong read_rnd_buff_size;
  ulong div_precincrement;
  ulong sortbuff_size;
  ulong max_sp_recursion_depth;
  ulong default_week_format;
  ulong max_seeks_for_key;
  ulong range_alloc_block_size;
  ulong query_alloc_block_size;
  ulong query_prealloc_size;
  ulong trans_alloc_block_size;
  ulong trans_prealloc_size;
  ulong log_warnings;
  ulong group_concat_max_len;
<<<<<<< HEAD

  uint binlog_format; ///< binlog format for this thd (see enum_binlog_format)
  uint completion_type;
  uint query_cache_type;
  uint tx_isolation;
  uint updatable_views_with_limit;
  uint max_user_connections;
  /**
=======
  ulong ndb_autoincrement_prefetch_sz;
  ulong ndb_index_stat_cache_entries;
  ulong ndb_index_stat_update_freq;
  ulong binlog_format; // binlog format for this thd (see enum_binlog_format)
  my_bool binlog_direct_non_trans_update;
  /*
>>>>>>> 985c06d0
    In slave thread we need to know in behalf of which
    thread the query is being run to replicate temp tables properly
  */
  my_thread_id pseudo_thread_id;

  my_bool low_priority_updates;
  my_bool new_mode;
  my_bool query_cache_wlock_invalidate;
  my_bool engine_condition_pushdown;
  my_bool keep_files_on_create;

  my_bool old_alter_table;
  my_bool old_passwords;
  my_bool big_tables;

  plugin_ref table_plugin;

  /* Only charset part of these variables is sensible */
  CHARSET_INFO  *character_set_filesystem;
  CHARSET_INFO  *character_set_client;
  CHARSET_INFO  *character_set_results;

  /* Both charset and collation parts of these variables are important */
  CHARSET_INFO	*collation_server;
  CHARSET_INFO	*collation_database;
  CHARSET_INFO  *collation_connection;

  /* Error messages */
  MY_LOCALE *lc_messages;
  /* Locale Support */
  MY_LOCALE *lc_time_names;

  Time_zone *time_zone;

  my_bool sysdate_is_now;

  double long_query_time_double;
} SV;


/* per thread status variables */

typedef struct system_status_var
{
  ulonglong bytes_received;
  ulonglong bytes_sent;
  ulong com_other;
  ulong com_stat[(uint) SQLCOM_END];
  ulong created_tmp_disk_tables;
  ulong created_tmp_tables;
  ulong ha_commit_count;
  ulong ha_delete_count;
  ulong ha_read_first_count;
  ulong ha_read_last_count;
  ulong ha_read_key_count;
  ulong ha_read_next_count;
  ulong ha_read_prev_count;
  ulong ha_read_rnd_count;
  ulong ha_read_rnd_next_count;
  ulong ha_rollback_count;
  ulong ha_update_count;
  ulong ha_write_count;
  ulong ha_prepare_count;
  ulong ha_discover_count;
  ulong ha_savepoint_count;
  ulong ha_savepoint_rollback_count;

  /* KEY_CACHE parts. These are copies of the original */
  ulong key_blocks_changed;
  ulong key_blocks_used;
  ulong key_cache_r_requests;
  ulong key_cache_read;
  ulong key_cache_w_requests;
  ulong key_cache_write;
  /* END OF KEY_CACHE parts */

  ulong net_big_packet_count;
  ulong opened_tables;
  ulong opened_shares;
  ulong select_full_join_count;
  ulong select_full_range_join_count;
  ulong select_range_count;
  ulong select_range_check_count;
  ulong select_scan_count;
  ulong long_query_count;
  ulong filesort_merge_passes;
  ulong filesort_range_count;
  ulong filesort_rows;
  ulong filesort_scan_count;
  /* Prepared statements and binary protocol */
  ulong com_stmt_prepare;
  ulong com_stmt_reprepare;
  ulong com_stmt_execute;
  ulong com_stmt_send_long_data;
  ulong com_stmt_fetch;
  ulong com_stmt_reset;
  ulong com_stmt_close;
  /*
    Number of statements sent from the client
  */
  ulong questions;
  /*
    IMPORTANT!
    SEE last_system_status_var DEFINITION BELOW.
    Below 'last_system_status_var' are all variables which doesn't make any
    sense to add to the /global/ status variable counter.
    Status variables which it does not make sense to add to
    global status variable counter
  */
  double last_query_cost;
} STATUS_VAR;

/*
  This is used for 'SHOW STATUS'. It must be updated to the last ulong
  variable in system_status_var which is makes sens to add to the global
  counter
*/

#define last_system_status_var questions

void mark_transaction_to_rollback(THD *thd, bool all);

#ifdef MYSQL_SERVER

void free_tmp_table(THD *thd, TABLE *entry);


/* The following macro is to make init of Query_arena simpler */
#ifndef DBUG_OFF
#define INIT_ARENA_DBUG_INFO is_backup_arena= 0; is_reprepared= FALSE;
#else
#define INIT_ARENA_DBUG_INFO
#endif

class Query_arena
{
public:
  /*
    List of items created in the parser for this query. Every item puts
    itself to the list on creation (see Item::Item() for details))
  */
  Item *free_list;
  MEM_ROOT *mem_root;                   // Pointer to current memroot
#ifndef DBUG_OFF
  bool is_backup_arena; /* True if this arena is used for backup. */
  bool is_reprepared;
#endif
  /*
    The states relfects three diffrent life cycles for three
    different types of statements:
    Prepared statement: INITIALIZED -> PREPARED -> EXECUTED.
    Stored procedure:   INITIALIZED_FOR_SP -> EXECUTED.
    Other statements:   CONVENTIONAL_EXECUTION never changes.
  */
  enum enum_state
  {
    INITIALIZED= 0, INITIALIZED_FOR_SP= 1, PREPARED= 2,
    CONVENTIONAL_EXECUTION= 3, EXECUTED= 4, ERROR= -1
  };

  enum_state state;

  /* We build without RTTI, so dynamic_cast can't be used. */
  enum Type
  {
    STATEMENT, PREPARED_STATEMENT, STORED_PROCEDURE
  };

  Query_arena(MEM_ROOT *mem_root_arg, enum enum_state state_arg) :
    free_list(0), mem_root(mem_root_arg), state(state_arg)
  { INIT_ARENA_DBUG_INFO; }
  /*
    This constructor is used only when Query_arena is created as
    backup storage for another instance of Query_arena.
  */
  Query_arena() { INIT_ARENA_DBUG_INFO; }

  virtual Type type() const;
  virtual ~Query_arena() {};

  inline bool is_stmt_prepare() const { return state == INITIALIZED; }
  inline bool is_first_sp_execute() const
  { return state == INITIALIZED_FOR_SP; }
  inline bool is_stmt_prepare_or_first_sp_execute() const
  { return (int)state < (int)PREPARED; }
  inline bool is_stmt_prepare_or_first_stmt_execute() const
  { return (int)state <= (int)PREPARED; }
  inline bool is_first_stmt_execute() const { return state == PREPARED; }
  inline bool is_stmt_execute() const
  { return state == PREPARED || state == EXECUTED; }
  inline bool is_conventional() const
  { return state == CONVENTIONAL_EXECUTION; }

  inline void* alloc(size_t size) { return alloc_root(mem_root,size); }
  inline void* calloc(size_t size)
  {
    void *ptr;
    if ((ptr=alloc_root(mem_root,size)))
      bzero(ptr, size);
    return ptr;
  }
  inline char *strdup(const char *str)
  { return strdup_root(mem_root,str); }
  inline char *strmake(const char *str, size_t size)
  { return strmake_root(mem_root,str,size); }
  inline void *memdup(const void *str, size_t size)
  { return memdup_root(mem_root,str,size); }
  inline void *memdup_w_gap(const void *str, size_t size, uint gap)
  {
    void *ptr;
    if ((ptr= alloc_root(mem_root,size+gap)))
      memcpy(ptr,str,size);
    return ptr;
  }

  void set_query_arena(Query_arena *set);

  void free_items();
  /* Close the active state associated with execution of this statement */
  virtual void cleanup_stmt();
};


class Server_side_cursor;

/**
  @class Statement
  @brief State of a single command executed against this connection.

  One connection can contain a lot of simultaneously running statements,
  some of which could be:
   - prepared, that is, contain placeholders,
   - opened as cursors. We maintain 1 to 1 relationship between
     statement and cursor - if user wants to create another cursor for his
     query, we create another statement for it. 
  To perform some action with statement we reset THD part to the state  of
  that statement, do the action, and then save back modified state from THD
  to the statement. It will be changed in near future, and Statement will
  be used explicitly.
*/

class Statement: public ilink, public Query_arena
{
  Statement(const Statement &rhs);              /* not implemented: */
  Statement &operator=(const Statement &rhs);   /* non-copyable */
public:
  /*
    Uniquely identifies each statement object in thread scope; change during
    statement lifetime. FIXME: must be const
  */
   ulong id;

  /*
    MARK_COLUMNS_NONE:  Means mark_used_colums is not set and no indicator to
                        handler of fields used is set
    MARK_COLUMNS_READ:  Means a bit in read set is set to inform handler
	                that the field is to be read. If field list contains
                        duplicates, then thd->dup_field is set to point
                        to the last found duplicate.
    MARK_COLUMNS_WRITE: Means a bit is set in write set to inform handler
			that it needs to update this field in write_row
                        and update_row.
  */
  enum enum_mark_columns mark_used_columns;

  LEX_STRING name; /* name for named prepared statements */
  LEX *lex;                                     // parse tree descriptor
  /*
    Points to the query associated with this statement. It's const, but
    we need to declare it char * because all table handlers are written
    in C and need to point to it.

    Note that if we set query = NULL, we must at the same time set
    query_length = 0, and protect the whole operation with
    LOCK_thd_data mutex. To avoid crashes in races, if we do not
    know that thd->query cannot change at the moment, we should print
    thd->query like this:
      (1) reserve the LOCK_thd_data mutex;
      (2) print or copy the value of query and query_length
      (3) release LOCK_thd_data mutex.
    This printing is needed at least in SHOW PROCESSLIST and SHOW
    ENGINE INNODB STATUS.
  */
  LEX_STRING query_string;
  Server_side_cursor *cursor;

  inline char *query() { return query_string.str; }
  inline uint32 query_length() { return query_string.length; }
  void set_query_inner(char *query_arg, uint32 query_length_arg);

  /**
    Name of the current (default) database.

    If there is the current (default) database, "db" contains its name. If
    there is no current (default) database, "db" is NULL and "db_length" is
    0. In other words, "db", "db_length" must either be NULL, or contain a
    valid database name.

    @note this attribute is set and alloced by the slave SQL thread (for
    the THD of that thread); that thread is (and must remain, for now) the
    only responsible for freeing this member.
  */

  char *db;
  size_t db_length;

public:

  /* This constructor is called for backup statements */
  Statement() {}

  Statement(LEX *lex_arg, MEM_ROOT *mem_root_arg,
            enum enum_state state_arg, ulong id_arg);
  virtual ~Statement();

  /* Assign execution context (note: not all members) of given stmt to self */
  virtual void set_statement(Statement *stmt);
  void set_n_backup_statement(Statement *stmt, Statement *backup);
  void restore_backup_statement(Statement *stmt, Statement *backup);
  /* return class type */
  virtual Type type() const;
};


/**
  Container for all statements created/used in a connection.
  Statements in Statement_map have unique Statement::id (guaranteed by id
  assignment in Statement::Statement)
  Non-empty statement names are unique too: attempt to insert a new statement
  with duplicate name causes older statement to be deleted

  Statements are auto-deleted when they are removed from the map and when the
  map is deleted.
*/

class Statement_map
{
public:
  Statement_map();

  int insert(THD *thd, Statement *statement);

  Statement *find_by_name(LEX_STRING *name)
  {
    Statement *stmt;
    stmt= (Statement*)my_hash_search(&names_hash, (uchar*)name->str,
                                     name->length);
    return stmt;
  }

  Statement *find(ulong id)
  {
    if (last_found_statement == 0 || id != last_found_statement->id)
    {
      Statement *stmt;
      stmt= (Statement *) my_hash_search(&st_hash, (uchar *) &id, sizeof(id));
      if (stmt && stmt->name.str)
        return NULL;
      last_found_statement= stmt;
    }
    return last_found_statement;
  }
  /*
    Close all cursors of this connection that use tables of a storage
    engine that has transaction-specific state and therefore can not
    survive COMMIT or ROLLBACK. Currently all but MyISAM cursors are closed.
  */
  void close_transient_cursors();
  void erase(Statement *statement);
  /* Erase all statements (calls Statement destructor) */
  void reset();
  ~Statement_map();
private:
  HASH st_hash;
  HASH names_hash;
  I_List<Statement> transient_cursor_list;
  Statement *last_found_statement;
};

struct st_savepoint {
  struct st_savepoint *prev;
  char                *name;
  uint                 length;
  Ha_trx_info         *ha_list;
};

enum xa_states {XA_NOTR=0, XA_ACTIVE, XA_IDLE, XA_PREPARED, XA_ROLLBACK_ONLY};
extern const char *xa_state_names[];

typedef struct st_xid_state {
  /* For now, this is only used to catch duplicated external xids */
  XID  xid;                           // transaction identifier
  enum xa_states xa_state;            // used by external XA only
  bool in_thd;
  /* Error reported by the Resource Manager (RM) to the Transaction Manager. */
  uint rm_error;
} XID_STATE;

extern mysql_mutex_t LOCK_xid_cache;
extern HASH xid_cache;
bool xid_cache_init(void);
void xid_cache_free(void);
XID_STATE *xid_cache_search(XID *xid);
bool xid_cache_insert(XID *xid, enum xa_states xa_state);
bool xid_cache_insert(XID_STATE *xid_state);
void xid_cache_delete(XID_STATE *xid_state);

/**
  @class Security_context
  @brief A set of THD members describing the current authenticated user.
*/

class Security_context {
public:
  Security_context() {}                       /* Remove gcc warning */
  /*
    host - host of the client
    user - user of the client, set to NULL until the user has been read from
    the connection
    priv_user - The user privilege we are using. May be "" for anonymous user.
    ip - client IP
  */
  char   *host, *user, *priv_user, *ip;
  /* The host privilege we are using */
  char   priv_host[MAX_HOSTNAME];
  /* points to host if host is available, otherwise points to ip */
  const char *host_or_ip;
  ulong master_access;                 /* Global privileges from mysql.user */
  ulong db_access;                     /* Privileges for current db */

  void init();
  void destroy();
  void skip_grants();
  inline char *priv_host_name()
  {
    return (*priv_host ? priv_host : (char *)"%");
  }
  
  bool set_user(char *user_arg);

#ifndef NO_EMBEDDED_ACCESS_CHECKS
  bool
  change_security_context(THD *thd,
                          LEX_STRING *definer_user,
                          LEX_STRING *definer_host,
                          LEX_STRING *db,
                          Security_context **backup);

  void
  restore_security_context(THD *thd, Security_context *backup);
#endif
  bool user_matches(Security_context *);
};


/**
  A registry for item tree transformations performed during
  query optimization. We register only those changes which require
  a rollback to re-execute a prepared statement or stored procedure
  yet another time.
*/

struct Item_change_record;
typedef I_List<Item_change_record> Item_change_list;


/**
  Type of prelocked mode.
  See comment for THD::prelocked_mode for complete description.
*/

enum prelocked_mode_type {NON_PRELOCKED= 0, PRELOCKED= 1,
                          PRELOCKED_UNDER_LOCK_TABLES= 2};


/**
  Class that holds information about tables which were opened and locked
  by the thread. It is also used to save/restore this information in
  push_open_tables_state()/pop_open_tables_state().
*/

class Open_tables_state
{
public:
  /**
    As part of class THD, this member is set during execution
    of a prepared statement. When it is set, it is used
    by the locking subsystem to report a change in table metadata.

    When Open_tables_state part of THD is reset to open
    a system or INFORMATION_SCHEMA table, the member is cleared
    to avoid spurious ER_NEED_REPREPARE errors -- system and
    INFORMATION_SCHEMA tables are not subject to metadata version
    tracking.
    @sa check_and_update_table_version()
  */
  Reprepare_observer *m_reprepare_observer;

  /**
    List of regular tables in use by this thread. Contains temporary and
    base tables that were opened with @see open_tables().
  */
  TABLE *open_tables;
  /**
    List of temporary tables used by this thread. Contains user-level
    temporary tables, created with CREATE TEMPORARY TABLE, and
    internal temporary tables, created, e.g., to resolve a SELECT,
    or for an intermediate table used in ALTER.
    XXX Why are internal temporary tables added to this list?
  */
  TABLE *temporary_tables;
  /**
    List of tables that were opened with HANDLER OPEN and are
    still in use by this thread.
  */
  TABLE *handler_tables;
  TABLE *derived_tables;
  /*
    During a MySQL session, one can lock tables in two modes: automatic
    or manual. In automatic mode all necessary tables are locked just before
    statement execution, and all acquired locks are stored in 'lock'
    member. Unlocking takes place automatically as well, when the
    statement ends.
    Manual mode comes into play when a user issues a 'LOCK TABLES'
    statement. In this mode the user can only use the locked tables.
    Trying to use any other tables will give an error. The locked tables are
    stored in 'locked_tables' member.  Manual locking is described in
    the 'LOCK_TABLES' chapter of the MySQL manual.
    See also lock_tables() for details.
  */
  MYSQL_LOCK *lock;
  /*
    Tables that were locked with explicit or implicit LOCK TABLES.
    (Implicit LOCK TABLES happens when we are prelocking tables for
     execution of statement which uses stored routines. See description
     THD::prelocked_mode for more info.)
  */
  MYSQL_LOCK *locked_tables;

  /*
    CREATE-SELECT keeps an extra lock for the table being
    created. This field is used to keep the extra lock available for
    lower level routines, which would otherwise miss that lock.
   */
  MYSQL_LOCK *extra_lock;

  /*
    prelocked_mode_type enum and prelocked_mode member are used for
    indicating whenever "prelocked mode" is on, and what type of
    "prelocked mode" is it.

    Prelocked mode is used for execution of queries which explicitly
    or implicitly (via views or triggers) use functions, thus may need
    some additional tables (mentioned in query table list) for their
    execution.

    First open_tables() call for such query will analyse all functions
    used by it and add all additional tables to table its list. It will
    also mark this query as requiring prelocking. After that lock_tables()
    will issue implicit LOCK TABLES for the whole table list and change
    thd::prelocked_mode to non-0. All queries called in functions invoked
    by the main query will use prelocked tables. Non-0 prelocked_mode
    will also surpress mentioned analysys in those queries thus saving
    cycles. Prelocked mode will be turned off once close_thread_tables()
    for the main query will be called.

    Note: Since not all "tables" present in table list are really locked
    thd::prelocked_mode does not imply thd::locked_tables.
  */
  prelocked_mode_type prelocked_mode;
  ulong	version;
  uint current_tablenr;

  enum enum_flags {
    BACKUPS_AVAIL = (1U << 0)     /* There are backups available */
  };

  /*
    Flags with information about the open tables state.
  */
  uint state_flags;

  /*
    This constructor serves for creation of Open_tables_state instances
    which are used as backup storage.
  */
  Open_tables_state() : state_flags(0U) { }

  Open_tables_state(ulong version_arg);

  void set_open_tables_state(Open_tables_state *state)
  {
    *this= *state;
  }

  void reset_open_tables_state()
  {
    open_tables= temporary_tables= handler_tables= derived_tables= 0;
    extra_lock= lock= locked_tables= 0;
    prelocked_mode= NON_PRELOCKED;
    state_flags= 0U;
    m_reprepare_observer= NULL;
  }
};

/**
  @class Sub_statement_state
  @brief Used to save context when executing a function or trigger
*/

/* Defines used for Sub_statement_state::in_sub_stmt */

#define SUB_STMT_TRIGGER 1
#define SUB_STMT_FUNCTION 2


class Sub_statement_state
{
public:
  ulonglong option_bits;
  ulonglong first_successful_insert_id_in_prev_stmt;
  ulonglong first_successful_insert_id_in_cur_stmt, insert_id_for_cur_row;
  Discrete_interval auto_inc_interval_for_cur_row;
  Discrete_intervals_list auto_inc_intervals_forced;
  ulonglong limit_found_rows;
  ha_rows    cuted_fields, sent_row_count, examined_row_count;
  ulong client_capabilities;
  uint in_sub_stmt;
  bool enable_slow_log;
  bool last_insert_id_used;
  SAVEPOINT *savepoints;
};


/* Flags for the THD::system_thread variable */
enum enum_thread_type
{
  NON_SYSTEM_THREAD= 0,
  SYSTEM_THREAD_DELAYED_INSERT= 1,
  SYSTEM_THREAD_SLAVE_IO= 2,
  SYSTEM_THREAD_SLAVE_SQL= 4,
  SYSTEM_THREAD_NDBCLUSTER_BINLOG= 8,
  SYSTEM_THREAD_EVENT_SCHEDULER= 16,
  SYSTEM_THREAD_EVENT_WORKER= 32
};

inline char const *
show_system_thread(enum_thread_type thread)
{
#define RETURN_NAME_AS_STRING(NAME) case (NAME): return #NAME
  switch (thread) {
    static char buf[64];
    RETURN_NAME_AS_STRING(NON_SYSTEM_THREAD);
    RETURN_NAME_AS_STRING(SYSTEM_THREAD_DELAYED_INSERT);
    RETURN_NAME_AS_STRING(SYSTEM_THREAD_SLAVE_IO);
    RETURN_NAME_AS_STRING(SYSTEM_THREAD_SLAVE_SQL);
    RETURN_NAME_AS_STRING(SYSTEM_THREAD_NDBCLUSTER_BINLOG);
    RETURN_NAME_AS_STRING(SYSTEM_THREAD_EVENT_SCHEDULER);
    RETURN_NAME_AS_STRING(SYSTEM_THREAD_EVENT_WORKER);
  default:
    sprintf(buf, "<UNKNOWN SYSTEM THREAD: %d>", thread);
    return buf;
  }
#undef RETURN_NAME_AS_STRING
}

/**
  This class represents the interface for internal error handlers.
  Internal error handlers are exception handlers used by the server
  implementation.
*/
class Internal_error_handler
{
protected:
  Internal_error_handler() :
    m_prev_internal_handler(NULL)
  {}

  virtual ~Internal_error_handler() {}

public:
  /**
    Handle a sql condition.
    This method can be implemented by a subclass to achieve any of the
    following:
    - mask a warning/error internally, prevent exposing it to the user,
    - mask a warning/error and throw another one instead.
    When this method returns true, the sql condition is considered
    'handled', and will not be propagated to upper layers.
    It is the responsability of the code installing an internal handler
    to then check for trapped conditions, and implement logic to recover
    from the anticipated conditions trapped during runtime.

    This mechanism is similar to C++ try/throw/catch:
    - 'try' correspond to <code>THD::push_internal_handler()</code>,
    - 'throw' correspond to <code>my_error()</code>,
    which invokes <code>my_message_sql()</code>,
    - 'catch' correspond to checking how/if an internal handler was invoked,
    before removing it from the exception stack with
    <code>THD::pop_internal_handler()</code>.

    @param thd the calling thread
    @param cond the condition raised.
    @return true if the condition is handled
  */
  virtual bool handle_condition(THD *thd,
                                uint sql_errno,
                                const char* sqlstate,
                                MYSQL_ERROR::enum_warning_level level,
                                const char* msg,
                                MYSQL_ERROR ** cond_hdl) = 0;

private:
  Internal_error_handler *m_prev_internal_handler;
  friend class THD;
};


/**
  Implements the trivial error handler which cancels all error states
  and prevents an SQLSTATE to be set.
*/

class Dummy_error_handler : public Internal_error_handler
{
public:
  bool handle_condition(THD *thd,
                        uint sql_errno,
                        const char* sqlstate,
                        MYSQL_ERROR::enum_warning_level level,
                        const char* msg,
                        MYSQL_ERROR ** cond_hdl)
  {
    /* Ignore error */
    return TRUE;
  }
};


/**
  This class is an internal error handler implementation for
  DROP TABLE statements. The thing is that there may be warnings during
  execution of these statements, which should not be exposed to the user.
  This class is intended to silence such warnings.
*/

class Drop_table_error_handler : public Internal_error_handler
{
public:
  Drop_table_error_handler(Internal_error_handler *err_handler)
    :m_err_handler(err_handler)
  { }

public:
  bool handle_condition(THD *thd,
                        uint sql_errno,
                        const char* sqlstate,
                        MYSQL_ERROR::enum_warning_level level,
                        const char* msg,
                        MYSQL_ERROR ** cond_hdl);

private:
  Internal_error_handler *m_err_handler;
};


/**
  Storage engine specific thread local data.
*/

struct Ha_data
{
  /**
    Storage engine specific thread local data.
    Lifetime: one user connection.
  */
  void *ha_ptr;
  /**
    0: Life time: one statement within a transaction. If @@autocommit is
    on, also represents the entire transaction.
    @sa trans_register_ha()

    1: Life time: one transaction within a connection.
    If the storage engine does not participate in a transaction,
    this should not be used.
    @sa trans_register_ha()
  */
  Ha_trx_info ha_info[2];

  Ha_data() :ha_ptr(NULL) {}
};

extern "C" void my_message_sql(uint error, const char *str, myf MyFlags);

/**
  @class THD
  For each client connection we create a separate thread with THD serving as
  a thread/connection descriptor
*/

class THD :public Statement,
           public Open_tables_state
{
public:
  /* Used to execute base64 coded binlog events in MySQL server */
  Relay_log_info* rli_fake;

  void reset_for_next_command();
  /*
    Constant for THD::where initialization in the beginning of every query.

    It's needed because we do not save/restore THD::where normally during
    primary (non subselect) query execution.
  */
  static const char * const DEFAULT_WHERE;

#ifdef EMBEDDED_LIBRARY
  struct st_mysql  *mysql;
  unsigned long	 client_stmt_id;
  unsigned long  client_param_count;
  struct st_mysql_bind *client_params;
  char *extra_data;
  ulong extra_length;
  struct st_mysql_data *cur_data;
  struct st_mysql_data *first_data;
  struct st_mysql_data **data_tail;
  void clear_data_list();
  struct st_mysql_data *alloc_new_dataset();
  /*
    In embedded server it points to the statement that is processed
    in the current query. We store some results directly in statement
    fields then.
  */
  struct st_mysql_stmt *current_stmt;
#endif
#ifdef HAVE_QUERY_CACHE
  Query_cache_tls query_cache_tls;
#endif
  NET	  net;				// client connection descriptor
  Protocol *protocol;			// Current protocol
  Protocol_text   protocol_text;	// Normal protocol
  Protocol_binary protocol_binary;	// Binary protocol
  HASH    user_vars;			// hash for user variables
  String  packet;			// dynamic buffer for network I/O
  String  convert_buffer;               // buffer for charset conversions
  struct  rand_struct rand;		// used for authentication
  struct  system_variables variables;	// Changeable local variables
  struct  system_status_var status_var; // Per thread statistic vars
  struct  system_status_var *initial_status_var; /* used by show status */
  THR_LOCK_INFO lock_info;              // Locking info of this thread
  THR_LOCK_OWNER main_lock_id;          // To use for conventional queries
  THR_LOCK_OWNER *lock_id;              // If not main_lock_id, points to
                                        // the lock_id of a cursor.
  /**
    Protects THD data accessed from other threads:
    - thd->query and thd->query_length (used by SHOW ENGINE
      INNODB STATUS and SHOW PROCESSLIST
    - thd->mysys_var (used by KILL statement and shutdown).
    Is locked when THD is deleted.
  */
  mysql_mutex_t LOCK_thd_data;

  /* all prepared statements and cursors of this connection */
  Statement_map stmt_map;
  /*
    A pointer to the stack frame of handle_one_connection(),
    which is called first in the thread for handling a client
  */
  char	  *thread_stack;

  /**
    Currently selected catalog.
  */
  char *catalog;

  /**
    @note
    Some members of THD (currently 'Statement::db',
    'catalog' and 'query')  are set and alloced by the slave SQL thread
    (for the THD of that thread); that thread is (and must remain, for now)
    the only responsible for freeing these 3 members. If you add members
    here, and you add code to set them in replication, don't forget to
    free_them_and_set_them_to_0 in replication properly. For details see
    the 'err:' label of the handle_slave_sql() in sql/slave.cc.

    @see handle_slave_sql
  */

  Security_context main_security_ctx;
  Security_context *security_ctx;

  /*
    Points to info-string that we show in SHOW PROCESSLIST
    You are supposed to update thd->proc_info only if you have coded
    a time-consuming piece that MySQL can get stuck in for a long time.

    Set it using the  thd_proc_info(THD *thread, const char *message)
    macro/function.

    This member is accessed and assigned without any synchronization.
    Therefore, it may point only to constant (statically
    allocated) strings, which memory won't go away over time.
  */
  const char *proc_info;

  /*
    Used in error messages to tell user in what part of MySQL we found an
    error. E. g. when where= "having clause", if fix_fields() fails, user
    will know that the error was in having clause.
  */
  const char *where;

  ulong client_capabilities;		/* What the client supports */
  ulong max_client_packet_length;

  HASH		handler_tables_hash;
  /*
    One thread can hold up to one named user-level lock. This variable
    points to a lock object if the lock is present. See item_func.cc and
    chapter 'Miscellaneous functions', for functions GET_LOCK, RELEASE_LOCK. 
  */
  User_level_lock *ull;
#ifndef DBUG_OFF
  uint dbug_sentry; // watch out for memory corruption
#endif
  struct st_my_thread_var *mysys_var;
  /*
    Type of current query: COM_STMT_PREPARE, COM_QUERY, etc. Set from
    first byte of the packet in do_command()
  */
  enum enum_server_command command;
  uint32     server_id;
  uint32     file_id;			// for LOAD DATA INFILE
  /* remote (peer) port */
  uint16 peer_port;
  time_t     start_time, user_time;
  // track down slow pthread_create
  ulonglong  prior_thr_create_utime, thr_create_utime;
  ulonglong  start_utime, utime_after_lock;
  
  thr_lock_type update_lock_default;
  Delayed_insert *di;

  /* <> 0 if we are inside of trigger or stored function. */
  uint in_sub_stmt;
  /* TRUE when the current top has SQL_LOG_BIN ON */
  bool sql_log_bin_toplevel;

  /* container for handler's private per-connection data */
  Ha_data ha_data[MAX_HA];

#ifndef MYSQL_CLIENT
  int binlog_setup_trx_data();

  /*
    Public interface to write RBR events to the binlog
  */
  void binlog_start_trans_and_stmt();
  void binlog_set_stmt_begin();
  int binlog_write_table_map(TABLE *table, bool is_transactional);
  int binlog_write_row(TABLE* table, bool is_transactional,
                       MY_BITMAP const* cols, size_t colcnt,
                       const uchar *buf);
  int binlog_delete_row(TABLE* table, bool is_transactional,
                        MY_BITMAP const* cols, size_t colcnt,
                        const uchar *buf);
  int binlog_update_row(TABLE* table, bool is_transactional,
                        MY_BITMAP const* cols, size_t colcnt,
                        const uchar *old_data, const uchar *new_data);

  void set_server_id(uint32 sid) { server_id = sid; }

  /*
    Member functions to handle pending event for row-level logging.
  */
  template <class RowsEventT> Rows_log_event*
    binlog_prepare_pending_rows_event(TABLE* table, uint32 serv_id,
                                      MY_BITMAP const* cols,
                                      size_t colcnt,
                                      size_t needed,
                                      bool is_transactional,
				      RowsEventT* hint);
  Rows_log_event* binlog_get_pending_rows_event(bool is_transactional) const;
  void binlog_set_pending_rows_event(Rows_log_event* ev, bool is_transactional);
  inline int binlog_flush_pending_rows_event(bool stmt_end)
  {
    return (binlog_flush_pending_rows_event(stmt_end, FALSE) || 
            binlog_flush_pending_rows_event(stmt_end, TRUE));
  }
  int binlog_flush_pending_rows_event(bool stmt_end, bool is_transactional);
  int binlog_remove_pending_rows_event(bool clear_maps, bool is_transactional);

  /**
    Determine the binlog format of the current statement.

    @retval 0 if the current statement will be logged in statement
    format.
    @retval nonzero if the current statement will be logged in row
    format.
   */
  int is_current_stmt_binlog_format_row() const {
    DBUG_ASSERT(current_stmt_binlog_format == BINLOG_FORMAT_STMT ||
                current_stmt_binlog_format == BINLOG_FORMAT_ROW);
    return current_stmt_binlog_format == BINLOG_FORMAT_ROW;
  }

private:
  /**
    Indicates the format in which the current statement will be
    logged.  This can only be set from @c decide_logging_format().
  */
  enum_binlog_format current_stmt_binlog_format;

  /**
    Bit field for the state of binlog warnings.

    There are two groups of bits:

    - The first Lex::BINLOG_STMT_UNSAFE_COUNT bits list all types of
      unsafeness that the current statement has.

    - The following Lex::BINLOG_STMT_UNSAFE_COUNT bits list all types
      of unsafeness that the current statement has issued warnings
      for.

    Hence, this variable must be big enough to hold
    2*Lex::BINLOG_STMT_UNSAFE_COUNT bits.  This is asserted in @c
    issue_unsafe_warnings().

    The first and second groups of bits are set by @c
    decide_logging_format() when it detects that a warning should be
    issued.  The third group of bits is set from @c binlog_query()
    when a warning is issued.  All bits are cleared at the end of the
    top-level statement.

    This must be a member of THD and not of LEX, because warnings are
    detected and issued in different places (@c
    decide_logging_format() and @c binlog_query(), respectively).
    Between these calls, the THD->lex object may change; e.g., if a
    stored routine is invoked.  Only THD persists between the calls.
  */
  uint32 binlog_unsafe_warning_flags;

  void issue_unsafe_warnings();

  /*
    Number of outstanding table maps, i.e., table maps in the
    transaction cache.
  */
  uint binlog_table_maps;
public:
  uint get_binlog_table_maps() const {
    return binlog_table_maps;
  }
  void clear_binlog_table_maps() {
    binlog_table_maps= 0;
  }
#endif /* MYSQL_CLIENT */

public:

  struct st_transactions {
    SAVEPOINT *savepoints;
    THD_TRANS all;			// Trans since BEGIN WORK
    THD_TRANS stmt;			// Trans for current statement
    bool on;                            // see ha_enable_transaction()
    XID_STATE xid_state;
    Rows_log_event *m_pending_rows_event;

    /*
       Tables changed in transaction (that must be invalidated in query cache).
       List contain only transactional tables, that not invalidated in query
       cache (instead of full list of changed in transaction tables).
    */
    CHANGED_TABLE_LIST* changed_tables;
    MEM_ROOT mem_root; // Transaction-life memory allocation pool
    void cleanup()
    {
      changed_tables= 0;
      savepoints= 0;
      /*
        If rm_error is raised, it means that this piece of a distributed
        transaction has failed and must be rolled back. But the user must
        rollback it explicitly, so don't start a new distributed XA until
        then.
      */
      if (!xid_state.rm_error)
        xid_state.xid.null();
      free_root(&mem_root,MYF(MY_KEEP_PREALLOC));
    }
    st_transactions()
    {
      bzero((char*)this, sizeof(*this));
      xid_state.xid.null();
      init_sql_alloc(&mem_root, ALLOC_ROOT_MIN_BLOCK_SIZE, 0);
    }
  } transaction;
  Field      *dup_field;
#ifndef __WIN__
  sigset_t signals;
#endif
#ifdef SIGNAL_WITH_VIO_CLOSE
  Vio* active_vio;
#endif
  /*
    This is to track items changed during execution of a prepared
    statement/stored procedure. It's created by
    register_item_tree_change() in memory root of THD, and freed in
    rollback_item_tree_changes(). For conventional execution it's always
    empty.
  */
  Item_change_list change_list;

  /*
    A permanent memory area of the statement. For conventional
    execution, the parsed tree and execution runtime reside in the same
    memory root. In this case stmt_arena points to THD. In case of
    a prepared statement or a stored procedure statement, thd->mem_root
    conventionally points to runtime memory, and thd->stmt_arena
    points to the memory of the PS/SP, where the parsed tree of the
    statement resides. Whenever you need to perform a permanent
    transformation of a parsed tree, you should allocate new memory in
    stmt_arena, to allow correct re-execution of PS/SP.
    Note: in the parser, stmt_arena == thd, even for PS/SP.
  */
  Query_arena *stmt_arena;

  /*
    map for tables that will be updated for a multi-table update query
    statement, for other query statements, this will be zero.
  */
  table_map table_map_for_update;

  /* Tells if LAST_INSERT_ID(#) was called for the current statement */
  bool arg_of_last_insert_id_function;
  /*
    ALL OVER THIS FILE, "insert_id" means "*automatically generated* value for
    insertion into an auto_increment column".
  */
  /*
    This is the first autogenerated insert id which was *successfully*
    inserted by the previous statement (exactly, if the previous statement
    didn't successfully insert an autogenerated insert id, then it's the one
    of the statement before, etc).
    It can also be set by SET LAST_INSERT_ID=# or SELECT LAST_INSERT_ID(#).
    It is returned by LAST_INSERT_ID().
  */
  ulonglong  first_successful_insert_id_in_prev_stmt;
  /*
    Variant of the above, used for storing in statement-based binlog. The
    difference is that the one above can change as the execution of a stored
    function progresses, while the one below is set once and then does not
    change (which is the value which statement-based binlog needs).
  */
  ulonglong  first_successful_insert_id_in_prev_stmt_for_binlog;
  /*
    This is the first autogenerated insert id which was *successfully*
    inserted by the current statement. It is maintained only to set
    first_successful_insert_id_in_prev_stmt when statement ends.
  */
  ulonglong  first_successful_insert_id_in_cur_stmt;
  /*
    We follow this logic:
    - when stmt starts, first_successful_insert_id_in_prev_stmt contains the
    first insert id successfully inserted by the previous stmt.
    - as stmt makes progress, handler::insert_id_for_cur_row changes;
    every time get_auto_increment() is called,
    auto_inc_intervals_in_cur_stmt_for_binlog is augmented with the
    reserved interval (if statement-based binlogging).
    - at first successful insertion of an autogenerated value,
    first_successful_insert_id_in_cur_stmt is set to
    handler::insert_id_for_cur_row.
    - when stmt goes to binlog,
    auto_inc_intervals_in_cur_stmt_for_binlog is binlogged if
    non-empty.
    - when stmt ends, first_successful_insert_id_in_prev_stmt is set to
    first_successful_insert_id_in_cur_stmt.
  */
  /*
    stmt_depends_on_first_successful_insert_id_in_prev_stmt is set when
    LAST_INSERT_ID() is used by a statement.
    If it is set, first_successful_insert_id_in_prev_stmt_for_binlog will be
    stored in the statement-based binlog.
    This variable is CUMULATIVE along the execution of a stored function or
    trigger: if one substatement sets it to 1 it will stay 1 until the
    function/trigger ends, thus making sure that
    first_successful_insert_id_in_prev_stmt_for_binlog does not change anymore
    and is propagated to the caller for binlogging.
  */
  bool       stmt_depends_on_first_successful_insert_id_in_prev_stmt;
  /*
    List of auto_increment intervals reserved by the thread so far, for
    storage in the statement-based binlog.
    Note that its minimum is not first_successful_insert_id_in_cur_stmt:
    assuming a table with an autoinc column, and this happens:
    INSERT INTO ... VALUES(3);
    SET INSERT_ID=3; INSERT IGNORE ... VALUES (NULL);
    then the latter INSERT will insert no rows
    (first_successful_insert_id_in_cur_stmt == 0), but storing "INSERT_ID=3"
    in the binlog is still needed; the list's minimum will contain 3.
    This variable is cumulative: if several statements are written to binlog
    as one (stored functions or triggers are used) this list is the
    concatenation of all intervals reserved by all statements.
  */
  Discrete_intervals_list auto_inc_intervals_in_cur_stmt_for_binlog;
  /* Used by replication and SET INSERT_ID */
  Discrete_intervals_list auto_inc_intervals_forced;
  /*
    There is BUG#19630 where statement-based replication of stored
    functions/triggers with two auto_increment columns breaks.
    We however ensure that it works when there is 0 or 1 auto_increment
    column; our rules are
    a) on master, while executing a top statement involving substatements,
    first top- or sub- statement to generate auto_increment values wins the
    exclusive right to see its values be written to binlog (the write
    will be done by the statement or its caller), and the losers won't see
    their values be written to binlog.
    b) on slave, while replicating a top statement involving substatements,
    first top- or sub- statement to need to read auto_increment values from
    the master's binlog wins the exclusive right to read them (so the losers
    won't read their values from binlog but instead generate on their own).
    a) implies that we mustn't backup/restore
    auto_inc_intervals_in_cur_stmt_for_binlog.
    b) implies that we mustn't backup/restore auto_inc_intervals_forced.

    If there are more than 1 auto_increment columns, then intervals for
    different columns may mix into the
    auto_inc_intervals_in_cur_stmt_for_binlog list, which is logically wrong,
    but there is no point in preventing this mixing by preventing intervals
    from the secondly inserted column to come into the list, as such
    prevention would be wrong too.
    What will happen in the case of
    INSERT INTO t1 (auto_inc) VALUES(NULL);
    where t1 has a trigger which inserts into an auto_inc column of t2, is
    that in binlog we'll store the interval of t1 and the interval of t2 (when
    we store intervals, soon), then in slave, t1 will use both intervals, t2
    will use none; if t1 inserts the same number of rows as on master,
    normally the 2nd interval will not be used by t1, which is fine. t2's
    values will be wrong if t2's internal auto_increment counter is different
    from what it was on master (which is likely). In 5.1, in mixed binlogging
    mode, row-based binlogging is used for such cases where two
    auto_increment columns are inserted.
  */
  inline void record_first_successful_insert_id_in_cur_stmt(ulonglong id_arg)
  {
    if (first_successful_insert_id_in_cur_stmt == 0)
      first_successful_insert_id_in_cur_stmt= id_arg;
  }
  inline ulonglong read_first_successful_insert_id_in_prev_stmt(void)
  {
    if (!stmt_depends_on_first_successful_insert_id_in_prev_stmt)
    {
      /* It's the first time we read it */
      first_successful_insert_id_in_prev_stmt_for_binlog=
        first_successful_insert_id_in_prev_stmt;
      stmt_depends_on_first_successful_insert_id_in_prev_stmt= 1;
    }
    return first_successful_insert_id_in_prev_stmt;
  }
  /*
    Used by Intvar_log_event::do_apply_event() and by "SET INSERT_ID=#"
    (mysqlbinlog). We'll soon add a variant which can take many intervals in
    argument.
  */
  inline void force_one_auto_inc_interval(ulonglong next_id)
  {
    auto_inc_intervals_forced.empty(); // in case of multiple SET INSERT_ID
    auto_inc_intervals_forced.append(next_id, ULONGLONG_MAX, 0);
  }

  ulonglong  limit_found_rows;
  longlong   row_count_func;    /* For the ROW_COUNT() function */
  ha_rows    cuted_fields;

  /*
    number of rows we actually sent to the client, including "synthetic"
    rows in ROLLUP etc.
  */
  ha_rows    sent_row_count;

  /*
    number of rows we read, sent or not, including in create_sort_index()
  */
  ha_rows    examined_row_count;

  /*
    The set of those tables whose fields are referenced in all subqueries
    of the query.
    TODO: possibly this it is incorrect to have used tables in THD because
    with more than one subquery, it is not clear what does the field mean.
  */
  table_map  used_tables;
  USER_CONN *user_connect;
  CHARSET_INFO *db_charset;
  Warning_info *warning_info;
  Diagnostics_area *stmt_da;
#if defined(ENABLED_PROFILING)
  PROFILING  profiling;
#endif

  /*
    Id of current query. Statement can be reused to execute several queries
    query_id is global in context of the whole MySQL server.
    ID is automatically generated from mutex-protected counter.
    It's used in handler code for various purposes: to check which columns
    from table are necessary for this select, to check if it's necessary to
    update auto-updatable fields (like auto_increment and timestamp).
  */
  query_id_t query_id;
  ulong      col_access;

  /* Statement id is thread-wide. This counter is used to generate ids */
  ulong      statement_id_counter;
  ulong	     rand_saved_seed1, rand_saved_seed2;
  pthread_t  real_id;                           /* For debugging */
  my_thread_id  thread_id;
  uint	     tmp_table, global_read_lock;
  uint	     server_status,open_options;
  enum enum_thread_type system_thread;
  uint       select_number;             //number of select (used for EXPLAIN)
  /* variables.transaction_isolation is reset to this after each commit */
  enum_tx_isolation session_tx_isolation;
  enum_check_fields count_cuted_fields;

  DYNAMIC_ARRAY user_var_events;        /* For user variables replication */
  MEM_ROOT      *user_var_events_alloc; /* Allocate above array elements here */

  enum killed_state
  {
    NOT_KILLED=0,
    KILL_BAD_DATA=1,
    KILL_CONNECTION=ER_SERVER_SHUTDOWN,
    KILL_QUERY=ER_QUERY_INTERRUPTED,
    KILLED_NO_VALUE      /* means neither of the states */
  };
  killed_state volatile killed;

  /* scramble - random string sent to client on handshake */
  char	     scramble[SCRAMBLE_LENGTH+1];

  bool       slave_thread, one_shot_set;
  /* tells if current statement should binlog row-based(1) or stmt-based(0) */
  bool       current_stmt_binlog_row_based;
  bool	     locked, some_tables_deleted;
  bool       last_cuted_field;
  bool	     no_errors, password;
  /**
    Set to TRUE if execution of the current compound statement
    can not continue. In particular, disables activation of
    CONTINUE or EXIT handlers of stored routines.
    Reset in the end of processing of the current user request, in
    @see mysql_reset_thd_for_next_command().
  */
  bool is_fatal_error;
  /**
    Set by a storage engine to request the entire
    transaction (that possibly spans multiple engines) to
    rollback. Reset in ha_rollback.
  */
  bool       transaction_rollback_request;
  /**
    TRUE if we are in a sub-statement and the current error can
    not be safely recovered until we left the sub-statement mode.
    In particular, disables activation of CONTINUE and EXIT
    handlers inside sub-statements. E.g. if it is a deadlock
    error and requires a transaction-wide rollback, this flag is
    raised (traditionally, MySQL first has to close all the reads
    via @see handler::ha_index_or_rnd_end() and only then perform
    the rollback).
    Reset to FALSE when we leave the sub-statement mode.
  */
  bool       is_fatal_sub_stmt_error;
  bool	     query_start_used, rand_used, time_zone_used;
  /* for IS NULL => = last_insert_id() fix in remove_eq_conds() */
  bool       substitute_null_with_insert_id;
  bool	     in_lock_tables;
  /**
    True if a slave error. Causes the slave to stop. Not the same
    as the statement execution error (is_error()), since
    a statement may be expected to return an error, e.g. because
    it returned an error on master, and this is OK on the slave.
  */
  bool       is_slave_error;
  bool       bootstrap, cleanup_done;
  
  /**  is set if some thread specific value(s) used in a statement. */
  bool       thread_specific_used;
  bool	     charset_is_system_charset, charset_is_collation_connection;
  bool       charset_is_character_set_filesystem;
  bool       enable_slow_log;   /* enable slow log for current statement */
  bool	     abort_on_warning;
  bool 	     got_warning;       /* Set on call to push_warning() */
  bool	     no_warnings_for_error; /* no warnings on call to my_error() */
  /* set during loop of derived table processing */
  bool       derived_tables_processing;
  my_bool    tablespace_op;	/* This is TRUE in DISCARD/IMPORT TABLESPACE */

  sp_rcontext *spcont;		// SP runtime context
  sp_cache   *sp_proc_cache;
  sp_cache   *sp_func_cache;

  /** number of name_const() substitutions, see sp_head.cc:subst_spvars() */
  uint       query_name_consts;

  /*
    If we do a purge of binary logs, log index info of the threads
    that are currently reading it needs to be adjusted. To do that
    each thread that is using LOG_INFO needs to adjust the pointer to it
  */
  LOG_INFO*  current_linfo;
  NET*       slave_net;			// network connection from slave -> m.
  /* Used by the sys_var class to store temporary values */
  union
  {
    my_bool   my_bool_value;
    long      long_value;
    ulong     ulong_value;
    ulonglong ulonglong_value;
  } sys_var_tmp;
  
  struct {
    /* 
      If true, mysql_bin_log::write(Log_event) call will not write events to 
      binlog, and maintain 2 below variables instead (use
      mysql_bin_log.start_union_events to turn this on)
    */
    bool do_union;
    /*
      If TRUE, at least one mysql_bin_log::write(Log_event) call has been
      made after last mysql_bin_log.start_union_events() call.
    */
    bool unioned_events;
    /*
      If TRUE, at least one mysql_bin_log::write(Log_event e), where 
      e.cache_stmt == TRUE call has been made after last 
      mysql_bin_log.start_union_events() call.
    */
    bool unioned_events_trans;
    
    /* 
      'queries' (actually SP statements) that run under inside this binlog
      union have thd->query_id >= first_query_id.
    */
    query_id_t first_query_id;
  } binlog_evt_union;

  /**
    Internal parser state.
    Note that since the parser is not re-entrant, we keep only one parser
    state here. This member is valid only when executing code during parsing.
  */
  Parser_state *m_parser_state;

#ifdef WITH_PARTITION_STORAGE_ENGINE
  partition_info *work_part_info;
#endif

#ifndef EMBEDDED_LIBRARY
  /**
    Array of active audit plugins which have been used by this THD.
    This list is later iterated to invoke release_thd() on those
    plugins.
  */
  DYNAMIC_ARRAY audit_class_plugins;
  /**
    Array of bits indicating which audit classes have already been
    added to the list of audit plugins which are currently in use.
  */
  unsigned long audit_class_mask[MYSQL_AUDIT_CLASS_MASK_SIZE];
#endif

#if defined(ENABLED_DEBUG_SYNC)
  /* Debug Sync facility. See debug_sync.cc. */
  struct st_debug_sync_control *debug_sync_control;
#endif /* defined(ENABLED_DEBUG_SYNC) */

  THD();
  ~THD();

  void init(void);
  /*
    Initialize memory roots necessary for query processing and (!)
    pre-allocate memory for it. We can't do that in THD constructor because
    there are use cases (acl_init, delayed inserts, watcher threads,
    killing mysqld) where it's vital to not allocate excessive and not used
    memory. Note, that we still don't return error from init_for_queries():
    if preallocation fails, we should notice that at the first call to
    alloc_root. 
  */
  void init_for_queries();
  void change_user(void);
  void cleanup(void);
  void cleanup_after_query();
  bool store_globals();
#ifdef SIGNAL_WITH_VIO_CLOSE
  inline void set_active_vio(Vio* vio)
  {
    mysql_mutex_lock(&LOCK_thd_data);
    active_vio = vio;
    mysql_mutex_unlock(&LOCK_thd_data);
  }
  inline void clear_active_vio()
  {
    mysql_mutex_lock(&LOCK_thd_data);
    active_vio = 0;
    mysql_mutex_unlock(&LOCK_thd_data);
  }
  void close_active_vio();
#endif
  void awake(THD::killed_state state_to_set);

#ifndef MYSQL_CLIENT
  enum enum_binlog_query_type {
    /* The query can be logged in row format or in statement format. */
    ROW_QUERY_TYPE,
    
    /* The query has to be logged in statement format. */
    STMT_QUERY_TYPE,
    
    QUERY_TYPE_COUNT
  };
  
  int binlog_query(enum_binlog_query_type qtype,
                   char const *query, ulong query_len, bool is_trans,
                   bool direct, bool suppress_use,
                   int errcode);
#endif

  /*
    For enter_cond() / exit_cond() to work the mutex must be got before
    enter_cond(); this mutex is then released by exit_cond().
    Usage must be: lock mutex; enter_cond(); your code; exit_cond().
  */
  inline const char* enter_cond(mysql_cond_t *cond, mysql_mutex_t* mutex,
                                const char* msg)
  {
    const char* old_msg = proc_info;
    mysql_mutex_assert_owner(mutex);
    mysys_var->current_mutex = mutex;
    mysys_var->current_cond = cond;
    proc_info = msg;
    return old_msg;
  }
  inline void exit_cond(const char* old_msg)
  {
    /*
      Putting the mutex unlock in thd->exit_cond() ensures that
      mysys_var->current_mutex is always unlocked _before_ mysys_var->mutex is
      locked (if that would not be the case, you'll get a deadlock if someone
      does a THD::awake() on you).
    */
    mysql_mutex_unlock(mysys_var->current_mutex);
    mysql_mutex_lock(&mysys_var->mutex);
    mysys_var->current_mutex = 0;
    mysys_var->current_cond = 0;
    proc_info = old_msg;
    mysql_mutex_unlock(&mysys_var->mutex);
    return;
  }
  inline time_t query_start() { query_start_used=1; return start_time; }
  inline void set_time()
  {
    if (user_time)
    {
      start_time= user_time;
      start_utime= utime_after_lock= my_micro_time();
    }
    else
      start_utime= utime_after_lock= my_micro_time_and_time(&start_time);
  }
  inline void	set_current_time()    { start_time= my_time(MY_WME); }
  inline void	set_time(time_t t)
  {
    start_time= user_time= t;
    start_utime= utime_after_lock= my_micro_time();
  }
  void set_time_after_lock()  { utime_after_lock= my_micro_time(); }
  ulonglong current_utime()  { return my_micro_time(); }
  inline ulonglong found_rows(void)
  {
    return limit_found_rows;
  }
  inline bool active_transaction()
  {
    return server_status & SERVER_STATUS_IN_TRANS;
  }
  /**
    Returns TRUE if session is in a multi-statement transaction mode.
 
    OPTION_NOT_AUTOCOMMIT: When autocommit is off, a multi-statement
    transaction is implicitly started on the first statement after a
    previous transaction has been ended.
 
    OPTION_BEGIN: Regardless of the autocommit status, a multi-statement
    transaction can be explicitly started with the statements "START
    TRANSACTION", "BEGIN [WORK]", "[COMMIT | ROLLBACK] AND CHAIN", etc.
  */
  inline bool in_multi_stmt_transaction()
  {
    return variables.option_bits & (OPTION_NOT_AUTOCOMMIT | OPTION_BEGIN);
  }
  inline bool fill_derived_tables()
  {
    return !stmt_arena->is_stmt_prepare() && !lex->only_view_structure();
  }
  inline bool fill_information_schema_tables()
  {
    return !stmt_arena->is_stmt_prepare();
  }
  inline void* trans_alloc(unsigned int size)
  {
    return alloc_root(&transaction.mem_root,size);
  }

  LEX_STRING *make_lex_string(LEX_STRING *lex_str,
                              const char* str, uint length,
                              bool allocate_lex_string);

  bool convert_string(LEX_STRING *to, CHARSET_INFO *to_cs,
		      const char *from, uint from_length,
		      CHARSET_INFO *from_cs);

  bool convert_string(String *s, CHARSET_INFO *from_cs, CHARSET_INFO *to_cs);

  void add_changed_table(TABLE *table);
  void add_changed_table(const char *key, long key_length);
  CHANGED_TABLE_LIST * changed_table_dup(const char *key, long key_length);
  int send_explain_fields(select_result *result);
#ifndef EMBEDDED_LIBRARY
  /**
    Clear the current error, if any.
    We do not clear is_fatal_error or is_fatal_sub_stmt_error since we
    assume this is never called if the fatal error is set.
    @todo: To silence an error, one should use Internal_error_handler
    mechanism. In future this function will be removed.
  */
  inline void clear_error()
  {
    DBUG_ENTER("clear_error");
    if (stmt_da->is_error())
      stmt_da->reset_diagnostics_area();
    is_slave_error= 0;
    DBUG_VOID_RETURN;
  }
  inline bool vio_ok() const { return net.vio != 0; }
  /** Return FALSE if connection to client is broken. */
  bool is_connected()
  {
    return vio_ok() ? vio_is_connected(net.vio) : FALSE;
  }
#else
  void clear_error();
  inline bool vio_ok() const { return TRUE; }
  inline bool is_connected() { return TRUE; }
#endif
  /**
    Mark the current error as fatal. Warning: this does not
    set any error, it sets a property of the error, so must be
    followed or prefixed with my_error().
  */
  inline void fatal_error()
  {
    DBUG_ASSERT(main_da.is_error());
    is_fatal_error= 1;
    DBUG_PRINT("error",("Fatal error set"));
  }
  /**
    TRUE if there is an error in the error stack.

    Please use this method instead of direct access to
    net.report_error.

    If TRUE, the current (sub)-statement should be aborted.
    The main difference between this member and is_fatal_error
    is that a fatal error can not be handled by a stored
    procedure continue handler, whereas a normal error can.

    To raise this flag, use my_error().
  */
  inline bool is_error() const { return stmt_da->is_error(); }
  inline CHARSET_INFO *charset() { return variables.character_set_client; }
  void update_charset();

  inline Query_arena *activate_stmt_arena_if_needed(Query_arena *backup)
  {
    /*
      Use the persistent arena if we are in a prepared statement or a stored
      procedure statement and we have not already changed to use this arena.
    */
    if (!stmt_arena->is_conventional() && mem_root != stmt_arena->mem_root)
    {
      set_n_backup_active_arena(stmt_arena, backup);
      return stmt_arena;
    }
    return 0;
  }

  void change_item_tree(Item **place, Item *new_value)
  {
    /* TODO: check for OOM condition here */
    if (!stmt_arena->is_conventional())
      nocheck_register_item_tree_change(place, *place, mem_root);
    *place= new_value;
  }
  void nocheck_register_item_tree_change(Item **place, Item *old_value,
                                         MEM_ROOT *runtime_memroot);
  void rollback_item_tree_changes();

  /*
    Cleanup statement parse state (parse tree, lex) and execution
    state after execution of a non-prepared SQL statement.
  */
  void end_statement();
  inline int killed_errno() const
  {
    killed_state killed_val; /* to cache the volatile 'killed' */
    return (killed_val= killed) != KILL_BAD_DATA ? killed_val : 0;
  }
  inline void send_kill_message() const
  {
    int err= killed_errno();
    if (err)
    {
      if ((err == KILL_CONNECTION) && !shutdown_in_progress)
        err = KILL_QUERY;
      my_message(err, ER(err), MYF(0));
    }
  }
  /* return TRUE if we will abort query if we make a warning now */
  inline bool really_abort_on_warning()
  {
    return (abort_on_warning &&
            (!transaction.stmt.modified_non_trans_table ||
             (variables.sql_mode & MODE_STRICT_ALL_TABLES)));
  }
  void set_status_var_init();
  bool is_context_analysis_only()
    { return stmt_arena->is_stmt_prepare() || lex->view_prepare_mode; }
  void reset_n_backup_open_tables_state(Open_tables_state *backup);
  void restore_backup_open_tables_state(Open_tables_state *backup);
  void reset_sub_statement_state(Sub_statement_state *backup, uint new_state);
  void restore_sub_statement_state(Sub_statement_state *backup);
  void set_n_backup_active_arena(Query_arena *set, Query_arena *backup);
  void restore_active_arena(Query_arena *set, Query_arena *backup);

  /*
    @todo Make these methods private or remove them completely.  Only
    decide_logging_format should call them. /Sven
  */
  inline void set_current_stmt_binlog_format_row_if_mixed()
  {
    DBUG_ENTER("set_current_stmt_binlog_format_row_if_mixed");
    /*
      This should only be called from decide_logging_format.

      @todo Once we have ensured this, uncomment the following
      statement, remove the big comment below that, and remove the
      in_sub_stmt==0 condition from the following 'if'.
    */
    /* DBUG_ASSERT(in_sub_stmt == 0); */
    /*
      If in a stored/function trigger, the caller should already have done the
      change. We test in_sub_stmt to prevent introducing bugs where people
      wouldn't ensure that, and would switch to row-based mode in the middle
      of executing a stored function/trigger (which is too late, see also
      reset_current_stmt_binlog_format_row()); this condition will make their
      tests fail and so force them to propagate the
      lex->binlog_row_based_if_mixed upwards to the caller.
    */
    if ((variables.binlog_format == BINLOG_FORMAT_MIXED) &&
        (in_sub_stmt == 0))
      set_current_stmt_binlog_format_row();

    DBUG_VOID_RETURN;
  }
  inline void set_current_stmt_binlog_format_row()
  {
    DBUG_ENTER("set_current_stmt_binlog_format_row");
    current_stmt_binlog_format= BINLOG_FORMAT_ROW;
    DBUG_VOID_RETURN;
  }
  inline void clear_current_stmt_binlog_format_row()
  {
    DBUG_ENTER("clear_current_stmt_binlog_format_row");
    current_stmt_binlog_format= BINLOG_FORMAT_STMT;
    DBUG_VOID_RETURN;
  }
  inline void reset_current_stmt_binlog_format_row()
  {
    DBUG_ENTER("reset_current_stmt_binlog_format_row");
    /*
      If there are temporary tables, don't reset back to
      statement-based. Indeed it could be that:
      CREATE TEMPORARY TABLE t SELECT UUID(); # row-based
      # and row-based does not store updates to temp tables
      # in the binlog.
      INSERT INTO u SELECT * FROM t; # stmt-based
      and then the INSERT will fail as data inserted into t was not logged.
      So we continue with row-based until the temp table is dropped.
      If we are in a stored function or trigger, we mustn't reset in the
      middle of its execution (as the binary logging way of a stored function
      or trigger is decided when it starts executing, depending for example on
      the caller (for a stored function: if caller is SELECT or
      INSERT/UPDATE/DELETE...).
    */
    DBUG_PRINT("debug",
               ("temporary_tables: %s, in_sub_stmt: %s, system_thread: %s",
                YESNO(temporary_tables), YESNO(in_sub_stmt),
                show_system_thread(system_thread)));
    if ((temporary_tables == NULL) && (in_sub_stmt == 0))
    {
      if (variables.binlog_format == BINLOG_FORMAT_ROW)
        set_current_stmt_binlog_format_row();
      else
        clear_current_stmt_binlog_format_row();
    }
    DBUG_VOID_RETURN;
  }

  /**
    Set the current database; use deep copy of C-string.

    @param new_db     a pointer to the new database name.
    @param new_db_len length of the new database name.

    Initialize the current database from a NULL-terminated string with
    length. If we run out of memory, we free the current database and
    return TRUE.  This way the user will notice the error as there will be
    no current database selected (in addition to the error message set by
    malloc).

    @note This operation just sets {db, db_length}. Switching the current
    database usually involves other actions, like switching other database
    attributes including security context. In the future, this operation
    will be made private and more convenient interface will be provided.

    @return Operation status
      @retval FALSE Success
      @retval TRUE  Out-of-memory error
  */
  bool set_db(const char *new_db, size_t new_db_len)
  {
    /* Do not reallocate memory if current chunk is big enough. */
    if (db && new_db && db_length >= new_db_len)
      memcpy(db, new_db, new_db_len+1);
    else
    {
      x_free(db);
      if (new_db)
        db= my_strndup(new_db, new_db_len, MYF(MY_WME | ME_FATALERROR));
      else
        db= NULL;
    }
    db_length= db ? new_db_len : 0;
    return new_db && !db;
  }

  /**
    Set the current database; use shallow copy of C-string.

    @param new_db     a pointer to the new database name.
    @param new_db_len length of the new database name.

    @note This operation just sets {db, db_length}. Switching the current
    database usually involves other actions, like switching other database
    attributes including security context. In the future, this operation
    will be made private and more convenient interface will be provided.
  */
  void reset_db(char *new_db, size_t new_db_len)
  {
    db= new_db;
    db_length= new_db_len;
  }
  /*
    Copy the current database to the argument. Use the current arena to
    allocate memory for a deep copy: current database may be freed after
    a statement is parsed but before it's executed.
  */
  bool copy_db_to(char **p_db, size_t *p_db_length)
  {
    if (db == NULL)
    {
      my_message(ER_NO_DB_ERROR, ER(ER_NO_DB_ERROR), MYF(0));
      return TRUE;
    }
    *p_db= strmake(db, db_length);
    *p_db_length= db_length;
    return FALSE;
  }
  thd_scheduler scheduler;

public:
  inline Internal_error_handler *get_internal_handler()
  { return m_internal_handler; }

  /**
    Add an internal error handler to the thread execution context.
    @param handler the exception handler to add
  */
  void push_internal_handler(Internal_error_handler *handler);

  /**
    Handle a sql condition.
    @param sql_errno the condition error number
    @param sqlstate the condition sqlstate
    @param level the condition level
    @param msg the condition message text
    @param[out] cond_hdl the sql condition raised, if any
    @return true if the condition is handled
  */
  virtual bool handle_condition(uint sql_errno,
                                const char* sqlstate,
                                MYSQL_ERROR::enum_warning_level level,
                                const char* msg,
                                MYSQL_ERROR ** cond_hdl);

  /**
    Remove the error handler last pushed.
  */
  void pop_internal_handler();

  /**
    Raise an exception condition.
    @param code the MYSQL_ERRNO error code of the error
  */
  void raise_error(uint code);

  /**
    Raise an exception condition, with a formatted message.
    @param code the MYSQL_ERRNO error code of the error
  */
  void raise_error_printf(uint code, ...);

  /**
    Raise a completion condition (warning).
    @param code the MYSQL_ERRNO error code of the warning
  */
  void raise_warning(uint code);

  /**
    Raise a completion condition (warning), with a formatted message.
    @param code the MYSQL_ERRNO error code of the warning
  */
  void raise_warning_printf(uint code, ...);

  /**
    Raise a completion condition (note), with a fixed message.
    @param code the MYSQL_ERRNO error code of the note
  */
  void raise_note(uint code);

  /**
    Raise an completion condition (note), with a formatted message.
    @param code the MYSQL_ERRNO error code of the note
  */
  void raise_note_printf(uint code, ...);

private:
  /*
    Only the implementation of the SIGNAL and RESIGNAL statements
    is permitted to raise SQL conditions in a generic way,
    or to raise them by bypassing handlers (RESIGNAL).
    To raise a SQL condition, the code should use the public
    raise_error() or raise_warning() methods provided by class THD.
  */
  friend class Signal_common;
  friend class Signal_statement;
  friend class Resignal_statement;
  friend void push_warning(THD*, MYSQL_ERROR::enum_warning_level, uint, const char*);
  friend void my_message_sql(uint, const char *, myf);

  /**
    Raise a generic SQL condition.
    @param sql_errno the condition error number
    @param sqlstate the condition SQLSTATE
    @param level the condition level
    @param msg the condition message text
    @return The condition raised, or NULL
  */
  MYSQL_ERROR*
  raise_condition(uint sql_errno,
                  const char* sqlstate,
                  MYSQL_ERROR::enum_warning_level level,
                  const char* msg);

  /**
    Raise a generic SQL condition, without activation any SQL condition
    handlers.
    This method is necessary to support the RESIGNAL statement,
    which is allowed to bypass SQL exception handlers.
    @param sql_errno the condition error number
    @param sqlstate the condition SQLSTATE
    @param level the condition level
    @param msg the condition message text
    @return The condition raised, or NULL
  */
  MYSQL_ERROR*
  raise_condition_no_handler(uint sql_errno,
                             const char* sqlstate,
                             MYSQL_ERROR::enum_warning_level level,
                             const char* msg);

public:
  /** Overloaded to guard query/query_length fields */
  virtual void set_statement(Statement *stmt);

  /**
    Assign a new value to thd->query and thd->query_id.
    Protected with LOCK_thd_data mutex.
  */
  void set_query(char *query_arg, uint32 query_length_arg);
  void set_query_and_id(char *query_arg, uint32 query_length_arg,
                        query_id_t new_query_id);
  void set_query_id(query_id_t new_query_id);
  int decide_logging_format(TABLE_LIST *tables);
private:

  /** The current internal error handler for this thread, or NULL. */
  Internal_error_handler *m_internal_handler;
  /**
    The lex to hold the parsed tree of conventional (non-prepared) queries.
    Whereas for prepared and stored procedure statements we use an own lex
    instance for each new query, for conventional statements we reuse
    the same lex. (@see mysql_parse for details).
  */
  LEX main_lex;
  /**
    This memory root is used for two purposes:
    - for conventional queries, to allocate structures stored in main_lex
    during parsing, and allocate runtime data (execution plan, etc.)
    during execution.
    - for prepared queries, only to allocate runtime data. The parsed
    tree itself is reused between executions and thus is stored elsewhere.
  */
  MEM_ROOT main_mem_root;
  Warning_info main_warning_info;
  Diagnostics_area main_da;
};


/** A short cut for thd->stmt_da->set_ok_status(). */

inline void
my_ok(THD *thd, ulonglong affected_rows= 0, ulonglong id= 0,
        const char *message= NULL)
{
  thd->stmt_da->set_ok_status(thd, affected_rows, id, message);
}


/** A short cut for thd->stmt_da->set_eof_status(). */

inline void
my_eof(THD *thd)
{
  thd->stmt_da->set_eof_status(thd);
}

#define tmp_disable_binlog(A)       \
  {ulonglong tmp_disable_binlog__save_options= (A)->variables.option_bits; \
  (A)->variables.option_bits&= ~OPTION_BIN_LOG

#define reenable_binlog(A)   (A)->variables.option_bits= tmp_disable_binlog__save_options;}


/*
  Used to hold information about file and file structure in exchange
  via non-DB file (...INTO OUTFILE..., ...LOAD DATA...)
  XXX: We never call destructor for objects of this class.
*/

class sql_exchange :public Sql_alloc
{
public:
  enum enum_filetype filetype; /* load XML, Added by Arnold & Erik */
  char *file_name;
  String *field_term,*enclosed,*line_term,*line_start,*escaped;
  bool opt_enclosed;
  bool dumpfile;
  ulong skip_lines;
  CHARSET_INFO *cs;
  sql_exchange(char *name, bool dumpfile_flag,
               enum_filetype filetype_arg= FILETYPE_CSV);
  bool escaped_given(void);
};

#include "log_event.h"

/*
  This is used to get result from a select
*/

class JOIN;

class select_result :public Sql_alloc {
protected:
  THD *thd;
  SELECT_LEX_UNIT *unit;
public:
  select_result();
  virtual ~select_result() {};
  virtual int prepare(List<Item> &list, SELECT_LEX_UNIT *u)
  {
    unit= u;
    return 0;
  }
  virtual int prepare2(void) { return 0; }
  /*
    Because of peculiarities of prepared statements protocol
    we need to know number of columns in the result set (if
    there is a result set) apart from sending columns metadata.
  */
  virtual uint field_count(List<Item> &fields) const
  { return fields.elements; }
  virtual bool send_result_set_metadata(List<Item> &list, uint flags)=0;
  virtual bool send_data(List<Item> &items)=0;
  virtual bool initialize_tables (JOIN *join=0) { return 0; }
  virtual void send_error(uint errcode,const char *err);
  virtual bool send_eof()=0;
  /**
    Check if this query returns a result set and therefore is allowed in
    cursors and set an error message if it is not the case.

    @retval FALSE     success
    @retval TRUE      error, an error message is set
  */
  virtual bool check_simple_select() const;
  virtual void abort() {}
  /*
    Cleanup instance of this class for next execution of a prepared
    statement/stored procedure.
  */
  virtual void cleanup();
  void set_thd(THD *thd_arg) { thd= thd_arg; }
#ifdef EMBEDDED_LIBRARY
  virtual void begin_dataset() {}
#else
  void begin_dataset() {}
#endif
};


/*
  Base class for select_result descendands which intercept and
  transform result set rows. As the rows are not sent to the client,
  sending of result set metadata should be suppressed as well.
*/

class select_result_interceptor: public select_result
{
public:
  select_result_interceptor() {}              /* Remove gcc warning */
  uint field_count(List<Item> &fields) const { return 0; }
  bool send_result_set_metadata(List<Item> &fields, uint flag) { return FALSE; }
};


class select_send :public select_result {
  /**
    True if we have sent result set metadata to the client.
    In this case the client always expects us to end the result
    set with an eof or error packet
  */
  bool is_result_set_started;
public:
  select_send() :is_result_set_started(FALSE) {}
  bool send_result_set_metadata(List<Item> &list, uint flags);
  bool send_data(List<Item> &items);
  bool send_eof();
  virtual bool check_simple_select() const { return FALSE; }
  void abort();
  virtual void cleanup();
};


class select_to_file :public select_result_interceptor {
protected:
  sql_exchange *exchange;
  File file;
  IO_CACHE cache;
  ha_rows row_count;
  char path[FN_REFLEN];

public:
  select_to_file(sql_exchange *ex) :exchange(ex), file(-1),row_count(0L)
  { path[0]=0; }
  ~select_to_file();
  void send_error(uint errcode,const char *err);
  bool send_eof();
  void cleanup();
};


#define ESCAPE_CHARS "ntrb0ZN" // keep synchronous with READ_INFO::unescape


/*
 List of all possible characters of a numeric value text representation.
*/
#define NUMERIC_CHARS ".0123456789e+-"


class select_export :public select_to_file {
  uint field_term_length;
  int field_sep_char,escape_char,line_sep_char;
  int field_term_char; // first char of FIELDS TERMINATED BY or MAX_INT
  /*
    The is_ambiguous_field_sep field is true if a value of the field_sep_char
    field is one of the 'n', 't', 'r' etc characters
    (see the READ_INFO::unescape method and the ESCAPE_CHARS constant value).
  */
  bool is_ambiguous_field_sep;
  /*
     The is_ambiguous_field_term is true if field_sep_char contains the first
     char of the FIELDS TERMINATED BY (ENCLOSED BY is empty), and items can
     contain this character.
  */
  bool is_ambiguous_field_term;
  /*
    The is_unsafe_field_sep field is true if a value of the field_sep_char
    field is one of the '0'..'9', '+', '-', '.' and 'e' characters
    (see the NUMERIC_CHARS constant value).
  */
  bool is_unsafe_field_sep;
  bool fixed_row_size;
  CHARSET_INFO *write_cs; // output charset
public:
  select_export(sql_exchange *ex) :select_to_file(ex) {}
  ~select_export();
  int prepare(List<Item> &list, SELECT_LEX_UNIT *u);
  bool send_data(List<Item> &items);
};


class select_dump :public select_to_file {
public:
  select_dump(sql_exchange *ex) :select_to_file(ex) {}
  int prepare(List<Item> &list, SELECT_LEX_UNIT *u);
  bool send_data(List<Item> &items);
};


class select_insert :public select_result_interceptor {
 public:
  TABLE_LIST *table_list;
  TABLE *table;
  List<Item> *fields;
  ulonglong autoinc_value_of_last_inserted_row; // autogenerated or not
  COPY_INFO info;
  bool insert_into_view;
  select_insert(TABLE_LIST *table_list_par,
		TABLE *table_par, List<Item> *fields_par,
		List<Item> *update_fields, List<Item> *update_values,
		enum_duplicates duplic, bool ignore);
  ~select_insert();
  int prepare(List<Item> &list, SELECT_LEX_UNIT *u);
  virtual int prepare2(void);
  bool send_data(List<Item> &items);
  virtual void store_values(List<Item> &values);
  virtual bool can_rollback_data() { return 0; }
  void send_error(uint errcode,const char *err);
  bool send_eof();
  void abort();
  /* not implemented: select_insert is never re-used in prepared statements */
  void cleanup();
};


class select_create: public select_insert {
  ORDER *group;
  TABLE_LIST *create_table;
  HA_CREATE_INFO *create_info;
  TABLE_LIST *select_tables;
  Alter_info *alter_info;
  Field **field;
  /* lock data for tmp table */
  MYSQL_LOCK *m_lock;
  /* m_lock or thd->extra_lock */
  MYSQL_LOCK **m_plock;
public:
  select_create (TABLE_LIST *table_arg,
		 HA_CREATE_INFO *create_info_par,
                 Alter_info *alter_info_arg,
		 List<Item> &select_fields,enum_duplicates duplic, bool ignore,
                 TABLE_LIST *select_tables_arg)
    :select_insert (NULL, NULL, &select_fields, 0, 0, duplic, ignore),
    create_table(table_arg),
    create_info(create_info_par),
    select_tables(select_tables_arg),
    alter_info(alter_info_arg),
    m_plock(NULL)
    {}
  int prepare(List<Item> &list, SELECT_LEX_UNIT *u);

  int binlog_show_create_table(TABLE **tables, uint count);
  void store_values(List<Item> &values);
  void send_error(uint errcode,const char *err);
  bool send_eof();
  void abort();
  virtual bool can_rollback_data() { return 1; }

  // Needed for access from local class MY_HOOKS in prepare(), since thd is proteted.
  const THD *get_thd(void) { return thd; }
  const HA_CREATE_INFO *get_create_info() { return create_info; };
  int prepare2(void) { return 0; }
};

#include <myisam.h>

/* 
  Param to create temporary tables when doing SELECT:s 
  NOTE
    This structure is copied using memcpy as a part of JOIN.
*/

class TMP_TABLE_PARAM :public Sql_alloc
{
private:
  /* Prevent use of these (not safe because of lists and copy_field) */
  TMP_TABLE_PARAM(const TMP_TABLE_PARAM &);
  void operator=(TMP_TABLE_PARAM &);

public:
  List<Item> copy_funcs;
  List<Item> save_copy_funcs;
  Copy_field *copy_field, *copy_field_end;
  Copy_field *save_copy_field, *save_copy_field_end;
  uchar	    *group_buff;
  Item	    **items_to_copy;			/* Fields in tmp table */
  MI_COLUMNDEF *recinfo,*start_recinfo;
  KEY *keyinfo;
  ha_rows end_write_records;
  /**
    Number of normal fields in the query, including those referred to
    from aggregate functions. Hence, "SELECT `field1`,
    SUM(`field2`) from t1" sets this counter to 2.

    @see count_field_types
  */
  uint	field_count; 
  /**
    Number of fields in the query that have functions. Includes both
    aggregate functions (e.g., SUM) and non-aggregates (e.g., RAND).
    Also counts functions referred to from aggregate functions, i.e.,
    "SELECT SUM(RAND())" sets this counter to 2.

    @see count_field_types
  */
  uint  func_count;  
  /**
    Number of fields in the query that have aggregate functions. Note
    that the optimizer may choose to optimize away these fields by
    replacing them with constants, in which case sum_func_count will
    need to be updated.

    @see opt_sum_query, count_field_types
  */
  uint  sum_func_count;   
  uint  hidden_field_count;
  uint	group_parts,group_length,group_null_parts;
  uint	quick_group;
  bool  using_indirect_summary_function;
  /* If >0 convert all blob fields to varchar(convert_blob_length) */
  uint  convert_blob_length; 
  CHARSET_INFO *table_charset; 
  bool schema_table;
  /*
    True if GROUP BY and its aggregate functions are already computed
    by a table access method (e.g. by loose index scan). In this case
    query execution should not perform aggregation and should treat
    aggregate functions as normal functions.
  */
  bool precomputed_group_by;
  bool force_copy_fields;

  TMP_TABLE_PARAM()
    :copy_field(0), group_parts(0),
     group_length(0), group_null_parts(0), convert_blob_length(0),
     schema_table(0), precomputed_group_by(0), force_copy_fields(0)
  {}
  ~TMP_TABLE_PARAM()
  {
    cleanup();
  }
  void init(void);
  inline void cleanup(void)
  {
    if (copy_field)				/* Fix for Intel compiler */
    {
      delete [] copy_field;
      save_copy_field= copy_field= 0;
    }
  }
};

class select_union :public select_result_interceptor
{
  TMP_TABLE_PARAM tmp_table_param;
public:
  TABLE *table;

  select_union() :table(0) {}
  int prepare(List<Item> &list, SELECT_LEX_UNIT *u);
  bool send_data(List<Item> &items);
  bool send_eof();
  bool flush();

  bool create_result_table(THD *thd, List<Item> *column_types,
                           bool is_distinct, ulonglong options,
                           const char *alias);
};

/* Base subselect interface class */
class select_subselect :public select_result_interceptor
{
protected:
  Item_subselect *item;
public:
  select_subselect(Item_subselect *item);
  bool send_data(List<Item> &items)=0;
  bool send_eof() { return 0; };
};

/* Single value subselect interface class */
class select_singlerow_subselect :public select_subselect
{
public:
  select_singlerow_subselect(Item_subselect *item_arg)
    :select_subselect(item_arg)
  {}
  bool send_data(List<Item> &items);
};

/* used in independent ALL/ANY optimisation */
class select_max_min_finder_subselect :public select_subselect
{
  Item_cache *cache;
  bool (select_max_min_finder_subselect::*op)();
  bool fmax;
public:
  select_max_min_finder_subselect(Item_subselect *item_arg, bool mx)
    :select_subselect(item_arg), cache(0), fmax(mx)
  {}
  void cleanup();
  bool send_data(List<Item> &items);
  bool cmp_real();
  bool cmp_int();
  bool cmp_decimal();
  bool cmp_str();
};

/* EXISTS subselect interface class */
class select_exists_subselect :public select_subselect
{
public:
  select_exists_subselect(Item_subselect *item_arg)
    :select_subselect(item_arg){}
  bool send_data(List<Item> &items);
};

/* Structs used when sorting */

typedef struct st_sort_field {
  Field *field;				/* Field to sort */
  Item	*item;				/* Item if not sorting fields */
  uint	 length;			/* Length of sort field */
  uint   suffix_length;                 /* Length suffix (0-4) */
  Item_result result_type;		/* Type of item */
  bool reverse;				/* if descending sort */
  bool need_strxnfrm;			/* If we have to use strxnfrm() */
} SORT_FIELD;


typedef struct st_sort_buffer {
  uint index;					/* 0 or 1 */
  uint sort_orders;
  uint change_pos;				/* If sort-fields changed */
  char **buff;
  SORT_FIELD *sortorder;
} SORT_BUFFER;

/* Structure for db & table in sql_yacc */

class Table_ident :public Sql_alloc
{
public:
  LEX_STRING db;
  LEX_STRING table;
  SELECT_LEX_UNIT *sel;
  inline Table_ident(THD *thd, LEX_STRING db_arg, LEX_STRING table_arg,
		     bool force)
    :table(table_arg), sel((SELECT_LEX_UNIT *)0)
  {
    if (!force && (thd->client_capabilities & CLIENT_NO_SCHEMA))
      db.str=0;
    else
      db= db_arg;
  }
  inline Table_ident(LEX_STRING table_arg) 
    :table(table_arg), sel((SELECT_LEX_UNIT *)0)
  {
    db.str=0;
  }
  /*
    This constructor is used only for the case when we create a derived
    table. A derived table has no name and doesn't belong to any database.
    Later, if there was an alias specified for the table, it will be set
    by add_table_to_list.
  */
  inline Table_ident(SELECT_LEX_UNIT *s) : sel(s)
  {
    /* We must have a table name here as this is used with add_table_to_list */
    db.str= empty_c_string;                    /* a subject to casedn_str */
    db.length= 0;
    table.str= internal_table_name;
    table.length=1;
  }
  bool is_derived_table() const { return test(sel); }
  inline void change_db(char *db_name)
  {
    db.str= db_name; db.length= (uint) strlen(db_name);
  }
};

// this is needed for user_vars hash
class user_var_entry
{
 public:
  user_var_entry() {}                         /* Remove gcc warning */
  LEX_STRING name;
  char *value;
  ulong length;
  query_id_t update_query_id, used_query_id;
  Item_result type;
  bool unsigned_flag;

  double val_real(my_bool *null_value);
  longlong val_int(my_bool *null_value) const;
  String *val_str(my_bool *null_value, String *str, uint decimals);
  my_decimal *val_decimal(my_bool *null_value, my_decimal *result);
  DTCollation collation;
};

/*
   Unique -- class for unique (removing of duplicates). 
   Puts all values to the TREE. If the tree becomes too big,
   it's dumped to the file. User can request sorted values, or
   just iterate through them. In the last case tree merging is performed in
   memory simultaneously with iteration, so it should be ~2-3x faster.
 */

class Unique :public Sql_alloc
{
  DYNAMIC_ARRAY file_ptrs;
  ulong max_elements;
  ulonglong max_in_memory_size;
  IO_CACHE file;
  TREE tree;
  uchar *record_pointers;
  bool flush();
  uint size;

public:
  ulong elements;
  Unique(qsort_cmp2 comp_func, void *comp_func_fixed_arg,
	 uint size_arg, ulonglong max_in_memory_size_arg);
  ~Unique();
  ulong elements_in_tree() { return tree.elements_in_tree; }
  inline bool unique_add(void *ptr)
  {
    DBUG_ENTER("unique_add");
    DBUG_PRINT("info", ("tree %u - %lu", tree.elements_in_tree, max_elements));
    if (tree.elements_in_tree > max_elements && flush())
      DBUG_RETURN(1);
    DBUG_RETURN(!tree_insert(&tree, ptr, 0, tree.custom_arg));
  }

  bool get(TABLE *table);
  static double get_use_cost(uint *buffer, uint nkeys, uint key_size, 
                             ulonglong max_in_memory_size);
  inline static int get_cost_calc_buff_size(ulong nkeys, uint key_size, 
                                            ulonglong max_in_memory_size)
  {
    register ulonglong max_elems_in_tree=
      (1 + max_in_memory_size / ALIGN_SIZE(sizeof(TREE_ELEMENT)+key_size));
    return (int) (sizeof(uint)*(1 + nkeys/max_elems_in_tree));
  }

  void reset();
  bool walk(tree_walk_action action, void *walk_action_arg);

  friend int unique_write_to_file(uchar* key, element_count count, Unique *unique);
  friend int unique_write_to_ptrs(uchar* key, element_count count, Unique *unique);
};


class multi_delete :public select_result_interceptor
{
  TABLE_LIST *delete_tables, *table_being_deleted;
  Unique **tempfiles;
  ha_rows deleted, found;
  uint num_of_tables;
  int error;
  bool do_delete;
  /* True if at least one table we delete from is transactional */
  bool transactional_tables;
  /* True if at least one table we delete from is not transactional */
  bool normal_tables;
  bool delete_while_scanning;
  /*
     error handling (rollback and binlogging) can happen in send_eof()
     so that afterward send_error() needs to find out that.
  */
  bool error_handled;

public:
  multi_delete(TABLE_LIST *dt, uint num_of_tables);
  ~multi_delete();
  int prepare(List<Item> &list, SELECT_LEX_UNIT *u);
  bool send_data(List<Item> &items);
  bool initialize_tables (JOIN *join);
  void send_error(uint errcode,const char *err);
  int do_deletes();
  int do_table_deletes(TABLE *table, bool ignore);
  bool send_eof();
  inline ha_rows num_deleted()
  {
    return deleted;
  }
  virtual void abort();
};


class multi_update :public select_result_interceptor
{
  TABLE_LIST *all_tables; /* query/update command tables */
  TABLE_LIST *leaves;     /* list of leves of join table tree */
  TABLE_LIST *update_tables, *table_being_updated;
  TABLE **tmp_tables, *main_table, *table_to_update;
  TMP_TABLE_PARAM *tmp_table_param;
  ha_rows updated, found;
  List <Item> *fields, *values;
  List <Item> **fields_for_table, **values_for_table;
  uint table_count;
  /*
   List of tables referenced in the CHECK OPTION condition of
   the updated view excluding the updated table. 
  */
  List <TABLE> unupdated_check_opt_tables;
  Copy_field *copy_field;
  enum enum_duplicates handle_duplicates;
  bool do_update, trans_safe;
  /* True if the update operation has made a change in a transactional table */
  bool transactional_tables;
  bool ignore;
  /* 
     error handling (rollback and binlogging) can happen in send_eof()
     so that afterward send_error() needs to find out that.
  */
  bool error_handled;

public:
  multi_update(TABLE_LIST *ut, TABLE_LIST *leaves_list,
	       List<Item> *fields, List<Item> *values,
	       enum_duplicates handle_duplicates, bool ignore);
  ~multi_update();
  int prepare(List<Item> &list, SELECT_LEX_UNIT *u);
  bool send_data(List<Item> &items);
  bool initialize_tables (JOIN *join);
  void send_error(uint errcode,const char *err);
  int  do_updates();
  bool send_eof();
  inline ha_rows num_found()
  {
    return found;
  }
  inline ha_rows num_updated()
  {
    return updated;
  }
  virtual void abort();
};

class my_var : public Sql_alloc  {
public:
  LEX_STRING s;
#ifndef DBUG_OFF
  /*
    Routine to which this Item_splocal belongs. Used for checking if correct
    runtime context is used for variable handling.
  */
  sp_head *sp;
#endif
  bool local;
  uint offset;
  enum_field_types type;
  my_var (LEX_STRING& j, bool i, uint o, enum_field_types t)
    :s(j), local(i), offset(o), type(t)
  {}
  ~my_var() {}
};

class select_dumpvar :public select_result_interceptor {
  ha_rows row_count;
public:
  List<my_var> var_list;
  select_dumpvar()  { var_list.empty(); row_count= 0;}
  ~select_dumpvar() {}
  int prepare(List<Item> &list, SELECT_LEX_UNIT *u);
  bool send_data(List<Item> &items);
  bool send_eof();
  virtual bool check_simple_select() const;
  void cleanup();
};

/* Bits in sql_command_flags */

#define CF_CHANGES_DATA           (1U << 0)
#define CF_HAS_ROW_COUNT          (1U << 1)
#define CF_STATUS_COMMAND         (1U << 2)
#define CF_SHOW_TABLE_COMMAND     (1U << 3)
#define CF_WRITE_LOGS_COMMAND     (1U << 4)
/**
  Must be set for SQL statements that may contain
  Item expressions and/or use joins and tables.
  Indicates that the parse tree of such statement may
  contain rule-based optimizations that depend on metadata
  (i.e. number of columns in a table), and consequently
  that the statement must be re-prepared whenever
  referenced metadata changes. Must not be set for
  statements that themselves change metadata, e.g. RENAME,
  ALTER and other DDL, since otherwise will trigger constant
  reprepare. Consequently, complex item expressions and
  joins are currently prohibited in these statements.
*/
#define CF_REEXECUTION_FRAGILE    (1U << 5)

/**
  Diagnostic statement.
  Diagnostic statements:
  - SHOW WARNING
  - SHOW ERROR
  - GET DIAGNOSTICS (WL#2111)
  do not modify the diagnostics area during execution.
*/
#define CF_DIAGNOSTIC_STMT        (1U << 8)

/* Functions in sql_class.cc */

void add_to_status(STATUS_VAR *to_var, STATUS_VAR *from_var);

void add_diff_to_status(STATUS_VAR *to_var, STATUS_VAR *from_var,
                        STATUS_VAR *dec_var);
void mark_transaction_to_rollback(THD *thd, bool all);

#endif /* MYSQL_SERVER */
#endif /* SQL_CLASS_INCLUDED */<|MERGE_RESOLUTION|>--- conflicted
+++ resolved
@@ -372,23 +372,15 @@
   ulong trans_prealloc_size;
   ulong log_warnings;
   ulong group_concat_max_len;
-<<<<<<< HEAD
 
   uint binlog_format; ///< binlog format for this thd (see enum_binlog_format)
+  my_bool binlog_direct_non_trans_update;
   uint completion_type;
   uint query_cache_type;
   uint tx_isolation;
   uint updatable_views_with_limit;
   uint max_user_connections;
   /**
-=======
-  ulong ndb_autoincrement_prefetch_sz;
-  ulong ndb_index_stat_cache_entries;
-  ulong ndb_index_stat_update_freq;
-  ulong binlog_format; // binlog format for this thd (see enum_binlog_format)
-  my_bool binlog_direct_non_trans_update;
-  /*
->>>>>>> 985c06d0
     In slave thread we need to know in behalf of which
     thread the query is being run to replicate temp tables properly
   */
