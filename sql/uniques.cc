/* Copyright (c) 2001, 2010, Oracle and/or its affiliates.
   Copyright (c) 2010, 2015, MariaDB

   This program is free software; you can redistribute it and/or modify
   it under the terms of the GNU General Public License as published by
   the Free Software Foundation; version 2 of the License.

   This program is distributed in the hope that it will be useful,
   but WITHOUT ANY WARRANTY; without even the implied warranty of
   MERCHANTABILITY or FITNESS FOR A PARTICULAR PURPOSE.  See the
   GNU General Public License for more details.

   You should have received a copy of the GNU General Public License
   along with this program; if not, write to the Free Software
   Foundation, Inc., 51 Franklin St, Fifth Floor, Boston, MA 02110-1301  USA */

/*
  Function to handle quick removal of duplicates
  This code is used when doing multi-table deletes to find the rows in
  reference tables that needs to be deleted.

  The basic idea is as follows:

  Store first all strings in a binary tree, ignoring duplicates.
  When the tree uses more memory than 'max_heap_table_size',
  write the tree (in sorted order) out to disk and start with a new tree.
  When all data has been generated, merge the trees (removing any found
  duplicates).

  The unique entries will be returned in sort order, to ensure that we do the
  deletes in disk order.
*/

#include <my_global.h>
#include "sql_priv.h"
#include "unireg.h"
#include "sql_sort.h"
#include "queues.h"                             // QUEUE
#include "my_tree.h"                            // element_count
#include "sql_class.h"                          // Unique

int unique_write_to_file(uchar* key, element_count count, Unique *unique)
{
  /*
    Use unique->size (size of element stored in the tree) and not
    unique->tree.size_of_element. The latter is different from unique->size
    when tree implementation chooses to store pointer to key in TREE_ELEMENT
    (instead of storing the element itself there)
  */
  return my_b_write(&unique->file, key, unique->size) ? 1 : 0;
}

int unique_write_to_file_with_count(uchar* key, element_count count, Unique *unique)
{
  return my_b_write(&unique->file, key, unique->size) ||
         my_b_write(&unique->file, &count, sizeof(element_count)) ? 1 : 0;
}

int unique_write_to_ptrs(uchar* key, element_count count, Unique *unique)
{
  memcpy(unique->record_pointers, key, unique->size);
  unique->record_pointers+=unique->size;
  return 0;
}

int unique_intersect_write_to_ptrs(uchar* key, element_count count, Unique *unique)
{
  if (count >= unique->min_dupl_count)
  {
    memcpy(unique->record_pointers, key, unique->size);
    unique->record_pointers+=unique->size;
  }
  else
    unique->filtered_out_elems++;
  return 0;
}


Unique::Unique(qsort_cmp2 comp_func, void * comp_func_fixed_arg,
	       uint size_arg, ulonglong max_in_memory_size_arg,
               uint min_dupl_count_arg)
  :max_in_memory_size(max_in_memory_size_arg),
   record_pointers(NULL),
   size(size_arg),
   elements(0)
{
  min_dupl_count= min_dupl_count_arg;
  full_size= size;
  if (min_dupl_count_arg)
    full_size+= sizeof(element_count);
  with_counters= MY_TEST(min_dupl_count_arg);
  my_b_clear(&file);
  init_tree(&tree, (ulong) (max_in_memory_size / 16), 0, size, comp_func,
            NULL, comp_func_fixed_arg, MYF(MY_THREAD_SPECIFIC));
  /* If the following fail's the next add will also fail */
  my_init_dynamic_array(&file_ptrs, sizeof(BUFFPEK), 16, 16,
                        MYF(MY_THREAD_SPECIFIC));
  /*
    If you change the following, change it in get_max_elements function, too.
  */
  max_elements= (ulong) (max_in_memory_size /
                         ALIGN_SIZE(sizeof(TREE_ELEMENT)+size));
  if (!max_elements)
    max_elements= 1;

  (void) open_cached_file(&file, mysql_tmpdir,TEMP_PREFIX, DISK_BUFFER_SIZE,
                          MYF(MY_WME));
}


/*
  Calculate log2(n!)

  NOTES
    Stirling's approximate formula is used:

      n! ~= sqrt(2*M_PI*n) * (n/M_E)^n

    Derivation of formula used for calculations is as follows:

    log2(n!) = log(n!)/log(2) = log(sqrt(2*M_PI*n)*(n/M_E)^n) / log(2) =

      = (log(2*M_PI*n)/2 + n*log(n/M_E)) / log(2).
*/

inline double log2_n_fact(double x)
{
  return (log(2*M_PI*x)/2 + x*log(x/M_E)) / M_LN2;
}


/*
  Calculate cost of merge_buffers function call for given sequence of
  input stream lengths and store the number of rows in result stream in *last.

  SYNOPSIS
    get_merge_buffers_cost()
      buff_elems  Array of #s of elements in buffers
      elem_size   Size of element stored in buffer
      first       Pointer to first merged element size
      last        Pointer to last merged element size

  RETURN
    Cost of merge_buffers operation in disk seeks.

  NOTES
    It is assumed that no rows are eliminated during merge.
    The cost is calculated as

      cost(read_and_write) + cost(merge_comparisons).

    All bytes in the sequences is read and written back during merge so cost
    of disk io is 2*elem_size*total_buf_elems/IO_SIZE (2 is for read + write)

    For comparisons cost calculations we assume that all merged sequences have
    the same length, so each of total_buf_size elements will be added to a sort
    heap with (n_buffers-1) elements. This gives the comparison cost:

      total_buf_elems* log2(n_buffers) / TIME_FOR_COMPARE_ROWID;
*/

static double get_merge_buffers_cost(uint *buff_elems, uint elem_size,
                                     uint *first, uint *last,
                                     uint compare_factor)
{
  uint total_buf_elems= 0;
  for (uint *pbuf= first; pbuf <= last; pbuf++)
    total_buf_elems+= *pbuf;
  *last= total_buf_elems;

  size_t n_buffers= last - first + 1;

  /* Using log2(n)=log(n)/log(2) formula */
  return 2*((double)total_buf_elems*elem_size) / IO_SIZE +
     total_buf_elems*log((double) n_buffers) / (compare_factor * M_LN2);
}


/*
  Calculate cost of merging buffers into one in Unique::get, i.e. calculate
  how long (in terms of disk seeks) the two calls
    merge_many_buffs(...);
    merge_buffers(...);
  will take.

  SYNOPSIS
    get_merge_many_buffs_cost()
      buffer        buffer space for temporary data, at least
                    Unique::get_cost_calc_buff_size bytes
      maxbuffer     # of full buffers
      max_n_elems   # of elements in first maxbuffer buffers
      last_n_elems  # of elements in last buffer
      elem_size     size of buffer element

  NOTES
    maxbuffer+1 buffers are merged, where first maxbuffer buffers contain
    max_n_elems elements each and last buffer contains last_n_elems elements.

    The current implementation does a dumb simulation of merge_many_buffs
    function actions.

  RETURN
    Cost of merge in disk seeks.
*/

static double get_merge_many_buffs_cost(uint *buffer,
                                        uint maxbuffer, uint max_n_elems,
                                        uint last_n_elems, int elem_size,
                                        uint compare_factor)
{
  register int i;
  double total_cost= 0.0;
  uint *buff_elems= buffer; /* #s of elements in each of merged sequences */

  /*
    Set initial state: first maxbuffer sequences contain max_n_elems elements
    each, last sequence contains last_n_elems elements.
  */
  for (i = 0; i < (int)maxbuffer; i++)
    buff_elems[i]= max_n_elems;
  buff_elems[maxbuffer]= last_n_elems;

  /*
    Do it exactly as merge_many_buff function does, calling
    get_merge_buffers_cost to get cost of merge_buffers.
  */
  if (maxbuffer >= MERGEBUFF2)
  {
    while (maxbuffer >= MERGEBUFF2)
    {
      uint lastbuff= 0;
      for (i = 0; i <= (int) maxbuffer - MERGEBUFF*3/2; i += MERGEBUFF)
      {
        total_cost+=get_merge_buffers_cost(buff_elems, elem_size,
                                           buff_elems + i,
                                           buff_elems + i + MERGEBUFF-1,
                                           compare_factor);
	lastbuff++;
      }
      total_cost+=get_merge_buffers_cost(buff_elems, elem_size,
                                         buff_elems + i,
                                         buff_elems + maxbuffer,
                                         compare_factor);
      maxbuffer= lastbuff;
    }
  }

  /* Simulate final merge_buff call. */
  total_cost += get_merge_buffers_cost(buff_elems, elem_size,
                                       buff_elems, buff_elems + maxbuffer,
                                       compare_factor);
  return total_cost;
}


/*
  Calculate cost of using Unique for processing nkeys elements of size
  key_size using max_in_memory_size memory.

  SYNOPSIS
    Unique::get_use_cost()
      buffer    space for temporary data, use Unique::get_cost_calc_buff_size
                to get # bytes needed.
      nkeys     #of elements in Unique
      key_size  size of each elements in bytes
      max_in_memory_size   amount of memory Unique will be allowed to use
      compare_factor   used to calculate cost of one comparison
      write_fl  if the result must be saved written to disk
      in_memory_elems  OUT estimate of the number of elements in memory
                           if disk is not used  

  RETURN
    Cost in disk seeks.

  NOTES
    cost(using_unqiue) =
      cost(create_trees) +  (see #1)
      cost(merge) +         (see #2)
      cost(read_result)     (see #3)

    1. Cost of trees creation
      For each Unique::put operation there will be 2*log2(n+1) elements
      comparisons, where n runs from 1 tree_size (we assume that all added
      elements are different). Together this gives:

      n_compares = 2*(log2(2) + log2(3) + ... + log2(N+1)) = 2*log2((N+1)!)

      then cost(tree_creation) = n_compares*ROWID_COMPARE_COST;

      Total cost of creating trees:
      (n_trees - 1)*max_size_tree_cost + non_max_size_tree_cost.

      Approximate value of log2(N!) is calculated by log2_n_fact function.

    2. Cost of merging.
      If only one tree is created by Unique no merging will be necessary.
      Otherwise, we model execution of merge_many_buff function and count
      #of merges. (The reason behind this is that number of buffers is small,
      while size of buffers is big and we don't want to loose precision with
      O(x)-style formula)

    3. If only one tree is created by Unique no disk io will happen.
      Otherwise, ceil(key_len*n_keys) disk seeks are necessary. We assume
      these will be random seeks.
*/

double Unique::get_use_cost(uint *buffer, size_t nkeys, uint key_size,
                            ulonglong max_in_memory_size,
                            uint compare_factor,
                            bool intersect_fl, bool *in_memory)
{
  size_t max_elements_in_tree;
  size_t last_tree_elems;
  int   n_full_trees; /* number of trees in unique - 1 */
  double result;

  max_elements_in_tree= ((size_t) max_in_memory_size /
                         ALIGN_SIZE(sizeof(TREE_ELEMENT)+key_size));

  n_full_trees=    nkeys / max_elements_in_tree;
  last_tree_elems= nkeys % max_elements_in_tree;

  /* Calculate cost of creating trees */
  result= 2*log2_n_fact(last_tree_elems + 1.0);
  if (n_full_trees)
    result+= n_full_trees * log2_n_fact(max_elements_in_tree + 1.0);
  result /= compare_factor;

  DBUG_PRINT("info",("unique trees sizes: %u=%u*%u + %u", (uint)nkeys,
                     (uint)n_full_trees, 
                     (uint)(n_full_trees?max_elements_in_tree:0),
                     (uint)last_tree_elems));

  if (in_memory)
    *in_memory= !n_full_trees;

  if (!n_full_trees)
    return result;

  /*
    There is more then one tree and merging is necessary.
    First, add cost of writing all trees to disk, assuming that all disk
    writes are sequential.
  */
  result += DISK_SEEK_BASE_COST * n_full_trees *
              ceil(((double) key_size)*max_elements_in_tree / IO_SIZE);
  result += DISK_SEEK_BASE_COST * ceil(((double) key_size)*last_tree_elems / IO_SIZE);

  /* Cost of merge */
  if (intersect_fl)
    key_size+= sizeof(element_count);
  double merge_cost= get_merge_many_buffs_cost(buffer, n_full_trees,
                                               max_elements_in_tree,
                                               last_tree_elems, key_size,
                                               compare_factor);
  result += merge_cost;
  /*
    Add cost of reading the resulting sequence, assuming there were no
    duplicate elements.
  */
  result += ceil((double)key_size*nkeys/IO_SIZE);

  return result;
}

Unique::~Unique()
{
  close_cached_file(&file);
  delete_tree(&tree);
  delete_dynamic(&file_ptrs);
}


    /* Write tree to disk; clear tree */
bool Unique::flush()
{
  BUFFPEK file_ptr;
  elements+= tree.elements_in_tree;
  file_ptr.count=tree.elements_in_tree;
  file_ptr.file_pos=my_b_tell(&file);

  tree_walk_action action= min_dupl_count ?
		           (tree_walk_action) unique_write_to_file_with_count :
		           (tree_walk_action) unique_write_to_file;
  if (tree_walk(&tree, action,
		(void*) this, left_root_right) ||
      insert_dynamic(&file_ptrs, (uchar*) &file_ptr))
    return 1;
  delete_tree(&tree);
  return 0;
}


/*
  Clear the tree and the file.
  You must call reset() if you want to reuse Unique after walk().
*/

void
Unique::reset()
{
  reset_tree(&tree);
  /*
    If elements != 0, some trees were stored in the file (see how
    flush() works). Note, that we can not count on my_b_tell(&file) == 0
    here, because it can return 0 right after walk(), and walk() does not
    reset any Unique member.
  */
  if (elements)
  {
    reset_dynamic(&file_ptrs);
    reinit_io_cache(&file, WRITE_CACHE, 0L, 0, 1);
  }
  elements= 0;
  tree.flag= 0;
}

/*
  The comparison function, passed to queue_init() in merge_walk() and in
  merge_buffers() when the latter is called from Uniques::get() must
  use comparison function of Uniques::tree, but compare members of struct
  BUFFPEK.
*/

C_MODE_START

static int buffpek_compare(void *arg, uchar *key_ptr1, uchar *key_ptr2)
{
  BUFFPEK_COMPARE_CONTEXT *ctx= (BUFFPEK_COMPARE_CONTEXT *) arg;
  return ctx->key_compare(ctx->key_compare_arg,
                          *((uchar **) key_ptr1), *((uchar **)key_ptr2));
}

C_MODE_END


inline
element_count get_counter_from_merged_element(void *ptr, uint ofs)
{
  element_count cnt;
  memcpy((uchar *) &cnt, (uchar *) ptr + ofs, sizeof(element_count));
  return cnt;
}


inline
void put_counter_into_merged_element(void *ptr, uint ofs, element_count cnt)
{
  memcpy((uchar *) ptr + ofs, (uchar *) &cnt, sizeof(element_count));
}


/*
  DESCRIPTION

    Function is very similar to merge_buffers, but instead of writing sorted
    unique keys to the output file, it invokes walk_action for each key.
    This saves I/O if you need to pass through all unique keys only once.

  SYNOPSIS
    merge_walk()
  All params are 'IN' (but see comment for begin, end):
    merge_buffer       buffer to perform cached piece-by-piece loading
                       of trees; initially the buffer is empty
    merge_buffer_size  size of merge_buffer. Must be aligned with
                       key_length
    key_length         size of tree element; key_length * (end - begin)
                       must be less or equal than merge_buffer_size.
    begin              pointer to BUFFPEK struct for the first tree.
    end                pointer to BUFFPEK struct for the last tree;
                       end > begin and [begin, end) form a consecutive
                       range. BUFFPEKs structs in that range are used and
                       overwritten in merge_walk().
    walk_action        element visitor. Action is called for each unique
                       key.
    walk_action_arg    argument to walk action. Passed to it on each call.
    compare            elements comparison function
    compare_arg        comparison function argument
    file               file with all trees dumped. Trees in the file
                       must contain sorted unique values. Cache must be
                       initialized in read mode.
    with counters      take into account counters for equal merged
                       elements
  RETURN VALUE
    0     ok
    <> 0  error
*/

static bool merge_walk(uchar *merge_buffer, size_t merge_buffer_size,
                       uint key_length, BUFFPEK *begin, BUFFPEK *end,
                       tree_walk_action walk_action, void *walk_action_arg,
                       qsort_cmp2 compare, void *compare_arg,
                       IO_CACHE *file, bool with_counters)
{
  BUFFPEK_COMPARE_CONTEXT compare_context = { compare, compare_arg };
  QUEUE queue;
  if (end <= begin ||
      merge_buffer_size < (size_t) (key_length * (end - begin + 1)) ||
      init_queue(&queue, (uint) (end - begin), offsetof(BUFFPEK, key), 0,
                 buffpek_compare, &compare_context, 0, 0))
    return 1;
  /* we need space for one key when a piece of merge buffer is re-read */
  merge_buffer_size-= key_length;
  uchar *save_key_buff= merge_buffer + merge_buffer_size;
  uint max_key_count_per_piece= (uint) (merge_buffer_size/(end-begin) /
                                        key_length);
  /* if piece_size is aligned reuse_freed_buffer will always hit */
  uint piece_size= max_key_count_per_piece * key_length;
  uint bytes_read;               /* to hold return value of read_to_buffer */
  BUFFPEK *top;
  int res= 1;
  uint cnt_ofs= key_length - (with_counters ? sizeof(element_count) : 0);
  element_count cnt;
  /*
    Invariant: queue must contain top element from each tree, until a tree
    is not completely walked through.
    Here we're forcing the invariant, inserting one element from each tree
    to the queue.
  */
  for (top= begin; top != end; ++top)
  {
    top->base= merge_buffer + (top - begin) * piece_size;
    top->max_keys= max_key_count_per_piece;
    bytes_read= read_to_buffer(file, top, key_length);
    if (bytes_read == (uint) (-1))
      goto end;
    DBUG_ASSERT(bytes_read);
    queue_insert(&queue, (uchar *) top);
  }
  top= (BUFFPEK *) queue_top(&queue);
  while (queue.elements > 1)
  {
    /*
      Every iteration one element is removed from the queue, and one is
      inserted by the rules of the invariant. If two adjacent elements on
      the top of the queue are not equal, biggest one is unique, because all
      elements in each tree are unique. Action is applied only to unique
      elements.
    */
    void *old_key= top->key;
    /*
      read next key from the cache or from the file and push it to the
      queue; this gives new top.
    */
    top->key+= key_length;
    if (--top->mem_count)
      queue_replace_top(&queue);
    else /* next piece should be read */
    {
      /* save old_key not to overwrite it in read_to_buffer */
      memcpy(save_key_buff, old_key, key_length);
      old_key= save_key_buff;
      bytes_read= read_to_buffer(file, top, key_length);
      if (bytes_read == (uint) (-1))
        goto end;
      else if (bytes_read > 0)      /* top->key, top->mem_count are reset */
        queue_replace_top(&queue);             /* in read_to_buffer */
      else
      {
        /*
          Tree for old 'top' element is empty: remove it from the queue and
          give all its memory to the nearest tree.
        */
        queue_remove_top(&queue);
        reuse_freed_buff(&queue, top, key_length);
      }
    }
    top= (BUFFPEK *) queue_top(&queue);
    /* new top has been obtained; if old top is unique, apply the action */
    if (compare(compare_arg, old_key, top->key))
    {
      cnt= with_counters ?
           get_counter_from_merged_element(old_key, cnt_ofs) : 1;
      if (walk_action(old_key, cnt, walk_action_arg))
        goto end;
    }
    else if (with_counters)
    {
      cnt= get_counter_from_merged_element(top->key, cnt_ofs);
      cnt+= get_counter_from_merged_element(old_key, cnt_ofs);
      put_counter_into_merged_element(top->key, cnt_ofs, cnt);
    }
  }
  /*
    Applying walk_action to the tail of the last tree: this is safe because
    either we had only one tree in the beginning, either we work with the
    last tree in the queue.
  */
  do
  {
    do
    {
      
      cnt= with_counters ?
           get_counter_from_merged_element(top->key, cnt_ofs) : 1;
      if (walk_action(top->key, cnt, walk_action_arg))
        goto end;
      top->key+= key_length;
    }
    while (--top->mem_count);
    bytes_read= read_to_buffer(file, top, key_length);
    if (bytes_read == (uint) (-1))
      goto end;
  }
  while (bytes_read);
  res= 0;
end:
  delete_queue(&queue);
  return res;
}


/*
  DESCRIPTION
    Walks consecutively through all unique elements:
    if all elements are in memory, then it simply invokes 'tree_walk', else
    all flushed trees are loaded to memory piece-by-piece, pieces are
    sorted, and action is called for each unique value.
    Note: so as merging resets file_ptrs state, this method can change
    internal Unique state to undefined: if you want to reuse Unique after
    walk() you must call reset() first!
  SYNOPSIS
    Unique:walk()
  All params are 'IN':
    table   parameter for the call of the merge method
    action  function-visitor, typed in include/my_tree.h
            function is called for each unique element
    arg     argument for visitor, which is passed to it on each call
  RETURN VALUE
    0    OK
    <> 0 error
 */

bool Unique::walk(TABLE *table, tree_walk_action action, void *walk_action_arg)
{
  int res= 0;
  uchar *merge_buffer;

  if (elements == 0)                       /* the whole tree is in memory */
    return tree_walk(&tree, action, walk_action_arg, left_root_right);

  table->sort.found_records=elements+tree.elements_in_tree;
  /* flush current tree to the file to have some memory for merge buffer */
  if (flush())
    return 1;
  if (flush_io_cache(&file) || reinit_io_cache(&file, READ_CACHE, 0L, 0, 0))
    return 1;
  /*
    merge_buffer must fit at least MERGEBUFF2 + 1 keys, because
    merge_index() can merge that many BUFFPEKs at once. The extra space for one key 
    is needed when a piece of merge buffer is re-read, see merge_walk()
  */
<<<<<<< HEAD
  size_t buff_sz= MY_MAX(MERGEBUFF2, max_in_memory_size/full_size+1) * full_size;
  if (!(merge_buffer = (uchar *)my_malloc(buff_sz, MYF(MY_THREAD_SPECIFIC|MY_WME))))
=======
  size_t buff_sz= max(MERGEBUFF2+1, max_in_memory_size/full_size+1) * full_size;
  if (!(merge_buffer = (uchar *)my_malloc(buff_sz, MYF(MY_WME))))
>>>>>>> e7bb8181
    return 1;
  if (buff_sz < full_size * (file_ptrs.elements + 1UL))
    res= merge(table, merge_buffer, buff_sz >= full_size * MERGEBUFF2) ;

  if (!res)
  {
    res= merge_walk(merge_buffer, buff_sz, full_size,
                    (BUFFPEK *) file_ptrs.buffer,
                    (BUFFPEK *) file_ptrs.buffer + file_ptrs.elements,
                    action, walk_action_arg,
                    tree.compare, tree.custom_arg, &file, with_counters);
  }
  my_free(merge_buffer);
  return res;
}


/*
  DESCRIPTION
    Perform multi-pass sort merge of the elements accessed through table->sort,
    using the buffer buff as the merge buffer. The last pass is not performed
    if without_last_merge is TRUE.
  SYNOPSIS
    Unique:merge()
  All params are 'IN':
    table               the parameter to access sort context
    buff                merge buffer
    without_last_merge  TRUE <=> do not perform the last merge
  RETURN VALUE
    0    OK
    <> 0 error
 */

bool Unique::merge(TABLE *table, uchar *buff, bool without_last_merge)
{
  IO_CACHE *outfile= table->sort.io_cache;
  BUFFPEK *file_ptr= (BUFFPEK*) file_ptrs.buffer;
  uint maxbuffer= file_ptrs.elements - 1;
  my_off_t save_pos;
  bool error= 1;

  /* Open cached file if it isn't open */
  if (!outfile)
    outfile= table->sort.io_cache= (IO_CACHE*) my_malloc(sizeof(IO_CACHE),
                                          MYF(MY_THREAD_SPECIFIC|MY_ZEROFILL));
  if (!outfile ||
      (! my_b_inited(outfile) &&
       open_cached_file(outfile,mysql_tmpdir,TEMP_PREFIX,READ_RECORD_BUFFER,
                        MYF(MY_WME))))
    return 1;
  reinit_io_cache(outfile,WRITE_CACHE,0L,0,0);

  Sort_param sort_param; 
  bzero((char*) &sort_param,sizeof(sort_param));
  sort_param.max_rows= elements;
  sort_param.sort_form= table;
  sort_param.rec_length= sort_param.sort_length= sort_param.ref_length=
   full_size;
  sort_param.min_dupl_count= min_dupl_count;
  sort_param.res_length= 0;
<<<<<<< HEAD
  sort_param.max_keys_per_buffer= 
    (uint) (max_in_memory_size / sort_param.sort_length);
=======
  sort_param.keys= (uint) max((max_in_memory_size / sort_param.sort_length), MERGEBUFF2);
>>>>>>> e7bb8181
  sort_param.not_killable= 1;

  sort_param.unique_buff= buff +(sort_param.max_keys_per_buffer *
				       sort_param.sort_length);

  sort_param.compare= (qsort2_cmp) buffpek_compare;
  sort_param.cmp_context.key_compare= tree.compare;
  sort_param.cmp_context.key_compare_arg= tree.custom_arg;

  /* Merge the buffers to one file, removing duplicates */
  if (merge_many_buff(&sort_param,buff,file_ptr,&maxbuffer,&file))
    goto err;
  if (flush_io_cache(&file) ||
      reinit_io_cache(&file,READ_CACHE,0L,0,0))
    goto err;
  sort_param.res_length= sort_param.rec_length-
                         (min_dupl_count ? sizeof(min_dupl_count) : 0);
  if (without_last_merge)
  {
    file_ptrs.elements= maxbuffer+1;
    return 0;
  }
  if (merge_index(&sort_param, buff, file_ptr, maxbuffer, &file, outfile))
    goto err;
  error= 0;
err:
  if (flush_io_cache(outfile))
    error= 1;

  /* Setup io_cache for reading */
  save_pos= outfile->pos_in_file;
  if (reinit_io_cache(outfile,READ_CACHE,0L,0,0))
    error= 1;
  outfile->end_of_file=save_pos;
  return error;
}


/*
  Modify the TABLE element so that when one calls init_records()
  the rows will be read in priority order.
*/

bool Unique::get(TABLE *table)
{
  bool rc= 1;
  uchar *sort_buffer= NULL;
  table->sort.found_records= elements+tree.elements_in_tree;

  if (my_b_tell(&file) == 0)
  {
    /* Whole tree is in memory;  Don't use disk if you don't need to */
    if ((record_pointers=table->sort.record_pointers= (uchar*)
	 my_malloc(size * tree.elements_in_tree, MYF(MY_THREAD_SPECIFIC))))
    {
      tree_walk_action action= min_dupl_count ?
		         (tree_walk_action) unique_intersect_write_to_ptrs :
		         (tree_walk_action) unique_write_to_ptrs;
      filtered_out_elems= 0;
      (void) tree_walk(&tree, action,
		       this, left_root_right);
      table->sort.found_records-= filtered_out_elems;
      return 0;
    }
  }
  /* Not enough memory; Save the result to file && free memory used by tree */
  if (flush())
    return 1;
  size_t buff_sz= (max_in_memory_size / full_size + 1) * full_size;
  if (!(sort_buffer= (uchar*) my_malloc(buff_sz, MYF(MY_THREAD_SPECIFIC|MY_WME))))
    return 1;

  if (merge(table, sort_buffer, FALSE))
    goto err;  
  rc= 0;  

err:  
  my_free(sort_buffer);  
  return rc;
}<|MERGE_RESOLUTION|>--- conflicted
+++ resolved
@@ -650,13 +650,8 @@
     merge_index() can merge that many BUFFPEKs at once. The extra space for one key 
     is needed when a piece of merge buffer is re-read, see merge_walk()
   */
-<<<<<<< HEAD
-  size_t buff_sz= MY_MAX(MERGEBUFF2, max_in_memory_size/full_size+1) * full_size;
-  if (!(merge_buffer = (uchar *)my_malloc(buff_sz, MYF(MY_THREAD_SPECIFIC|MY_WME))))
-=======
-  size_t buff_sz= max(MERGEBUFF2+1, max_in_memory_size/full_size+1) * full_size;
+  size_t buff_sz= MY_MAX(MERGEBUFF2+1, max_in_memory_size/full_size+1) * full_size;
   if (!(merge_buffer = (uchar *)my_malloc(buff_sz, MYF(MY_WME))))
->>>>>>> e7bb8181
     return 1;
   if (buff_sz < full_size * (file_ptrs.elements + 1UL))
     res= merge(table, merge_buffer, buff_sz >= full_size * MERGEBUFF2) ;
@@ -717,12 +712,8 @@
    full_size;
   sort_param.min_dupl_count= min_dupl_count;
   sort_param.res_length= 0;
-<<<<<<< HEAD
-  sort_param.max_keys_per_buffer= 
-    (uint) (max_in_memory_size / sort_param.sort_length);
-=======
-  sort_param.keys= (uint) max((max_in_memory_size / sort_param.sort_length), MERGEBUFF2);
->>>>>>> e7bb8181
+  sort_param.keys= (uint) MY_MAX((max_in_memory_size / sort_param.sort_length),
+                                 MERGEBUFF2);
   sort_param.not_killable= 1;
 
   sort_param.unique_buff= buff +(sort_param.max_keys_per_buffer *
