/* Copyright (c) 2000, 2014, Oracle and/or its affiliates.
   Copyright (c) 2009, 2018, MariaDB Corporation

   This program is free software; you can redistribute it and/or modify
   it under the terms of the GNU General Public License as published by
   the Free Software Foundation; version 2 of the License.

   This program is distributed in the hope that it will be useful,
   but WITHOUT ANY WARRANTY; without even the implied warranty of
   MERCHANTABILITY or FITNESS FOR A PARTICULAR PURPOSE.  See the
   GNU General Public License for more details.

   You should have received a copy of the GNU General Public License
   along with this program; if not, write to the Free Software
   Foundation, Inc., 51 Franklin St, Fifth Floor, Boston, MA 02110-1301  USA */


/* A lexical scanner on a temporary buffer with a yacc interface */

#define MYSQL_LEX 1
#include "mariadb.h"
#include "sql_priv.h"
#include "sql_class.h"                          // sql_lex.h: SQLCOM_END
#include "sql_lex.h"
#include "sql_parse.h"                          // add_to_list
#include "item_create.h"
#include <m_ctype.h>
#include <hash.h>
#include "sp_head.h"
#include "sp.h"
#include "sql_select.h"
#include "sql_cte.h"
#include "sql_signal.h"
#include "sql_partition.h"


void LEX::parse_error(uint err_number)
{
  thd->parse_error(err_number);
}


/**
  LEX_STRING constant for null-string to be used in parser and other places.
*/
const LEX_STRING empty_lex_str=   {(char *) "", 0};
const LEX_CSTRING null_clex_str=  {NULL, 0};
const LEX_CSTRING empty_clex_str= {"", 0};
const LEX_CSTRING star_clex_str=  {"*", 1};
const LEX_CSTRING param_clex_str= {"?", 1};

/**
  @note The order of the elements of this array must correspond to
  the order of elements in enum_binlog_stmt_unsafe.
*/
const int
Query_tables_list::binlog_stmt_unsafe_errcode[BINLOG_STMT_UNSAFE_COUNT] =
{
  ER_BINLOG_UNSAFE_LIMIT,
  ER_BINLOG_UNSAFE_INSERT_DELAYED,
  ER_BINLOG_UNSAFE_SYSTEM_TABLE,
  ER_BINLOG_UNSAFE_AUTOINC_COLUMNS,
  ER_BINLOG_UNSAFE_UDF,
  ER_BINLOG_UNSAFE_SYSTEM_VARIABLE,
  ER_BINLOG_UNSAFE_SYSTEM_FUNCTION,
  ER_BINLOG_UNSAFE_NONTRANS_AFTER_TRANS,
  ER_BINLOG_UNSAFE_MULTIPLE_ENGINES_AND_SELF_LOGGING_ENGINE,
  ER_BINLOG_UNSAFE_MIXED_STATEMENT,
  ER_BINLOG_UNSAFE_INSERT_IGNORE_SELECT,
  ER_BINLOG_UNSAFE_INSERT_SELECT_UPDATE,
  ER_BINLOG_UNSAFE_WRITE_AUTOINC_SELECT,
  ER_BINLOG_UNSAFE_REPLACE_SELECT,
  ER_BINLOG_UNSAFE_CREATE_IGNORE_SELECT,
  ER_BINLOG_UNSAFE_CREATE_REPLACE_SELECT,
  ER_BINLOG_UNSAFE_CREATE_SELECT_AUTOINC,
  ER_BINLOG_UNSAFE_UPDATE_IGNORE,
  ER_BINLOG_UNSAFE_INSERT_TWO_KEYS,
  ER_BINLOG_UNSAFE_AUTOINC_NOT_FIRST
};


/* Longest standard keyword name */

#define TOCK_NAME_LENGTH 24

/*
  The following data is based on the latin1 character set, and is only
  used when comparing keywords
*/

static uchar to_upper_lex[]=
{
    0,  1,  2,  3,  4,  5,  6,  7,  8,  9, 10, 11, 12, 13, 14, 15,
   16, 17, 18, 19, 20, 21, 22, 23, 24, 25, 26, 27, 28, 29, 30, 31,
   32, 33, 34, 35, 36, 37, 38, 39, 40, 41, 42, 43, 44, 45, 46, 47,
   48, 49, 50, 51, 52, 53, 54, 55, 56, 57, 58, 59, 60, 61, 62, 63,
   64, 65, 66, 67, 68, 69, 70, 71, 72, 73, 74, 75, 76, 77, 78, 79,
   80, 81, 82, 83, 84, 85, 86, 87, 88, 89, 90, 91, 92, 93, 94, 95,
   96, 65, 66, 67, 68, 69, 70, 71, 72, 73, 74, 75, 76, 77, 78, 79,
   80, 81, 82, 83, 84, 85, 86, 87, 88, 89, 90,123,124,125,126,127,
  128,129,130,131,132,133,134,135,136,137,138,139,140,141,142,143,
  144,145,146,147,148,149,150,151,152,153,154,155,156,157,158,159,
  160,161,162,163,164,165,166,167,168,169,170,171,172,173,174,175,
  176,177,178,179,180,181,182,183,184,185,186,187,188,189,190,191,
  192,193,194,195,196,197,198,199,200,201,202,203,204,205,206,207,
  208,209,210,211,212,213,214,215,216,217,218,219,220,221,222,223,
  192,193,194,195,196,197,198,199,200,201,202,203,204,205,206,207,
  208,209,210,211,212,213,214,247,216,217,218,219,220,221,222,255
};

/* 
  Names of the index hints (for error messages). Keep in sync with 
  index_hint_type 
*/

const char * index_hint_type_name[] =
{
  "IGNORE INDEX", 
  "USE INDEX", 
  "FORCE INDEX"
};

inline int lex_casecmp(const char *s, const char *t, uint len)
{
  while (len-- != 0 &&
         to_upper_lex[(uchar) *s++] == to_upper_lex[(uchar) *t++]) ;
  return (int) len+1;
}

#include <lex_hash.h>


void lex_init(void)
{
  uint i;
  DBUG_ENTER("lex_init");
  for (i=0 ; i < array_elements(symbols) ; i++)
    symbols[i].length=(uchar) strlen(symbols[i].name);
  for (i=0 ; i < array_elements(sql_functions) ; i++)
    sql_functions[i].length=(uchar) strlen(sql_functions[i].name);

  DBUG_VOID_RETURN;
}


void lex_free(void)
{                                        // Call this when daemon ends
  DBUG_ENTER("lex_free");
  DBUG_VOID_RETURN;
}

/**
  Initialize lex object for use in fix_fields and parsing.

  SYNOPSIS
    init_lex_with_single_table()
    @param thd                 The thread object
    @param table               The table object
  @return Operation status
    @retval TRUE                An error occurred, memory allocation error
    @retval FALSE               Ok

  DESCRIPTION
    This function is used to initialize a lex object on the
    stack for use by fix_fields and for parsing. In order to
    work properly it also needs to initialize the
    Name_resolution_context object of the lexer.
    Finally it needs to set a couple of variables to ensure
    proper functioning of fix_fields.
*/

int
init_lex_with_single_table(THD *thd, TABLE *table, LEX *lex)
{
  TABLE_LIST *table_list;
  Table_ident *table_ident;
  SELECT_LEX *select_lex= &lex->select_lex;
  Name_resolution_context *context= &select_lex->context;
  /*
    We will call the parser to create a part_info struct based on the
    partition string stored in the frm file.
    We will use a local lex object for this purpose. However we also
    need to set the Name_resolution_object for this lex object. We
    do this by using add_table_to_list where we add the table that
    we're working with to the Name_resolution_context.
  */
  thd->lex= lex;
  lex_start(thd);
  context->init();
  if (unlikely((!(table_ident= new Table_ident(thd,
                                               &table->s->db,
                                               &table->s->table_name,
                                               TRUE)))) ||
      (unlikely(!(table_list= select_lex->add_table_to_list(thd,
                                                            table_ident,
                                                            NULL,
                                                            0)))))
    return TRUE;
  context->resolve_in_table_list_only(table_list);
  lex->use_only_table_context= TRUE;
  lex->context_analysis_only|= CONTEXT_ANALYSIS_ONLY_VCOL_EXPR;
  select_lex->cur_pos_in_select_list= UNDEF_POS;
  table->map= 1; //To ensure correct calculation of const item
  table_list->table= table;
  table_list->cacheable_table= false;
  return FALSE;
}

/**
  End use of local lex with single table

  SYNOPSIS
    end_lex_with_single_table()
    @param thd               The thread object
    @param table             The table object
    @param old_lex           The real lex object connected to THD

  DESCRIPTION
    This function restores the real lex object after calling
    init_lex_with_single_table and also restores some table
    variables temporarily set.
*/

void
end_lex_with_single_table(THD *thd, TABLE *table, LEX *old_lex)
{
  LEX *lex= thd->lex;
  table->map= 0;
  table->get_fields_in_item_tree= FALSE;
  lex_end(lex);
  thd->lex= old_lex;
}


void
st_parsing_options::reset()
{
  allows_variable= TRUE;
}


/**
  Perform initialization of Lex_input_stream instance.

  Basically, a buffer for pre-processed query. This buffer should be large
  enough to keep multi-statement query. The allocation is done once in
  Lex_input_stream::init() in order to prevent memory pollution when
  the server is processing large multi-statement queries.
*/

bool Lex_input_stream::init(THD *thd,
                            char* buff,
                            size_t length)
{
  DBUG_EXECUTE_IF("bug42064_simulate_oom",
                  DBUG_SET("+d,simulate_out_of_memory"););

  m_cpp_buf= (char*) thd->alloc(length + 1);

  DBUG_EXECUTE_IF("bug42064_simulate_oom",
                  DBUG_SET("-d,bug42064_simulate_oom");); 

  if (m_cpp_buf == NULL)
    return true;

  m_thd= thd;
  reset(buff, length);

  return false;
}


/**
  Prepare Lex_input_stream instance state for use for handling next SQL statement.

  It should be called between two statements in a multi-statement query.
  The operation resets the input stream to the beginning-of-parse state,
  but does not reallocate m_cpp_buf.
*/

void
Lex_input_stream::reset(char *buffer, size_t length)
{
  yylineno= 1;
  lookahead_token= -1;
  lookahead_yylval= NULL;
  m_ptr= buffer;
  m_tok_start= NULL;
  m_tok_end= NULL;
  m_end_of_query= buffer + length;
  m_tok_start_prev= NULL;
  m_buf= buffer;
  m_buf_length= length;
  m_echo= TRUE;
  m_cpp_tok_start= NULL;
  m_cpp_tok_start_prev= NULL;
  m_cpp_tok_end= NULL;
  m_body_utf8= NULL;
  m_cpp_utf8_processed_ptr= NULL;
  next_state= MY_LEX_START;
  found_semicolon= NULL;
  ignore_space= MY_TEST(m_thd->variables.sql_mode & MODE_IGNORE_SPACE);
  stmt_prepare_mode= FALSE;
  multi_statements= TRUE;
  in_comment=NO_COMMENT;
  m_underscore_cs= NULL;
  m_cpp_ptr= m_cpp_buf;
}


/**
  The operation is called from the parser in order to
  1) designate the intention to have utf8 body;
  1) Indicate to the lexer that we will need a utf8 representation of this
     statement;
  2) Determine the beginning of the body.

  @param thd        Thread context.
  @param begin_ptr  Pointer to the start of the body in the pre-processed
                    buffer.
*/

void Lex_input_stream::body_utf8_start(THD *thd, const char *begin_ptr)
{
  DBUG_ASSERT(begin_ptr);
  DBUG_ASSERT(m_cpp_buf <= begin_ptr && begin_ptr <= m_cpp_buf + m_buf_length);

  size_t body_utf8_length= get_body_utf8_maximum_length(thd);

  m_body_utf8= (char *) thd->alloc(body_utf8_length + 1);
  m_body_utf8_ptr= m_body_utf8;
  *m_body_utf8_ptr= 0;

  m_cpp_utf8_processed_ptr= begin_ptr;
}


size_t Lex_input_stream::get_body_utf8_maximum_length(THD *thd)
{
  /*
    String literals can grow during escaping:
    1a. Character string '<TAB>' can grow to '\t', 3 bytes to 4 bytes growth.
    1b. Character string '1000 times <TAB>' grows from
        1002 to 2002 bytes (including quotes), which gives a little bit
        less than 2 times growth.
    "2" should be a reasonable multiplier that safely covers escaping needs.
  */
  return (m_buf_length / thd->variables.character_set_client->mbminlen) *
          my_charset_utf8_bin.mbmaxlen * 2/*for escaping*/;
}


/**
  @brief The operation appends unprocessed part of pre-processed buffer till
  the given pointer (ptr) and sets m_cpp_utf8_processed_ptr to end_ptr.

  The idea is that some tokens in the pre-processed buffer (like character
  set introducers) should be skipped.

  Example:
    CPP buffer: SELECT 'str1', _latin1 'str2';
    m_cpp_utf8_processed_ptr -- points at the "SELECT ...";
    In order to skip "_latin1", the following call should be made:
      body_utf8_append(<pointer to "_latin1 ...">, <pointer to " 'str2'...">)

  @param ptr      Pointer in the pre-processed buffer, which specifies the
                  end of the chunk, which should be appended to the utf8
                  body.
  @param end_ptr  Pointer in the pre-processed buffer, to which
                  m_cpp_utf8_processed_ptr will be set in the end of the
                  operation.
*/

void Lex_input_stream::body_utf8_append(const char *ptr,
                                        const char *end_ptr)
{
  DBUG_ASSERT(m_cpp_buf <= ptr && ptr <= m_cpp_buf + m_buf_length);
  DBUG_ASSERT(m_cpp_buf <= end_ptr && end_ptr <= m_cpp_buf + m_buf_length);

  if (!m_body_utf8)
    return;

  if (m_cpp_utf8_processed_ptr >= ptr)
    return;

  size_t bytes_to_copy= ptr - m_cpp_utf8_processed_ptr;

  memcpy(m_body_utf8_ptr, m_cpp_utf8_processed_ptr, bytes_to_copy);
  m_body_utf8_ptr += bytes_to_copy;
  *m_body_utf8_ptr= 0;

  m_cpp_utf8_processed_ptr= end_ptr;
}

/**
  The operation appends unprocessed part of the pre-processed buffer till
  the given pointer (ptr) and sets m_cpp_utf8_processed_ptr to ptr.

  @param ptr  Pointer in the pre-processed buffer, which specifies the end
              of the chunk, which should be appended to the utf8 body.
*/

void Lex_input_stream::body_utf8_append(const char *ptr)
{
  body_utf8_append(ptr, ptr);
}

/**
  The operation converts the specified text literal to the utf8 and appends
  the result to the utf8-body.

  @param thd      Thread context.
  @param txt      Text literal.
  @param txt_cs   Character set of the text literal.
  @param end_ptr  Pointer in the pre-processed buffer, to which
                  m_cpp_utf8_processed_ptr will be set in the end of the
                  operation.
*/

void
Lex_input_stream::body_utf8_append_ident(THD *thd,
                                         const Lex_string_with_metadata_st *txt,
                                         const char *end_ptr)
{
  if (!m_cpp_utf8_processed_ptr)
    return;

  LEX_CSTRING utf_txt;
  thd->make_text_string_sys(&utf_txt, txt); // QQ: check return value?

  /* NOTE: utf_txt.length is in bytes, not in symbols. */
  memcpy(m_body_utf8_ptr, utf_txt.str, utf_txt.length);
  m_body_utf8_ptr += utf_txt.length;
  *m_body_utf8_ptr= 0;

  m_cpp_utf8_processed_ptr= end_ptr;
}




extern "C" {

/**
  Escape a character. Consequently puts "escape" and "wc" characters into
  the destination utf8 string.
  @param cs     - the character set (utf8)
  @param escape - the escape character (backslash, single quote, double quote)
  @param wc     - the character to be escaped
  @param str    - the destination string
  @param end    - the end of the destination string
  @returns      - a code according to the wc_mb() convension.
*/
int my_wc_mb_utf8_with_escape(CHARSET_INFO *cs, my_wc_t escape, my_wc_t wc,
                              uchar *str, uchar *end)
{
  DBUG_ASSERT(escape > 0);
  if (str + 1 >= end)
    return MY_CS_TOOSMALL2;  // Not enough space, need at least two bytes.
  *str= (uchar)escape;
  int cnvres= my_charset_utf8_handler.wc_mb(cs, wc, str + 1, end);
  if (cnvres > 0)
    return cnvres + 1;       // The character was normally put
  if (cnvres == MY_CS_ILUNI)
    return MY_CS_ILUNI;      // Could not encode "wc" (e.g. non-BMP character)
  DBUG_ASSERT(cnvres <= MY_CS_TOOSMALL);
  return cnvres - 1;         // Not enough space
}


/**
  Optionally escape a character.
  If "escape" is non-zero, then both "escape" and "wc" are put to
  the destination string. Otherwise, only "wc" is put.
  @param cs     - the character set (utf8)
  @param wc     - the character to be optionally escaped
  @param escape - the escape character, or 0
  @param ewc    - the escaped replacement of "wc" (e.g. 't' for '\t')
  @param str    - the destination string
  @param end    - the end of the destination string
  @returns      - a code according to the wc_mb() conversion.
*/
int my_wc_mb_utf8_opt_escape(CHARSET_INFO *cs,
                             my_wc_t wc, my_wc_t escape, my_wc_t ewc,
                             uchar *str, uchar *end)
{
  return escape ? my_wc_mb_utf8_with_escape(cs, escape, ewc, str, end) :
                  my_charset_utf8_handler.wc_mb(cs, wc, str, end);
}

/**
  Encode a character with optional backlash escaping and quote escaping.
  Quote marks are escaped using another quote mark.
  Additionally, if "escape" is non-zero, then special characters are
  also escaped using "escape".
  Otherwise (if "escape" is zero, e.g. in case of MODE_NO_BACKSLASH_ESCAPES),
  then special characters are not escaped and handled as normal characters.

  @param cs        - the character set (utf8)
  @param wc        - the character to be encoded
  @param str       - the destination string
  @param end       - the end of the destination string
  @param sep       - the string delimiter (e.g. ' or ")
  @param escape    - the escape character (backslash, or 0)
  @returns         - a code according to the wc_mb() convension.
*/
int my_wc_mb_utf8_escape(CHARSET_INFO *cs, my_wc_t wc, uchar *str, uchar *end,
                         my_wc_t sep, my_wc_t escape)
{
  DBUG_ASSERT(escape == 0 || escape == '\\');
  DBUG_ASSERT(sep == '"' || sep == '\'');
  switch (wc) {
  case 0:      return my_wc_mb_utf8_opt_escape(cs, wc, escape, '0', str, end);
  case '\t':   return my_wc_mb_utf8_opt_escape(cs, wc, escape, 't', str, end);
  case '\r':   return my_wc_mb_utf8_opt_escape(cs, wc, escape, 'r', str, end);
  case '\n':   return my_wc_mb_utf8_opt_escape(cs, wc, escape, 'n', str, end);
  case '\032': return my_wc_mb_utf8_opt_escape(cs, wc, escape, 'Z', str, end);
  case '\'':
  case '\"':
    if (wc == sep)
      return my_wc_mb_utf8_with_escape(cs, wc, wc, str, end);
  }
  return my_charset_utf8_handler.wc_mb(cs, wc, str, end); // No escaping needed
}


/** wc_mb() compatible routines for all sql_mode and delimiter combinations */
int my_wc_mb_utf8_escape_single_quote_and_backslash(CHARSET_INFO *cs,
                                                    my_wc_t wc,
                                                    uchar *str, uchar *end)
{
  return my_wc_mb_utf8_escape(cs, wc, str, end, '\'', '\\');
}


int my_wc_mb_utf8_escape_double_quote_and_backslash(CHARSET_INFO *cs,
                                                    my_wc_t wc,
                                                    uchar *str, uchar *end)
{
  return my_wc_mb_utf8_escape(cs, wc, str, end, '"', '\\');
}


int my_wc_mb_utf8_escape_single_quote(CHARSET_INFO *cs, my_wc_t wc,
                                      uchar *str, uchar *end)
{
  return my_wc_mb_utf8_escape(cs, wc, str, end, '\'', 0);
}


int my_wc_mb_utf8_escape_double_quote(CHARSET_INFO *cs, my_wc_t wc,
                                      uchar *str, uchar *end)
{
  return my_wc_mb_utf8_escape(cs, wc, str, end, '"', 0);
}

}; // End of extern "C"


/**
  Get an escaping function, depending on the current sql_mode and the
  string separator.
*/
my_charset_conv_wc_mb
Lex_input_stream::get_escape_func(THD *thd, my_wc_t sep) const
{
  return thd->backslash_escapes() ?
         (sep == '"' ? my_wc_mb_utf8_escape_double_quote_and_backslash:
                       my_wc_mb_utf8_escape_single_quote_and_backslash) :
         (sep == '"' ? my_wc_mb_utf8_escape_double_quote:
                       my_wc_mb_utf8_escape_single_quote);
}


/**
  Append a text literal to the end of m_body_utf8.
  The string is escaped according to the current sql_mode and the
  string delimiter (e.g. ' or ").

  @param thd       - current THD
  @param txt       - the string to be appended to m_body_utf8.
                     Note, the string must be already unescaped.
  @param cs        - the character set of the string
  @param end_ptr   - m_cpp_utf8_processed_ptr will be set to this value
                     (see body_utf8_append_ident for details)
  @param sep       - the string delimiter (single or double quote)
*/
void Lex_input_stream::body_utf8_append_escape(THD *thd,
                                               const LEX_CSTRING *txt,
                                               CHARSET_INFO *cs,
                                               const char *end_ptr,
                                               my_wc_t sep)
{
  DBUG_ASSERT(sep == '\'' || sep == '"');
  if (!m_cpp_utf8_processed_ptr)
    return;
  uint errors;
  /**
    We previously alloced m_body_utf8 to be able to store the query with all
    strings properly escaped. See get_body_utf8_maximum_length().
    So here we have guaranteedly enough space to append any string literal
    with escaping. Passing txt->length*2 as "available space" is always safe.
    For better safety purposes we could calculate get_body_utf8_maximum_length()
    every time we append a string, but this would affect performance negatively,
    so let's check that we don't get beyond the allocated buffer in
    debug build only.
  */
  DBUG_ASSERT(m_body_utf8 + get_body_utf8_maximum_length(thd) >=
              m_body_utf8_ptr + txt->length * 2);
  uint32 cnv_length= my_convert_using_func(m_body_utf8_ptr, txt->length * 2,
                                           &my_charset_utf8_general_ci,
                                           get_escape_func(thd, sep),
                                           txt->str, txt->length,
                                           cs, cs->cset->mb_wc,
                                           &errors);
  m_body_utf8_ptr+= cnv_length;
  *m_body_utf8_ptr= 0;
  m_cpp_utf8_processed_ptr= end_ptr;
}


void Lex_input_stream::add_digest_token(uint token, LEX_YYSTYPE yylval)
{
  if (m_digest != NULL)
  {
    m_digest= digest_add_token(m_digest, token, yylval);
  }
}

void Lex_input_stream::reduce_digest_token(uint token_left, uint token_right)
{
  if (m_digest != NULL)
  {
    m_digest= digest_reduce_token(m_digest, token_left, token_right);
  }
}

void lex_start(THD *thd)
{
  DBUG_ENTER("lex_start");
  thd->lex->start(thd);
  DBUG_VOID_RETURN;
}


/*
  This is called before every query that is to be parsed.
  Because of this, it's critical to not do too much things here.
  (We already do too much here)
*/

void LEX::start(THD *thd_arg)
{
  DBUG_ENTER("LEX::start");
  DBUG_PRINT("info", ("This: %p thd_arg->lex: %p", this, thd_arg->lex));

  thd= unit.thd= thd_arg;
  stmt_lex= this; // default, should be rewritten for VIEWs And CTEs

  DBUG_ASSERT(!explain);

  context_stack.empty();
  unit.init_query();
  current_select_number= 1;
  select_lex.linkage= UNSPECIFIED_TYPE;
  /* 'parent_lex' is used in init_query() so it must be before it. */
<<<<<<< HEAD
  select_lex.parent_lex= this;
  select_lex.init_query();
  curr_with_clause= 0;
  with_clauses_list= 0;
  with_clauses_list_last_next= &with_clauses_list;
  create_view= NULL;
  value_list.empty();
  update_list.empty();
  set_var_list.empty();
  param_list.empty();
  view_list.empty();
  with_column_list.empty();
  with_persistent_for_clause= FALSE;
  column_list= NULL;
  index_list= NULL;
  prepared_stmt_params.empty();
  auxiliary_table_list.empty();
  unit.next= unit.master= unit.link_next= unit.return_to= 0;
  unit.prev= unit.link_prev= 0;
  unit.slave= current_select= all_selects_list= &select_lex;
  select_lex.master= &unit;
  select_lex.prev= &unit.slave;
  select_lex.link_next= select_lex.slave= select_lex.next= 0;
  select_lex.link_prev= (st_select_lex_node**)&(all_selects_list);
  select_lex.options= 0;
  select_lex.sql_cache= SELECT_LEX::SQL_CACHE_UNSPECIFIED;
  select_lex.init_order();
  select_lex.group_list.empty();
  if (select_lex.group_list_ptrs)
    select_lex.group_list_ptrs->clear();
  describe= 0;
  analyze_stmt= 0;
  explain_json= false;
  subqueries= FALSE;
  context_analysis_only= 0;
  derived_tables= 0;
  safe_to_cache_query= 1;
  parsing_options.reset();
  empty_field_list_on_rset= 0;
  select_lex.select_number= 1;
  part_info= 0;
  select_lex.in_sum_expr=0;
  select_lex.ftfunc_list_alloc.empty();
  select_lex.ftfunc_list= &select_lex.ftfunc_list_alloc;
  select_lex.group_list.empty();
  select_lex.order_list.empty();
  select_lex.gorder_list.empty();
  m_sql_cmd= NULL;
  duplicates= DUP_ERROR;
  ignore= 0;
  spname= NULL;
  spcont= NULL;
  proc_list.first= 0;
  escape_used= FALSE;
  default_used= FALSE;
  query_tables= 0;
  reset_query_tables_list(FALSE);
  expr_allows_subselect= TRUE;
  use_only_table_context= FALSE;
  parse_vcol_expr= FALSE;
  check_exists= FALSE;
  create_info.lex_start();
  verbose= 0;

  name= null_clex_str;
  event_parse_data= NULL;
  profile_options= PROFILE_NONE;
  nest_level=0 ;
  select_lex.nest_level_base= &unit;
  allow_sum_func= 0;
  in_sum_func= NULL;

  used_tables= 0;
  table_type= TABLE_TYPE_UNKNOWN;
  reset_slave_info.all= false;
  limit_rows_examined= 0;
  limit_rows_examined_cnt= ULONGLONG_MAX;
  var_list.empty();
  stmt_var_list.empty();
  proc_list.elements=0;

  save_group_list.empty();
  save_order_list.empty();
  win_ref= NULL;
  win_frame= NULL;
  frame_top_bound= NULL;
  frame_bottom_bound= NULL;
  win_spec= NULL;

  vers_conditions.empty();

  is_lex_started= TRUE;
=======
  lex->select_lex.parent_lex= lex;
  lex->select_lex.init_query();
  lex->current_select_number= 1;
  lex->curr_with_clause= 0;
  lex->with_clauses_list= 0;
  lex->with_clauses_list_last_next= &lex->with_clauses_list;
  lex->clone_spec_offset= 0;
  lex->value_list.empty();
  lex->update_list.empty();
  lex->set_var_list.empty();
  lex->param_list.empty();
  lex->view_list.empty();
  lex->with_column_list.empty();
  lex->with_persistent_for_clause= FALSE;
  lex->column_list= NULL;
  lex->index_list= NULL;
  lex->prepared_stmt_params.empty();
  lex->auxiliary_table_list.empty();
  lex->unit.next= lex->unit.master=
    lex->unit.link_next= lex->unit.return_to= 0;
  lex->unit.prev= lex->unit.link_prev= 0;
  lex->unit.slave= lex->current_select=
    lex->all_selects_list= &lex->select_lex;
  lex->select_lex.master= &lex->unit;
  lex->select_lex.prev= &lex->unit.slave;
  lex->select_lex.link_next= lex->select_lex.slave= lex->select_lex.next= 0;
  lex->select_lex.link_prev= (st_select_lex_node**)&(lex->all_selects_list);
  lex->select_lex.options= 0;
  lex->select_lex.sql_cache= SELECT_LEX::SQL_CACHE_UNSPECIFIED;
  lex->select_lex.init_order();
  lex->select_lex.group_list.empty();
  if (lex->select_lex.group_list_ptrs)
    lex->select_lex.group_list_ptrs->clear();
  lex->describe= 0;
  lex->analyze_stmt= 0;
  lex->explain_json= false;
  lex->subqueries= FALSE;
  lex->context_analysis_only= 0;
  lex->derived_tables= 0;
  lex->safe_to_cache_query= 1;
  lex->parsing_options.reset();
  lex->empty_field_list_on_rset= 0;
  lex->select_lex.select_number= 1;
  lex->part_info= 0;
  lex->select_lex.in_sum_expr=0;
  lex->select_lex.ftfunc_list_alloc.empty();
  lex->select_lex.ftfunc_list= &lex->select_lex.ftfunc_list_alloc;
  lex->select_lex.group_list.empty();
  lex->select_lex.order_list.empty();
  lex->select_lex.gorder_list.empty();
  lex->m_sql_cmd= NULL;
  lex->duplicates= DUP_ERROR;
  lex->ignore= 0;
  lex->spname= NULL;
  lex->spcont= NULL;
  lex->proc_list.first= 0;
  lex->escape_used= FALSE;
  lex->query_tables= 0;
  lex->reset_query_tables_list(FALSE);
  lex->expr_allows_subselect= TRUE;
  lex->use_only_table_context= FALSE;
  lex->parse_vcol_expr= FALSE;
  lex->check_exists= FALSE;
  lex->create_info.lex_start();
  lex->verbose= 0;

  lex->name= null_lex_str;
  lex->event_parse_data= NULL;
  lex->profile_options= PROFILE_NONE;
  lex->nest_level=0 ;
  lex->select_lex.nest_level_base= &lex->unit;
  lex->allow_sum_func= 0;
  lex->in_sum_func= NULL;

  lex->used_tables= 0;
  lex->only_view= FALSE;
  lex->reset_slave_info.all= false;
  lex->limit_rows_examined= 0;
  lex->limit_rows_examined_cnt= ULONGLONG_MAX;
  lex->var_list.empty();
  lex->stmt_var_list.empty();
  lex->proc_list.elements=0;

  lex->save_group_list.empty();
  lex->save_order_list.empty();
  lex->win_ref= NULL;
  lex->win_frame= NULL;
  lex->frame_top_bound= NULL;
  lex->frame_bottom_bound= NULL;
  lex->win_spec= NULL;

  lex->is_lex_started= TRUE;
>>>>>>> dcbd51ce
  DBUG_VOID_RETURN;
}

void lex_end(LEX *lex)
{
  DBUG_ENTER("lex_end");
  DBUG_PRINT("enter", ("lex: %p", lex));

  lex_end_stage1(lex);
  lex_end_stage2(lex);

  DBUG_VOID_RETURN;
}

void lex_end_stage1(LEX *lex)
{
  DBUG_ENTER("lex_end_stage1");

  /* release used plugins */
  if (lex->plugins.elements) /* No function call and no mutex if no plugins. */
  {
    plugin_unlock_list(0, (plugin_ref*)lex->plugins.buffer, 
                       lex->plugins.elements);
  }
  reset_dynamic(&lex->plugins);

  if (lex->context_analysis_only & CONTEXT_ANALYSIS_ONLY_PREPARE)
  {
    /*
      Don't delete lex->sphead, it'll be needed for EXECUTE.
      Note that of all statements that populate lex->sphead
      only SQLCOM_COMPOUND can be PREPAREd
    */
    DBUG_ASSERT(lex->sphead == 0 || lex->sql_command == SQLCOM_COMPOUND);
  }
  else
  {
    delete lex->sphead;
    lex->sphead= NULL;
  }

  DBUG_VOID_RETURN;
}

/*
  MASTER INFO parameters (or state) is normally cleared towards the end
  of a statement. But in case of PS, the state needs to be preserved during
  its lifetime and should only be cleared on PS close or deallocation.
*/
void lex_end_stage2(LEX *lex)
{
  DBUG_ENTER("lex_end_stage2");

  /* Reset LEX_MASTER_INFO */
  lex->mi.reset(lex->sql_command == SQLCOM_CHANGE_MASTER);
  delete_dynamic(&lex->delete_gtid_domain);

  DBUG_VOID_RETURN;
}

Yacc_state::~Yacc_state()
{
  if (yacc_yyss)
  {
    my_free(yacc_yyss);
    my_free(yacc_yyvs);
  }
}

int Lex_input_stream::find_keyword(Lex_ident_cli_st *kwd,
                                   uint len, bool function)
{
  const char *tok= m_tok_start;

  SYMBOL *symbol= get_hash_symbol(tok, len, function);
  if (symbol)
  {
    kwd->set_keyword(tok, len);
    DBUG_ASSERT(tok >= get_buf());
    DBUG_ASSERT(tok < get_end_of_query());

    if ((symbol->tok == NOT_SYM) &&
        (m_thd->variables.sql_mode & MODE_HIGH_NOT_PRECEDENCE))
      return NOT2_SYM;
    if ((symbol->tok == OR2_SYM) &&
        (m_thd->variables.sql_mode & MODE_PIPES_AS_CONCAT))
    {
      return (m_thd->variables.sql_mode & MODE_ORACLE) ?
             ORACLE_CONCAT_SYM : MYSQL_CONCAT_SYM;
    }

    return symbol->tok;
  }
  return 0;
}

/*
  Check if name is a keyword

  SYNOPSIS
    is_keyword()
    name      checked name (must not be empty)
    len       length of checked name

  RETURN VALUES
    0         name is a keyword
    1         name isn't a keyword
*/

bool is_keyword(const char *name, uint len)
{
  DBUG_ASSERT(len != 0);
  return get_hash_symbol(name,len,0)!=0;
}

/**
  Check if name is a sql function

    @param name      checked name

    @return is this a native function or not
    @retval 0         name is a function
    @retval 1         name isn't a function
*/

bool is_lex_native_function(const LEX_CSTRING *name)
{
  DBUG_ASSERT(name != NULL);
  return (get_hash_symbol(name->str, (uint) name->length, 1) != 0);
}


bool is_native_function(THD *thd, const LEX_CSTRING *name)
{
  if (find_native_function_builder(thd, name))
    return true;

  if (is_lex_native_function(name))
    return true;

  return false;
}


bool is_native_function_with_warn(THD *thd, const LEX_CSTRING *name)
{
  if (!is_native_function(thd, name))
    return false;
  /*
    This warning will be printed when
    [1] A client query is parsed,
    [2] A stored function is loaded by db_load_routine.
    Printing the warning for [2] is intentional, to cover the
    following scenario:
    - A user define a SF 'foo' using MySQL 5.N
    - An application uses select foo(), and works.
    - MySQL 5.{N+1} defines a new native function 'foo', as
    part of a new feature.
    - MySQL 5.{N+1} documentation is updated, and should mention
    that there is a potential incompatible change in case of
    existing stored function named 'foo'.
    - The user deploys 5.{N+1}. At this point, 'select foo()'
    means something different, and the user code is most likely
    broken (it's only safe if the code is 'select db.foo()').
    With a warning printed when the SF is loaded (which has to
    occur before the call), the warning will provide a hint
    explaining the root cause of a later failure of 'select foo()'.
    With no warning printed, the user code will fail with no
    apparent reason.
    Printing a warning each time db_load_routine is executed for
    an ambiguous function is annoying, since that can happen a lot,
    but in practice should not happen unless there *are* name
    collisions.
    If a collision exists, it should not be silenced but fixed.
  */
  push_warning_printf(thd,
                      Sql_condition::WARN_LEVEL_NOTE,
                      ER_NATIVE_FCT_NAME_COLLISION,
                      ER_THD(thd, ER_NATIVE_FCT_NAME_COLLISION),
                      name->str);
  return true;
}


/* make a copy of token before ptr and set yytoklen */

LEX_CSTRING Lex_input_stream::get_token(uint skip, uint length)
{
  LEX_CSTRING tmp;
  yyUnget();                       // ptr points now after last token char
  tmp.length= length;
  tmp.str= m_thd->strmake(m_tok_start + skip, tmp.length);

  m_cpp_text_start= m_cpp_tok_start + skip;
  m_cpp_text_end= m_cpp_text_start + tmp.length;

  return tmp;
}


static size_t
my_unescape(CHARSET_INFO *cs, char *to, const char *str, const char *end,
            int sep, bool backslash_escapes)
{
  char *start= to;
  for ( ; str != end ; str++)
  {
#ifdef USE_MB
    int l;
    if (use_mb(cs) && (l= my_ismbchar(cs, str, end)))
    {
      while (l--)
        *to++ = *str++;
      str--;
      continue;
    }
#endif
    if (backslash_escapes && *str == '\\' && str + 1 != end)
    {
      switch(*++str) {
      case 'n':
        *to++='\n';
        break;
      case 't':
        *to++= '\t';
        break;
      case 'r':
        *to++ = '\r';
        break;
      case 'b':
        *to++ = '\b';
        break;
      case '0':
        *to++= 0;                      // Ascii null
        break;
      case 'Z':                        // ^Z must be escaped on Win32
        *to++='\032';
        break;
      case '_':
      case '%':
        *to++= '\\';                   // remember prefix for wildcard
        /* Fall through */
      default:
        *to++= *str;
        break;
      }
    }
    else if (*str == sep)
      *to++= *str++;                // Two ' or "
    else
      *to++ = *str;
  }
  *to= 0;
  return to - start;
}


size_t
Lex_input_stream::unescape(CHARSET_INFO *cs, char *to,
                           const char *str, const char *end,
                           int sep)
{
  return my_unescape(cs, to, str, end, sep, m_thd->backslash_escapes());
}


/*
  Return an unescaped text literal without quotes
  Fix sometimes to do only one scan of the string
*/

bool Lex_input_stream::get_text(Lex_string_with_metadata_st *dst, uint sep,
                                int pre_skip, int post_skip)
{
  uchar c;
  uint found_escape=0;
  CHARSET_INFO *cs= m_thd->charset();
  bool is_8bit= false;

  while (! eof())
  {
    c= yyGet();
    if (c & 0x80)
      is_8bit= true;
#ifdef USE_MB
    {
      int l;
      if (use_mb(cs) &&
          (l = my_ismbchar(cs,
                           get_ptr() -1,
                           get_end_of_query()))) {
        skip_binary(l-1);
        continue;
      }
    }
#endif
    if (c == '\\' &&
        !(m_thd->variables.sql_mode & MODE_NO_BACKSLASH_ESCAPES))
    {                                        // Escaped character
      found_escape=1;
      if (eof())
        return true;
      yySkip();
    }
    else if (c == sep)
    {
      if (c == yyGet())                 // Check if two separators in a row
      {
        found_escape=1;                 // duplicate. Remember for delete
        continue;
      }
      else
        yyUnget();

      /* Found end. Unescape and return string */
      const char *str, *end;
      char *to;

      str= m_tok_start;
      end= get_ptr();
      /* Extract the text from the token */
      str += pre_skip;
      end -= post_skip;
      DBUG_ASSERT(end >= str);

      if (!(to= (char*) m_thd->alloc((uint) (end - str) + 1)))
      {
        dst->set(&empty_clex_str, 0, '\0');
        return true;                   // Sql_alloc has set error flag
      }

      m_cpp_text_start= m_cpp_tok_start + pre_skip;
      m_cpp_text_end= get_cpp_ptr() - post_skip;

      if (!found_escape)
      {
        size_t len= (end - str);
        memcpy(to, str, len);
        to[len]= '\0';
        dst->set(to, len, is_8bit, '\0');
      }
      else
      {
        size_t len= unescape(cs, to, str, end, sep);
        dst->set(to, len, is_8bit, '\0');
      }
      return false;
    }
  }
  return true;                         // unexpected end of query
}


/*
** Calc type of integer; long integer, longlong integer or real.
** Returns smallest type that match the string.
** When using unsigned long long values the result is converted to a real
** because else they will be unexpected sign changes because all calculation
** is done with longlong or double.
*/

static const char *long_str="2147483647";
static const uint long_len=10;
static const char *signed_long_str="-2147483648";
static const char *longlong_str="9223372036854775807";
static const uint longlong_len=19;
static const char *signed_longlong_str="-9223372036854775808";
static const uint signed_longlong_len=19;
static const char *unsigned_longlong_str="18446744073709551615";
static const uint unsigned_longlong_len=20;

static inline uint int_token(const char *str,uint length)
{
  if (length < long_len)                        // quick normal case
    return NUM;
  bool neg=0;

  if (*str == '+')                              // Remove sign and pre-zeros
  {
    str++; length--;
  }
  else if (*str == '-')
  {
    str++; length--;
    neg=1;
  }
  while (*str == '0' && length)
  {
    str++; length --;
  }
  if (length < long_len)
    return NUM;

  uint smaller,bigger;
  const char *cmp;
  if (neg)
  {
    if (length == long_len)
    {
      cmp= signed_long_str + 1;
      smaller= NUM;                                   // If <= signed_long_str
      bigger= LONG_NUM;                               // If >= signed_long_str
    }
    else if (length < signed_longlong_len)
      return LONG_NUM;
    else if (length > signed_longlong_len)
      return DECIMAL_NUM;
    else
    {
      cmp= signed_longlong_str + 1;
      smaller= LONG_NUM;                              // If <= signed_longlong_str
      bigger=DECIMAL_NUM;
    }
  }
  else
  {
    if (length == long_len)
    {
      cmp= long_str;
      smaller=NUM;
      bigger=LONG_NUM;
    }
    else if (length < longlong_len)
      return LONG_NUM;
    else if (length > longlong_len)
    {
      if (length > unsigned_longlong_len)
        return DECIMAL_NUM;
      cmp=unsigned_longlong_str;
      smaller=ULONGLONG_NUM;
      bigger=DECIMAL_NUM;
    }
    else
    {
      cmp=longlong_str;
      smaller=LONG_NUM;
      bigger= ULONGLONG_NUM;
    }
  }
  while (*cmp && *cmp++ == *str++) ;
  return ((uchar) str[-1] <= (uchar) cmp[-1]) ? smaller : bigger;
}


/**
  Given a stream that is advanced to the first contained character in 
  an open comment, consume the comment.  Optionally, if we are allowed, 
  recurse so that we understand comments within this current comment.

  At this level, we do not support version-condition comments.  We might 
  have been called with having just passed one in the stream, though.  In 
  that case, we probably want to tolerate mundane comments inside.  Thus,
  the case for recursion.

  @retval  Whether EOF reached before comment is closed.
*/
bool Lex_input_stream::consume_comment(int remaining_recursions_permitted)
{
  uchar c;
  while (!eof())
  {
    c= yyGet();

    if (remaining_recursions_permitted > 0)
    {
      if ((c == '/') && (yyPeek() == '*'))
      {
        yySkip(); // Eat asterisk
        consume_comment(remaining_recursions_permitted - 1);
        continue;
      }
    }

    if (c == '*')
    {
      if (yyPeek() == '/')
      {
        yySkip(); // Eat slash
        return FALSE;
      }
    }

    if (c == '\n')
      yylineno++;
  }

  return TRUE;
}


/*
  MYSQLlex remember the following states from the following MYSQLlex()

  @param yylval         [out]  semantic value of the token being parsed (yylval)
  @param thd            THD

  - MY_LEX_EOQ                  Found end of query
  - MY_LEX_OPERATOR_OR_IDENT    Last state was an ident, text or number
                                (which can't be followed by a signed number)
*/

int MYSQLlex(YYSTYPE *yylval, THD *thd)
{
  return thd->m_parser_state->m_lip.lex_token(yylval, thd);
}


int ORAlex(YYSTYPE *yylval, THD *thd)
{
  return thd->m_parser_state->m_lip.lex_token(yylval, thd);
}


int Lex_input_stream::lex_token(YYSTYPE *yylval, THD *thd)
{
  int token;
  
  if (lookahead_token >= 0)
  {
    /*
      The next token was already parsed in advance,
      return it.
    */
    token= lookahead_token;
    lookahead_token= -1;
    *yylval= *(lookahead_yylval);
    lookahead_yylval= NULL;
    return token;
  }

  token= lex_one_token(yylval, thd);
  add_digest_token(token, yylval);

  switch(token) {
  case WITH:
    /*
      Parsing 'WITH' 'ROLLUP' or 'WITH' 'CUBE' requires 2 look ups,
      which makes the grammar LALR(2).
      Replace by a single 'WITH_ROLLUP' or 'WITH_CUBE' token,
      to transform the grammar into a LALR(1) grammar,
      which sql_yacc.yy can process.
    */
    token= lex_one_token(yylval, thd);
    add_digest_token(token, yylval);
    switch(token) {
    case CUBE_SYM:
      return WITH_CUBE_SYM;
    case ROLLUP_SYM:
      return WITH_ROLLUP_SYM;
    case SYSTEM:
      return WITH_SYSTEM_SYM;
    default:
      /*
        Save the token following 'WITH'
      */
      lookahead_yylval= yylval;
      lookahead_token= token;
      return WITH;
    }
    break;
  case FOR_SYM:
    /*
     * Additional look-ahead to resolve doubtful cases like:
     * SELECT ... FOR UPDATE
     * SELECT ... FOR SYSTEM_TIME ... .
     */
    token= lex_one_token(yylval, thd);
    add_digest_token(token, yylval);
    switch(token) {
    case SYSTEM_TIME_SYM:
      return FOR_SYSTEM_TIME_SYM;
    default:
      /*
        Save the token following 'FOR_SYM'
      */
      lookahead_yylval= yylval;
      lookahead_token= token;
      return FOR_SYM;
    }
    break;
  case VALUES:
    if (thd->lex->current_select->parsing_place == IN_UPDATE_ON_DUP_KEY ||
        thd->lex->current_select->parsing_place == IN_PART_FUNC)
      return VALUE_SYM;
    token= lex_one_token(yylval, thd);
    add_digest_token(token, yylval);
    switch(token) {
    case LESS_SYM:
      return VALUES_LESS_SYM;
    case IN_SYM:
      return VALUES_IN_SYM;
    default:
      lookahead_yylval= yylval;
      lookahead_token= token;
      return VALUES;
    }
    break;
  default:
    break;
  }
  return token;
}


int Lex_input_stream::lex_one_token(YYSTYPE *yylval, THD *thd)
{
  uchar UNINIT_VAR(c);
  bool comment_closed;
  int tokval;
  uint length;
  enum my_lex_states state;
  LEX *lex= thd->lex;
  CHARSET_INFO *const cs= thd->charset();
  const uchar *const state_map= cs->state_map;
  const uchar *const ident_map= cs->ident_map;

  start_token();
  state= next_state;
  next_state= MY_LEX_OPERATOR_OR_IDENT;
  for (;;)
  {
    switch (state) {
    case MY_LEX_OPERATOR_OR_IDENT:        // Next is operator or keyword
    case MY_LEX_START:                    // Start of token
      // Skip starting whitespace
      while(state_map[c= yyPeek()] == MY_LEX_SKIP)
      {
        if (c == '\n')
          yylineno++;

        yySkip();
      }

      /* Start of real token */
      restart_token();
      c= yyGet();
      state= (enum my_lex_states) state_map[c];
      break;
    case MY_LEX_ESCAPE:
      if (!eof() && yyGet() == 'N')
      {                                        // Allow \N as shortcut for NULL
        yylval->lex_str.str= (char*) "\\N";
        yylval->lex_str.length= 2;
        return NULL_SYM;
      }
      /* Fall through */
    case MY_LEX_CHAR:                          // Unknown or single char token
    case MY_LEX_SKIP:                          // This should not happen
      if (c != ')')
        next_state= MY_LEX_START;         // Allow signed numbers
      return((int) c);

    case MY_LEX_MINUS_OR_COMMENT:
      if (yyPeek() == '-' &&
          (my_isspace(cs,yyPeekn(1)) ||
           my_iscntrl(cs,yyPeekn(1))))
      {
        state=MY_LEX_COMMENT;
        break;
      }
      next_state= MY_LEX_START;        // Allow signed numbers
      return((int) c);

    case MY_LEX_PLACEHOLDER:
      /*
        Check for a placeholder: it should not precede a possible identifier
        because of binlogging: when a placeholder is replaced with
        its value in a query for the binlog, the query must stay
        grammatically correct.
      */
      next_state= MY_LEX_START;        // Allow signed numbers
      if (stmt_prepare_mode && !ident_map[(uchar) yyPeek()])
        return(PARAM_MARKER);
      return((int) c);

    case MY_LEX_COMMA:
      next_state= MY_LEX_START;        // Allow signed numbers
      /*
        Warning:
        This is a work around, to make the "remember_name" rule in
        sql/sql_yacc.yy work properly.
        The problem is that, when parsing "select expr1, expr2",
        the code generated by bison executes the *pre* action
        remember_name (see select_item) *before* actually parsing the
        first token of expr2.
      */
      restart_token();
      return((int) c);

    case MY_LEX_IDENT_OR_NCHAR:
    {
      uint sep;
      if (yyPeek() != '\'')
      {
        state= MY_LEX_IDENT;
        break;
      }
      /* Found N'string' */
      yySkip();                         // Skip '
      if (get_text(&yylval->lex_string_with_metadata, (sep= yyGetLast()), 2, 1))
      {
        state= MY_LEX_CHAR;                    // Read char by char
        break;
      }

      body_utf8_append(m_cpp_text_start);
      body_utf8_append_escape(thd, &yylval->lex_string_with_metadata,
                                   national_charset_info,
                                   m_cpp_text_end, sep);
      return(NCHAR_STRING);
    }
    case MY_LEX_IDENT_OR_HEX:
      if (yyPeek() == '\'')
      {                                      // Found x'hex-number'
        state= MY_LEX_HEX_NUMBER;
        break;
      }
      /* fall through */
    case MY_LEX_IDENT_OR_BIN:
      if (yyPeek() == '\'')
      {                                 // Found b'bin-number'
        state= MY_LEX_BIN_NUMBER;
        break;
      }
      /* fall through */
    case MY_LEX_IDENT:
    {
      tokval= scan_ident_middle(thd, &yylval->ident_cli,
                                &yylval->charset, &state);
      if (!tokval)
        continue;
      if (tokval == UNDERSCORE_CHARSET)
        m_underscore_cs= yylval->charset;
      return tokval;
    }

    case MY_LEX_IDENT_SEP:                  // Found ident and now '.'
      yylval->lex_str.str= (char*) get_ptr();
      yylval->lex_str.length= 1;
      c= yyGet();                          // should be '.'
      next_state= MY_LEX_IDENT_START;      // Next is ident (not keyword)
      if (!ident_map[(uchar) yyPeek()])    // Probably ` or "
        next_state= MY_LEX_START;
      return((int) c);

    case MY_LEX_NUMBER_IDENT:                   // number or ident which num-start
      if (yyGetLast() == '0')
      {
        c= yyGet();
        if (c == 'x')
        {
          while (my_isxdigit(cs, (c = yyGet()))) ;
          if ((yyLength() >= 3) && !ident_map[c])
          {
            /* skip '0x' */
            yylval->lex_str= get_token(2, yyLength() - 2);
            return (HEX_NUM);
          }
          yyUnget();
          state= MY_LEX_IDENT_START;
          break;
        }
        else if (c == 'b')
        {
          while ((c= yyGet()) == '0' || c == '1')
            ;
          if ((yyLength() >= 3) && !ident_map[c])
          {
            /* Skip '0b' */
            yylval->lex_str= get_token(2, yyLength() - 2);
            return (BIN_NUM);
          }
          yyUnget();
          state= MY_LEX_IDENT_START;
          break;
        }
        yyUnget();
      }

      while (my_isdigit(cs, (c= yyGet()))) ;
      if (!ident_map[c])
      {                                        // Can't be identifier
        state=MY_LEX_INT_OR_REAL;
        break;
      }
      if (c == 'e' || c == 'E')
      {
        // The following test is written this way to allow numbers of type 1e1
        if (my_isdigit(cs, yyPeek()) ||
            (c=(yyGet())) == '+' || c == '-')
        {                                       // Allow 1E+10
          if (my_isdigit(cs, yyPeek()))         // Number must have digit after sign
          {
            yySkip();
            while (my_isdigit(cs, yyGet())) ;
            yylval->lex_str= get_token(0, yyLength());
            return(FLOAT_NUM);
          }
        }
        yyUnget();
      }
      // fall through
    case MY_LEX_IDENT_START:                    // We come here after '.'
      return scan_ident_start(thd, &yylval->ident_cli);

    case MY_LEX_USER_VARIABLE_DELIMITER:        // Found quote char
      return scan_ident_delimited(thd, &yylval->ident_cli);

    case MY_LEX_INT_OR_REAL:                    // Complete int or incomplete real
      if (c != '.' || yyPeek() == '.')
      {
        /*
          Found a complete integer number:
          - the number is either not followed by a dot at all, or
          - the number is followed by a double dot as in: FOR i IN 1..10
        */
        yylval->lex_str= get_token(0, yyLength());
        return int_token(yylval->lex_str.str, (uint) yylval->lex_str.length);
      }
      // fall through
    case MY_LEX_REAL:                           // Incomplete real number
      while (my_isdigit(cs, c= yyGet())) ;

      if (c == 'e' || c == 'E')
      {
        c= yyGet();
        if (c == '-' || c == '+')
          c= yyGet();                           // Skip sign
        if (!my_isdigit(cs, c))
        {                                       // No digit after sign
          state= MY_LEX_CHAR;
          break;
        }
        while (my_isdigit(cs, yyGet())) ;
        yylval->lex_str= get_token(0, yyLength());
        return(FLOAT_NUM);
      }
      yylval->lex_str= get_token(0, yyLength());
      return(DECIMAL_NUM);

    case MY_LEX_HEX_NUMBER:             // Found x'hexstring'
      yySkip();                    // Accept opening '
      while (my_isxdigit(cs, (c= yyGet()))) ;
      if (c != '\'')
        return(ABORT_SYM);              // Illegal hex constant
      yySkip();                    // Accept closing '
      length= yyLength();          // Length of hexnum+3
      if ((length % 2) == 0)
        return(ABORT_SYM);              // odd number of hex digits
      yylval->lex_str= get_token(2,            // skip x'
                                 length - 3);  // don't count x' and last '
      return HEX_STRING;

    case MY_LEX_BIN_NUMBER:           // Found b'bin-string'
      yySkip();                  // Accept opening '
      while ((c= yyGet()) == '0' || c == '1')
        ;
      if (c != '\'')
        return(ABORT_SYM);            // Illegal hex constant
      yySkip();                  // Accept closing '
      length= yyLength();        // Length of bin-num + 3
      yylval->lex_str= get_token(2,           // skip b'
                                 length - 3); // don't count b' and last '
      return (BIN_NUM);

    case MY_LEX_CMP_OP:                     // Incomplete comparison operator
      next_state= MY_LEX_START;        // Allow signed numbers
      if (state_map[(uchar) yyPeek()] == MY_LEX_CMP_OP ||
          state_map[(uchar) yyPeek()] == MY_LEX_LONG_CMP_OP)
      {
        yySkip();
        if ((tokval= find_keyword(&yylval->kwd, 2, 0)))
          return(tokval);
        yyUnget();
      }
      return(c);

    case MY_LEX_LONG_CMP_OP:                // Incomplete comparison operator
      next_state= MY_LEX_START;
      if (state_map[(uchar) yyPeek()] == MY_LEX_CMP_OP ||
          state_map[(uchar) yyPeek()] == MY_LEX_LONG_CMP_OP)
      {
        yySkip();
        if (state_map[(uchar) yyPeek()] == MY_LEX_CMP_OP)
        {
          yySkip();
          if ((tokval= find_keyword(&yylval->kwd, 3, 0)))
            return(tokval);
          yyUnget();
        }
        if ((tokval= find_keyword(&yylval->kwd, 2, 0)))
          return(tokval);
        yyUnget();
      }
      return(c);

    case MY_LEX_BOOL:
      if (c != yyPeek())
      {
        state= MY_LEX_CHAR;
        break;
      }
      yySkip();
      tokval= find_keyword(&yylval->kwd, 2, 0);  // Is a bool operator
      next_state= MY_LEX_START;                  // Allow signed numbers
      return(tokval);

    case MY_LEX_STRING_OR_DELIMITER:
      if (thd->variables.sql_mode & MODE_ANSI_QUOTES)
      {
        state= MY_LEX_USER_VARIABLE_DELIMITER;
        break;
      }
      /* " used for strings */
      /* fall through */
    case MY_LEX_STRING:                        // Incomplete text string
    {
      uint sep;
      if (get_text(&yylval->lex_string_with_metadata, (sep= yyGetLast()), 1, 1))
      {
        state= MY_LEX_CHAR;                     // Read char by char
        break;
      }
      CHARSET_INFO *strcs= m_underscore_cs ? m_underscore_cs : cs;
      body_utf8_append(m_cpp_text_start);

      body_utf8_append_escape(thd, &yylval->lex_string_with_metadata,
                                   strcs, m_cpp_text_end, sep);
      m_underscore_cs= NULL;
      return(TEXT_STRING);
    }
    case MY_LEX_COMMENT:                       //  Comment
      lex->select_lex.options|= OPTION_FOUND_COMMENT;
      while ((c= yyGet()) != '\n' && c) ;
      yyUnget();                          // Safety against eof
      state= MY_LEX_START;                     // Try again
      break;
    case MY_LEX_LONG_COMMENT:                  // Long C comment?
      if (yyPeek() != '*')
      {
        state= MY_LEX_CHAR;                     // Probable division
        break;
      }
      lex->select_lex.options|= OPTION_FOUND_COMMENT;
      /* Reject '/' '*', since we might need to turn off the echo */
      yyUnget();

      save_in_comment_state();

      if (yyPeekn(2) == '!' ||
          (yyPeekn(2) == 'M' && yyPeekn(3) == '!'))
      {
        bool maria_comment_syntax= yyPeekn(2) == 'M';
        in_comment= DISCARD_COMMENT;
        /* Accept '/' '*' '!', but do not keep this marker. */
        set_echo(FALSE);
        yySkipn(maria_comment_syntax ? 4 : 3);

        /*
          The special comment format is very strict:
          '/' '*' '!', followed by an optional 'M' and exactly
          1-2 digits (major), 2 digits (minor), then 2 digits (dot).
          32302  -> 3.23.02
          50032  -> 5.0.32
          50114  -> 5.1.14
          100000 -> 10.0.0
        */
        if (  my_isdigit(cs, yyPeekn(0))
           && my_isdigit(cs, yyPeekn(1))
           && my_isdigit(cs, yyPeekn(2))
           && my_isdigit(cs, yyPeekn(3))
           && my_isdigit(cs, yyPeekn(4))
           )
        {
          ulong version;
          uint length= 5;
          char *end_ptr= (char*) get_ptr() + length;
          int error;
          if (my_isdigit(cs, yyPeekn(5)))
          {
            end_ptr++;                          // 6 digit number
            length++;
          }

          version= (ulong) my_strtoll10(get_ptr(), &end_ptr, &error);

          /*
            MySQL-5.7 has new features and might have new SQL syntax that
            MariaDB-10.0 does not understand. Ignore all versioned comments
            with MySQL versions in the range 50700-999999, but
            do not ignore MariaDB specific comments for the same versions.
          */ 
          if (version <= MYSQL_VERSION_ID &&
              (version < 50700 || version > 99999 || maria_comment_syntax))
          {
            /* Accept 'M' 'm' 'm' 'd' 'd' */
            yySkipn(length);
            /* Expand the content of the special comment as real code */
            set_echo(TRUE);
            state=MY_LEX_START;
            break;  /* Do not treat contents as a comment.  */
          }
          else
          {
#ifdef WITH_WSREP
            if (WSREP(thd) && version == 99997 && thd->wsrep_exec_mode == LOCAL_STATE)
            {
              WSREP_DEBUG("consistency check: %s", thd->query());
              thd->wsrep_consistency_check= CONSISTENCY_CHECK_DECLARED;
              yySkipn(5);
              set_echo(TRUE);
              state= MY_LEX_START;
              break;  /* Do not treat contents as a comment.  */
            }
#endif /* WITH_WSREP */
            /*
              Patch and skip the conditional comment to avoid it
              being propagated infinitely (eg. to a slave).
            */
            char *pcom= yyUnput(' ');
            comment_closed= ! consume_comment(1);
            if (! comment_closed)
            {
              *pcom= '!';
            }
            /* version allowed to have one level of comment inside. */
          }
        }
        else
        {
          /* Not a version comment. */
          state=MY_LEX_START;
          set_echo(TRUE);
          break;
        }
      }
      else
      {
        in_comment= PRESERVE_COMMENT;
        yySkip();                  // Accept /
        yySkip();                  // Accept *
        comment_closed= ! consume_comment(0);
        /* regular comments can have zero comments inside. */
      }
      /*
        Discard:
        - regular '/' '*' comments,
        - special comments '/' '*' '!' for a future version,
        by scanning until we find a closing '*' '/' marker.

        Nesting regular comments isn't allowed.  The first 
        '*' '/' returns the parser to the previous state.

        /#!VERSI oned containing /# regular #/ is allowed #/

                Inside one versioned comment, another versioned comment
                is treated as a regular discardable comment.  It gets
                no special parsing.
      */

      /* Unbalanced comments with a missing '*' '/' are a syntax error */
      if (! comment_closed)
        return (ABORT_SYM);
      state = MY_LEX_START;             // Try again
      restore_in_comment_state();
      break;
    case MY_LEX_END_LONG_COMMENT:
      if ((in_comment != NO_COMMENT) && yyPeek() == '/')
      {
        /* Reject '*' '/' */
        yyUnget();
        /* Accept '*' '/', with the proper echo */
        set_echo(in_comment == PRESERVE_COMMENT);
        yySkipn(2);
        /* And start recording the tokens again */
        set_echo(TRUE);
        in_comment= NO_COMMENT;
        state=MY_LEX_START;
      }
      else
        state= MY_LEX_CHAR;              // Return '*'
      break;
    case MY_LEX_SET_VAR:                // Check if ':='
      if (yyPeek() != '=')
      {
        state= MY_LEX_CHAR;              // Return ':'
        break;
      }
      yySkip();
      return (SET_VAR);
    case MY_LEX_SEMICOLON:              // optional line terminator
      state= MY_LEX_CHAR;               // Return ';'
      break;
    case MY_LEX_EOL:
      if (eof())
      {
        yyUnget();                 // Reject the last '\0'
        set_echo(FALSE);
        yySkip();
        set_echo(TRUE);
        /* Unbalanced comments with a missing '*' '/' are a syntax error */
        if (in_comment != NO_COMMENT)
          return (ABORT_SYM);
        next_state= MY_LEX_END;     // Mark for next loop
        return(END_OF_INPUT);
      }
      state=MY_LEX_CHAR;
      break;
    case MY_LEX_END:
      next_state= MY_LEX_END;
      return(0);                        // We found end of input last time

      /* Actually real shouldn't start with . but allow them anyhow */
    case MY_LEX_REAL_OR_POINT:
      if (my_isdigit(cs, (c= yyPeek())))
        state = MY_LEX_REAL;            // Real
      else if (c == '.')
      {
        yySkip();
        return DOT_DOT_SYM;
      }
      else
      {
        state= MY_LEX_IDENT_SEP;        // return '.'
        yyUnget();                 // Put back '.'
      }
      break;
    case MY_LEX_USER_END:               // end '@' of user@hostname
      switch (state_map[(uchar) yyPeek()]) {
      case MY_LEX_STRING:
      case MY_LEX_USER_VARIABLE_DELIMITER:
      case MY_LEX_STRING_OR_DELIMITER:
        break;
      case MY_LEX_USER_END:
        next_state= MY_LEX_SYSTEM_VAR;
        break;
      default:
        next_state= MY_LEX_HOSTNAME;
        break;
      }
      yylval->lex_str.str= (char*) get_ptr();
      yylval->lex_str.length= 1;
      return((int) '@');
    case MY_LEX_HOSTNAME:               // end '@' of user@hostname
      for (c= yyGet() ;
           my_isalnum(cs, c) || c == '.' || c == '_' ||  c == '$';
           c= yyGet()) ;
      yylval->lex_str= get_token(0, yyLength());
      return(LEX_HOSTNAME);
    case MY_LEX_SYSTEM_VAR:
      yylval->lex_str.str= (char*) get_ptr();
      yylval->lex_str.length= 1;
      yySkip();                                    // Skip '@'
      next_state= (state_map[(uchar) yyPeek()] ==
                        MY_LEX_USER_VARIABLE_DELIMITER ?
                        MY_LEX_OPERATOR_OR_IDENT :
                        MY_LEX_IDENT_OR_KEYWORD);
      return((int) '@');
    case MY_LEX_IDENT_OR_KEYWORD:
      /*
        We come here when we have found two '@' in a row.
        We should now be able to handle:
        [(global | local | session) .]variable_name
      */
      return scan_ident_sysvar(thd, &yylval->ident_cli);
    }
  }
}


bool Lex_input_stream::get_7bit_or_8bit_ident(THD *thd, uchar *last_char)
{
  uchar c;
  CHARSET_INFO *const cs= thd->charset();
  const uchar *const ident_map= cs->ident_map;
  bool is_8bit= false;
  for ( ; ident_map[c= yyGet()]; )
  {
    if (c & 0x80)
      is_8bit= true; // will convert
  }
  *last_char= c;
  return is_8bit;
}


int Lex_input_stream::scan_ident_sysvar(THD *thd, Lex_ident_cli_st *str)
{
  uchar last_char;
  uint length;
  int tokval;
  bool is_8bit;
  DBUG_ASSERT(m_tok_start == m_ptr);

  is_8bit= get_7bit_or_8bit_ident(thd, &last_char);

  if (last_char == '.')
    next_state= MY_LEX_IDENT_SEP;
  if (!(length= yyLength()))
    return ABORT_SYM;                  // Names must be nonempty.
  if ((tokval= find_keyword(str, length, 0)))
  {
    yyUnget();                         // Put back 'c'
    return tokval;                     // Was keyword
  }

  yyUnget();                       // ptr points now after last token char
  str->set_ident(m_tok_start, length, is_8bit);

  m_cpp_text_start= m_cpp_tok_start;
  m_cpp_text_end= m_cpp_text_start + length;
  body_utf8_append(m_cpp_text_start);
  body_utf8_append_ident(thd, str, m_cpp_text_end);

  return is_8bit ? IDENT_QUOTED : IDENT;
}


/*
  We can come here if different parsing stages:
  - In an identifier chain:
       SELECT t1.cccc FROM t1;
    (when the "cccc" part starts)
    In this case both m_tok_start and m_ptr point to "cccc".
  - When a sequence of digits has changed to something else,
    therefore the token becomes an identifier rather than a number:
       SELECT 12345_6 FROM t1;
    In this case m_tok_start points to the entire "12345_678",
    while m_ptr points to "678".
*/
int Lex_input_stream::scan_ident_start(THD *thd, Lex_ident_cli_st *str)
{
  uchar c;
  bool is_8bit;
  CHARSET_INFO *const cs= thd->charset();
  const uchar *const ident_map= cs->ident_map;
  DBUG_ASSERT(m_tok_start <= m_ptr);

  if (use_mb(cs))
  {
    is_8bit= true;
    while (ident_map[c= yyGet()])
    {
      int char_length= my_charlen(cs, get_ptr() - 1, get_end_of_query());
      if (char_length <= 0)
        break;
      skip_binary(char_length - 1);
    }
  }
  else
  {
    is_8bit= get_7bit_or_8bit_ident(thd, &c);
  }
  if (c == '.' && ident_map[(uchar) yyPeek()])
    next_state= MY_LEX_IDENT_SEP;// Next is '.'

  uint length= yyLength();
  yyUnget(); // ptr points now after last token char
  str->set_ident(m_tok_start, length, is_8bit);
  m_cpp_text_start= m_cpp_tok_start;
  m_cpp_text_end= m_cpp_text_start + length;
  body_utf8_append(m_cpp_text_start);
  body_utf8_append_ident(thd, str, m_cpp_text_end);
  return is_8bit ? IDENT_QUOTED : IDENT;
}


int Lex_input_stream::scan_ident_middle(THD *thd, Lex_ident_cli_st *str,
                                        CHARSET_INFO **introducer,
                                        my_lex_states *st)
{
  CHARSET_INFO *const cs= thd->charset();
  const uchar *const ident_map= cs->ident_map;
  const uchar *const state_map= cs->state_map;
  const char *start;
  uint length;
  uchar c;
  bool is_8bit;
  bool resolve_introducer= true;
  DBUG_ASSERT(m_ptr == m_tok_start + 1); // m_ptr points to the second byte

  if (use_mb(cs))
  {
    is_8bit= true;
    int char_length= my_charlen(cs, get_ptr() - 1, get_end_of_query());
    if (char_length <= 0)
    {
      *st= MY_LEX_CHAR;
      return 0;
    }
    skip_binary(char_length - 1);

    while (ident_map[c= yyGet()])
    {
      char_length= my_charlen(cs, get_ptr() - 1, get_end_of_query());
      if (char_length <= 0)
        break;
      if (char_length > 1 || (c & 0x80))
        resolve_introducer= false;
      skip_binary(char_length - 1);
    }
  }
  else
  {
    is_8bit= get_7bit_or_8bit_ident(thd, &c) || (m_tok_start[0] & 0x80);
    resolve_introducer= !is_8bit;
  }
  length= yyLength();
  start= get_ptr();
  if (ignore_space)
  {
    /*
      If we find a space then this can't be an identifier. We notice this
      below by checking start != lex->ptr.
    */
    for (; state_map[(uchar) c] == MY_LEX_SKIP ; c= yyGet())
    {
      if (c == '\n')
        yylineno++;
    }
  }
  if (start == get_ptr() && c == '.' && ident_map[(uchar) yyPeek()])
    next_state= MY_LEX_IDENT_SEP;
  else
  {                                    // '(' must follow directly if function
    int tokval;
    yyUnget();
    if ((tokval= find_keyword(str, length, c == '(')))
    {
      next_state= MY_LEX_START;        // Allow signed numbers
      return(tokval);                  // Was keyword
    }
    yySkip();                  // next state does a unget
  }

  /*
     Note: "SELECT _bla AS 'alias'"
     _bla should be considered as a IDENT if charset haven't been found.
     So we don't use MYF(MY_WME) with get_charset_by_csname to avoid
     producing an error.
  */
  DBUG_ASSERT(length > 0);
  if (resolve_introducer && m_tok_start[0] == '_')
  {

    yyUnget();                       // ptr points now after last token char
    str->set_ident(m_tok_start, length, false);

    m_cpp_text_start= m_cpp_tok_start;
    m_cpp_text_end= m_cpp_text_start + length;
    body_utf8_append(m_cpp_text_start, m_cpp_tok_start + length);
    ErrConvString csname(str->str + 1, str->length - 1, &my_charset_bin);
    CHARSET_INFO *cs= get_charset_by_csname(csname.ptr(),
                                            MY_CS_PRIMARY, MYF(0));
    if (cs)
    {
      *introducer= cs;
      return UNDERSCORE_CHARSET;
    }
    return IDENT;
  }

  yyUnget();                       // ptr points now after last token char
  str->set_ident(m_tok_start, length, is_8bit);
  m_cpp_text_start= m_cpp_tok_start;
  m_cpp_text_end= m_cpp_text_start + length;
  body_utf8_append(m_cpp_text_start);
  body_utf8_append_ident(thd, str, m_cpp_text_end);
  return is_8bit ? IDENT_QUOTED : IDENT;
}


int Lex_input_stream::scan_ident_delimited(THD *thd,
                                           Lex_ident_cli_st *str)
{
  CHARSET_INFO *const cs= thd->charset();
  uint double_quotes= 0;
  uchar c, quote_char= m_tok_start[0];
  DBUG_ASSERT(m_ptr == m_tok_start + 1);

  while ((c= yyGet()))
  {
    int var_length= my_charlen(cs, get_ptr() - 1, get_end_of_query());
    if (var_length == 1)
    {
      if (c == quote_char)
      {
        if (yyPeek() != quote_char)
          break;
        c= yyGet();
        double_quotes++;
        continue;
      }
    }
    else if (var_length > 1)
    {
      skip_binary(var_length - 1);
    }
  }

  str->set_ident_quoted(m_tok_start + 1, yyLength() - 1, true, quote_char);
  yyUnget();                       // ptr points now after last token char

  m_cpp_text_start= m_cpp_tok_start + 1;
  m_cpp_text_end= m_cpp_text_start + str->length;

  if (c == quote_char)
    yySkip();                  // Skip end `
  next_state= MY_LEX_START;
  body_utf8_append(m_cpp_text_start);
  // QQQ: shouldn't it add unescaped version ????
  body_utf8_append_ident(thd, str, m_cpp_text_end);
  return IDENT_QUOTED;
}


void trim_whitespace(CHARSET_INFO *cs, LEX_CSTRING *str, size_t * prefix_length)
{
  /*
    TODO:
    This code assumes that there are no multi-bytes characters
    that can be considered white-space.
  */

  size_t plen= 0;
  while ((str->length > 0) && (my_isspace(cs, str->str[0])))
  {
    plen++;
    str->length --;
    str->str ++;
  }
  if (prefix_length)
    *prefix_length= plen;
  /*
    FIXME:
    Also, parsing backward is not safe with multi bytes characters
  */
  while ((str->length > 0) && (my_isspace(cs, str->str[str->length-1])))
  {
    str->length --;
  }
}


/*
  st_select_lex structures initialisations
*/

void st_select_lex_node::init_query_common()
{
  options= 0;
  sql_cache= SQL_CACHE_UNSPECIFIED;
  linkage= UNSPECIFIED_TYPE;
  no_table_names_allowed= 0;
  uncacheable= 0;
}

void st_select_lex_unit::init_query()
{
  init_query_common();
  linkage= GLOBAL_OPTIONS_TYPE;
  select_limit_cnt= HA_POS_ERROR;
  offset_limit_cnt= 0;
  union_distinct= 0;
  prepared= optimized= optimized_2= executed= 0;
  optimize_started= 0;
  item= 0;
  union_result= 0;
  table= 0;
  fake_select_lex= 0;
  saved_fake_select_lex= 0;
  cleaned= 0;
  item_list.empty();
  describe= 0;
  found_rows_for_union= 0;
  derived= 0;
  is_view= false;
  with_clause= 0;
  with_element= 0;
  columns_are_renamed= false;
  intersect_mark= NULL;
}

void st_select_lex::init_query()
{
  init_query_common();
  table_list.empty();
  top_join_list.empty();
  join_list= &top_join_list;
  embedding= 0;
  leaf_tables_prep.empty();
  leaf_tables.empty();
  item_list.empty();
  min_max_opt_list.empty();
  join= 0;
  having= prep_having= where= prep_where= 0;
  cond_pushed_into_where= cond_pushed_into_having= 0;
  olap= UNSPECIFIED_OLAP_TYPE;
  having_fix_field= 0;
  having_fix_field_for_pushed_cond= 0;
  context.select_lex= this;
  context.init();
  /*
    Add the name resolution context of the current (sub)query to the
    stack of contexts for the whole query.
    TODO:
    push_context may return an error if there is no memory for a new
    element in the stack, however this method has no return value,
    thus push_context should be moved to a place where query
    initialization is checked for failure.
  */
  parent_lex->push_context(&context, parent_lex->thd->mem_root);
  cond_count= between_count= with_wild= 0;
  max_equal_elems= 0;
  ref_pointer_array.reset();
  select_n_where_fields= 0;
  select_n_reserved= 0;
  select_n_having_items= 0;
  n_sum_items= 0;
  n_child_sum_items= 0;
  hidden_bit_fields= 0;
  subquery_in_having= explicit_limit= 0;
  is_item_list_lookup= 0;
  first_execution= 1;
  first_natural_join_processing= 1;
  first_cond_optimization= 1;
  parsing_place= NO_MATTER;
  exclude_from_table_unique_test= no_wrap_view_item= FALSE;
  nest_level= 0;
  link_next= 0;
  prep_leaf_list_state= UNINIT;
  have_merged_subqueries= FALSE;
  bzero((char*) expr_cache_may_be_used, sizeof(expr_cache_may_be_used));
  select_list_tables= 0;
  m_non_agg_field_used= false;
  m_agg_func_used= false;
  m_custom_agg_func_used= false;
  window_specs.empty();
  window_funcs.empty();
  tvc= 0;
  in_tvc= false;
  versioned_tables= 0;
}

void st_select_lex::init_select()
{
  sj_nests.empty();
  sj_subselects.empty();
  group_list.empty();
  if (group_list_ptrs)
    group_list_ptrs->clear();
  type= 0;
  db= null_clex_str;
  having= 0;
  table_join_options= 0;
  in_sum_expr= with_wild= 0;
  options= 0;
  sql_cache= SQL_CACHE_UNSPECIFIED;
  ftfunc_list_alloc.empty();
  inner_sum_func_list= 0;
  ftfunc_list= &ftfunc_list_alloc;
  order_list.elements= 0;
  order_list.first= 0;
  order_list.next= &order_list.first;
  /* Set limit and offset to default values */
  select_limit= 0;      /* denotes the default limit = HA_POS_ERROR */
  offset_limit= 0;      /* denotes the default offset = 0 */
  with_sum_func= 0;
  with_all_modifier= 0;
  is_correlated= 0;
  cur_pos_in_select_list= UNDEF_POS;
  cond_value= having_value= Item::COND_UNDEF;
  inner_refs_list.empty();
  insert_tables= 0;
  merged_into= 0;
  m_non_agg_field_used= false;
  m_agg_func_used= false;
  m_custom_agg_func_used= false;
  name_visibility_map= 0;
  with_dep= 0;
  join= 0;
  lock_type= TL_READ_DEFAULT;
  tvc= 0;
  in_funcs.empty();
  curr_tvc_name= 0;
  in_tvc= false;
  versioned_tables= 0;
}

/*
  st_select_lex structures linking
*/

/* include on level down */
void st_select_lex_node::include_down(st_select_lex_node *upper)
{
  if ((next= upper->slave))
    next->prev= &next;
  prev= &upper->slave;
  upper->slave= this;
  master= upper;
  slave= 0;
}


void st_select_lex_node::add_slave(st_select_lex_node *slave_arg)
{
  for (; slave; slave= slave->next)
    if (slave == slave_arg)
      return;

  if (slave)
  {
    st_select_lex_node *slave_arg_slave= slave_arg->slave;
    /* Insert in the front of list of slaves if any. */
    slave_arg->include_neighbour(slave);
    /* include_neighbour() sets slave_arg->slave=0, restore it. */
    slave_arg->slave= slave_arg_slave;
    /* Count on include_neighbour() setting the master. */
    DBUG_ASSERT(slave_arg->master == this);
  }
  else
  {
    slave= slave_arg;
    slave_arg->master= this;
  }
}


/*
  include on level down (but do not link)

  SYNOPSYS
    st_select_lex_node::include_standalone()
    upper - reference on node underr which this node should be included
    ref - references on reference on this node
*/
void st_select_lex_node::include_standalone(st_select_lex_node *upper,
                                            st_select_lex_node **ref)
{
  next= 0;
  prev= ref;
  master= upper;
  slave= 0;
}

/* include neighbour (on same level) */
void st_select_lex_node::include_neighbour(st_select_lex_node *before)
{
  if ((next= before->next))
    next->prev= &next;
  prev= &before->next;
  before->next= this;
  master= before->master;
  slave= 0;
}

/* including in global SELECT_LEX list */
void st_select_lex_node::include_global(st_select_lex_node **plink)
{
  if ((link_next= *plink))
    link_next->link_prev= &link_next;
  link_prev= plink;
  *plink= this;
}

//excluding from global list (internal function)
void st_select_lex_node::fast_exclude()
{
  if (link_prev)
  {
    if ((*link_prev= link_next))
      link_next->link_prev= link_prev;
  }
  // Remove slave structure
  for (; slave; slave= slave->next)
    slave->fast_exclude();
  
}


/**
  @brief
    Insert a new chain of nodes into another chain before a particular link

  @param in/out
    ptr_pos_to_insert  the address of the chain pointer pointing to the link
                       before which the subchain has to be inserted
  @param   
    end_chain_node     the last link of the subchain to be inserted

  @details
    The method inserts the chain of nodes starting from this node and ending
    with the node nd_chain_node into another chain of nodes before the node
    pointed to by *ptr_pos_to_insert.
    It is assumed that ptr_pos_to_insert belongs to the chain where we insert.
    So it must be updated.

  @retval
    The method returns the pointer to the first link of the inserted chain
*/

st_select_lex_node *st_select_lex_node:: insert_chain_before(
                                         st_select_lex_node **ptr_pos_to_insert,
                                         st_select_lex_node *end_chain_node)
{
  end_chain_node->link_next= *ptr_pos_to_insert;
  (*ptr_pos_to_insert)->link_prev= &end_chain_node->link_next;
  this->link_prev= ptr_pos_to_insert;
  return this;
}


/*
  Detach the node from its master and attach it to a new master
*/

void st_select_lex_node::move_as_slave(st_select_lex_node *new_master)
{
  exclude_from_tree();
  if (new_master->slave)
  {
    st_select_lex_node *curr= new_master->slave;
    for ( ; curr->next ; curr= curr->next) ;
    prev= &curr->next;
  }
  else
    prev= &new_master->slave;
  *prev= this;
  next= 0;
  master= new_master;
}


/*
  Exclude a node from the tree lex structure, but leave it in the global
  list of nodes.
*/

void st_select_lex_node::exclude_from_tree()
{
  if ((*prev= next))
    next->prev= prev;
}


/*
  Exclude select_lex structure (except first (first select can't be
  deleted, because it is most upper select))
*/
void st_select_lex_node::exclude()
{
  /* exclude from global list */
  fast_exclude();
  /* exclude from other structures */
  exclude_from_tree();
  /* 
     We do not need following statements, because prev pointer of first 
     list element point to master->slave
     if (master->slave == this)
       master->slave= next;
  */
}


/*
  Exclude level of current unit from tree of SELECTs

  SYNOPSYS
    st_select_lex_unit::exclude_level()

  NOTE: units which belong to current will be brought up on level of
  currernt unit 
*/
void st_select_lex_unit::exclude_level()
{
  SELECT_LEX_UNIT *units= 0, **units_last= &units;
  for (SELECT_LEX *sl= first_select(); sl; sl= sl->next_select())
  {
    // unlink current level from global SELECTs list
    if (sl->link_prev && (*sl->link_prev= sl->link_next))
      sl->link_next->link_prev= sl->link_prev;

    // bring up underlay levels
    SELECT_LEX_UNIT **last= 0;
    for (SELECT_LEX_UNIT *u= sl->first_inner_unit(); u; u= u->next_unit())
    {
      u->master= master;
      last= (SELECT_LEX_UNIT**)&(u->next);
    }
    if (last)
    {
      (*units_last)= sl->first_inner_unit();
      units_last= last;
    }
  }
  if (units)
  {
    // include brought up levels in place of current
    (*prev)= units;
    (*units_last)= (SELECT_LEX_UNIT*)next;
    if (next)
      next->prev= (SELECT_LEX_NODE**)units_last;
    units->prev= prev;
  }
  else
  {
    // exclude currect unit from list of nodes
    (*prev)= next;
    if (next)
      next->prev= prev;
  }
  // Mark it excluded
  prev= NULL;
}


#if 0
/*
  Exclude subtree of current unit from tree of SELECTs

  SYNOPSYS
    st_select_lex_unit::exclude_tree()
*/
void st_select_lex_unit::exclude_tree()
{
  for (SELECT_LEX *sl= first_select(); sl; sl= sl->next_select())
  {
    // unlink current level from global SELECTs list
    if (sl->link_prev && (*sl->link_prev= sl->link_next))
      sl->link_next->link_prev= sl->link_prev;

    // unlink underlay levels
    for (SELECT_LEX_UNIT *u= sl->first_inner_unit(); u; u= u->next_unit())
    {
      u->exclude_level();
    }
  }
  // exclude currect unit from list of nodes
  (*prev)= next;
  if (next)
    next->prev= prev;
}
#endif


/*
  st_select_lex_node::mark_as_dependent mark all st_select_lex struct from 
  this to 'last' as dependent

  SYNOPSIS
    last - pointer to last st_select_lex struct, before which all 
           st_select_lex have to be marked as dependent

  NOTE
    'last' should be reachable from this st_select_lex_node
*/

bool st_select_lex::mark_as_dependent(THD *thd, st_select_lex *last,
                                      Item *dependency)
{

  DBUG_ASSERT(this != last);

  /*
    Mark all selects from resolved to 1 before select where was
    found table as depended (of select where was found table)
  */
  SELECT_LEX *s= this;
  do
  {
    if (!(s->uncacheable & UNCACHEABLE_DEPENDENT_GENERATED))
    {
      // Select is dependent of outer select
      s->uncacheable= (s->uncacheable & ~UNCACHEABLE_UNITED) |
                       UNCACHEABLE_DEPENDENT_GENERATED;
      SELECT_LEX_UNIT *munit= s->master_unit();
      munit->uncacheable= (munit->uncacheable & ~UNCACHEABLE_UNITED) |
                       UNCACHEABLE_DEPENDENT_GENERATED;
      for (SELECT_LEX *sl= munit->first_select(); sl ; sl= sl->next_select())
      {
        if (sl != s &&
            !(sl->uncacheable & (UNCACHEABLE_DEPENDENT_GENERATED |
                                 UNCACHEABLE_UNITED)))
          sl->uncacheable|= UNCACHEABLE_UNITED;
      }
    }

    Item_subselect *subquery_expr= s->master_unit()->item;
    if (subquery_expr && subquery_expr->mark_as_dependent(thd, last, 
                                                          dependency))
      return TRUE;
  } while ((s= s->outer_select()) != last && s != 0);
  is_correlated= TRUE;
  this->master_unit()->item->is_correlated= TRUE;
  return FALSE;
}

/*
  prohibit using LIMIT clause
*/
bool st_select_lex::test_limit()
{
  if (select_limit != 0)
  {
    my_error(ER_NOT_SUPPORTED_YET, MYF(0),
             "LIMIT & IN/ALL/ANY/SOME subquery");
    return(1);
  }
  return(0);
}



st_select_lex* st_select_lex_unit::outer_select()
{
  return (st_select_lex*) master;
}


ha_rows st_select_lex::get_offset()
{
  ulonglong val= 0;

  if (offset_limit)
  {
    // see comment for st_select_lex::get_limit()
    bool err= offset_limit->fix_fields_if_needed(master_unit()->thd, NULL);
    DBUG_ASSERT(!err);
    val= err ? HA_POS_ERROR : offset_limit->val_uint();
  }

  return (ha_rows)val;
}


ha_rows st_select_lex::get_limit()
{
  ulonglong val= HA_POS_ERROR;

  if (select_limit)
  {
    /*
      fix_fields() has not been called for select_limit. That's due to the
      historical reasons -- this item could be only of type Item_int, and
      Item_int does not require fix_fields(). Thus, fix_fields() was never
      called for select_limit.

      Some time ago, Item_splocal was also allowed for LIMIT / OFFSET clauses.
      However, the fix_fields() behavior was not updated, which led to a crash
      in some cases.

      There is no single place where to call fix_fields() for LIMIT / OFFSET
      items during the fix-fields-phase. Thus, for the sake of readability,
      it was decided to do it here, on the evaluation phase (which is a
      violation of design, but we chose the lesser of two evils).

      We can call fix_fields() here, because select_limit can be of two
      types only: Item_int and Item_splocal. Item_int::fix_fields() is trivial,
      and Item_splocal::fix_fields() (or rather Item_sp_variable::fix_fields())
      has the following properties:
        1) it does not affect other items;
        2) it does not fail.

      Nevertheless DBUG_ASSERT was added to catch future changes in
      fix_fields() implementation. Also added runtime check against a result
      of fix_fields() in order to handle error condition in non-debug build.
    */
    bool err= select_limit->fix_fields_if_needed(master_unit()->thd, NULL);
    DBUG_ASSERT(!err);
    val= err ? HA_POS_ERROR : select_limit->val_uint();
  }

  return (ha_rows)val;
}


bool st_select_lex::add_order_to_list(THD *thd, Item *item, bool asc)
{
  return add_to_list(thd, order_list, item, asc);
}


bool st_select_lex::add_gorder_to_list(THD *thd, Item *item, bool asc)
{
  return add_to_list(thd, gorder_list, item, asc);
}


bool st_select_lex::add_item_to_list(THD *thd, Item *item)
{
  DBUG_ENTER("st_select_lex::add_item_to_list");
  DBUG_PRINT("info", ("Item: %p", item));
  DBUG_RETURN(item_list.push_back(item, thd->mem_root));
}


bool st_select_lex::add_group_to_list(THD *thd, Item *item, bool asc)
{
  return add_to_list(thd, group_list, item, asc);
}


bool st_select_lex::add_ftfunc_to_list(THD *thd, Item_func_match *func)
{
  return !func || ftfunc_list->push_back(func, thd->mem_root); // end of memory?
}


st_select_lex* st_select_lex::outer_select()
{
  return (st_select_lex*) master->get_master();
}


bool st_select_lex::inc_in_sum_expr()
{
  in_sum_expr++;
  return 0;
}


uint st_select_lex::get_in_sum_expr()
{
  return in_sum_expr;
}


TABLE_LIST* st_select_lex::get_table_list()
{
  return table_list.first;
}

List<Item>* st_select_lex::get_item_list()
{
  return &item_list;
}

ulong st_select_lex::get_table_join_options()
{
  return table_join_options;
}


bool st_select_lex::setup_ref_array(THD *thd, uint order_group_num)
{

  if (!((options & SELECT_DISTINCT) && !group_list.elements))
    hidden_bit_fields= 0;

  // find_order_in_list() may need some extra space, so multiply by two.
  order_group_num*= 2;

  /*
    We have to create array in prepared statement memory if it is a
    prepared statement
  */
  Query_arena *arena= thd->stmt_arena;
  const uint n_elems= (n_sum_items +
                       n_child_sum_items +
                       item_list.elements +
                       select_n_reserved +
                       select_n_having_items +
                       select_n_where_fields +
                       order_group_num +
                       hidden_bit_fields) * 5;
  if (!ref_pointer_array.is_null())
  {
    /*
      We need to take 'n_sum_items' into account when allocating the array,
      and this may actually increase during the optimization phase due to
      MIN/MAX rewrite in Item_in_subselect::single_value_transformer.
      In the usual case we can reuse the array from the prepare phase.
      If we need a bigger array, we must allocate a new one.
     */
    if (ref_pointer_array.size() >= n_elems)
      return false;
   }
  Item **array= static_cast<Item**>(arena->alloc(sizeof(Item*) * n_elems));
  if (likely(array != NULL))
    ref_pointer_array= Ref_ptr_array(array, n_elems);

  return array == NULL;
}


void st_select_lex_unit::print(String *str, enum_query_type query_type)
{
  bool union_all= !union_distinct;
  if (with_clause)
    with_clause->print(str, query_type);
  for (SELECT_LEX *sl= first_select(); sl; sl= sl->next_select())
  {
    if (sl != first_select())
    {
      switch (sl->linkage)
      {
      default:
        DBUG_ASSERT(0);
      case UNION_TYPE:
        str->append(STRING_WITH_LEN(" union "));
        if (union_all)
          str->append(STRING_WITH_LEN("all "));
        else if (union_distinct == sl)
          union_all= TRUE;
        break;
      case INTERSECT_TYPE:
        str->append(STRING_WITH_LEN(" intersect "));
        break;
      case EXCEPT_TYPE:
        str->append(STRING_WITH_LEN(" except "));
        break;
      }
    }
    if (sl->braces)
      str->append('(');
    sl->print(thd, str, query_type);
    if (sl->braces)
      str->append(')');
  }
  if (fake_select_lex)
  {
    if (fake_select_lex->order_list.elements)
    {
      str->append(STRING_WITH_LEN(" order by "));
      fake_select_lex->print_order(str,
        fake_select_lex->order_list.first,
        query_type);
    }
    fake_select_lex->print_limit(thd, str, query_type);
  }
  else if (saved_fake_select_lex)
    saved_fake_select_lex->print_limit(thd, str, query_type);
}


void st_select_lex::print_order(String *str,
                                ORDER *order,
                                enum_query_type query_type)
{
  for (; order; order= order->next)
  {
    if (order->counter_used)
    {
      char buffer[20];
      size_t length= my_snprintf(buffer, 20, "%d", order->counter);
      str->append(buffer, (uint) length);
    }
    else
    {
      /* replace numeric reference with equivalent for ORDER constant */
      if (order->item[0]->type() == Item::INT_ITEM &&
          order->item[0]->basic_const_item())
      {
        /* make it expression instead of integer constant */
        str->append(STRING_WITH_LEN("''"));
      }
      else
        (*order->item)->print(str, query_type);
    }
    if (order->direction == ORDER::ORDER_DESC)
       str->append(STRING_WITH_LEN(" desc"));
    if (order->next)
      str->append(',');
  }
}
 

void st_select_lex::print_limit(THD *thd,
                                String *str,
                                enum_query_type query_type)
{
  SELECT_LEX_UNIT *unit= master_unit();
  Item_subselect *item= unit->item;

  if (item && unit->global_parameters() == this)
  {
    Item_subselect::subs_type subs_type= item->substype();
    if (subs_type == Item_subselect::EXISTS_SUBS ||
        subs_type == Item_subselect::IN_SUBS ||
        subs_type == Item_subselect::ALL_SUBS)
    {
      return;
    }
  }
  if (explicit_limit)
  {
    str->append(STRING_WITH_LEN(" limit "));
    if (offset_limit)
    {
      offset_limit->print(str, query_type);
      str->append(',');
    }
    select_limit->print(str, query_type);
  }
}


/**
  @brief Restore the LEX and THD in case of a parse error.

  This is a clean up call that is invoked by the Bison generated
  parser before returning an error from MYSQLparse. If your
  semantic actions manipulate with the global thread state (which
  is a very bad practice and should not normally be employed) and
  need a clean-up in case of error, and you can not use %destructor
  rule in the grammar file itself, this function should be used
  to implement the clean up.
*/

void LEX::cleanup_lex_after_parse_error(THD *thd)
{
  /*
    Delete sphead for the side effect of restoring of the original
    LEX state, thd->lex, thd->mem_root and thd->free_list if they
    were replaced when parsing stored procedure statements.  We
    will never use sphead object after a parse error, so it's okay
    to delete it only for the sake of the side effect.
    TODO: make this functionality explicit in sp_head class.
    Sic: we must nullify the member of the main lex, not the
    current one that will be thrown away
  */
  if (thd->lex->sphead)
  {
    sp_package *pkg;
    thd->lex->sphead->restore_thd_mem_root(thd);
    if ((pkg= thd->lex->sphead->m_parent))
    {
      /*
        If a syntax error happened inside a package routine definition,
        then thd->lex points to the routine sublex. We need to restore to
        the top level LEX.
      */
      DBUG_ASSERT(pkg->m_top_level_lex);
      DBUG_ASSERT(pkg == pkg->m_top_level_lex->sphead);
      pkg->restore_thd_mem_root(thd);
      LEX *top= pkg->m_top_level_lex;
      delete pkg;
      thd->lex= top;
      thd->lex->sphead= NULL;
    }
    else
    {
      delete thd->lex->sphead;
      thd->lex->sphead= NULL;
    }
  }
}

/*
  Initialize (or reset) Query_tables_list object.

  SYNOPSIS
    reset_query_tables_list()
      init  TRUE  - we should perform full initialization of object with
                    allocating needed memory
            FALSE - object is already initialized so we should only reset
                    its state so it can be used for parsing/processing
                    of new statement

  DESCRIPTION
    This method initializes Query_tables_list so it can be used as part
    of LEX object for parsing/processing of statement. One can also use
    this method to reset state of already initialized Query_tables_list
    so it can be used for processing of new statement.
*/

void Query_tables_list::reset_query_tables_list(bool init)
{
  sql_command= SQLCOM_END;
  if (!init && query_tables)
  {
    TABLE_LIST *table= query_tables;
    for (;;)
    {
      delete table->view;
      if (query_tables_last == &table->next_global ||
          !(table= table->next_global))
        break;
    }
  }
  query_tables= 0;
  query_tables_last= &query_tables;
  query_tables_own_last= 0;
  if (init)
  {
    /*
      We delay real initialization of hash (and therefore related
      memory allocation) until first insertion into this hash.
    */
    my_hash_clear(&sroutines);
  }
  else if (sroutines.records)
  {
    /* Non-zero sroutines.records means that hash was initialized. */
    my_hash_reset(&sroutines);
  }
  sroutines_list.empty();
  sroutines_list_own_last= sroutines_list.next;
  sroutines_list_own_elements= 0;
  binlog_stmt_flags= 0;
  stmt_accessed_table_flag= 0;
}


/*
  Destroy Query_tables_list object with freeing all resources used by it.

  SYNOPSIS
    destroy_query_tables_list()
*/

void Query_tables_list::destroy_query_tables_list()
{
  my_hash_free(&sroutines);
}


/*
  Initialize LEX object.

  SYNOPSIS
    LEX::LEX()

  NOTE
    LEX object initialized with this constructor can be used as part of
    THD object for which one can safely call open_tables(), lock_tables()
    and close_thread_tables() functions. But it is not yet ready for
    statement parsing. On should use lex_start() function to prepare LEX
    for this.
*/

LEX::LEX()
  : explain(NULL), result(0), arena_for_set_stmt(0), mem_root_for_set_stmt(0),
    option_type(OPT_DEFAULT), context_analysis_only(0), sphead(0),
    default_used(0), is_lex_started(0), limit_rows_examined_cnt(ULONGLONG_MAX)
{

  init_dynamic_array2(&plugins, sizeof(plugin_ref), plugins_static_buffer,
                      INITIAL_LEX_PLUGIN_LIST_SIZE,
                      INITIAL_LEX_PLUGIN_LIST_SIZE, 0);
  reset_query_tables_list(TRUE);
  mi.init();
  init_dynamic_array2(&delete_gtid_domain, sizeof(ulong*),
                      gtid_domain_static_buffer,
                      initial_gtid_domain_buffer_size,
                      initial_gtid_domain_buffer_size, 0);
}


/*
  Check whether the merging algorithm can be used on this VIEW

  SYNOPSIS
    LEX::can_be_merged()

  DESCRIPTION
    We can apply merge algorithm if it is single SELECT view  with
    subqueries only in WHERE clause (we do not count SELECTs of underlying
    views, and second level subqueries) and we have not grpouping, ordering,
    HAVING clause, aggregate functions, DISTINCT clause, LIMIT clause and
    several underlying tables.

  RETURN
    FALSE - only temporary table algorithm can be used
    TRUE  - merge algorithm can be used
*/

bool LEX::can_be_merged()
{
  // TODO: do not forget implement case when select_lex.table_list.elements==0

  /* find non VIEW subqueries/unions */
  bool selects_allow_merge= (select_lex.next_select() == 0 &&
                             !(select_lex.uncacheable &
                               UNCACHEABLE_RAND));
  if (selects_allow_merge)
  {
    for (SELECT_LEX_UNIT *tmp_unit= select_lex.first_inner_unit();
         tmp_unit;
         tmp_unit= tmp_unit->next_unit())
    {
      if (tmp_unit->first_select()->parent_lex == this &&
          (tmp_unit->item != 0 &&
           (tmp_unit->item->place() != IN_WHERE &&
            tmp_unit->item->place() != IN_ON &&
            tmp_unit->item->place() != SELECT_LIST)))
      {
        selects_allow_merge= 0;
        break;
      }
    }
  }

  return (selects_allow_merge &&
          select_lex.group_list.elements == 0 &&
          select_lex.having == 0 &&
          select_lex.with_sum_func == 0 &&
          select_lex.table_list.elements >= 1 &&
          !(select_lex.options & SELECT_DISTINCT) &&
          select_lex.select_limit == 0);
}


/*
  check if command can use VIEW with MERGE algorithm (for top VIEWs)

  SYNOPSIS
    LEX::can_use_merged()

  DESCRIPTION
    Only listed here commands can use merge algorithm in top level
    SELECT_LEX (for subqueries will be used merge algorithm if
    LEX::can_not_use_merged() is not TRUE).

  RETURN
    FALSE - command can't use merged VIEWs
    TRUE  - VIEWs with MERGE algorithms can be used
*/

bool LEX::can_use_merged()
{
  switch (sql_command)
  {
  case SQLCOM_SELECT:
  case SQLCOM_CREATE_TABLE:
  case SQLCOM_UPDATE:
  case SQLCOM_UPDATE_MULTI:
  case SQLCOM_DELETE:
  case SQLCOM_DELETE_MULTI:
  case SQLCOM_INSERT:
  case SQLCOM_INSERT_SELECT:
  case SQLCOM_REPLACE:
  case SQLCOM_REPLACE_SELECT:
  case SQLCOM_LOAD:
    return TRUE;
  default:
    return FALSE;
  }
}

/*
  Check if command can't use merged views in any part of command

  SYNOPSIS
    LEX::can_not_use_merged()

  DESCRIPTION
    Temporary table algorithm will be used on all SELECT levels for queries
    listed here (see also LEX::can_use_merged()).

  RETURN
    FALSE - command can't use merged VIEWs
    TRUE  - VIEWs with MERGE algorithms can be used
*/

bool LEX::can_not_use_merged()
{
  switch (sql_command)
  {
  case SQLCOM_CREATE_VIEW:
  case SQLCOM_SHOW_CREATE:
  /*
    SQLCOM_SHOW_FIELDS is necessary to make 
    information schema tables working correctly with views.
    see get_schema_tables_result function
  */
  case SQLCOM_SHOW_FIELDS:
    return TRUE;
  default:
    return FALSE;
  }
}

/*
  Detect that we need only table structure of derived table/view

  SYNOPSIS
    only_view_structure()

  RETURN
    TRUE yes, we need only structure
    FALSE no, we need data
*/

bool LEX::only_view_structure()
{
  switch (sql_command) {
  case SQLCOM_SHOW_CREATE:
  case SQLCOM_SHOW_TABLES:
  case SQLCOM_SHOW_FIELDS:
  case SQLCOM_REVOKE_ALL:
  case SQLCOM_REVOKE:
  case SQLCOM_GRANT:
  case SQLCOM_CREATE_VIEW:
    return TRUE;
  default:
    return FALSE;
  }
}


/*
  Should Items_ident be printed correctly

  SYNOPSIS
    need_correct_ident()

  RETURN
    TRUE yes, we need only structure
    FALSE no, we need data
*/


bool LEX::need_correct_ident()
{
  switch(sql_command)
  {
  case SQLCOM_SHOW_CREATE:
  case SQLCOM_SHOW_TABLES:
  case SQLCOM_CREATE_VIEW:
    return TRUE;
  default:
    return FALSE;
  }
}

/*
  Get effective type of CHECK OPTION for given view

  SYNOPSIS
    get_effective_with_check()
    view    given view

  NOTE
    It have not sense to set CHECK OPTION for SELECT satement or subqueries,
    so we do not.

  RETURN
    VIEW_CHECK_NONE      no need CHECK OPTION
    VIEW_CHECK_LOCAL     CHECK OPTION LOCAL
    VIEW_CHECK_CASCADED  CHECK OPTION CASCADED
*/

uint8 LEX::get_effective_with_check(TABLE_LIST *view)
{
  if (view->select_lex->master_unit() == &unit &&
      which_check_option_applicable())
    return (uint8)view->with_check;
  return VIEW_CHECK_NONE;
}


/**
  This method should be called only during parsing.
  It is aware of compound statements (stored routine bodies)
  and will initialize the destination with the default
  database of the stored routine, rather than the default
  database of the connection it is parsed in.
  E.g. if one has no current database selected, or current database 
  set to 'bar' and then issues:

  CREATE PROCEDURE foo.p1() BEGIN SELECT * FROM t1 END//

  t1 is meant to refer to foo.t1, not to bar.t1.

  This method is needed to support this rule.

  @return TRUE in case of error (parsing should be aborted, FALSE in
  case of success
*/

bool LEX::copy_db_to(LEX_CSTRING *to)
{
  if (sphead && sphead->m_name.str)
  {
    DBUG_ASSERT(sphead->m_db.str && sphead->m_db.length);
    /*
      It is safe to assign the string by-pointer, both sphead and
      its statements reside in the same memory root.
    */
    *to= sphead->m_db;
    return FALSE;
  }
  return thd->copy_db_to(to);
}

/**
  Initialize offset and limit counters.

  @param sl SELECT_LEX to get offset and limit from.
*/

void st_select_lex_unit::set_limit(st_select_lex *sl)
{
  DBUG_ASSERT(!thd->stmt_arena->is_stmt_prepare());

  offset_limit_cnt= sl->get_offset();
  select_limit_cnt= sl->get_limit();
  if (select_limit_cnt + offset_limit_cnt >= select_limit_cnt)
    select_limit_cnt+= offset_limit_cnt;
  else
    select_limit_cnt= HA_POS_ERROR;
}


/**
  Decide if a temporary table is needed for the UNION.

  @retval true  A temporary table is needed.
  @retval false A temporary table is not needed.
 */

bool st_select_lex_unit::union_needs_tmp_table()
{
  if (with_element && with_element->is_recursive)
    return true;
  return union_distinct != NULL ||
    global_parameters()->order_list.elements != 0 ||
    thd->lex->sql_command == SQLCOM_INSERT_SELECT ||
    thd->lex->sql_command == SQLCOM_REPLACE_SELECT;
}  

/**
  @brief Set the initial purpose of this TABLE_LIST object in the list of used
    tables.

  We need to track this information on table-by-table basis, since when this
  table becomes an element of the pre-locked list, it's impossible to identify
  which SQL sub-statement it has been originally used in.

  E.g.:

  User request:                 SELECT * FROM t1 WHERE f1();
  FUNCTION f1():                DELETE FROM t2; RETURN 1;
  BEFORE DELETE trigger on t2:  INSERT INTO t3 VALUES (old.a);

  For this user request, the pre-locked list will contain t1, t2, t3
  table elements, each needed for different DML.

  The trigger event map is updated to reflect INSERT, UPDATE, DELETE,
  REPLACE, LOAD DATA, CREATE TABLE .. SELECT, CREATE TABLE ..
  REPLACE SELECT statements, and additionally ON DUPLICATE KEY UPDATE
  clause.
*/

void LEX::set_trg_event_type_for_tables()
{
  uint8 new_trg_event_map= 0;
  DBUG_ENTER("LEX::set_trg_event_type_for_tables");

  /*
    Some auxiliary operations
    (e.g. GRANT processing) create TABLE_LIST instances outside
    the parser. Additionally, some commands (e.g. OPTIMIZE) change
    the lock type for a table only after parsing is done. Luckily,
    these do not fire triggers and do not need to pre-load them.
    For these TABLE_LISTs set_trg_event_type is never called, and
    trg_event_map is always empty. That means that the pre-locking
    algorithm will ignore triggers defined on these tables, if
    any, and the execution will either fail with an assert in
    sql_trigger.cc or with an error that a used table was not
    pre-locked, in case of a production build.

    TODO: this usage pattern creates unnecessary module dependencies
    and should be rewritten to go through the parser.
    Table list instances created outside the parser in most cases
    refer to mysql.* system tables. It is not allowed to have
    a trigger on a system table, but keeping track of
    initialization provides extra safety in case this limitation
    is circumvented.
  */

  switch (sql_command) {
  case SQLCOM_LOCK_TABLES:
  /*
    On a LOCK TABLE, all triggers must be pre-loaded for this TABLE_LIST
    when opening an associated TABLE.
  */
    new_trg_event_map= static_cast<uint8>
                        (1 << static_cast<int>(TRG_EVENT_INSERT)) |
                      static_cast<uint8>
                        (1 << static_cast<int>(TRG_EVENT_UPDATE)) |
                      static_cast<uint8>
                        (1 << static_cast<int>(TRG_EVENT_DELETE));
    break;
  /*
    Basic INSERT. If there is an additional ON DUPLIATE KEY UPDATE
    clause, it will be handled later in this method.
  */
  case SQLCOM_INSERT:                           /* fall through */
  case SQLCOM_INSERT_SELECT:
  /*
    LOAD DATA ... INFILE is expected to fire BEFORE/AFTER INSERT
    triggers.
    If the statement also has REPLACE clause, it will be
    handled later in this method.
  */
  case SQLCOM_LOAD:                             /* fall through */
  /*
    REPLACE is semantically equivalent to INSERT. In case
    of a primary or unique key conflict, it deletes the old
    record and inserts a new one. So we also may need to
    fire ON DELETE triggers. This functionality is handled
    later in this method.
  */
  case SQLCOM_REPLACE:                          /* fall through */
  case SQLCOM_REPLACE_SELECT:
  /*
    CREATE TABLE ... SELECT defaults to INSERT if the table or
    view already exists. REPLACE option of CREATE TABLE ...
    REPLACE SELECT is handled later in this method.
  */
  case SQLCOM_CREATE_TABLE:
  case SQLCOM_CREATE_SEQUENCE:
    new_trg_event_map|= static_cast<uint8>
                          (1 << static_cast<int>(TRG_EVENT_INSERT));
    break;
  /* Basic update and multi-update */
  case SQLCOM_UPDATE:                           /* fall through */
  case SQLCOM_UPDATE_MULTI:
    new_trg_event_map|= static_cast<uint8>
                          (1 << static_cast<int>(TRG_EVENT_UPDATE));
    break;
  /* Basic delete and multi-delete */
  case SQLCOM_DELETE:                           /* fall through */
  case SQLCOM_DELETE_MULTI:
    new_trg_event_map|= static_cast<uint8>
                          (1 << static_cast<int>(TRG_EVENT_DELETE));
    break;
  default:
    break;
  }

  switch (duplicates) {
  case DUP_UPDATE:
    new_trg_event_map|= static_cast<uint8>
                          (1 << static_cast<int>(TRG_EVENT_UPDATE));
    break;
  case DUP_REPLACE:
    new_trg_event_map|= static_cast<uint8>
                          (1 << static_cast<int>(TRG_EVENT_DELETE));
    break;
  case DUP_ERROR:
  default:
    break;
  }


  /*
    Do not iterate over sub-selects, only the tables in the outermost
    SELECT_LEX can be modified, if any.
  */
  TABLE_LIST *tables= select_lex.get_table_list();

  while (tables)
  {
    /*
      This is a fast check to filter out statements that do
      not change data, or tables  on the right side, in case of
      INSERT .. SELECT, CREATE TABLE .. SELECT and so on.
      Here we also filter out OPTIMIZE statement and non-updateable
      views, for which lock_type is TL_UNLOCK or TL_READ after
      parsing.
    */
    if (static_cast<int>(tables->lock_type) >=
        static_cast<int>(TL_WRITE_ALLOW_WRITE))
      tables->trg_event_map= new_trg_event_map;
    tables= tables->next_local;
  }
  DBUG_VOID_RETURN;
}


/*
  Unlink the first table from the global table list and the first table from
  outer select (lex->select_lex) local list

  SYNOPSIS
    unlink_first_table()
    link_to_local   Set to 1 if caller should link this table to local list

  NOTES
    We assume that first tables in both lists is the same table or the local
    list is empty.

  RETURN
    0      If 'query_tables' == 0
    unlinked table
      In this case link_to_local is set.

*/
TABLE_LIST *LEX::unlink_first_table(bool *link_to_local)
{
  TABLE_LIST *first;
  if ((first= query_tables))
  {
    /*
      Exclude from global table list
    */
    if ((query_tables= query_tables->next_global))
      query_tables->prev_global= &query_tables;
    else
      query_tables_last= &query_tables;
    first->next_global= 0;

    /*
      and from local list if it is not empty
    */
    if ((*link_to_local= MY_TEST(select_lex.table_list.first)))
    {
      select_lex.context.table_list= 
        select_lex.context.first_name_resolution_table= first->next_local;
      select_lex.table_list.first= first->next_local;
      select_lex.table_list.elements--;  //safety
      first->next_local= 0;
      /*
        Ensure that the global list has the same first table as the local
        list.
      */
      first_lists_tables_same();
    }
  }
  return first;
}


/*
  Bring first local table of first most outer select to first place in global
  table list

  SYNOPSYS
     LEX::first_lists_tables_same()

  NOTES
    In many cases (for example, usual INSERT/DELETE/...) the first table of
    main SELECT_LEX have special meaning => check that it is the first table
    in global list and re-link to be first in the global list if it is
    necessary.  We need such re-linking only for queries with sub-queries in
    the select list, as only in this case tables of sub-queries will go to
    the global list first.
*/

void LEX::first_lists_tables_same()
{
  TABLE_LIST *first_table= select_lex.table_list.first;
  if (query_tables != first_table && first_table != 0)
  {
    TABLE_LIST *next;
    if (query_tables_last == &first_table->next_global)
      query_tables_last= first_table->prev_global;

    if (query_tables_own_last == &first_table->next_global)
      query_tables_own_last= first_table->prev_global;

    if ((next= *first_table->prev_global= first_table->next_global))
      next->prev_global= first_table->prev_global;
    /* include in new place */
    first_table->next_global= query_tables;
    /*
       We are sure that query_tables is not 0, because first_table was not
       first table in the global list => we can use
       query_tables->prev_global without check of query_tables
    */
    query_tables->prev_global= &first_table->next_global;
    first_table->prev_global= &query_tables;
    query_tables= first_table;
  }
}


/*
  Link table back that was unlinked with unlink_first_table()

  SYNOPSIS
    link_first_table_back()
    link_to_local        do we need link this table to local

  RETURN
    global list
*/

void LEX::link_first_table_back(TABLE_LIST *first,
                                bool link_to_local)
{
  if (first)
  {
    if ((first->next_global= query_tables))
      query_tables->prev_global= &first->next_global;
    else
      query_tables_last= &first->next_global;
    query_tables= first;

    if (link_to_local)
    {
      first->next_local= select_lex.table_list.first;
      select_lex.context.table_list= first;
      select_lex.table_list.first= first;
      select_lex.table_list.elements++; //safety
    }
  }
}



/*
  cleanup lex for case when we open table by table for processing

  SYNOPSIS
    LEX::cleanup_after_one_table_open()

  NOTE
    This method is mostly responsible for cleaning up of selects lists and
    derived tables state. To rollback changes in Query_tables_list one has
    to call Query_tables_list::reset_query_tables_list(FALSE).
*/

void LEX::cleanup_after_one_table_open()
{
  /*
    thd->lex->derived_tables & additional units may be set if we open
    a view. It is necessary to clear thd->lex->derived_tables flag
    to prevent processing of derived tables during next open_and_lock_tables
    if next table is a real table and cleanup & remove underlying units
    NOTE: all units will be connected to thd->lex->select_lex, because we
    have not UNION on most upper level.
    */
  if (all_selects_list != &select_lex)
  {
    derived_tables= 0;
    select_lex.exclude_from_table_unique_test= false;
    /* cleunup underlying units (units of VIEW) */
    for (SELECT_LEX_UNIT *un= select_lex.first_inner_unit();
         un;
         un= un->next_unit())
      un->cleanup();
    /* reduce all selects list to default state */
    all_selects_list= &select_lex;
    /* remove underlying units (units of VIEW) subtree */
    select_lex.cut_subtree();
  }
}


/*
  Save current state of Query_tables_list for this LEX, and prepare it
  for processing of new statemnt.

  SYNOPSIS
    reset_n_backup_query_tables_list()
      backup  Pointer to Query_tables_list instance to be used for backup
*/

void LEX::reset_n_backup_query_tables_list(Query_tables_list *backup)
{
  backup->set_query_tables_list(this);
  /*
    We have to perform full initialization here since otherwise we
    will damage backed up state.
  */
  this->reset_query_tables_list(TRUE);
}


/*
  Restore state of Query_tables_list for this LEX from backup.

  SYNOPSIS
    restore_backup_query_tables_list()
      backup  Pointer to Query_tables_list instance used for backup
*/

void LEX::restore_backup_query_tables_list(Query_tables_list *backup)
{
  this->destroy_query_tables_list();
  this->set_query_tables_list(backup);
}


/*
  Checks for usage of routines and/or tables in a parsed statement

  SYNOPSIS
    LEX:table_or_sp_used()

  RETURN
    FALSE  No routines and tables used
    TRUE   Either or both routines and tables are used.
*/

bool LEX::table_or_sp_used()
{
  DBUG_ENTER("table_or_sp_used");

  if (sroutines.records || query_tables)
    DBUG_RETURN(TRUE);

  DBUG_RETURN(FALSE);
}


/*
  Do end-of-prepare fixup for list of tables and their merge-VIEWed tables

  SYNOPSIS
    fix_prepare_info_in_table_list()
      thd  Thread handle
      tbl  List of tables to process

  DESCRIPTION
    Perform end-end-of prepare fixup for list of tables, if any of the tables
    is a merge-algorithm VIEW, recursively fix up its underlying tables as
    well.

*/

static void fix_prepare_info_in_table_list(THD *thd, TABLE_LIST *tbl)
{
  for (; tbl; tbl= tbl->next_local)
  {
    if (tbl->on_expr && !tbl->prep_on_expr)
    {
      thd->check_and_register_item_tree(&tbl->prep_on_expr, &tbl->on_expr);
      tbl->on_expr= tbl->on_expr->copy_andor_structure(thd);
    }
    if (tbl->is_view_or_derived() && tbl->is_merged_derived())
    {
      SELECT_LEX *sel= tbl->get_single_select();
      fix_prepare_info_in_table_list(thd, sel->get_table_list());
    }
  }
}


/*
  Save WHERE/HAVING/ON clauses and replace them with disposable copies

  SYNOPSIS
    st_select_lex::fix_prepare_information
      thd          thread handler
      conds        in/out pointer to WHERE condition to be met at execution
      having_conds in/out pointer to HAVING condition to be met at execution
  
  DESCRIPTION
    The passed WHERE and HAVING are to be saved for the future executions.
    This function saves it, and returns a copy which can be thrashed during
    this execution of the statement. By saving/thrashing here we mean only
    We also save the chain of ORDER::next in group_list, in case
    the list is modified by remove_const().
    AND/OR trees.
    The function also calls fix_prepare_info_in_table_list that saves all
    ON expressions.    
*/

void st_select_lex::fix_prepare_information(THD *thd, Item **conds, 
                                            Item **having_conds)
{
  DBUG_ENTER("st_select_lex::fix_prepare_information");
  if (!thd->stmt_arena->is_conventional() && first_execution)
  {
    Query_arena_stmt on_stmt_arena(thd);
    first_execution= 0;
    if (group_list.first)
    {
      if (!group_list_ptrs)
      {
        void *mem= thd->stmt_arena->alloc(sizeof(Group_list_ptrs));
        group_list_ptrs= new (mem) Group_list_ptrs(thd->stmt_arena->mem_root);
      }
      group_list_ptrs->reserve(group_list.elements);
      for (ORDER *order= group_list.first; order; order= order->next)
      {
        group_list_ptrs->push_back(order);
      }
    }
    if (*conds)
    {
      thd->check_and_register_item_tree(&prep_where, conds);
      *conds= where= prep_where->copy_andor_structure(thd);
    }
    if (*having_conds)
    {
      thd->check_and_register_item_tree(&prep_having, having_conds);
      *having_conds= having= prep_having->copy_andor_structure(thd);
    }
    fix_prepare_info_in_table_list(thd, table_list.first);
  }
  DBUG_VOID_RETURN;
}


/*
  There are st_select_lex::add_table_to_list &
  st_select_lex::set_lock_for_tables are in sql_parse.cc

  st_select_lex::print is in sql_select.cc

  st_select_lex_unit::prepare, st_select_lex_unit::exec,
  st_select_lex_unit::cleanup, st_select_lex_unit::reinit_exec_mechanism,
  st_select_lex_unit::change_result
  are in sql_union.cc
*/

/*
  Sets the kind of hints to be added by the calls to add_index_hint().

  SYNOPSIS
    set_index_hint_type()
      type_arg     The kind of hints to be added from now on.
      clause       The clause to use for hints to be added from now on.

  DESCRIPTION
    Used in filling up the tagged hints list.
    This list is filled by first setting the kind of the hint as a 
    context variable and then adding hints of the current kind.
    Then the context variable index_hint_type can be reset to the
    next hint type.
*/
void st_select_lex::set_index_hint_type(enum index_hint_type type_arg,
                                        index_clause_map clause)
{ 
  current_index_hint_type= type_arg;
  current_index_hint_clause= clause;
}


/*
  Makes an array to store index usage hints (ADD/FORCE/IGNORE INDEX).

  SYNOPSIS
    alloc_index_hints()
      thd         current thread.
*/

void st_select_lex::alloc_index_hints (THD *thd)
{ 
  index_hints= new (thd->mem_root) List<Index_hint>(); 
}



/*
  adds an element to the array storing index usage hints 
  (ADD/FORCE/IGNORE INDEX).

  SYNOPSIS
    add_index_hint()
      thd         current thread.
      str         name of the index.
      length      number of characters in str.

  RETURN VALUE
    0 on success, non-zero otherwise
*/
bool st_select_lex::add_index_hint (THD *thd, const char *str, size_t length)
{
  return index_hints->push_front(new (thd->mem_root) 
                                 Index_hint(current_index_hint_type,
                                            current_index_hint_clause,
                                            str, length), thd->mem_root);
}


/**
  Optimize all subqueries that have not been flattened into semi-joins.

  @details
  This functionality is a method of SELECT_LEX instead of JOIN because
  SQL statements as DELETE/UPDATE do not have a corresponding JOIN object.

  @see JOIN::optimize_unflattened_subqueries

  @param const_only  Restrict subquery optimization to constant subqueries

  @return Operation status
  @retval FALSE     success.
  @retval TRUE      error occurred.
*/

bool st_select_lex::optimize_unflattened_subqueries(bool const_only)
{
  SELECT_LEX_UNIT *next_unit= NULL;
  for (SELECT_LEX_UNIT *un= first_inner_unit();
       un;
       un= next_unit ? next_unit : un->next_unit())
  {
    Item_subselect *subquery_predicate= un->item;
    next_unit= NULL;

    if (subquery_predicate)
    {
      if (!subquery_predicate->fixed)
      {
        /*
         This subquery was excluded as part of some expression so it is
         invisible from all prepared expression.
       */
        next_unit= un->next_unit();
        un->exclude_level();
        if (next_unit)
          continue;
        break;
      }
      if (subquery_predicate->substype() == Item_subselect::IN_SUBS)
      {
        Item_in_subselect *in_subs= (Item_in_subselect*) subquery_predicate;
        if (in_subs->is_jtbm_merged)
          continue;
      }

      if (const_only && !subquery_predicate->const_item())
      {
        /* Skip non-constant subqueries if the caller asked so. */
        continue;
      }

      bool empty_union_result= true;
      bool is_correlated_unit= false;
      bool first= true;
      bool union_plan_saved= false;
      /*
        If the subquery is a UNION, optimize all the subqueries in the UNION. If
        there is no UNION, then the loop will execute once for the subquery.
      */
      for (SELECT_LEX *sl= un->first_select(); sl; sl= sl->next_select())
      {
        JOIN *inner_join= sl->join;
        if (first)
          first= false;
        else
        {
          if (!union_plan_saved)
          {
            union_plan_saved= true;
            if (un->save_union_explain(un->thd->lex->explain))
              return true; /* Failure */
          }
        }
        if (!inner_join)
          continue;
        SELECT_LEX *save_select= un->thd->lex->current_select;
        ulonglong save_options;
        int res;
        /* We need only 1 row to determine existence */
        un->set_limit(un->global_parameters());
        un->thd->lex->current_select= sl;
        save_options= inner_join->select_options;
        if (options & SELECT_DESCRIBE)
        {
          /* Optimize the subquery in the context of EXPLAIN. */
          sl->set_explain_type(FALSE);
          sl->options|= SELECT_DESCRIBE;
          inner_join->select_options|= SELECT_DESCRIBE;
        }
        res= inner_join->optimize();
        sl->update_correlated_cache();
        is_correlated_unit|= sl->is_correlated;
        inner_join->select_options= save_options;
        un->thd->lex->current_select= save_select;

        Explain_query *eq;
        if ((eq= inner_join->thd->lex->explain))
        {
          Explain_select *expl_sel;
          if ((expl_sel= eq->get_select(inner_join->select_lex->select_number)))
          {
            sl->set_explain_type(TRUE);
            expl_sel->select_type= sl->type;
          }
        }

        if (empty_union_result)
        {
          /*
            If at least one subquery in a union is non-empty, the UNION result
            is non-empty. If there is no UNION, the only subquery is non-empy.
          */
          empty_union_result= inner_join->empty_result();
        }
        if (res)
          return TRUE;
      }
      if (empty_union_result)
        subquery_predicate->no_rows_in_result();
      if (!is_correlated_unit)
        un->uncacheable&= ~UNCACHEABLE_DEPENDENT;
      subquery_predicate->is_correlated= is_correlated_unit;
    }
  }
  return FALSE;
}



/**
  @brief Process all derived tables/views of the SELECT.

  @param lex    LEX of this thread
  @param phase  phases to run derived tables/views through

  @details
  This function runs specified 'phases' on all tables from the
  table_list of this select.

  @return FALSE ok.
  @return TRUE an error occur.
*/

bool st_select_lex::handle_derived(LEX *lex, uint phases)
{
  for (TABLE_LIST *cursor= (TABLE_LIST*) table_list.first;
       cursor;
       cursor= cursor->next_local)
  {
    if (cursor->is_view_or_derived() && cursor->handle_derived(lex, phases))
      return TRUE;
  }
  return FALSE;
}


/**
  @brief
  Returns first unoccupied table map and table number

  @param map     [out] return found map
  @param tablenr [out] return found tablenr

  @details
  Returns first unoccupied table map and table number in this select.
  Map and table are returned in *'map' and *'tablenr' accordingly.

  @retrun TRUE  no free table map/table number
  @return FALSE found free table map/table number
*/

bool st_select_lex::get_free_table_map(table_map *map, uint *tablenr)
{
  *map= 0;
  *tablenr= 0;
  TABLE_LIST *tl;
  List_iterator<TABLE_LIST> ti(leaf_tables);
  while ((tl= ti++))
  {
    if (tl->table->map > *map)
      *map= tl->table->map;
    if (tl->table->tablenr > *tablenr)
      *tablenr= tl->table->tablenr;
  }
  (*map)<<= 1;
  (*tablenr)++;
  if (*tablenr >= MAX_TABLES)
    return TRUE;
  return FALSE;
}


/**
  @brief
  Append given table to the leaf_tables list.

  @param link  Offset to which list in table structure to use
  @param table Table to append

  @details
  Append given 'table' to the leaf_tables list using the 'link' offset.
  If the 'table' is linked with other tables through next_leaf/next_local
  chains then whole list will be appended.
*/

void st_select_lex::append_table_to_list(TABLE_LIST *TABLE_LIST::*link,
                                         TABLE_LIST *table)
{
  TABLE_LIST *tl;
  for (tl= leaf_tables.head(); tl->*link; tl= tl->*link) ;
  tl->*link= table;
}


/*
  @brief
  Replace given table from the leaf_tables list for a list of tables 

  @param table Table to replace
  @param list  List to substititute the table for

  @details
  Replace 'table' from the leaf_tables list for a list of tables 'tbl_list'.
*/

void st_select_lex::replace_leaf_table(TABLE_LIST *table, List<TABLE_LIST> &tbl_list)
{
  TABLE_LIST *tl;
  List_iterator<TABLE_LIST> ti(leaf_tables);
  while ((tl= ti++))
  {
    if (tl == table)
    {
      ti.replace(tbl_list);
      break;
    }
  }
}


/**
  @brief
  Assigns new table maps to tables in the leaf_tables list

  @param derived    Derived table to take initial table map from
  @param map        table map to begin with
  @param tablenr    table number to begin with
  @param parent_lex new parent select_lex

  @details
  Assign new table maps/table numbers to all tables in the leaf_tables list.
  'map'/'tablenr' are used for the first table and shifted to left/
  increased for each consequent table in the leaf_tables list.
  If the 'derived' table is given then it's table map/number is used for the
  first table in the list and 'map'/'tablenr' are used for the second and
  all consequent tables.
  The 'parent_lex' is set as the new parent select_lex for all tables in the
  list.
*/

void st_select_lex::remap_tables(TABLE_LIST *derived, table_map map,
                                 uint tablenr, SELECT_LEX *parent_lex)
{
  bool first_table= TRUE;
  TABLE_LIST *tl;
  table_map first_map;
  uint first_tablenr;

  if (derived && derived->table)
  {
    first_map= derived->table->map;
    first_tablenr= derived->table->tablenr;
  }
  else
  {
    first_map= map;
    map<<= 1;
    first_tablenr= tablenr++;
  }
  /*
    Assign table bit/table number.
    To the first table of the subselect the table bit/tablenr of the
    derived table is assigned. The rest of tables are getting bits
    sequentially, starting from the provided table map/tablenr.
  */
  List_iterator<TABLE_LIST> ti(leaf_tables);
  while ((tl= ti++))
  {
    if (first_table)
    {
      first_table= FALSE;
      tl->table->set_table_map(first_map, first_tablenr);
    }
    else
    {
      tl->table->set_table_map(map, tablenr);
      tablenr++;
      map<<= 1;
    }
    SELECT_LEX *old_sl= tl->select_lex;
    tl->select_lex= parent_lex;
    for(TABLE_LIST *emb= tl->embedding;
        emb && emb->select_lex == old_sl;
        emb= emb->embedding)
      emb->select_lex= parent_lex;
  }
}

/**
  @brief
  Merge a subquery into this select.

  @param derived     derived table of the subquery to be merged
  @param subq_select select_lex of the subquery
  @param map         table map for assigning to merged tables from subquery
  @param table_no    table number for assigning to merged tables from subquery

  @details
  This function merges a subquery into its parent select. In short the
  merge operation appends the subquery FROM table list to the parent's
  FROM table list. In more details:
    .) the top_join_list of the subquery is wrapped into a join_nest
       and attached to 'derived'
    .) subquery's leaf_tables list  is merged with the leaf_tables
       list of this select_lex
    .) the table maps and table numbers of the tables merged from
       the subquery are adjusted to reflect their new binding to
       this select

  @return TRUE  an error occur
  @return FALSE ok
*/

bool SELECT_LEX::merge_subquery(THD *thd, TABLE_LIST *derived,
                                SELECT_LEX *subq_select,
                                uint table_no, table_map map)
{
  derived->wrap_into_nested_join(subq_select->top_join_list);

  ftfunc_list->append(subq_select->ftfunc_list);
  if (join ||
      thd->lex->sql_command == SQLCOM_UPDATE_MULTI ||
      thd->lex->sql_command == SQLCOM_DELETE_MULTI)
  {
    List_iterator_fast<Item_in_subselect> li(subq_select->sj_subselects);
    Item_in_subselect *in_subq;
    while ((in_subq= li++))
    {
      sj_subselects.push_back(in_subq, thd->mem_root);
      if (in_subq->emb_on_expr_nest == NO_JOIN_NEST)
         in_subq->emb_on_expr_nest= derived;
    }

    uint cnt= sizeof(expr_cache_may_be_used)/sizeof(bool);
    for (uint i= 0; i < cnt; i++)
    {
      if (subq_select->expr_cache_may_be_used[i])
        expr_cache_may_be_used[i]= true;
    }

    List_iterator_fast<Item_func_in> it(subq_select->in_funcs);
    Item_func_in *in_func;
    while ((in_func= it++))
    {
      in_funcs.push_back(in_func, thd->mem_root);
      if (in_func->emb_on_expr_nest == NO_JOIN_NEST)
        in_func->emb_on_expr_nest= derived;
    }
  }

  /* Walk through child's tables and adjust table map, tablenr,
   * parent_lex */
  subq_select->remap_tables(derived, map, table_no, this);
  subq_select->merged_into= this;

  replace_leaf_table(derived, subq_select->leaf_tables);

  return FALSE;
}


/**
  @brief
  Mark tables from the leaf_tables list as belong to a derived table.

  @param derived   tables will be marked as belonging to this derived

  @details
  Run through the leaf_list and mark all tables as belonging to the 'derived'.
*/

void SELECT_LEX::mark_as_belong_to_derived(TABLE_LIST *derived)
{
  /* Mark tables as belonging to this DT */
  TABLE_LIST *tl;
  List_iterator<TABLE_LIST> ti(leaf_tables);
  while ((tl= ti++))
    tl->belong_to_derived= derived;
}


/**
  @brief
  Update used_tables cache for this select

  @details
  This function updates used_tables cache of ON expressions of all tables
  in the leaf_tables list and of the conds expression (if any).
*/

void SELECT_LEX::update_used_tables()
{
  TABLE_LIST *tl;
  List_iterator<TABLE_LIST> ti(leaf_tables);

  while ((tl= ti++))
  {
    if (tl->table && !tl->is_view_or_derived())
    {
      TABLE_LIST *embedding= tl->embedding;
      for (embedding= tl->embedding; embedding; embedding=embedding->embedding)
      {
        if (embedding->is_view_or_derived())
        {
          DBUG_ASSERT(embedding->is_merged_derived());
          TABLE *tab= tl->table;
          tab->covering_keys= tab->s->keys_for_keyread;
          tab->covering_keys.intersect(tab->keys_in_use_for_query);
          /*
            View/derived was merged. Need to recalculate read_set/vcol_set
            bitmaps here. For example:
              CREATE VIEW v1 AS SELECT f1,f2,f3 FROM t1;
              SELECT f1 FROM v1;
            Initially, the view definition will put all f1,f2,f3 in the
            read_set for t1. But after the view is merged, only f1 should
            be in the read_set.
          */
          bitmap_clear_all(tab->read_set);
          if (tab->vcol_set)
            bitmap_clear_all(tab->vcol_set);
          break;
        }
      }
    }
  }

  ti.rewind();
  while ((tl= ti++))
  {
    TABLE_LIST *embedding= tl;
    do
    {
      bool maybe_null;
      if ((maybe_null= MY_TEST(embedding->outer_join)))
      {
        tl->table->maybe_null= maybe_null;
        break;
      }
    }
    while ((embedding= embedding->embedding));
    if (tl->on_expr)
    {
      tl->on_expr->update_used_tables();
      tl->on_expr->walk(&Item::eval_not_null_tables, 0, NULL);
    }
    /*
      - There is no need to check sj_on_expr, because merged semi-joins inject
        sj_on_expr into the parent's WHERE clase.
      - For non-merged semi-joins (aka JTBMs), we need to check their
        left_expr. There is no need to check the rest of the subselect, we know
        it is uncorrelated and so cannot refer to any tables in this select.
    */
    if (tl->jtbm_subselect)
    {
      Item *left_expr= tl->jtbm_subselect->left_expr;
      left_expr->walk(&Item::update_table_bitmaps_processor, FALSE, NULL);
    }

    embedding= tl->embedding;
    while (embedding)
    {
      if (embedding->on_expr && 
          embedding->nested_join->join_list.head() == tl)
      {
        embedding->on_expr->update_used_tables();
        embedding->on_expr->walk(&Item::eval_not_null_tables, 0, NULL);
      }
      tl= embedding;
      embedding= tl->embedding;
    }
  }

  if (join->conds)
  {
    join->conds->update_used_tables();
    join->conds->walk(&Item::eval_not_null_tables, 0, NULL);
  }
  if (join->having)
  {
    join->having->update_used_tables();
  }

  Item *item;
  List_iterator_fast<Item> it(join->fields_list);
  select_list_tables= 0;
  while ((item= it++))
  {
    item->update_used_tables();
    select_list_tables|= item->used_tables();
  }
  Item_outer_ref *ref;
  List_iterator_fast<Item_outer_ref> ref_it(inner_refs_list);
  while ((ref= ref_it++))
  {
    item= ref->outer_ref;
    item->update_used_tables();
  }
  for (ORDER *order= group_list.first; order; order= order->next)
    (*order->item)->update_used_tables();
  if (!master_unit()->is_unit_op() ||
      master_unit()->global_parameters() != this)
  {
    for (ORDER *order= order_list.first; order; order= order->next)
      (*order->item)->update_used_tables();
  }
  join->result->update_used_tables();
}


/**
  @brief
  Update is_correlated cache for this select

  @details
*/

void st_select_lex::update_correlated_cache()
{
  TABLE_LIST *tl;
  List_iterator<TABLE_LIST> ti(leaf_tables);

  is_correlated= false;

  while ((tl= ti++))
  {
    //    is_correlated|= tl->is_with_table_recursive_reference();
    if (tl->on_expr)
      is_correlated|= MY_TEST(tl->on_expr->used_tables() & OUTER_REF_TABLE_BIT);
    for (TABLE_LIST *embedding= tl->embedding ; embedding ;
         embedding= embedding->embedding)
    {
      if (embedding->on_expr)
        is_correlated|= MY_TEST(embedding->on_expr->used_tables() &
                                OUTER_REF_TABLE_BIT);
    }
  }

  if (join->conds)
    is_correlated|= MY_TEST(join->conds->used_tables() & OUTER_REF_TABLE_BIT);

  is_correlated|= join->having_is_correlated;

  if (join->having)
    is_correlated|= MY_TEST(join->having->used_tables() & OUTER_REF_TABLE_BIT);

  if (join->tmp_having)
    is_correlated|= MY_TEST(join->tmp_having->used_tables() &
                            OUTER_REF_TABLE_BIT);

  Item *item;
  List_iterator_fast<Item> it(join->fields_list);
  while ((item= it++))
    is_correlated|= MY_TEST(item->used_tables() & OUTER_REF_TABLE_BIT);

  for (ORDER *order= group_list.first; order; order= order->next)
    is_correlated|= MY_TEST((*order->item)->used_tables() &
                            OUTER_REF_TABLE_BIT);

  if (!master_unit()->is_unit_op())
  {
    for (ORDER *order= order_list.first; order; order= order->next)
      is_correlated|= MY_TEST((*order->item)->used_tables() &
                              OUTER_REF_TABLE_BIT);
  }

  if (!is_correlated)
    uncacheable&= ~UNCACHEABLE_DEPENDENT;
}


/**
  Set the EXPLAIN type for this subquery.
  
  @param on_the_fly  TRUE<=> We're running a SHOW EXPLAIN command, so we must 
                     not change any variables
*/

void st_select_lex::set_explain_type(bool on_the_fly)
{
  bool is_primary= FALSE;
  if (next_select())
    is_primary= TRUE;

  if (!is_primary && first_inner_unit())
  {
    /*
      If there is at least one materialized derived|view then it's a PRIMARY select.
      Otherwise, all derived tables/views were merged and this select is a SIMPLE one.
    */
    for (SELECT_LEX_UNIT *un= first_inner_unit(); un; un= un->next_unit())
    {
      if ((!un->derived || un->derived->is_materialized_derived()))
      {
        is_primary= TRUE;
        break;
      }
    }
  }

  if (on_the_fly && !is_primary && have_merged_subqueries)
    is_primary= TRUE;

  SELECT_LEX *first= master_unit()->first_select();
  /* drop UNCACHEABLE_EXPLAIN, because it is for internal usage only */
  uint8 is_uncacheable= (uncacheable & ~UNCACHEABLE_EXPLAIN);
  
  bool using_materialization= FALSE;
  Item_subselect *parent_item;
  if ((parent_item= master_unit()->item) &&
      parent_item->substype() == Item_subselect::IN_SUBS)
  {
    Item_in_subselect *in_subs= (Item_in_subselect*)parent_item;
    /*
      Surprisingly, in_subs->is_set_strategy() can return FALSE here,
      even for the last invocation of this function for the select.
    */
    if (in_subs->test_strategy(SUBS_MATERIALIZATION))
      using_materialization= TRUE;
  }

  if (&master_unit()->thd->lex->select_lex == this)
  {
     type= is_primary ? "PRIMARY" : "SIMPLE";
  }
  else
  {
    if (this == first)
    {
      /* If we're a direct child of a UNION, we're the first sibling there */
      if (linkage == DERIVED_TABLE_TYPE)
      {
        if (is_uncacheable & UNCACHEABLE_DEPENDENT)
          type= "LATERAL DERIVED";
        else
          type= "DERIVED";
      }
      else if (using_materialization)
        type= "MATERIALIZED";
      else
      {
         if (is_uncacheable & UNCACHEABLE_DEPENDENT)
           type= "DEPENDENT SUBQUERY";
         else
         {
           type= is_uncacheable? "UNCACHEABLE SUBQUERY" :
                                 "SUBQUERY";
         }
      }
    }
    else
    {
      switch (linkage)
      {
      case INTERSECT_TYPE:
        type= "INTERSECT";
        break;
      case EXCEPT_TYPE:
        type= "EXCEPT";
        break;
      default:
        /* This a non-first sibling in UNION */
        if (is_uncacheable & UNCACHEABLE_DEPENDENT)
          type= "DEPENDENT UNION";
        else if (using_materialization)
          type= "MATERIALIZED UNION";
        else
        {
          type= is_uncacheable ? "UNCACHEABLE UNION": "UNION";
          if (this == master_unit()->fake_select_lex)
            type= unit_operation_text[master_unit()->common_op()];
          /*
            join below may be =NULL when this functions is called at an early
            stage. It will be later called again and we will set the correct
            value.
          */
          if (join)
          {
            bool uses_cte= false;
            for (JOIN_TAB *tab= first_linear_tab(join, WITHOUT_BUSH_ROOTS,
                                                       WITH_CONST_TABLES);
                 tab;
                 tab= next_linear_tab(join, tab, WITHOUT_BUSH_ROOTS))
            {
              /*
                pos_in_table_list=NULL for e.g. post-join aggregation JOIN_TABs.
              */
              if (tab->table && tab->table->pos_in_table_list &&
                  tab->table->pos_in_table_list->with &&
                  tab->table->pos_in_table_list->with->is_recursive)
              {
                uses_cte= true;
                break;
              }
            }
            if (uses_cte)
              type= "RECURSIVE UNION";
          }
        }
        break;
      }
    }
  }

  if (!on_the_fly)
    options|= SELECT_DESCRIBE;
}


/**
  @brief
  Increase estimated number of records for a derived table/view

  @param records  number of records to increase estimate by

  @details
  This function increases estimated number of records by the 'records'
  for the derived table to which this select belongs to.
*/

void SELECT_LEX::increase_derived_records(ha_rows records)
{
  SELECT_LEX_UNIT *unit= master_unit();
  DBUG_ASSERT(unit->derived);

  if (unit->with_element && unit->with_element->is_recursive)
  {
    st_select_lex *first_recursive= unit->with_element->first_recursive;
    st_select_lex *sl= unit->first_select();
    for ( ; sl != first_recursive; sl= sl->next_select())
    {
      if (sl == this)
        break;
    }
    if (sl == first_recursive)
      return; 
  }
  
  select_result *result= unit->result;
  switch (linkage)
  {
  case INTERSECT_TYPE:
    // result of intersect can't be more then one of components
    set_if_smaller(result->est_records, records);
  case EXCEPT_TYPE:
    // in worse case none of record will be removed
    break;
  default:
    // usual UNION
    result->est_records+= records;
    break;
  }
}


/**
  @brief
  Mark select's derived table as a const one.

  @param empty Whether select has an empty result set

  @details
  Mark derived table/view of this select as a constant one (to
  materialize it at the optimization phase) unless this select belongs to a
  union. Estimated number of rows is incremented if this select has non empty
  result set.
*/

void SELECT_LEX::mark_const_derived(bool empty)
{
  TABLE_LIST *derived= master_unit()->derived;
  /* join == NULL in  DELETE ... RETURNING */
  if (!(join && join->thd->lex->describe) && derived)
  {
    if (!empty)
      increase_derived_records(1);
    if (!master_unit()->is_unit_op() && !derived->is_merged_derived() &&
        !(join && join->with_two_phase_optimization))
      derived->fill_me= TRUE;
  }
}


bool st_select_lex::save_leaf_tables(THD *thd)
{
  Query_arena *arena, backup;
  arena= thd->activate_stmt_arena_if_needed(&backup);

  List_iterator_fast<TABLE_LIST> li(leaf_tables);
  TABLE_LIST *table;
  while ((table= li++))
  {
    if (leaf_tables_exec.push_back(table, thd->mem_root))
      return 1;
    table->tablenr_exec= table->get_tablenr();
    table->map_exec= table->get_map();
    if (join && (join->select_options & SELECT_DESCRIBE))
      table->maybe_null_exec= 0;
    else
      table->maybe_null_exec= table->table?  table->table->maybe_null: 0;
  }
  if (arena)
    thd->restore_active_arena(arena, &backup);

  return 0;
}


bool LEX::save_prep_leaf_tables()
{
  if (!thd->save_prep_leaf_list)
    return FALSE;

  Query_arena *arena= thd->stmt_arena, backup;
  arena= thd->activate_stmt_arena_if_needed(&backup);
  //It is used for DETETE/UPDATE so top level has only one SELECT
  DBUG_ASSERT(select_lex.next_select() == NULL);
  bool res= select_lex.save_prep_leaf_tables(thd);

  if (arena)
    thd->restore_active_arena(arena, &backup);

  if (res)
    return TRUE;

  thd->save_prep_leaf_list= FALSE;
  return FALSE;
}


bool st_select_lex::save_prep_leaf_tables(THD *thd)
{
  List_iterator_fast<TABLE_LIST> li(leaf_tables);
  TABLE_LIST *table;

  /*
    Check that the SELECT_LEX was really prepared and so tables are setup.

    It can be subquery in SET clause of UPDATE which was not prepared yet, so
    its tables are not yet setup and ready for storing.
  */
  if (prep_leaf_list_state != READY)
    return FALSE;

  while ((table= li++))
  {
    if (leaf_tables_prep.push_back(table))
      return TRUE;
  }
  prep_leaf_list_state= SAVED;
  for (SELECT_LEX_UNIT *u= first_inner_unit(); u; u= u->next_unit())
  {
    for (SELECT_LEX *sl= u->first_select(); sl; sl= sl->next_select())
    {
      if (sl->save_prep_leaf_tables(thd))
        return TRUE;
    }
  }

  return FALSE;
}


/*
  Return true if this select_lex has been converted into a semi-join nest
  within 'ancestor'.

  We need a loop to check this because there could be several nested
  subselects, like

    SELECT ... FROM grand_parent 
      WHERE expr1 IN (SELECT ... FROM parent 
                        WHERE expr2 IN ( SELECT ... FROM child)

  which were converted into:
  
    SELECT ... 
    FROM grand_parent SEMI_JOIN (parent JOIN child) 
    WHERE 
      expr1 AND expr2

  In this case, both parent and child selects were merged into the parent.
*/

bool st_select_lex::is_merged_child_of(st_select_lex *ancestor)
{
  bool all_merged= TRUE;
  for (SELECT_LEX *sl= this; sl && sl!=ancestor;
       sl=sl->outer_select())
  {
    Item *subs= sl->master_unit()->item;
    if (subs && subs->type() == Item::SUBSELECT_ITEM && 
        ((Item_subselect*)subs)->substype() == Item_subselect::IN_SUBS &&
        ((Item_in_subselect*)subs)->test_strategy(SUBS_SEMI_JOIN))
    {
      continue;
    }

    if (sl->master_unit()->derived &&
      sl->master_unit()->derived->is_merged_derived())
    {
      continue;
    }
    all_merged= FALSE;
    break;
  }
  return all_merged;
}

/* 
  This is used by SHOW EXPLAIN. It assuses query plan has been already 
  collected into QPF structures and we only need to print it out.
*/

int LEX::print_explain(select_result_sink *output, uint8 explain_flags,
                       bool is_analyze, bool *printed_anything)
{
  int res;
  if (explain && explain->have_query_plan())
  {
    res= explain->print_explain(output, explain_flags, is_analyze);
    *printed_anything= true;
  }
  else
  {
    res= 0;
    *printed_anything= false;
  }
  return res;
}


/**
  Allocates and set arena for SET STATEMENT old values.

  @param backup          where to save backup of arena.

  @retval 1 Error
  @retval 0 OK
*/

bool LEX::set_arena_for_set_stmt(Query_arena *backup)
{
  DBUG_ENTER("LEX::set_arena_for_set_stmt");
  DBUG_ASSERT(arena_for_set_stmt== 0);
  if (!mem_root_for_set_stmt)
  {
    mem_root_for_set_stmt= new MEM_ROOT();
    if (unlikely(!(mem_root_for_set_stmt)))
      DBUG_RETURN(1);
    init_sql_alloc(mem_root_for_set_stmt, "set_stmt",
                   ALLOC_ROOT_SET, ALLOC_ROOT_SET, MYF(MY_THREAD_SPECIFIC));
  }
  if (unlikely(!(arena_for_set_stmt= new(mem_root_for_set_stmt)
                 Query_arena_memroot(mem_root_for_set_stmt,
                                     Query_arena::STMT_INITIALIZED))))
    DBUG_RETURN(1);
  DBUG_PRINT("info", ("mem_root: %p  arena: %p",
                      mem_root_for_set_stmt,
                      arena_for_set_stmt));
  thd->set_n_backup_active_arena(arena_for_set_stmt, backup);
  DBUG_RETURN(0);
}


void LEX::reset_arena_for_set_stmt(Query_arena *backup)
{
  DBUG_ENTER("LEX::reset_arena_for_set_stmt");
  DBUG_ASSERT(arena_for_set_stmt);
  thd->restore_active_arena(arena_for_set_stmt, backup);
  DBUG_PRINT("info", ("mem_root: %p  arena: %p",
                      arena_for_set_stmt->mem_root,
                      arena_for_set_stmt));
  DBUG_VOID_RETURN;
}


void LEX::free_arena_for_set_stmt()
{
  DBUG_ENTER("LEX::free_arena_for_set_stmt");
  if (!arena_for_set_stmt)
    return;
  DBUG_PRINT("info", ("mem_root: %p  arena: %p",
                      arena_for_set_stmt->mem_root,
                      arena_for_set_stmt));
  arena_for_set_stmt->free_items();
  delete(arena_for_set_stmt);
  free_root(mem_root_for_set_stmt, MYF(MY_KEEP_PREALLOC));
  arena_for_set_stmt= 0;
  DBUG_VOID_RETURN;
}

void LEX::restore_set_statement_var()
{
  DBUG_ENTER("LEX::restore_set_statement_var");
  if (!old_var_list.is_empty())
  {
    DBUG_PRINT("info", ("vars: %d", old_var_list.elements));
    sql_set_variables(thd, &old_var_list, false);
    old_var_list.empty();
    free_arena_for_set_stmt();
  }
  DBUG_ASSERT(!is_arena_for_set_stmt());
  DBUG_VOID_RETURN;
}

unit_common_op st_select_lex_unit::common_op()
{
  SELECT_LEX *first= first_select();
  bool first_op= TRUE;
  unit_common_op operation= OP_MIX; // if no op
  for (SELECT_LEX *sl= first; sl; sl= sl->next_select())
  {
    if (sl != first)
    {
      unit_common_op op;
      switch (sl->linkage)
      {
      case INTERSECT_TYPE:
        op= OP_INTERSECT;
        break;
      case EXCEPT_TYPE:
        op= OP_EXCEPT;
        break;
      default:
        op= OP_UNION;
        break;
      }
      if (first_op)
      {
        operation= op;
        first_op= FALSE;
      }
      else
      {
        if (operation != op)
          operation= OP_MIX;
      }
    }
  }
  return operation;
}
/*
  Save explain structures of a UNION. The only variable member is whether the 
  union has "Using filesort".

  There is also save_union_explain_part2() function, which is called before we read
  UNION's output.

  The reason for it is examples like this:

     SELECT col1 FROM t1 UNION SELECT col2 FROM t2 ORDER BY (select ... from t3 ...)

  Here, the (select ... from t3 ...) subquery must be a child of UNION's
  st_select_lex. However, it is not connected as child until a very late 
  stage in execution.
*/

int st_select_lex_unit::save_union_explain(Explain_query *output)
{
  SELECT_LEX *first= first_select();

  if (output->get_union(first->select_number))
    return 0; /* Already added */
    
  Explain_union *eu= 
    new (output->mem_root) Explain_union(output->mem_root, 
                                         thd->lex->analyze_stmt);
  if (unlikely(!eu))
    return 0;

  if (with_element && with_element->is_recursive)
    eu->is_recursive_cte= true;
 
  if (derived)
    eu->connection_type= Explain_node::EXPLAIN_NODE_DERIVED;
  /* 
    Note: Non-merged semi-joins cannot be made out of UNIONs currently, so we
    dont ever set EXPLAIN_NODE_NON_MERGED_SJ.
  */
  for (SELECT_LEX *sl= first; sl; sl= sl->next_select())
    eu->add_select(sl->select_number);

  eu->fake_select_type= unit_operation_text[eu->operation= common_op()];
  eu->using_filesort= MY_TEST(global_parameters()->order_list.first);
  eu->using_tmp= union_needs_tmp_table();

  // Save the UNION node
  output->add_node(eu);

  if (eu->get_select_id() == 1)
    output->query_plan_ready();

  return 0;
}


/*
  @see  st_select_lex_unit::save_union_explain
*/

int st_select_lex_unit::save_union_explain_part2(Explain_query *output)
{
  Explain_union *eu= output->get_union(first_select()->select_number);
  if (fake_select_lex)
  {
    for (SELECT_LEX_UNIT *unit= fake_select_lex->first_inner_unit(); 
         unit; unit= unit->next_unit())
    {
      if (!(unit->item && unit->item->eliminated))
      {
        eu->add_child(unit->first_select()->select_number);
      }
    }
    fake_select_lex->join->explain= &eu->fake_select_lex_explain;
  }
  return 0;
}


/**
  A routine used by the parser to decide whether we are specifying a full
  partitioning or if only partitions to add or to split.

  @note  This needs to be outside of WITH_PARTITION_STORAGE_ENGINE since it
  is used from the sql parser that doesn't have any ifdef's

  @retval  TRUE    Yes, it is part of a management partition command
  @retval  FALSE          No, not a management partition command
*/

bool LEX::is_partition_management() const
{
  return (sql_command == SQLCOM_ALTER_TABLE &&
          (alter_info.partition_flags ==  ALTER_PARTITION_ADD ||
           alter_info.partition_flags ==  ALTER_PARTITION_REORGANIZE));
}


/**
  Exclude last added SELECT_LEX (current) in the UNIT and return pointer in it
  (previous become currect)

  @return detached SELECT_LEX or NULL in case of error
*/

SELECT_LEX *LEX::exclude_last_select()
{
  DBUG_ENTER("SELECT_LEX::exclude_last_select");
  SELECT_LEX *exclude= current_select;
  SELECT_LEX_UNIT *unit= exclude->master_unit();
  SELECT_LEX *sl;
  DBUG_ASSERT(unit->first_select() != exclude);
  /* we should go through the list to correctly set current_select */
  for(sl= unit->first_select();
      sl->next_select() && sl->next_select() != exclude;
      sl= sl->next_select());
  DBUG_PRINT("info", ("excl: %p  unit: %p  prev: %p", exclude, unit, sl));
  if (!sl)
    DBUG_RETURN(NULL);
  DBUG_ASSERT(exclude->next_select() == NULL);
  exclude->exclude_from_tree();
  current_select= sl;
  DBUG_RETURN(exclude);
}


/**
  Put given (new) SELECT_LEX level below after currect (last) SELECT

  LAST SELECT -> DUMMY SELECT
                     |
                     V
                 NEW UNIT
                     |
                     V
                 NEW SELECT

  SELECT (*LAST*) ... FROM (SELECT (*NEW*) ... )

  @param nselect         Select to put one level below

  @retval TRUE  Error
  @retval FALSE OK
*/

bool LEX::add_unit_in_brackets(SELECT_LEX *nselect)
{
  DBUG_ENTER("LEX::add_unit_in_brackets");
  bool distinct= nselect->master_unit()->union_distinct == nselect;
  bool rc= add_select_to_union_list(distinct, nselect->linkage, 0);
  if (rc)
    DBUG_RETURN(TRUE);
  SELECT_LEX* dummy_select= current_select;
  dummy_select->automatic_brackets= TRUE;
  dummy_select->linkage= nselect->linkage;

  /* stuff dummy SELECT * FROM (...) */
  Name_resolution_context *context= &dummy_select->context;
  context->init();

  /* add SELECT list*/
  Item *item= new (thd->mem_root)
    Item_field(thd, context, NULL, NULL, &star_clex_str);
  if (unlikely(item == NULL))
    DBUG_RETURN(TRUE);
  if (unlikely(add_item_to_list(thd, item)))
    DBUG_RETURN(TRUE);
  (dummy_select->with_wild)++;

  rc= mysql_new_select(this, 1, nselect);
  nselect->linkage= DERIVED_TABLE_TYPE;
  DBUG_ASSERT(nselect->outer_select() == dummy_select);

  current_select= dummy_select;
  current_select->nest_level--;

  SELECT_LEX_UNIT *unit= nselect->master_unit();
  Table_ident *ti= new (thd->mem_root) Table_ident(unit);
  if (unlikely(ti == NULL))
    DBUG_RETURN(TRUE);
  char buff[10];
  LEX_CSTRING alias;
  alias.length= my_snprintf(buff, sizeof(buff),
                            "__%u", dummy_select->select_number);
  alias.str= thd->strmake(buff, alias.length);
  if (unlikely(!alias.str))
    DBUG_RETURN(TRUE);

  TABLE_LIST *table_list;
  if (unlikely(!(table_list=
                 dummy_select->add_table_to_list(thd, ti, &alias,
                                                 0, TL_READ,
                                                 MDL_SHARED_READ))))
    DBUG_RETURN(TRUE);
  context->resolve_in_table_list_only(table_list);
  dummy_select->add_joined_table(table_list);

  derived_tables|= DERIVED_SUBQUERY;

  current_select= nselect;
  current_select->nest_level++;
  DBUG_RETURN(rc);
}


/**
  Checks if we need finish "automatic brackets" mode

  INTERSECT has higher priority then UNION and EXCEPT, so when it is need we
  automatically create lower layer for INTERSECT (automatic brackets) and
  here we check if we should return back one level up during parsing procedure.
*/

void LEX::check_automatic_up(enum sub_select_type type)
{
  if (type != INTERSECT_TYPE &&
      current_select->linkage == INTERSECT_TYPE &&
      current_select->outer_select() &&
      current_select->outer_select()->automatic_brackets)
  {
    nest_level--;
    current_select= current_select->outer_select();
  }
}


sp_variable *LEX::sp_param_init(LEX_CSTRING *name)
{
  if (spcont->find_variable(name, true))
  {
    my_error(ER_SP_DUP_PARAM, MYF(0), name->str);
    return NULL;
  }
  sp_variable *spvar= spcont->add_variable(thd, name);
  init_last_field(&spvar->field_def, name,
                  thd->variables.collation_database);
  return spvar;
}


bool LEX::sp_param_fill_definition(sp_variable *spvar)
{
  return sphead->fill_spvar_definition(thd, last_field, &spvar->name);
}


void LEX::set_stmt_init()
{
  sql_command= SQLCOM_SET_OPTION;
  mysql_init_select(this);
  option_type= OPT_SESSION;
  autocommit= 0;
};


/**
  Find a local or a package body variable by name.
  @param IN  name    - the variable name
  @param OUT ctx     - NULL, if the variable was not found,
                       or LEX::spcont (if a local variable was found)
                       or the package top level context
                       (if a package variable was found)
  @param OUT handler - NULL, if the variable was not found,
                       or a pointer to rcontext handler
  @retval            - the variable (if found), or NULL otherwise.
*/
sp_variable *
LEX::find_variable(const LEX_CSTRING *name,
                   sp_pcontext **ctx,
                   const Sp_rcontext_handler **rh) const
{
  sp_variable *spv;
  if (spcont && (spv= spcont->find_variable(name, false)))
  {
    *ctx= spcont;
    *rh= &sp_rcontext_handler_local;
    return spv;
  }
  sp_package *pkg= sphead ? sphead->m_parent : NULL;
  if (pkg && (spv= pkg->find_package_variable(name)))
  {
    *ctx= pkg->get_parse_context()->child_context(0);
    *rh= &sp_rcontext_handler_package_body;
    return spv;
  }
  *ctx= NULL;
  *rh= NULL;
  return NULL;
}


static bool is_new(const char *str)
{
  return (str[0] == 'n' || str[0] == 'N') &&
         (str[1] == 'e' || str[1] == 'E') &&
         (str[2] == 'w' || str[2] == 'W');
}

static bool is_old(const char *str)
{
  return (str[0] == 'o' || str[0] == 'O') &&
         (str[1] == 'l' || str[1] == 'L') &&
         (str[2] == 'd' || str[2] == 'D');
}


bool LEX::is_trigger_new_or_old_reference(const LEX_CSTRING *name) const
{
  // "name" is not necessarily NULL-terminated!
  return sphead && sphead->m_handler->type() == TYPE_ENUM_TRIGGER &&
         name->length == 3 && (is_new(name->str) || is_old(name->str));
}


void LEX::sp_variable_declarations_init(THD *thd, int nvars)
{
  sp_variable *spvar= spcont->get_last_context_variable();

  sphead->reset_lex(thd);
  spcont->declare_var_boundary(nvars);
  thd->lex->init_last_field(&spvar->field_def, &spvar->name,
                            thd->variables.collation_database);
}


bool LEX::sp_variable_declarations_set_default(THD *thd, int nvars,
                                               Item *dflt_value_item)
{
  if (!dflt_value_item &&
      unlikely(!(dflt_value_item= new (thd->mem_root) Item_null(thd))))
    return true;

  for (uint i= 0 ; i < (uint) nvars ; i++)
  {
    sp_variable *spvar= spcont->get_last_context_variable((uint) nvars - 1 - i);
    bool last= i + 1 == (uint) nvars;
    spvar->default_value= dflt_value_item;
    /* The last instruction is responsible for freeing LEX. */
    sp_instr_set *is= new (this->thd->mem_root)
                      sp_instr_set(sphead->instructions(),
                                   spcont, &sp_rcontext_handler_local,
                                   spvar->offset, dflt_value_item,
                                   this, last);
    if (unlikely(is == NULL || sphead->add_instr(is)))
      return true;
  }
  return false;
}


bool
LEX::sp_variable_declarations_copy_type_finalize(THD *thd, int nvars,
                                                 const Column_definition &ref,
                                                 Row_definition_list *fields,
                                                 Item *default_value)
{
  for (uint i= 0 ; i < (uint) nvars; i++)
  {
    sp_variable *spvar= spcont->get_last_context_variable((uint) nvars - 1 - i);
    spvar->field_def.set_type(ref);
    if (fields)
    {
      DBUG_ASSERT(ref.type_handler() == &type_handler_row);
      spvar->field_def.set_row_field_definitions(fields);
    }
    spvar->field_def.field_name= spvar->name;
  }
  if (unlikely(sp_variable_declarations_set_default(thd, nvars,
                                                    default_value)))
    return true;
  spcont->declare_var_boundary(0);
  return sphead->restore_lex(thd);
}


bool LEX::sp_variable_declarations_finalize(THD *thd, int nvars,
                                            const Column_definition *cdef,
                                            Item *dflt_value_item)
{
  DBUG_ASSERT(cdef);
  Column_definition tmp(*cdef);
  if (sphead->fill_spvar_definition(thd, &tmp))
    return true;
  return sp_variable_declarations_copy_type_finalize(thd, nvars, tmp, NULL,
                                                     dflt_value_item);
}


bool LEX::sp_variable_declarations_row_finalize(THD *thd, int nvars,
                                                Row_definition_list *row,
                                                Item *dflt_value_item)
{
  DBUG_ASSERT(row);
  /*
    Prepare all row fields.
    Note, we do it only one time outside of the below loop.
    The converted list in "row" is further reused by all variable
    declarations processed by the current call.
    Example:
      DECLARE
        a, b, c ROW(x VARCHAR(10) CHARACTER SET utf8);
      BEGIN
        ...
      END;
  */
  if (sphead->row_fill_field_definitions(thd, row))
    return true;

  for (uint i= 0 ; i < (uint) nvars ; i++)
  {
    sp_variable *spvar= spcont->get_last_context_variable((uint) nvars - 1 - i);
    spvar->field_def.set_row_field_definitions(row);
    if (sphead->fill_spvar_definition(thd, &spvar->field_def, &spvar->name))
      return true;
  }

  if (sp_variable_declarations_set_default(thd, nvars, dflt_value_item))
    return true;
  spcont->declare_var_boundary(0);
  return sphead->restore_lex(thd);
}


/**
  Finalize a %ROWTYPE declaration, e.g.:
    DECLARE a,b,c,d t1%ROWTYPE := ROW(1,2,3);

  @param thd   - the current thd
  @param nvars - the number of variables in the declaration
  @param ref   - the table or cursor name (see comments below)
  @param def   - the default value, e.g., ROW(1,2,3), or NULL (no default).
*/
bool
LEX::sp_variable_declarations_rowtype_finalize(THD *thd, int nvars,
                                               Qualified_column_ident *ref,
                                               Item *def)
{
  uint coffp;
  const sp_pcursor *pcursor= ref->table.str && ref->db.str ? NULL :
                             spcont->find_cursor(&ref->m_column, &coffp,
                                                 false);
  if (pcursor)
    return sp_variable_declarations_cursor_rowtype_finalize(thd, nvars,
                                                            coffp, def);
  /*
    When parsing a qualified identifier chain, the parser does not know yet
    if it's going to be a qualified column name (for %TYPE),
    or a qualified table name (for %ROWTYPE). So it collects the chain
    into Qualified_column_ident.
    Now we know that it was actually a qualified table name (%ROWTYPE).
    Create a new Table_ident from Qualified_column_ident,
    shifting fields as follows:
    - ref->m_column becomes table_ref->table
    - ref->table    becomes table_ref->db
  */
  return sp_variable_declarations_table_rowtype_finalize(thd, nvars,
                                                         ref->table,
                                                         ref->m_column,
                                                         def);
}


bool
LEX::sp_variable_declarations_table_rowtype_finalize(THD *thd, int nvars,
                                                     const LEX_CSTRING &db,
                                                     const LEX_CSTRING &table,
                                                     Item *def)
{
  Table_ident *table_ref;
  if (unlikely(!(table_ref=
                 new (thd->mem_root) Table_ident(thd, &db, &table, false))))
    return true;
  // Loop through all variables in the same declaration
  for (uint i= 0 ; i < (uint) nvars; i++)
  {
    sp_variable *spvar= spcont->get_last_context_variable((uint) nvars - 1 - i);
    spvar->field_def.set_table_rowtype_ref(table_ref);
    sphead->fill_spvar_definition(thd, &spvar->field_def, &spvar->name);
  }
  if (sp_variable_declarations_set_default(thd, nvars, def))
    return true;
  // Make sure sp_rcontext is created using the invoker security context:
  sphead->m_flags|= sp_head::HAS_COLUMN_TYPE_REFS;
  spcont->declare_var_boundary(0);
  return sphead->restore_lex(thd);
}


bool
LEX::sp_variable_declarations_cursor_rowtype_finalize(THD *thd, int nvars,
                                                      uint offset,
                                                      Item *def)
{
  const sp_pcursor *pcursor= spcont->find_cursor(offset);

  // Loop through all variables in the same declaration
  for (uint i= 0 ; i < (uint) nvars; i++)
  {
    sp_variable *spvar= spcont->get_last_context_variable((uint) nvars - 1 - i);

    spvar->field_def.set_cursor_rowtype_ref(offset);
    sp_instr_cursor_copy_struct *instr=
      new (thd->mem_root) sp_instr_cursor_copy_struct(sphead->instructions(),
                                                      spcont, offset,
                                                      pcursor->lex(),
                                                      spvar->offset);
    if (instr == NULL || sphead->add_instr(instr))
     return true;

    sphead->fill_spvar_definition(thd, &spvar->field_def, &spvar->name);
  }
  if (unlikely(sp_variable_declarations_set_default(thd, nvars, def)))
    return true;
  // Make sure sp_rcontext is created using the invoker security context:
  sphead->m_flags|= sp_head::HAS_COLUMN_TYPE_REFS;
  spcont->declare_var_boundary(0);
  return sphead->restore_lex(thd);
}


/*
  Add declarations for table column and SP variable anchor types:
  - DECLARE spvar1 TYPE OF db1.table1.column1;
  - DECLARE spvar1 TYPE OF table1.column1;
  - DECLARE spvar1 TYPE OF spvar0;
*/
bool
LEX::sp_variable_declarations_with_ref_finalize(THD *thd, int nvars,
                                                Qualified_column_ident *ref,
                                                Item *def)
{
  return ref->db.length == 0 && ref->table.length == 0 ?
    sp_variable_declarations_vartype_finalize(thd, nvars, ref->m_column, def) :
    sp_variable_declarations_column_type_finalize(thd, nvars, ref, def);
}


bool
LEX::sp_variable_declarations_column_type_finalize(THD *thd, int nvars,
                                                   Qualified_column_ident *ref,
                                                   Item *def)
{
  for (uint i= 0 ; i < (uint) nvars; i++)
  {
    sp_variable *spvar= spcont->get_last_context_variable((uint) nvars - 1 - i);
    spvar->field_def.set_column_type_ref(ref);
    spvar->field_def.field_name= spvar->name;
  }
  sphead->m_flags|= sp_head::HAS_COLUMN_TYPE_REFS;
  if (sp_variable_declarations_set_default(thd, nvars, def))
    return true;
  spcont->declare_var_boundary(0);
  return sphead->restore_lex(thd);
}


bool
LEX::sp_variable_declarations_vartype_finalize(THD *thd, int nvars,
                                               const LEX_CSTRING &ref,
                                               Item *default_value)
{
  sp_variable *t;
  if (!spcont || !(t= spcont->find_variable(&ref, false)))
  {
    my_error(ER_SP_UNDECLARED_VAR, MYF(0), ref.str);
    return true;
  }

  if (t->field_def.is_cursor_rowtype_ref())
  {
    uint offset= t->field_def.cursor_rowtype_offset();
    return sp_variable_declarations_cursor_rowtype_finalize(thd, nvars,
                                                            offset,
                                                            default_value);
  }

  if (t->field_def.is_column_type_ref())
  {
    Qualified_column_ident *tmp= t->field_def.column_type_ref();
    return sp_variable_declarations_column_type_finalize(thd, nvars, tmp,
                                                         default_value);
  }

  if (t->field_def.is_table_rowtype_ref())
  {
    const Table_ident *tmp= t->field_def.table_rowtype_ref();
    return sp_variable_declarations_table_rowtype_finalize(thd, nvars,
                                                           tmp->db,
                                                           tmp->table,
                                                           default_value);
  }

  // A reference to a scalar or a row variable with an explicit data type
  return sp_variable_declarations_copy_type_finalize(thd, nvars,
                                                     t->field_def,
                                                     t->field_def.
                                                       row_field_definitions(),
                                                     default_value);
}


/**********************************************************************
  The FOR LOOP statement

  This syntax:
    FOR i IN lower_bound .. upper_bound
    LOOP
      statements;
    END LOOP;

  is translated into:

    DECLARE
      i INT := lower_bound;
      j INT := upper_bound;
    BEGIN
      WHILE i <= j
      LOOP
        statements;
        i:= i + 1;
      END LOOP;
    END;
*/


sp_variable *LEX::sp_add_for_loop_variable(THD *thd, const LEX_CSTRING *name,
                                           Item *value)
{
  sp_variable *spvar= spcont->add_variable(thd, name);
  spcont->declare_var_boundary(1);
  spvar->field_def.field_name= spvar->name;
  spvar->field_def.set_handler(&type_handler_longlong);
  type_handler_longlong.Column_definition_prepare_stage2(&spvar->field_def,
                                                         NULL, HA_CAN_GEOMETRY);
  if (!value && unlikely(!(value= new (thd->mem_root) Item_null(thd))))
    return NULL;

  spvar->default_value= value;
  sp_instr_set *is= new (this->thd->mem_root)
                    sp_instr_set(sphead->instructions(),
                                 spcont, &sp_rcontext_handler_local,
                                 spvar->offset, value,
                                 this, true);
  if (unlikely(is == NULL || sphead->add_instr(is)))
    return NULL;
  spcont->declare_var_boundary(0);
  return spvar;
}


bool LEX::sp_for_loop_implicit_cursor_statement(THD *thd,
                                                Lex_for_loop_bounds_st *bounds,
                                                sp_lex_cursor *cur)
{
  Item *item;
  DBUG_ASSERT(sphead);
  LEX_CSTRING name= {STRING_WITH_LEN("[implicit_cursor]") };
  if (sp_declare_cursor(thd, &name, cur, NULL, true))
    return true;
  DBUG_ASSERT(thd->lex == this);
  if (unlikely(!(bounds->m_index=
                 new (thd->mem_root) sp_assignment_lex(thd, this))))
    return true;
  bounds->m_index->sp_lex_in_use= true;
  sphead->reset_lex(thd, bounds->m_index);
  DBUG_ASSERT(thd->lex != this);
  if (unlikely(!(item=
                 new (thd->mem_root) Item_field(thd,
                                                thd->lex->current_context(),
                                                NullS, NullS, &name))))
    return true;
  bounds->m_index->set_item_and_free_list(item, NULL);
  if (thd->lex->sphead->restore_lex(thd))
    return true;
  DBUG_ASSERT(thd->lex == this);
  bounds->m_direction= 1;
  bounds->m_upper_bound= NULL;
  bounds->m_implicit_cursor= true;
  return false;
}

sp_variable *
LEX::sp_add_for_loop_cursor_variable(THD *thd,
                                     const LEX_CSTRING *name,
                                     const sp_pcursor *pcursor,
                                     uint coffset,
                                     sp_assignment_lex *param_lex,
                                     Item_args *parameters)
{
  sp_variable *spvar= spcont->add_variable(thd, name);
  if (!spvar)
    return NULL;
  spcont->declare_var_boundary(1);
  sphead->fill_spvar_definition(thd, &spvar->field_def, &spvar->name);
  if (unlikely(!(spvar->default_value= new (thd->mem_root) Item_null(thd))))
    return NULL;

  spvar->field_def.set_cursor_rowtype_ref(coffset);

  if (unlikely(sphead->add_for_loop_open_cursor(thd, spcont, spvar, pcursor,
                                                coffset,
                                                param_lex, parameters)))
    return NULL;

  spcont->declare_var_boundary(0);
  return spvar;
}


/**
  Generate a code for a FOR loop condition:
  - Make Item_splocal for the FOR loop index variable
  - Make Item_splocal for the FOR loop upper bound variable
  - Make a comparison function item on top of these two variables
*/
bool LEX::sp_for_loop_condition(THD *thd, const Lex_for_loop_st &loop)
{
  Item_splocal *args[2];
  for (uint i= 0 ; i < 2; i++)
  {
    sp_variable *src= i == 0 ? loop.m_index : loop.m_upper_bound;
    args[i]= new (thd->mem_root)
              Item_splocal(thd, &sp_rcontext_handler_local,
                           &src->name, src->offset, src->type_handler());
    if (unlikely(args[i] == NULL))
      return true;
#ifdef DBUG_ASSERT_EXISTS
    args[i]->m_sp= sphead;
#endif
  }

  Item *expr= loop.m_direction > 0 ?
    (Item *) new (thd->mem_root) Item_func_le(thd, args[0], args[1]) :
    (Item *) new (thd->mem_root) Item_func_ge(thd, args[0], args[1]);
  return unlikely(!expr) || unlikely(sp_while_loop_expression(thd, expr));
}


/**
  Generate the FOR LOOP condition code in its own lex
*/
bool LEX::sp_for_loop_intrange_condition_test(THD *thd,
                                              const Lex_for_loop_st &loop)
{
  spcont->set_for_loop(loop);
  sphead->reset_lex(thd);
  if (unlikely(thd->lex->sp_for_loop_condition(thd, loop)))
    return true;
  return thd->lex->sphead->restore_lex(thd);
}


bool LEX::sp_for_loop_cursor_condition_test(THD *thd,
                                            const Lex_for_loop_st &loop)
{
  const LEX_CSTRING *cursor_name;
  Item *expr;
  spcont->set_for_loop(loop);
  sphead->reset_lex(thd);
  cursor_name= spcont->find_cursor(loop.m_cursor_offset);
  DBUG_ASSERT(cursor_name);
  if (unlikely(!(expr=
                 new (thd->mem_root)
                 Item_func_cursor_found(thd, cursor_name,
                                        loop.m_cursor_offset))))
    return true;
  if (thd->lex->sp_while_loop_expression(thd, expr))
    return true;
  return thd->lex->sphead->restore_lex(thd);
}


bool LEX::sp_for_loop_intrange_declarations(THD *thd, Lex_for_loop_st *loop,
                                            const LEX_CSTRING *index,
                                            const Lex_for_loop_bounds_st &bounds)
{
  if (unlikely(!(loop->m_index=
                 bounds.m_index->
                 sp_add_for_loop_variable(thd, index,
                                          bounds.m_index->get_item()))))
    return true;
  if (unlikely(!(loop->m_upper_bound=
                 bounds.m_upper_bound->
                 sp_add_for_loop_upper_bound(thd,
                                             bounds.
                                             m_upper_bound->get_item()))))
     return true;
  loop->m_direction= bounds.m_direction;
  loop->m_implicit_cursor= 0;
  return false;
}


bool LEX::sp_for_loop_cursor_declarations(THD *thd,
                                          Lex_for_loop_st *loop,
                                          const LEX_CSTRING *index,
                                          const Lex_for_loop_bounds_st &bounds)
{
  Item *item= bounds.m_index->get_item();
  Item_splocal *item_splocal;
  Item_field *item_field;
  Item_func_sp *item_func_sp= NULL;
  LEX_CSTRING name;
  uint coffs, param_count= 0;
  const sp_pcursor *pcursor;

  if ((item_splocal= item->get_item_splocal()))
    name= item_splocal->m_name;
  else if ((item_field= item->type() == Item::FIELD_ITEM ?
                        static_cast<Item_field *>(item) : NULL) &&
           item_field->table_name == NULL)
    name= item_field->field_name;
  else if (item->type() == Item::FUNC_ITEM &&
           static_cast<Item_func*>(item)->functype() == Item_func::FUNC_SP &&
           !static_cast<Item_func_sp*>(item)->get_sp_name()->m_explicit_name)
  {
    /*
      When a FOR LOOP for a cursor with parameters is parsed:
        FOR index IN cursor(1,2,3) LOOP
          statements;
        END LOOP;
      the parser scans "cursor(1,2,3)" using the "expr" rule,
      so it thinks that cursor(1,2,3) is a stored function call.
      It's not easy to implement this without using "expr" because
      of grammar conflicts.
      As a side effect, the Item_func_sp and its arguments in the parentheses
      belong to the same LEX. This is different from an explicit
      "OPEN cursor(1,2,3)" where every expression belongs to a separate LEX.
    */
    item_func_sp= static_cast<Item_func_sp*>(item);
    name= item_func_sp->get_sp_name()->m_name;
    param_count= item_func_sp->argument_count();
  }
  else
  {
    thd->parse_error();
    return true;
  }
  if (unlikely(!(pcursor= spcont->find_cursor_with_error(&name, &coffs,
                                                         false)) ||
               pcursor->check_param_count_with_error(param_count)))
    return true;

  if (!(loop->m_index= sp_add_for_loop_cursor_variable(thd, index,
                                                       pcursor, coffs,
                                                       bounds.m_index,
                                                       item_func_sp)))
    return true;
  loop->m_upper_bound= NULL;
  loop->m_direction= bounds.m_direction;
  loop->m_cursor_offset= coffs;
  loop->m_implicit_cursor= bounds.m_implicit_cursor;
  return false;
}


/**
  Generate a code for a FOR loop index increment
*/
bool LEX::sp_for_loop_increment(THD *thd, const Lex_for_loop_st &loop)
{
  Item_splocal *splocal= new (thd->mem_root)
    Item_splocal(thd, &sp_rcontext_handler_local,
                      &loop.m_index->name, loop.m_index->offset,
                      loop.m_index->type_handler());
  if (unlikely(splocal == NULL))
    return true;
#ifdef DBUG_ASSERT_EXISTS
  splocal->m_sp= sphead;
#endif
  Item_int *inc= new (thd->mem_root) Item_int(thd, loop.m_direction);
  if (unlikely(!inc))
    return true;
  Item *expr= new (thd->mem_root) Item_func_plus(thd, splocal, inc);
  if (unlikely(!expr) ||
      unlikely(sphead->set_local_variable(thd, spcont,
                                          &sp_rcontext_handler_local,
                                          loop.m_index, expr, this, true)))
    return true;
  return false;
}


bool LEX::sp_for_loop_intrange_finalize(THD *thd, const Lex_for_loop_st &loop)
{
  sphead->reset_lex(thd);

  // Generate FOR LOOP index increment in its own lex
  DBUG_ASSERT(this != thd->lex);
  if (unlikely(thd->lex->sp_for_loop_increment(thd, loop) ||
               thd->lex->sphead->restore_lex(thd)))
    return true;

  // Generate a jump to the beginning of the loop
  DBUG_ASSERT(this == thd->lex);
  return sp_while_loop_finalize(thd);
}


bool LEX::sp_for_loop_cursor_finalize(THD *thd, const Lex_for_loop_st &loop)
{
  sp_instr_cfetch *instr=
    new (thd->mem_root) sp_instr_cfetch(sphead->instructions(),
                                        spcont, loop.m_cursor_offset, false);
  if (unlikely(instr == NULL) || unlikely(sphead->add_instr(instr)))
    return true;
  instr->add_to_varlist(loop.m_index);
  // Generate a jump to the beginning of the loop
  return sp_while_loop_finalize(thd);
}

bool LEX::sp_for_loop_outer_block_finalize(THD *thd,
                                           const Lex_for_loop_st &loop)
{
  Lex_spblock tmp;
  tmp.curs= MY_TEST(loop.m_implicit_cursor);
  if (unlikely(sp_block_finalize(thd, tmp))) // The outer DECLARE..BEGIN..END
    return true;
  if (!loop.is_for_loop_explicit_cursor())
    return false;
  /*
    Explicit cursor FOR loop must close the cursor automatically.
    Note, implicit cursor FOR loop does not need to close the cursor,
    it's closed by sp_instr_cpop.
  */
  sp_instr_cclose *ic= new (thd->mem_root)
                       sp_instr_cclose(sphead->instructions(), spcont,
                                       loop.m_cursor_offset);
  return ic == NULL || sphead->add_instr(ic);
}

/***************************************************************************/

bool LEX::sp_declare_cursor(THD *thd, const LEX_CSTRING *name,
                            sp_lex_cursor *cursor_stmt,
                            sp_pcontext *param_ctx, bool add_cpush_instr)
{
  uint offp;
  sp_instr_cpush *i;

  if (spcont->find_cursor(name, &offp, true))
  {
    my_error(ER_SP_DUP_CURS, MYF(0), name->str);
    return true;
  }

  if (unlikely(spcont->add_cursor(name, param_ctx, cursor_stmt)))
    return true;

  if (add_cpush_instr)
  {
    i= new (thd->mem_root)
         sp_instr_cpush(sphead->instructions(), spcont, cursor_stmt,
                        spcont->current_cursor_count() - 1);
    return unlikely(i == NULL) || unlikely(sphead->add_instr(i));
  }
  return false;
}


/**
  Generate an SP code for an "OPEN cursor_name" statement.
  @param thd
  @param name       - Name of the cursor
  @param parameters - Cursor parameters, e.g. OPEN c(1,2,3)
  @returns          - false on success, true on error
*/
bool LEX::sp_open_cursor(THD *thd, const LEX_CSTRING *name,
                         List<sp_assignment_lex> *parameters)
{
  uint offset;
  const sp_pcursor *pcursor;
  uint param_count= parameters ? parameters->elements : 0;
  return !(pcursor= spcont->find_cursor_with_error(name, &offset, false)) ||
         pcursor->check_param_count_with_error(param_count) ||
         sphead->add_open_cursor(thd, spcont, offset,
                                 pcursor->param_context(), parameters);
}


bool LEX::sp_handler_declaration_init(THD *thd, int type)
{
  sp_handler *h= spcont->add_handler(thd, (sp_handler::enum_type) type);

  spcont= spcont->push_context(thd, sp_pcontext::HANDLER_SCOPE);

  sp_instr_hpush_jump *i=
    new (thd->mem_root) sp_instr_hpush_jump(sphead->instructions(), spcont, h);

  if (unlikely(i == NULL) || unlikely(sphead->add_instr(i)))
    return true;

  /* For continue handlers, mark end of handler scope. */
  if (type == sp_handler::CONTINUE &&
      unlikely(sphead->push_backpatch(thd, i, spcont->last_label())))
    return true;

  if (unlikely(sphead->push_backpatch(thd, i,
                                      spcont->push_label(thd, &empty_clex_str,
                                                         0))))
    return true;

  return false;
}


bool LEX::sp_handler_declaration_finalize(THD *thd, int type)
{
  sp_label *hlab= spcont->pop_label(); /* After this hdlr */
  sp_instr_hreturn *i;

  if (type == sp_handler::CONTINUE)
  {
    i= new (thd->mem_root) sp_instr_hreturn(sphead->instructions(), spcont);
    if (unlikely(i == NULL) ||
        unlikely(sphead->add_instr(i)))
      return true;
  }
  else
  {  /* EXIT or UNDO handler, just jump to the end of the block */
    i= new (thd->mem_root) sp_instr_hreturn(sphead->instructions(), spcont);
    if (unlikely(i == NULL) ||
        unlikely(sphead->add_instr(i)) ||
        unlikely(sphead->push_backpatch(thd, i, spcont->last_label()))) /* Block end */
      return true;
  }
  sphead->backpatch(hlab);
  spcont= spcont->pop_context();
  return false;
}


void LEX::sp_block_init(THD *thd, const LEX_CSTRING *label)
{
  spcont->push_label(thd, label, sphead->instructions(), sp_label::BEGIN);
  spcont= spcont->push_context(thd, sp_pcontext::REGULAR_SCOPE);
}


bool LEX::sp_block_finalize(THD *thd, const Lex_spblock_st spblock,
                                      class sp_label **splabel)
{
  sp_head *sp= sphead;
  sp_pcontext *ctx= spcont;
  sp_instr *i;

  sp->backpatch(ctx->last_label()); /* We always have a label */
  if (spblock.hndlrs)
  {
    i= new (thd->mem_root)
      sp_instr_hpop(sp->instructions(), ctx, spblock.hndlrs);
    if (unlikely(i == NULL) ||
        unlikely(sp->add_instr(i)))
      return true;
  }
  if (spblock.curs)
  {
    i= new (thd->mem_root)
      sp_instr_cpop(sp->instructions(), ctx, spblock.curs);
    if (unlikely(i == NULL) ||
        unlikely(sp->add_instr(i)))
      return true;
  }
  spcont= ctx->pop_context();
  *splabel= spcont->pop_label();
  return false;
}


bool LEX::sp_block_finalize(THD *thd, const Lex_spblock_st spblock,
                            const LEX_CSTRING *end_label)
{
  sp_label *splabel;
  if (unlikely(sp_block_finalize(thd, spblock, &splabel)))
    return true;
  if (unlikely(end_label->str &&
               lex_string_cmp(system_charset_info,
                              end_label, &splabel->name) != 0))
  {
    my_error(ER_SP_LABEL_MISMATCH, MYF(0), end_label->str);
    return true;
  }
  return false;
}


sp_name *LEX::make_sp_name(THD *thd, const LEX_CSTRING *name)
{
  sp_name *res;
  LEX_CSTRING db;
  if (unlikely(check_routine_name(name)) ||
      unlikely(copy_db_to(&db)) ||
      unlikely((!(res= new (thd->mem_root) sp_name(&db, name, false)))))
    return NULL;
  return res;
}


/**
  When a package routine name is stored in memory in Database_qualified_name,
  the dot character is used to delimit package name from the routine name,
  e.g.:
    m_db=   'test';   -- database 'test'
    m_name= 'p1.p1';  -- package 'p1', routine 'p1'
  See database_qualified_name::make_package_routine_name() for details.
  Disallow package routine names with dots,
  to avoid ambiguity when interpreting m_name='p1.p1.p1', between:
    a.  package 'p1.p1' + routine 'p1'
    b.  package 'p1'    + routine 'p1.p1'
  m_name='p1.p1.p1' will always mean (a).
*/
sp_name *LEX::make_sp_name_package_routine(THD *thd, const LEX_CSTRING *name)
{
  sp_name *res= make_sp_name(thd, name);
  if (likely(res) && unlikely(strchr(res->m_name.str, '.')))
  {
    my_error(ER_SP_WRONG_NAME, MYF(0), res->m_name.str);
    res= NULL;
  }
  return res;
}


sp_name *LEX::make_sp_name(THD *thd, const LEX_CSTRING *name1,
                                     const LEX_CSTRING *name2)
{
  sp_name *res;
  LEX_CSTRING norm_name1;
  if (unlikely(!name1->str) ||
      unlikely(!thd->make_lex_string(&norm_name1, name1->str,
                                     name1->length)) ||
      unlikely(check_db_name((LEX_STRING *) &norm_name1)))
  {
    my_error(ER_WRONG_DB_NAME, MYF(0), name1->str);
    return NULL;
  }
  if (unlikely(check_routine_name(name2)) ||
      unlikely(!(res= new (thd->mem_root) sp_name(&norm_name1, name2, true))))
    return NULL;
  return res;
}


sp_head *LEX::make_sp_head(THD *thd, const sp_name *name,
                           const Sp_handler *sph)
{
  sp_package *package= get_sp_package();
  sp_head *sp;

  /* Order is important here: new - reset - init */
  if (likely((sp= new sp_head(package, sph))))
  {
    sp->reset_thd_mem_root(thd);
    sp->init(this);
    if (name)
    {
      if (package)
        sp->make_package_routine_name(sp->get_main_mem_root(),
                                      package->m_db,
                                      package->m_name,
                                      name->m_name);
      else
        sp->init_sp_name(name);
      sp->make_qname(sp->get_main_mem_root(), &sp->m_qname);
    }
    sphead= sp;
  }
  sp_chistics.init();
  return sp;
}


sp_head *LEX::make_sp_head_no_recursive(THD *thd, const sp_name *name,
                                        const Sp_handler *sph)
{
  sp_package *package= thd->lex->get_sp_package();
  /*
    Sp_handler::sp_clone_and_link_routine() generates a standalone-alike
    statement to clone package routines for recursion, e.g.:
      CREATE PROCEDURE p1 AS BEGIN NULL; END;
    Translate a standalone routine handler to the corresponding
    package routine handler if we're cloning a package routine, e.g.:
      sp_handler_procedure -> sp_handler_package_procedure
      sp_handler_function  -> sp_handler_package_function
  */
  if (package && package->m_is_cloning_routine)
    sph= sph->package_routine_handler();
  if (!sphead ||
      (package &&
       (sph == &sp_handler_package_procedure ||
        sph == &sp_handler_package_function)))
    return make_sp_head(thd, name, sph);
  my_error(ER_SP_NO_RECURSIVE_CREATE, MYF(0), sph->type_str());
  return NULL;
}


bool LEX::sp_body_finalize_procedure(THD *thd)
{
  if (sphead->check_unresolved_goto())
    return true;
  sphead->set_stmt_end(thd);
  sphead->restore_thd_mem_root(thd);
  return false;
}


bool LEX::sp_body_finalize_function(THD *thd)
{
  if (sphead->is_not_allowed_in_function("function"))
    return true;
  if (!(sphead->m_flags & sp_head::HAS_RETURN))
  {
    my_error(ER_SP_NORETURN, MYF(0), ErrConvDQName(sphead).ptr());
    return true;
  }
  if (sp_body_finalize_procedure(thd))
    return true;
  (void) is_native_function_with_warn(thd, &sphead->m_name);
  return false;
}


bool LEX::sp_block_with_exceptions_finalize_declarations(THD *thd)
{
  /*
    [ DECLARE declarations ]
    BEGIN executable_section
    [ EXCEPTION exceptions ]
    END

    We are now at the "BEGIN" keyword.
    We have collected all declarations, including DECLARE HANDLER directives.
    But there will be possibly more handlers in the EXCEPTION section.

    Generate a forward jump from the end of the DECLARE section to the
    beginning of the EXCEPTION section, over the executable section.
  */
  return sphead->add_instr_jump(thd, spcont);
}


bool
LEX::sp_block_with_exceptions_finalize_executable_section(THD *thd,
                                         uint executable_section_ip)
{
  /*
    We're now at the end of "executable_section" of the block,
    near the "EXCEPTION" or the "END" keyword.
    Generate a jump to the END of the block over the EXCEPTION section.
  */
  if (sphead->add_instr_jump_forward_with_backpatch(thd, spcont))
    return true;
  /*
    Set the destination for the jump that we added in
    sp_block_with_exceptions_finalize_declarations().
  */
  sp_instr *instr= sphead->get_instr(executable_section_ip - 1);
  instr->backpatch(sphead->instructions(), spcont);
  return false;
}


bool
LEX::sp_block_with_exceptions_finalize_exceptions(THD *thd,
                                                  uint executable_section_ip,
                                                  uint exception_count)
{
  if (!exception_count)
  {
    /*
      The jump from the end of DECLARE section to
      the beginning of the EXCEPTION section that we added in
      sp_block_with_exceptions_finalize_declarations() is useless
      if there were no exceptions.
      Replace it to "no operation".
    */
    return sphead->replace_instr_to_nop(thd, executable_section_ip - 1);
  }
  /*
    Generate a jump from the end of the EXCEPTION code
    to the executable section.
  */
  return sphead->add_instr_jump(thd, spcont, executable_section_ip);
}


bool LEX::sp_block_with_exceptions_add_empty(THD *thd)
{
  uint ip= sphead->instructions();
  return sp_block_with_exceptions_finalize_executable_section(thd, ip) ||
         sp_block_with_exceptions_finalize_exceptions(thd, ip, 0);
}


bool LEX::sp_change_context(THD *thd, const sp_pcontext *ctx, bool exclusive)
{
  uint n;
  uint ip= sphead->instructions();
  if ((n= spcont->diff_handlers(ctx, exclusive)))
  {
    sp_instr_hpop *hpop= new (thd->mem_root) sp_instr_hpop(ip++, spcont, n);
    if (unlikely(hpop == NULL) || unlikely(sphead->add_instr(hpop)))
      return true;
  }
  if ((n= spcont->diff_cursors(ctx, exclusive)))
  {
    sp_instr_cpop *cpop= new (thd->mem_root) sp_instr_cpop(ip++, spcont, n);
    if (unlikely(cpop == NULL) || unlikely(sphead->add_instr(cpop)))
      return true;
  }
  return false;
}


bool LEX::sp_leave_statement(THD *thd, const LEX_CSTRING *label_name)
{
  sp_label *lab= spcont->find_label(label_name);
  if (unlikely(!lab))
  {
    my_error(ER_SP_LILABEL_MISMATCH, MYF(0), "LEAVE", label_name->str);
    return true;
  }
  return sp_exit_block(thd, lab, NULL);
}

bool LEX::sp_goto_statement(THD *thd, const LEX_CSTRING *label_name)
{
  sp_label *lab= spcont->find_goto_label(label_name);
  if (!lab || lab->ip == 0)
  {
    sp_label *delayedlabel;
    if (!lab)
    {
      // Label not found --> add forward jump to an unknown label
      spcont->push_goto_label(thd, label_name, 0, sp_label::GOTO);
      delayedlabel= spcont->last_goto_label();
    }
    else
    {
      delayedlabel= lab;
    }
    return sphead->push_backpatch_goto(thd, spcont, delayedlabel);
  }
  else
  {
    // Label found (backward goto)
    return sp_change_context(thd, lab->ctx, false) ||
           sphead->add_instr_jump(thd, spcont, lab->ip); /* Jump back */
  }
  return false;
}

bool LEX::sp_push_goto_label(THD *thd, const LEX_CSTRING *label_name)
{
  sp_label *lab= spcont->find_goto_label(label_name, false);
  if (lab)
  {
    if (unlikely(lab->ip != 0))
    {
      my_error(ER_SP_LABEL_REDEFINE, MYF(0), label_name->str);
      return true;
    }
    lab->ip= sphead->instructions();

    sp_label *beginblocklabel= spcont->find_label(&empty_clex_str);
    sphead->backpatch_goto(thd, lab, beginblocklabel);
  }
  else
  {
    spcont->push_goto_label(thd, label_name, sphead->instructions());
  }
  return false;
}

bool LEX::sp_exit_block(THD *thd, sp_label *lab)
{
  /*
    When jumping to a BEGIN-END block end, the target jump
    points to the block hpop/cpop cleanup instructions,
    so we should exclude the block context here.
    When jumping to something else (i.e., SP_LAB_ITER),
    there are no hpop/cpop at the jump destination,
    so we should include the block context here for cleanup.
  */
  bool exclusive= (lab->type == sp_label::BEGIN);
  return sp_change_context(thd, lab->ctx, exclusive) ||
         sphead->add_instr_jump_forward_with_backpatch(thd, spcont, lab);
}


bool LEX::sp_exit_block(THD *thd, sp_label *lab, Item *when)
{
  if (!when)
    return sp_exit_block(thd, lab);

  DBUG_ASSERT(sphead == thd->lex->sphead);
  DBUG_ASSERT(spcont == thd->lex->spcont);
  sp_instr_jump_if_not *i= new (thd->mem_root)
                           sp_instr_jump_if_not(sphead->instructions(),
                                                spcont,
                                                when, thd->lex);
  if (unlikely(i == NULL) ||
      unlikely(sphead->add_instr(i)) ||
      unlikely(sp_exit_block(thd, lab)))
    return true;
  i->backpatch(sphead->instructions(), spcont);
  return false;
}


bool LEX::sp_exit_statement(THD *thd, Item *item)
{
  sp_label *lab= spcont->find_label_current_loop_start();
  if (unlikely(!lab))
  {
    my_error(ER_SP_LILABEL_MISMATCH, MYF(0), "EXIT", "");
    return true;
  }
  DBUG_ASSERT(lab->type == sp_label::ITERATION);
  return sp_exit_block(thd, lab, item);
}


bool LEX::sp_exit_statement(THD *thd, const LEX_CSTRING *label_name, Item *item)
{
  sp_label *lab= spcont->find_label(label_name);
  if (unlikely(!lab || lab->type != sp_label::ITERATION))
  {
    my_error(ER_SP_LILABEL_MISMATCH, MYF(0), "EXIT", label_name->str);
    return true;
  }
  return sp_exit_block(thd, lab, item);
}


bool LEX::sp_iterate_statement(THD *thd, const LEX_CSTRING *label_name)
{
  sp_label *lab= spcont->find_label(label_name);
  if (unlikely(!lab || lab->type != sp_label::ITERATION))
  {
    my_error(ER_SP_LILABEL_MISMATCH, MYF(0), "ITERATE", label_name->str);
    return true;
  }
  return sp_continue_loop(thd, lab);
}


bool LEX::sp_continue_loop(THD *thd, sp_label *lab)
{
  if (lab->ctx->for_loop().m_index)
  {
    // We're in a FOR loop, increment the index variable before backward jump
    sphead->reset_lex(thd);
    DBUG_ASSERT(this != thd->lex);
    if (thd->lex->sp_for_loop_increment(thd, lab->ctx->for_loop()) ||
        thd->lex->sphead->restore_lex(thd))
      return true;
  }
  return sp_change_context(thd, lab->ctx, false) ||
         sphead->add_instr_jump(thd, spcont, lab->ip); /* Jump back */
}


bool LEX::sp_continue_loop(THD *thd, sp_label *lab, Item *when)
{
  if (!when)
    return sp_continue_loop(thd, lab);

  DBUG_ASSERT(sphead == thd->lex->sphead);
  DBUG_ASSERT(spcont == thd->lex->spcont);
  sp_instr_jump_if_not *i= new (thd->mem_root)
                           sp_instr_jump_if_not(sphead->instructions(),
                                                spcont,
                                                when, thd->lex);
  if (unlikely(i == NULL) ||
      unlikely(sphead->add_instr(i)) ||
      unlikely(sp_continue_loop(thd, lab)))
    return true;
  i->backpatch(sphead->instructions(), spcont);
  return false;
}


bool LEX::sp_continue_statement(THD *thd, Item *when)
{
  sp_label *lab= spcont->find_label_current_loop_start();
  if (unlikely(!lab))
  {
    my_error(ER_SP_LILABEL_MISMATCH, MYF(0), "CONTINUE", "");
    return true;
  }
  DBUG_ASSERT(lab->type == sp_label::ITERATION);
  return sp_continue_loop(thd, lab, when);
}


bool LEX::sp_continue_statement(THD *thd, const LEX_CSTRING *label_name,
                                Item *when)
{
  sp_label *lab= spcont->find_label(label_name);
  if (!lab || lab->type != sp_label::ITERATION)
  {
    my_error(ER_SP_LILABEL_MISMATCH, MYF(0), "CONTINUE", label_name->str);
    return true;
  }
  return sp_continue_loop(thd, lab, when);
}


bool LEX::maybe_start_compound_statement(THD *thd)
{
  if (!sphead)
  {
    if (!make_sp_head(thd, NULL, &sp_handler_procedure))
      return true;
    sphead->set_suid(SP_IS_NOT_SUID);
    sphead->set_body_start(thd, thd->m_parser_state->m_lip.get_cpp_ptr());
  }
  return false;
}


bool LEX::sp_push_loop_label(THD *thd, const LEX_CSTRING *label_name)
{
  sp_label *lab= spcont->find_label(label_name);
  if (lab)
  {
    my_error(ER_SP_LABEL_REDEFINE, MYF(0), label_name->str);
    return true;
  }
  spcont->push_label(thd, label_name, sphead->instructions(),
                     sp_label::ITERATION);
  return false;
}


bool LEX::sp_push_loop_empty_label(THD *thd)
{
  if (maybe_start_compound_statement(thd))
    return true;
  /* Unlabeled controls get an empty label. */
  spcont->push_label(thd, &empty_clex_str, sphead->instructions(),
                     sp_label::ITERATION);
  return false;
}


bool LEX::sp_pop_loop_label(THD *thd, const LEX_CSTRING *label_name)
{
  sp_label *lab= spcont->pop_label();
  sphead->backpatch(lab);
  if (label_name->str &&
      lex_string_cmp(system_charset_info, label_name,
                     &lab->name) != 0)
  {
    my_error(ER_SP_LABEL_MISMATCH, MYF(0), label_name->str);
    return true;
  }
  return false;
}


void LEX::sp_pop_loop_empty_label(THD *thd)
{
  sp_label *lab= spcont->pop_label();
  sphead->backpatch(lab);
  DBUG_ASSERT(lab->name.length == 0);
}


bool LEX::sp_while_loop_expression(THD *thd, Item *expr)
{
  sp_instr_jump_if_not *i= new (thd->mem_root)
    sp_instr_jump_if_not(sphead->instructions(), spcont, expr, this);
  return (unlikely(i == NULL) ||
          /* Jumping forward */
          unlikely(sphead->push_backpatch(thd, i, spcont->last_label())) ||
          unlikely(sphead->new_cont_backpatch(i)) ||
          unlikely(sphead->add_instr(i)));
}


bool LEX::sp_while_loop_finalize(THD *thd)
{
  sp_label *lab= spcont->last_label();  /* Jumping back */
  sp_instr_jump *i= new (thd->mem_root)
    sp_instr_jump(sphead->instructions(), spcont, lab->ip);
  if (unlikely(i == NULL) ||
      unlikely(sphead->add_instr(i)))
    return true;
  sphead->do_cont_backpatch();
  return false;
}


Item *LEX::create_and_link_Item_trigger_field(THD *thd,
                                              const LEX_CSTRING *name,
                                              bool new_row)
{
  Item_trigger_field *trg_fld;

  if (unlikely(trg_chistics.event == TRG_EVENT_INSERT && !new_row))
  {
    my_error(ER_TRG_NO_SUCH_ROW_IN_TRG, MYF(0), "OLD", "on INSERT");
    return NULL;
  }

  if (unlikely(trg_chistics.event == TRG_EVENT_DELETE && new_row))
  {
    my_error(ER_TRG_NO_SUCH_ROW_IN_TRG, MYF(0), "NEW", "on DELETE");
    return NULL;
  }

  DBUG_ASSERT(!new_row ||
              (trg_chistics.event == TRG_EVENT_INSERT ||
               trg_chistics.event == TRG_EVENT_UPDATE));

  const bool tmp_read_only=
    !(new_row && trg_chistics.action_time == TRG_ACTION_BEFORE);
  trg_fld= new (thd->mem_root)
             Item_trigger_field(thd, current_context(),
                                new_row ?
                                  Item_trigger_field::NEW_ROW:
                                  Item_trigger_field::OLD_ROW,
                                name, SELECT_ACL, tmp_read_only);
  /*
    Let us add this item to list of all Item_trigger_field objects
    in trigger.
  */
  if (likely(trg_fld))
    trg_table_fields.link_in_list(trg_fld, &trg_fld->next_trg_field);

  return trg_fld;
}


Item *LEX::make_item_colon_ident_ident(THD *thd,
                                       const Lex_ident_cli_st *ca,
                                       const Lex_ident_cli_st *cb)
{
  Lex_ident_sys a(thd, ca), b(thd, cb);
  if (a.is_null() || b.is_null())
    return NULL; // OEM
  if (!is_trigger_new_or_old_reference(&a))
  {
    thd->parse_error();
    return NULL;
  }
  bool new_row= (a.str[0] == 'N' || a.str[0] == 'n');
  return create_and_link_Item_trigger_field(thd, &b, new_row);
}


Item *LEX::make_item_sysvar(THD *thd,
                            enum_var_type type,
                            const LEX_CSTRING *name,
                            const LEX_CSTRING *component)

{
  Item *item;
  DBUG_ASSERT(name->str);
  /*
    "SELECT @@global.global.variable" is not allowed
    Note, "global" can come through TEXT_STRING_sys.
  */
  if (component->str && unlikely(check_reserved_words(name)))
  {
    thd->parse_error();
    return NULL;
  }
  if (unlikely(!(item= get_system_var(thd, type, name, component))))
    return NULL;
  if (!((Item_func_get_system_var*) item)->is_written_to_binlog())
    set_stmt_unsafe(LEX::BINLOG_STMT_UNSAFE_SYSTEM_VARIABLE);
  return item;
}


Item_param *LEX::add_placeholder(THD *thd, const LEX_CSTRING *name,
                                 const char *start, const char *end)
{
  if (unlikely(!thd->m_parser_state->m_lip.stmt_prepare_mode))
  {
    thd->parse_error(ER_SYNTAX_ERROR, start);
    return NULL;
  }
  if (unlikely(!parsing_options.allows_variable))
  {
    my_error(ER_VIEW_SELECT_VARIABLE, MYF(0));
    return NULL;
  }

  Query_fragment pos(thd, sphead, start, end);
  Item_param *item= new (thd->mem_root) Item_param(thd, name,
                                                   pos.pos(), pos.length());
  if (unlikely(!item) || unlikely(param_list.push_back(item, thd->mem_root)))
  {
    my_error(ER_OUT_OF_RESOURCES, MYF(0));
    return NULL;
  }
  return item;
}


bool LEX::add_signal_statement(THD *thd, const sp_condition_value *v)
{
  Yacc_state *state= &thd->m_parser_state->m_yacc;
  sql_command= SQLCOM_SIGNAL;
  m_sql_cmd= new (thd->mem_root) Sql_cmd_signal(v, state->m_set_signal_info);
  return m_sql_cmd == NULL;
}


bool LEX::add_resignal_statement(THD *thd, const sp_condition_value *v)
{
  Yacc_state *state= &thd->m_parser_state->m_yacc;
  sql_command= SQLCOM_RESIGNAL;
  m_sql_cmd= new (thd->mem_root) Sql_cmd_resignal(v, state->m_set_signal_info);
  return m_sql_cmd == NULL;
}


Item *LEX::create_item_ident_nospvar(THD *thd,
                                     const Lex_ident_sys_st *a,
                                     const Lex_ident_sys_st *b)
{
  DBUG_ASSERT(this == thd->lex);
  /*
    FIXME This will work ok in simple_ident_nospvar case because
    we can't meet simple_ident_nospvar in trigger now. But it
    should be changed in future.
  */
  if (is_trigger_new_or_old_reference(a))
  {
    bool new_row= (a->str[0]=='N' || a->str[0]=='n');

    return create_and_link_Item_trigger_field(thd, b, new_row);
  }

  if (unlikely(current_select->no_table_names_allowed))
  {
    my_error(ER_TABLENAME_NOT_ALLOWED_HERE, MYF(0), a->str, thd->where);
    return NULL;
  }
  if ((current_select->parsing_place != IN_HAVING) ||
      (current_select->get_in_sum_expr() > 0))
    return new (thd->mem_root) Item_field(thd, current_context(),
                                          NullS, a->str, b);
  return new (thd->mem_root) Item_ref(thd, current_context(),
                                      NullS, a->str, b);
}


Item_splocal *LEX::create_item_spvar_row_field(THD *thd,
                                               const Sp_rcontext_handler *rh,
                                               const Lex_ident_sys *a,
                                               const Lex_ident_sys *b,
                                               sp_variable *spv,
                                               const char *start,
                                               const char *end)
{
  if (unlikely(!parsing_options.allows_variable))
  {
    my_error(ER_VIEW_SELECT_VARIABLE, MYF(0));
    return NULL;
  }

  Query_fragment pos(thd, sphead, start, end);
  Item_splocal *item;
  if (spv->field_def.is_table_rowtype_ref() ||
      spv->field_def.is_cursor_rowtype_ref())
  {
    if (unlikely(!(item= new (thd->mem_root)
                   Item_splocal_row_field_by_name(thd, rh, a, b, spv->offset,
                                                  &type_handler_null,
                                                  pos.pos(), pos.length()))))
      return NULL;
  }
  else
  {
    uint row_field_offset;
    const Spvar_definition *def;
    if (unlikely(!(def= spv->find_row_field(a, b, &row_field_offset))))
      return NULL;

    if (unlikely(!(item= new (thd->mem_root)
                   Item_splocal_row_field(thd, rh, a, b,
                                          spv->offset, row_field_offset,
                                          def->type_handler(),
                                          pos.pos(), pos.length()))))
      return NULL;
  }
#ifdef DBUG_ASSERT_EXISTS
  item->m_sp= sphead;
#endif
  safe_to_cache_query=0;
  return item;
}


my_var *LEX::create_outvar(THD *thd, const LEX_CSTRING *name)
{
  const Sp_rcontext_handler *rh;
  sp_variable *spv;
  if (likely((spv= find_variable(name, &rh))))
    return result ? new (thd->mem_root)
                    my_var_sp(rh, name, spv->offset,
                              spv->type_handler(), sphead) :
                    NULL /* EXPLAIN */;
  my_error(ER_SP_UNDECLARED_VAR, MYF(0), name->str);
  return NULL;
}


my_var *LEX::create_outvar(THD *thd,
                           const LEX_CSTRING *a,
                           const LEX_CSTRING *b)
{
  const Sp_rcontext_handler *rh;
  sp_variable *t;
  if (unlikely(!(t= find_variable(a, &rh))))
  {
    my_error(ER_SP_UNDECLARED_VAR, MYF(0), a->str);
    return NULL;
  }
  uint row_field_offset;
  if (!t->find_row_field(a, b, &row_field_offset))
    return NULL;
  return result ?
    new (thd->mem_root) my_var_sp_row_field(rh, a, b, t->offset,
                                            row_field_offset, sphead) :
    NULL /* EXPLAIN */;
}


Item *LEX::create_item_func_nextval(THD *thd, Table_ident *table_ident)
{
  TABLE_LIST *table;
  if (unlikely(!(table= current_select->add_table_to_list(thd, table_ident, 0,
                                                          TL_OPTION_SEQUENCE,
                                                          TL_WRITE_ALLOW_WRITE,
                                                          MDL_SHARED_WRITE))))
    return NULL;
  thd->lex->set_stmt_unsafe(LEX::BINLOG_STMT_UNSAFE_SYSTEM_FUNCTION);
  return new (thd->mem_root) Item_func_nextval(thd, table);
}


Item *LEX::create_item_func_lastval(THD *thd, Table_ident *table_ident)
{
  TABLE_LIST *table;
  if (unlikely(!(table= current_select->add_table_to_list(thd, table_ident, 0,
                                                          TL_OPTION_SEQUENCE,
                                                          TL_READ,
                                                          MDL_SHARED_READ))))
    return NULL;
  thd->lex->set_stmt_unsafe(LEX::BINLOG_STMT_UNSAFE_SYSTEM_FUNCTION);
  return new (thd->mem_root) Item_func_lastval(thd, table);
}


Item *LEX::create_item_func_nextval(THD *thd,
                                    const LEX_CSTRING *db,
                                    const LEX_CSTRING *name)
{
  Table_ident *table_ident;
  if (unlikely(!(table_ident=
                 new (thd->mem_root) Table_ident(thd, db, name, false))))
    return NULL;
  return create_item_func_nextval(thd, table_ident);
}


Item *LEX::create_item_func_lastval(THD *thd,
                                    const LEX_CSTRING *db,
                                    const LEX_CSTRING *name)
{
  Table_ident *table_ident;
  if (unlikely(!(table_ident=
                 new (thd->mem_root) Table_ident(thd, db, name, false))))
    return NULL;
  return create_item_func_lastval(thd, table_ident);
}


Item *LEX::create_item_func_setval(THD *thd, Table_ident *table_ident,
                                   longlong nextval, ulonglong round,
                                   bool is_used)
{
  TABLE_LIST *table;
  if (unlikely(!(table= current_select->add_table_to_list(thd, table_ident, 0,
                                                          TL_OPTION_SEQUENCE,
                                                          TL_WRITE_ALLOW_WRITE,
                                                          MDL_SHARED_WRITE))))
    return NULL;
  return new (thd->mem_root) Item_func_setval(thd, table, nextval, round,
                                              is_used);
}


Item *LEX::create_item_ident(THD *thd,
                             const Lex_ident_cli_st *ca,
                             const Lex_ident_cli_st *cb)
{
  const char *start= ca->pos();
  const char *end= cb->end();
  const Sp_rcontext_handler *rh;
  sp_variable *spv;
  DBUG_ASSERT(thd->m_parser_state->m_lip.get_buf() <= start);
  DBUG_ASSERT(start <= end);
  DBUG_ASSERT(end <= thd->m_parser_state->m_lip.get_end_of_query());
  Lex_ident_sys a(thd, ca), b(thd, cb);
  if (a.is_null() || b.is_null())
    return NULL; // OEM
  if ((spv= find_variable(&a, &rh)) &&
      (spv->field_def.is_row() ||
       spv->field_def.is_table_rowtype_ref() ||
       spv->field_def.is_cursor_rowtype_ref()))
    return create_item_spvar_row_field(thd, rh, &a, &b, spv, start, end);

  if ((thd->variables.sql_mode & MODE_ORACLE) && b.length == 7)
  {
    if (!my_strnncoll(system_charset_info,
                      (const uchar *) b.str, 7,
                      (const uchar *) "NEXTVAL", 7))
      return create_item_func_nextval(thd, &null_clex_str, &a);
    else if (!my_strnncoll(system_charset_info,
                          (const uchar *) b.str, 7,
                          (const uchar *) "CURRVAL", 7))
      return create_item_func_lastval(thd, &null_clex_str, &a);
  }

  return create_item_ident_nospvar(thd, &a, &b);
}


Item *LEX::create_item_ident(THD *thd,
                             const Lex_ident_sys_st *a,
                             const Lex_ident_sys_st *b,
                             const Lex_ident_sys_st *c)
{
  const char *schema= (thd->client_capabilities & CLIENT_NO_SCHEMA ?
                       NullS : a->str);

  if ((thd->variables.sql_mode & MODE_ORACLE) && c->length == 7)
  {
    if (!my_strnncoll(system_charset_info,
                      (const uchar *) c->str, 7,
                      (const uchar *) "NEXTVAL", 7))
      return create_item_func_nextval(thd, a, b);
    else if (!my_strnncoll(system_charset_info,
                          (const uchar *) c->str, 7,
                          (const uchar *) "CURRVAL", 7))
      return create_item_func_lastval(thd, a, b);
  }

  if (current_select->no_table_names_allowed)
  {
    my_error(ER_TABLENAME_NOT_ALLOWED_HERE, MYF(0), b->str, thd->where);
    return NULL;
  }
  if (current_select->parsing_place != IN_HAVING ||
      current_select->get_in_sum_expr() > 0)
    return new (thd->mem_root) Item_field(thd, current_context(),
                                          schema, b->str, c);
  return new (thd->mem_root) Item_ref(thd, current_context(),
                                      schema, b->str, c);
}


Item *LEX::create_item_limit(THD *thd, const Lex_ident_cli_st *ca)
{
  DBUG_ASSERT(thd->m_parser_state->m_lip.get_buf() <= ca->pos());
  DBUG_ASSERT(ca->pos() <= ca->end());
  DBUG_ASSERT(ca->end() <= thd->m_parser_state->m_lip.get_end_of_query());

  const Sp_rcontext_handler *rh;
  sp_variable *spv;
  Lex_ident_sys sa(thd, ca);
  if (sa.is_null())
    return NULL; // EOM
  if (!(spv= find_variable(&sa, &rh)))
  {
    my_error(ER_SP_UNDECLARED_VAR, MYF(0), sa.str);
    return NULL;
  }

  Query_fragment pos(thd, sphead, ca->pos(), ca->end());
  Item_splocal *item;
  if (unlikely(!(item= new (thd->mem_root)
                 Item_splocal(thd, rh, &sa,
                              spv->offset, spv->type_handler(),
                              pos.pos(), pos.length()))))
    return NULL;
#ifdef DBUG_ASSERT_EXISTS
  item->m_sp= sphead;
#endif
  safe_to_cache_query= 0;

  if (unlikely(item->type() != Item::INT_ITEM))
  {
    my_error(ER_WRONG_SPVAR_TYPE_IN_LIMIT, MYF(0));
    return NULL;
  }
  item->limit_clause_param= true;
  return item;
}


Item *LEX::create_item_limit(THD *thd,
                             const Lex_ident_cli_st *ca,
                             const Lex_ident_cli_st *cb)
{
  DBUG_ASSERT(thd->m_parser_state->m_lip.get_buf() <= ca->pos());
  DBUG_ASSERT(ca->pos() <= cb->end());
  DBUG_ASSERT(cb->end() <= thd->m_parser_state->m_lip.get_end_of_query());

  const Sp_rcontext_handler *rh;
  sp_variable *spv;
  Lex_ident_sys sa(thd, ca), sb(thd, cb);
  if (unlikely(sa.is_null() || sb.is_null()))
    return NULL; // EOM
  if (!(spv= find_variable(&sa, &rh)))
  {
    my_error(ER_SP_UNDECLARED_VAR, MYF(0), sa.str);
    return NULL;
  }
  // Qualified %TYPE variables are not possible
  DBUG_ASSERT(!spv->field_def.column_type_ref());
  Item_splocal *item;
  if (unlikely(!(item= create_item_spvar_row_field(thd, rh, &sa, &sb, spv,
                                                   ca->pos(), cb->end()))))
    return NULL;
  if (unlikely(item->type() != Item::INT_ITEM))
  {
    my_error(ER_WRONG_SPVAR_TYPE_IN_LIMIT, MYF(0));
    return NULL;
  }
  item->limit_clause_param= true;
  return item;
}


bool LEX::set_user_variable(THD *thd, const LEX_CSTRING *name, Item *val)
{
  Item_func_set_user_var *item;
  set_var_user *var;
  if (unlikely(!(item= new (thd->mem_root) Item_func_set_user_var(thd, name,
                                                                  val))) ||
      unlikely(!(var= new (thd->mem_root) set_var_user(item))))
    return true;
  if (unlikely(var_list.push_back(var, thd->mem_root)))
    return true;
  return false;
}


Item *LEX::create_item_ident_nosp(THD *thd, Lex_ident_sys_st *name)
{
  if (current_select->parsing_place != IN_HAVING ||
      current_select->get_in_sum_expr() > 0)
    return new (thd->mem_root) Item_field(thd, current_context(),
                                          NullS, NullS, name);

  return new (thd->mem_root) Item_ref(thd, current_context(),
                                      NullS, NullS, name);
}


Item *LEX::create_item_ident_sp(THD *thd, Lex_ident_sys_st *name,
                                const char *start,
                                const char *end)
{
  DBUG_ASSERT(thd->m_parser_state->m_lip.get_buf() <= start);
  DBUG_ASSERT(start <= end);
  DBUG_ASSERT(end <= thd->m_parser_state->m_lip.get_end_of_query());

  const Sp_rcontext_handler *rh;
  sp_variable *spv;
  DBUG_ASSERT(spcont);
  DBUG_ASSERT(sphead);
  if ((spv= find_variable(name, &rh)))
  {
    /* We're compiling a stored procedure and found a variable */
    if (!parsing_options.allows_variable)
    {
      my_error(ER_VIEW_SELECT_VARIABLE, MYF(0));
      return NULL;
    }

    Query_fragment pos(thd, sphead, start, end);
    Item_splocal *splocal= spv->field_def.is_column_type_ref() ?
      new (thd->mem_root) Item_splocal_with_delayed_data_type(thd, rh, name,
                                                              spv->offset,
                                                              pos.pos(),
                                                              pos.length()) :
      new (thd->mem_root) Item_splocal(thd, rh, name,
                                       spv->offset, spv->type_handler(),
                                       pos.pos(), pos.length());
    if (unlikely(splocal == NULL))
      return NULL;
#ifdef DBUG_ASSERT_EXISTS
    splocal->m_sp= sphead;
#endif
    safe_to_cache_query= 0;
    return splocal;
  }

  if (thd->variables.sql_mode & MODE_ORACLE)
  {
    if (lex_string_eq(name, STRING_WITH_LEN("SQLCODE")))
      return new (thd->mem_root) Item_func_sqlcode(thd);
    if (lex_string_eq(name, STRING_WITH_LEN("SQLERRM")))
      return new (thd->mem_root) Item_func_sqlerrm(thd);
  }
  return create_item_ident_nosp(thd, name);
}



bool LEX::set_variable(const LEX_CSTRING *name, Item *item)
{
  sp_pcontext *ctx;
  const Sp_rcontext_handler *rh;
  sp_variable *spv= find_variable(name, &ctx, &rh);
  return spv ? sphead->set_local_variable(thd, ctx, rh, spv, item, this, true) :
               set_system_variable(option_type, name, item);
}


/**
  Generate instructions for:
    SET x.y= expr;
*/
bool LEX::set_variable(const LEX_CSTRING *name1,
                       const LEX_CSTRING *name2,
                       Item *item)
{
  const Sp_rcontext_handler *rh;
  sp_pcontext *ctx;
  sp_variable *spv;
  if (spcont && (spv= find_variable(name1, &ctx, &rh)))
  {
    if (spv->field_def.is_table_rowtype_ref() ||
        spv->field_def.is_cursor_rowtype_ref())
      return sphead->set_local_variable_row_field_by_name(thd, ctx,
                                                          rh,
                                                          spv, name2,
                                                          item, this);
    // A field of a ROW variable
    uint row_field_offset;
    return !spv->find_row_field(name1, name2, &row_field_offset) ||
           sphead->set_local_variable_row_field(thd, ctx, rh,
                                                spv, row_field_offset,
                                                item, this);
  }

  if (is_trigger_new_or_old_reference(name1))
    return set_trigger_field(name1, name2, item);

  return set_system_variable(thd, option_type, name1, name2, item);
}


bool LEX::set_default_system_variable(enum_var_type var_type,
                                      const LEX_CSTRING *name,
                                      Item *val)
{
  static LEX_CSTRING default_base_name= {STRING_WITH_LEN("default")};
  sys_var *var= find_sys_var(thd, name->str, name->length);
  if (!var)
    return true;
  if (unlikely(!var->is_struct()))
  {
    my_error(ER_VARIABLE_IS_NOT_STRUCT, MYF(0), name->str);
    return true;
  }
  return set_system_variable(var_type, var, &default_base_name, val);
}


bool LEX::set_system_variable(enum_var_type var_type,
                              const LEX_CSTRING *name,
                              Item *val)
{
  sys_var *var= find_sys_var(thd, name->str, name->length);
  DBUG_ASSERT(thd->is_error() || var != NULL);
  return likely(var) ? set_system_variable(var_type, var, &null_clex_str, val) : true;
}


bool LEX::set_system_variable(THD *thd, enum_var_type var_type,
                              const LEX_CSTRING *name1,
                              const LEX_CSTRING *name2,
                              Item *val)
{
  sys_var *tmp;
  if (unlikely(check_reserved_words(name1)) ||
      unlikely(!(tmp= find_sys_var_ex(thd, name2->str, name2->length, true,
                                      false))))
  {
    my_error(ER_UNKNOWN_STRUCTURED_VARIABLE, MYF(0),
             (int) name1->length, name1->str);
    return true;
  }
  if (unlikely(!tmp->is_struct()))
  {
    my_error(ER_VARIABLE_IS_NOT_STRUCT, MYF(0), name2->str);
    return true;
  }
  return set_system_variable(var_type, tmp, name1, val);
}


bool LEX::set_trigger_field(const LEX_CSTRING *name1, const LEX_CSTRING *name2,
                            Item *val)
{
  DBUG_ASSERT(is_trigger_new_or_old_reference(name1));
  if (unlikely(name1->str[0]=='O' || name1->str[0]=='o'))
  {
    my_error(ER_TRG_CANT_CHANGE_ROW, MYF(0), "OLD", "");
    return true;
  }
  if (unlikely(trg_chistics.event == TRG_EVENT_DELETE))
  {
    my_error(ER_TRG_NO_SUCH_ROW_IN_TRG, MYF(0), "NEW", "on DELETE");
    return true;
  }
  if (unlikely(trg_chistics.action_time == TRG_ACTION_AFTER))
  {
    my_error(ER_TRG_CANT_CHANGE_ROW, MYF(0), "NEW", "after ");
    return true;
  }
  return set_trigger_new_row(name2, val);
}


#ifdef MYSQL_SERVER
uint binlog_unsafe_map[256];

#define UNSAFE(a, b, c) \
  { \
  DBUG_PRINT("unsafe_mixed_statement", ("SETTING BASE VALUES: %s, %s, %02X\n", \
    LEX::stmt_accessed_table_string(a), \
    LEX::stmt_accessed_table_string(b), \
    c)); \
  unsafe_mixed_statement(a, b, c); \
  }

/*
  Sets the combination given by "a" and "b" and automatically combinations
  given by other types of access, i.e. 2^(8 - 2), as unsafe.

  It may happen a colision when automatically defining a combination as unsafe.
  For that reason, a combination has its unsafe condition redefined only when
  the new_condition is greater then the old. For instance,
  
     . (BINLOG_DIRECT_ON & TRX_CACHE_NOT_EMPTY) is never overwritten by 
     . (BINLOG_DIRECT_ON | BINLOG_DIRECT_OFF).
*/
void unsafe_mixed_statement(LEX::enum_stmt_accessed_table a,
                            LEX::enum_stmt_accessed_table b, uint condition)
{
  int type= 0;
  int index= (1U << a) | (1U << b);
  
  
  for (type= 0; type < 256; type++)
  {
    if ((type & index) == index)
    {
      binlog_unsafe_map[type] |= condition;
    }
  }
}
/*
  The BINLOG_* AND TRX_CACHE_* values can be combined by using '&' or '|',
  which means that both conditions need to be satisfied or any of them is
  enough. For example, 
    
    . BINLOG_DIRECT_ON & TRX_CACHE_NOT_EMPTY means that the statment is
    unsafe when the option is on and trx-cache is not empty;

    . BINLOG_DIRECT_ON | BINLOG_DIRECT_OFF means the statement is unsafe
    in all cases.

    . TRX_CACHE_EMPTY | TRX_CACHE_NOT_EMPTY means the statement is unsafe
    in all cases. Similar as above.
*/
void binlog_unsafe_map_init()
{
  memset((void*) binlog_unsafe_map, 0, sizeof(uint) * 256);

  /*
    Classify a statement as unsafe when there is a mixed statement and an
    on-going transaction at any point of the execution if:

      1. The mixed statement is about to update a transactional table and
      a non-transactional table.

      2. The mixed statement is about to update a transactional table and
      read from a non-transactional table.

      3. The mixed statement is about to update a non-transactional table
      and temporary transactional table.

      4. The mixed statement is about to update a temporary transactional
      table and read from a non-transactional table.

      5. The mixed statement is about to update a transactional table and
      a temporary non-transactional table.
     
      6. The mixed statement is about to update a transactional table and
      read from a temporary non-transactional table.

      7. The mixed statement is about to update a temporary transactional
      table and temporary non-transactional table.

      8. The mixed statement is about to update a temporary transactional
      table and read from a temporary non-transactional table.

    After updating a transactional table if:

      9. The mixed statement is about to update a non-transactional table
      and read from a transactional table.

      10. The mixed statement is about to update a non-transactional table
      and read from a temporary transactional table.

      11. The mixed statement is about to update a temporary non-transactional
      table and read from a transactional table.
      
      12. The mixed statement is about to update a temporary non-transactional
      table and read from a temporary transactional table.

      13. The mixed statement is about to update a temporary non-transactional
      table and read from a non-transactional table.

    The reason for this is that locks acquired may not protected a concurrent
    transaction of interfering in the current execution and by consequence in
    the result.
  */
  /* Case 1. */
  UNSAFE(LEX::STMT_WRITES_TRANS_TABLE, LEX::STMT_WRITES_NON_TRANS_TABLE,
    BINLOG_DIRECT_ON | BINLOG_DIRECT_OFF);
  /* Case 2. */
  UNSAFE(LEX::STMT_WRITES_TRANS_TABLE, LEX::STMT_READS_NON_TRANS_TABLE,
    BINLOG_DIRECT_ON | BINLOG_DIRECT_OFF);
  /* Case 3. */
  UNSAFE(LEX::STMT_WRITES_NON_TRANS_TABLE, LEX::STMT_WRITES_TEMP_TRANS_TABLE,
    BINLOG_DIRECT_ON | BINLOG_DIRECT_OFF);
  /* Case 4. */
  UNSAFE(LEX::STMT_WRITES_TEMP_TRANS_TABLE, LEX::STMT_READS_NON_TRANS_TABLE,
    BINLOG_DIRECT_ON | BINLOG_DIRECT_OFF);
  /* Case 5. */
  UNSAFE(LEX::STMT_WRITES_TRANS_TABLE, LEX::STMT_WRITES_TEMP_NON_TRANS_TABLE,
    BINLOG_DIRECT_ON);
  /* Case 6. */
  UNSAFE(LEX::STMT_WRITES_TRANS_TABLE, LEX::STMT_READS_TEMP_NON_TRANS_TABLE,
    BINLOG_DIRECT_ON);
  /* Case 7. */
  UNSAFE(LEX::STMT_WRITES_TEMP_TRANS_TABLE, LEX::STMT_WRITES_TEMP_NON_TRANS_TABLE,
    BINLOG_DIRECT_ON);
  /* Case 8. */
  UNSAFE(LEX::STMT_WRITES_TEMP_TRANS_TABLE, LEX::STMT_READS_TEMP_NON_TRANS_TABLE,
    BINLOG_DIRECT_ON);
  /* Case 9. */
  UNSAFE(LEX::STMT_WRITES_NON_TRANS_TABLE, LEX::STMT_READS_TRANS_TABLE,
    (BINLOG_DIRECT_ON | BINLOG_DIRECT_OFF) & TRX_CACHE_NOT_EMPTY);
  /* Case 10 */
  UNSAFE(LEX::STMT_WRITES_NON_TRANS_TABLE, LEX::STMT_READS_TEMP_TRANS_TABLE,
    (BINLOG_DIRECT_ON | BINLOG_DIRECT_OFF) & TRX_CACHE_NOT_EMPTY);
  /* Case 11. */
  UNSAFE(LEX::STMT_WRITES_TEMP_NON_TRANS_TABLE, LEX::STMT_READS_TRANS_TABLE,
    BINLOG_DIRECT_ON & TRX_CACHE_NOT_EMPTY);
  /* Case 12. */
  UNSAFE(LEX::STMT_WRITES_TEMP_NON_TRANS_TABLE, LEX::STMT_READS_TEMP_TRANS_TABLE,
    BINLOG_DIRECT_ON & TRX_CACHE_NOT_EMPTY);
  /* Case 13. */
  UNSAFE(LEX::STMT_WRITES_TEMP_NON_TRANS_TABLE, LEX::STMT_READS_NON_TRANS_TABLE,
     BINLOG_DIRECT_OFF & TRX_CACHE_NOT_EMPTY);
}
#endif


/**
  @brief
  Finding fiels that are used in the GROUP BY of this st_select_lex
    
  @param thd  The thread handle

  @details
    This method looks through the fields which are used in the GROUP BY of this 
    st_select_lex and saves this fields. 
*/

void st_select_lex::collect_grouping_fields(THD *thd,
                                            ORDER *grouping_list) 
{
  grouping_tmp_fields.empty();
  List_iterator<Item> li(join->fields_list);
  Item *item= li++;
  for (uint i= 0; i < master_unit()->derived->table->s->fields; i++, (item=li++))
  {
    for (ORDER *ord= grouping_list; ord; ord= ord->next)
    {
      if ((*ord->item)->eq((Item*)item, 0))
      {
        Grouping_tmp_field *grouping_tmp_field=
          new Grouping_tmp_field(master_unit()->derived->table->field[i], item);
        grouping_tmp_fields.push_back(grouping_tmp_field);
      }
    }
  }
}

/**
  @brief
   For a condition check possibility of exraction a formula over grouping fields 
  
  @param cond  The condition whose subformulas are to be analyzed
  
  @details
    This method traverses the AND-OR condition cond and for each subformula of
    the condition it checks whether it can be usable for the extraction of a
    condition over the grouping fields of this select. The method uses
    the call-back parameter check_processor to ckeck whether a primary formula
    depends only on grouping fields.
    The subformulas that are not usable are marked with the flag NO_EXTRACTION_FL.
    The subformulas that can be entierly extracted are marked with the flag 
    FULL_EXTRACTION_FL.
  @note
    This method is called before any call of extract_cond_for_grouping_fields.
    The flag NO_EXTRACTION_FL set in a subformula allows to avoid building clone
    for the subformula when extracting the pushable condition.
    The flag FULL_EXTRACTION_FL allows to delete later all top level conjuncts
    from cond.
*/ 

void 
st_select_lex::check_cond_extraction_for_grouping_fields(Item *cond,
                                                         TABLE_LIST *derived)
{
  cond->clear_extraction_flag();
  if (cond->type() == Item::COND_ITEM)
  {
    bool and_cond= ((Item_cond*) cond)->functype() == Item_func::COND_AND_FUNC;
    List<Item> *arg_list=  ((Item_cond*) cond)->argument_list();
    List_iterator<Item> li(*arg_list);
    uint count= 0;         // to count items not containing NO_EXTRACTION_FL
    uint count_full= 0;    // to count items with FULL_EXTRACTION_FL
    Item *item;
    while ((item=li++))
    {
      check_cond_extraction_for_grouping_fields(item, derived);
      if (item->get_extraction_flag() !=  NO_EXTRACTION_FL)
      {
        count++;
        if (item->get_extraction_flag() == FULL_EXTRACTION_FL)
          count_full++;
      }
      else if (!and_cond)
        break;
    }
    if ((and_cond && count == 0) || item)
      cond->set_extraction_flag(NO_EXTRACTION_FL);
    if (count_full == arg_list->elements)
      cond->set_extraction_flag(FULL_EXTRACTION_FL);
    if (cond->get_extraction_flag() != 0)
    {
      li.rewind();
      while ((item=li++))
        item->clear_extraction_flag();
    }
  }
  else
  {
    int fl= cond->excl_dep_on_grouping_fields(this) ?
      FULL_EXTRACTION_FL : NO_EXTRACTION_FL;
    cond->set_extraction_flag(fl);
  }
}


/**
  @brief
  Build condition extractable from the given one depended on grouping fields
 
  @param thd           The thread handle
  @param cond          The condition from which the condition depended 
                       on grouping fields is to be extracted
  @param no_top_clones If it's true then no clones for the top fully 
                       extractable conjuncts are built

  @details
    For the given condition cond this method finds out what condition depended
    only on the grouping fields can be extracted from cond. If such condition C
    exists the method builds the item for it.
    This method uses the flags NO_EXTRACTION_FL and FULL_EXTRACTION_FL set by the
    preliminary call of st_select_lex::check_cond_extraction_for_grouping_fields
    to figure out whether a subformula depends only on these fields or not.
  @note
    The built condition C is always implied by the condition cond
    (cond => C). The method tries to build the most restictive such
    condition (i.e. for any other condition C' such that cond => C'
    we have C => C').
  @note
    The build item is not ready for usage: substitution for the field items
    has to be done and it has to be re-fixed.
  
  @retval
    the built condition depended only on grouping fields if such a condition exists
    NULL if there is no such a condition
*/ 

Item *st_select_lex::build_cond_for_grouping_fields(THD *thd, Item *cond,
                                                    bool no_top_clones)
{
  if (cond->get_extraction_flag() == FULL_EXTRACTION_FL)
  {
    if (no_top_clones)
      return cond;
    cond->clear_extraction_flag();
    return cond->build_clone(thd);
  }
  if (cond->type() == Item::COND_ITEM)
  {
    bool cond_and= false;
    Item_cond *new_cond;
    if (((Item_cond*) cond)->functype() == Item_func::COND_AND_FUNC)
    {
      cond_and= true;
      new_cond=  new (thd->mem_root) Item_cond_and(thd);
    }
    else
      new_cond= new (thd->mem_root) Item_cond_or(thd);
    if (unlikely(!new_cond))
      return 0;
    List_iterator<Item> li(*((Item_cond*) cond)->argument_list());
    Item *item;
    while ((item=li++))
    {
      if (item->get_extraction_flag() == NO_EXTRACTION_FL)
      {
        DBUG_ASSERT(cond_and);
        item->clear_extraction_flag();
        continue;
      }
      Item *fix= build_cond_for_grouping_fields(thd, item,
                                                no_top_clones & cond_and);
      if (unlikely(!fix))
      {
        if (cond_and)
          continue;
        break;
      }
      new_cond->argument_list()->push_back(fix, thd->mem_root);
    }
    
    if (!cond_and && item)
    {
      while((item= li++))
        item->clear_extraction_flag();
      return 0;
    }
    switch (new_cond->argument_list()->elements) 
    {
    case 0:
      return 0;
    case 1:
      return new_cond->argument_list()->head();
    default:
      return new_cond;
    }
  }
  return 0;
}


int set_statement_var_if_exists(THD *thd, const char *var_name,
                                size_t var_name_length, ulonglong value)
{
  sys_var *sysvar;
  if (unlikely(thd->lex->sql_command == SQLCOM_CREATE_VIEW))
  {
    my_error(ER_VIEW_SELECT_CLAUSE, MYF(0), "[NO]WAIT");
    return 1;
  }
  if (unlikely(thd->lex->sphead))
  {
    my_error(ER_SP_BADSTATEMENT, MYF(0), "[NO]WAIT");
    return 1;
  }
  if ((sysvar= find_sys_var_ex(thd, var_name, var_name_length, true, false)))
  {
    Item *item= new (thd->mem_root) Item_uint(thd, value);
    set_var *var= new (thd->mem_root) set_var(thd, OPT_SESSION, sysvar,
                                              &null_clex_str, item);

    if (unlikely(!item) || unlikely(!var) ||
        unlikely(thd->lex->stmt_var_list.push_back(var, thd->mem_root)))
    {
      my_error(ER_OUT_OF_RESOURCES, MYF(0));
      return 1;
    }
  }
  return 0;
}


bool LEX::sp_add_cfetch(THD *thd, const LEX_CSTRING *name)
{
  uint offset;
  sp_instr_cfetch *i;

  if (!spcont->find_cursor(name, &offset, false))
  {
    my_error(ER_SP_CURSOR_MISMATCH, MYF(0), name->str);
    return true;
  }
  i= new (thd->mem_root)
    sp_instr_cfetch(sphead->instructions(), spcont, offset,
                    !(thd->variables.sql_mode & MODE_ORACLE));
  if (unlikely(i == NULL) || unlikely(sphead->add_instr(i)))
    return true;
  return false;
}


bool LEX::create_or_alter_view_finalize(THD *thd, Table_ident *table_ident)
{
  sql_command= SQLCOM_CREATE_VIEW;
  /* first table in list is target VIEW name */
  if (unlikely(!select_lex.add_table_to_list(thd, table_ident, NULL,
                                             TL_OPTION_UPDATING,
                                             TL_IGNORE,
                                             MDL_EXCLUSIVE)))
    return true;
  query_tables->open_strategy= TABLE_LIST::OPEN_STUB;
  return false;
}


bool LEX::add_alter_view(THD *thd, uint16 algorithm,
                         enum_view_suid suid,
                         Table_ident *table_ident)
{
  if (unlikely(sphead))
  {
    my_error(ER_SP_BADSTATEMENT, MYF(0), "ALTER VIEW");
    return true;
  }
  if (unlikely(!(create_view= new (thd->mem_root)
                 Create_view_info(VIEW_ALTER, algorithm, suid))))
    return true;
  return create_or_alter_view_finalize(thd, table_ident);
}


bool LEX::add_create_view(THD *thd, DDL_options_st ddl,
                          uint16 algorithm, enum_view_suid suid,
                          Table_ident *table_ident)
{
  if (unlikely(set_create_options_with_check(ddl)))
    return true;
  if (unlikely(!(create_view= new (thd->mem_root)
                 Create_view_info(ddl.or_replace() ?
                                  VIEW_CREATE_OR_REPLACE :
                                  VIEW_CREATE_NEW,
                                  algorithm, suid))))
    return true;
  return create_or_alter_view_finalize(thd, table_ident);
}


bool LEX::call_statement_start(THD *thd, sp_name *name)
{
  Database_qualified_name pkgname(&null_clex_str, &null_clex_str);
  const Sp_handler *sph= &sp_handler_procedure;
  sql_command= SQLCOM_CALL;
  value_list.empty();
  if (unlikely(sph->sp_resolve_package_routine(thd, thd->lex->sphead,
                                               name, &sph, &pkgname)))
    return true;
  if (unlikely(!(m_sql_cmd= new (thd->mem_root) Sql_cmd_call(name, sph))))
    return true;
  sph->add_used_routine(this, thd, name);
  if (pkgname.m_name.length)
    sp_handler_package_body.add_used_routine(this, thd, &pkgname);
  return false;
}


bool LEX::call_statement_start(THD *thd, const LEX_CSTRING *name)
{
  sp_name *spname= make_sp_name(thd, name);
  return unlikely(!spname) || call_statement_start(thd, spname);
}


bool LEX::call_statement_start(THD *thd, const LEX_CSTRING *name1,
                                         const LEX_CSTRING *name2)
{
  sp_name *spname= make_sp_name(thd, name1, name2);
  return unlikely(!spname) || call_statement_start(thd, spname);
}


sp_package *LEX::get_sp_package() const
{
  return sphead ? sphead->get_package() : NULL;
}


sp_package *LEX::create_package_start(THD *thd,
                                      enum_sql_command command,
                                      const Sp_handler *sph,
                                      const sp_name *name_arg,
                                      DDL_options_st options)
{
  sp_package *pkg;

  if (unlikely(sphead))
  {
    my_error(ER_SP_NO_RECURSIVE_CREATE, MYF(0), sph->type_str());
    return NULL;
  }
  if (unlikely(set_command_with_check(command, options)))
    return NULL;
  if (sph->type() == TYPE_ENUM_PACKAGE_BODY)
  {
    /*
      If we start parsing a "CREATE PACKAGE BODY", we need to load
      the corresponding "CREATE PACKAGE", for the following reasons:
      1. "CREATE PACKAGE BODY" is allowed only if "CREATE PACKAGE"
         was done earlier for the same package name.
         So if "CREATE PACKAGE" does not exist, we throw an error here.
      2. When parsing "CREATE PACKAGE BODY", we need to know all package
         public and private routine names, to translate procedure and
         function calls correctly.
         For example, this statement inside a package routine:
           CALL p;
         can be translated to:
           CALL db.pkg.p; -- p is a known (public or private) package routine
           CALL db.p;     -- p is not a known package routine
    */
    sp_head *spec;
    int ret= sp_handler_package_spec.
               sp_cache_routine_reentrant(thd, name_arg, &spec);
    if (unlikely(!spec))
    {
      if (!ret)
        my_error(ER_SP_DOES_NOT_EXIST, MYF(0),
                 "PACKAGE", ErrConvDQName(name_arg).ptr());
      return 0;
    }
  }
  if (unlikely(!(pkg= new sp_package(this, name_arg, sph))))
    return NULL;
  pkg->reset_thd_mem_root(thd);
  pkg->init(this);
  pkg->make_qname(pkg->get_main_mem_root(), &pkg->m_qname);
  sphead= pkg;
  return pkg;
}


bool LEX::create_package_finalize(THD *thd,
                                  const sp_name *name,
                                  const sp_name *name2,
                                  const char *body_start,
                                  const char *body_end)
{
  if (name2 &&
      (name2->m_explicit_name != name->m_explicit_name ||
       strcmp(name2->m_db.str, name->m_db.str) ||
       !Sp_handler::eq_routine_name(name2->m_name, name->m_name)))
  {
    bool exp= name2->m_explicit_name || name->m_explicit_name;
    my_error(ER_END_IDENTIFIER_DOES_NOT_MATCH, MYF(0),
             exp ? ErrConvDQName(name2).ptr() : name2->m_name.str,
             exp ? ErrConvDQName(name).ptr() : name->m_name.str);
    return true;
  }
  sphead->m_body.length= body_end - body_start;
  if (unlikely(!(sphead->m_body.str= thd->strmake(body_start,
                                                  sphead->m_body.length))))
    return true;

  size_t not_used;
  Lex_input_stream *lip= & thd->m_parser_state->m_lip;
  sphead->m_defstr.length= lip->get_cpp_ptr() - lip->get_cpp_buf();
  sphead->m_defstr.str= thd->strmake(lip->get_cpp_buf(), sphead->m_defstr.length);
  trim_whitespace(thd->charset(), &sphead->m_defstr, &not_used);

  sphead->restore_thd_mem_root(thd);
  sp_package *pkg= sphead->get_package();
  DBUG_ASSERT(pkg);
  return pkg->validate_after_parser(thd);
}


bool LEX::add_grant_command(THD *thd, enum_sql_command sql_command_arg,
                            stored_procedure_type type_arg)
{
  if (columns.elements)
  {
    thd->parse_error();
    return true;
  }
  sql_command= sql_command_arg,
  type= type_arg;
  return false;
}


Item *LEX::make_item_func_substr(THD *thd, Item *a, Item *b, Item *c)
{
  return (thd->variables.sql_mode & MODE_ORACLE) ?
    new (thd->mem_root) Item_func_substr_oracle(thd, a, b, c) :
    new (thd->mem_root) Item_func_substr(thd, a, b, c);
}


Item *LEX::make_item_func_substr(THD *thd, Item *a, Item *b)
{
  return (thd->variables.sql_mode & MODE_ORACLE) ?
    new (thd->mem_root) Item_func_substr_oracle(thd, a, b) :
    new (thd->mem_root) Item_func_substr(thd, a, b);
}


Item *LEX::make_item_func_replace(THD *thd,
                                  Item *org,
                                  Item *find,
                                  Item *replace)
{
  return (thd->variables.sql_mode & MODE_ORACLE) ?
    new (thd->mem_root) Item_func_replace_oracle(thd, org, find, replace) :
    new (thd->mem_root) Item_func_replace(thd, org, find, replace);
}


bool SELECT_LEX::vers_push_field(THD *thd, TABLE_LIST *table,
                                 const LEX_CSTRING field_name)
{
  DBUG_ASSERT(field_name.str);
  Item_field *fld= new (thd->mem_root) Item_field(thd, &context,
                                                  table->db.str,
                                                  table->alias.str,
                                                  &field_name);
  if (unlikely(!fld) || unlikely(item_list.push_back(fld)))
    return true;

  if (thd->lex->view_list.elements)
  {
    LEX_CSTRING *l;
    if (unlikely(!(l= thd->make_clex_string(field_name.str,
                                            field_name.length))) ||
        unlikely(thd->lex->view_list.push_back(l)))
      return true;
  }

  return false;
}


Item *Lex_trim_st::make_item_func_trim_std(THD *thd) const
{
  if (m_remove)
  {
    switch (m_spec) {
    case TRIM_BOTH:
      return new (thd->mem_root) Item_func_trim(thd, m_source, m_remove);
    case TRIM_LEADING:
      return new (thd->mem_root) Item_func_ltrim(thd, m_source, m_remove);
    case TRIM_TRAILING:
     return new (thd->mem_root) Item_func_rtrim(thd, m_source, m_remove);
    }
  }

  switch (m_spec) {
  case TRIM_BOTH:
    return new (thd->mem_root) Item_func_trim(thd, m_source);
  case TRIM_LEADING:
    return new (thd->mem_root) Item_func_ltrim(thd, m_source);
  case TRIM_TRAILING:
   return new (thd->mem_root) Item_func_rtrim(thd, m_source);
  }
  DBUG_ASSERT(0);
  return NULL;
}


Item *Lex_trim_st::make_item_func_trim_oracle(THD *thd) const
{
  if (m_remove)
  {
    switch (m_spec) {
    case TRIM_BOTH:
      return new (thd->mem_root) Item_func_trim_oracle(thd, m_source, m_remove);
    case TRIM_LEADING:
      return new (thd->mem_root) Item_func_ltrim_oracle(thd, m_source, m_remove);
    case TRIM_TRAILING:
     return new (thd->mem_root) Item_func_rtrim_oracle(thd, m_source, m_remove);
    }
  }

  switch (m_spec) {
  case TRIM_BOTH:
    return new (thd->mem_root) Item_func_trim_oracle(thd, m_source);
  case TRIM_LEADING:
    return new (thd->mem_root) Item_func_ltrim_oracle(thd, m_source);
  case TRIM_TRAILING:
   return new (thd->mem_root) Item_func_rtrim_oracle(thd, m_source);
  }
  DBUG_ASSERT(0);
  return NULL;
}


Item *Lex_trim_st::make_item_func_trim(THD *thd) const
{
  return (thd->variables.sql_mode & MODE_ORACLE) ?
         make_item_func_trim_oracle(thd) :
         make_item_func_trim_std(thd);
}


Item *LEX::make_item_func_call_generic(THD *thd, Lex_ident_cli_st *cdb,
                                       Lex_ident_cli_st *cname, List<Item> *args)
{
  Lex_ident_sys db(thd, cdb), name(thd, cname);
  if (db.is_null() || name.is_null())
    return NULL; // EOM
  /*
    The following in practice calls:
    <code>Create_sp_func::create()</code>
    and builds a stored function.

    However, it's important to maintain the interface between the
    parser and the implementation in item_create.cc clean,
    since this will change with WL#2128 (SQL PATH):
    - INFORMATION_SCHEMA.version() is the SQL 99 syntax for the native
    function version(),
    - MySQL.version() is the SQL 2003 syntax for the native function
    version() (a vendor can specify any schema).
  */

  if (!name.str || check_db_name((LEX_STRING*) static_cast<LEX_CSTRING*>(&db)))
  {
    my_error(ER_WRONG_DB_NAME, MYF(0), db.str);
    return NULL;
  }
  if (check_routine_name(&name))
    return NULL;

  Create_qfunc *builder= find_qualified_function_builder(thd);
  DBUG_ASSERT(builder);
  return builder->create_with_db(thd, &db, &name, true, args);
}


Item *LEX::create_item_qualified_asterisk(THD *thd,
                                          const Lex_ident_sys_st *name)
{
  Item *item;
  if (!(item= new (thd->mem_root) Item_field(thd, current_context(),
                                             NullS, name->str,
                                             &star_clex_str)))
    return NULL;
  current_select->with_wild++;
  return item;
}


Item *LEX::create_item_qualified_asterisk(THD *thd,
                                          const Lex_ident_sys_st *a,
                                          const Lex_ident_sys_st *b)
{
  Item *item;
  const char* schema= thd->client_capabilities & CLIENT_NO_SCHEMA ?
                      NullS : a->str;
  if (!(item= new (thd->mem_root) Item_field(thd, current_context(),
                                             schema, b->str,
                                             &star_clex_str)))
   return NULL;
  current_select->with_wild++;
  return item;
}


bool Lex_ident_sys_st::copy_ident_cli(THD *thd, const Lex_ident_cli_st *str)
{
  return thd->to_ident_sys_alloc(this, str);
}

bool Lex_ident_sys_st::copy_keyword(THD *thd, const Lex_ident_cli_st *str)
{
  return thd->make_lex_string(static_cast<LEX_CSTRING*>(this),
                              str->str, str->length) == NULL;
}

bool Lex_ident_sys_st::copy_or_convert(THD *thd,
                                       const Lex_ident_cli_st *src,
                                       CHARSET_INFO *cs)
{
  if (!src->is_8bit())
    return copy_keyword(thd, src); // 7bit string makes a wellformed identifier
  return convert(thd, src, cs);
}


bool Lex_ident_sys_st::copy_sys(THD *thd, const LEX_CSTRING *src)
{
  if (thd->check_string_for_wellformedness(src->str, src->length,
                                           system_charset_info))
    return true;
  return thd->make_lex_string(this, src->str, src->length) == NULL;
}


bool Lex_ident_sys_st::convert(THD *thd,
                               const LEX_CSTRING *src, CHARSET_INFO *cs)
{
  LEX_STRING tmp;
  if (thd->convert_with_error(system_charset_info, &tmp, cs,
                              src->str, src->length))
    return true;
  str=    tmp.str;
  length= tmp.length;
  return false;
}


bool Lex_ident_sys_st::to_size_number(ulonglong *to) const
{
  ulonglong number;
  uint text_shift_number= 0;
  longlong prefix_number;
  const char *start_ptr= str;
  size_t str_len= length;
  const char *end_ptr= start_ptr + str_len;
  int error;
  prefix_number= my_strtoll10(start_ptr, (char**) &end_ptr, &error);
  if (likely((start_ptr + str_len - 1) == end_ptr))
  {
    switch (end_ptr[0])
    {
      case 'g':
      case 'G': text_shift_number+=30; break;
      case 'm':
      case 'M': text_shift_number+=20; break;
      case 'k':
      case 'K': text_shift_number+=10; break;
      default:
        my_error(ER_WRONG_SIZE_NUMBER, MYF(0));
        return true;
    }
    if (unlikely(prefix_number >> 31))
    {
      my_error(ER_SIZE_OVERFLOW_ERROR, MYF(0));
      return true;
    }
    number= prefix_number << text_shift_number;
  }
  else
  {
    my_error(ER_WRONG_SIZE_NUMBER, MYF(0));
    return true;
  }
  *to= number;
  return false;
}


bool LEX::part_values_current(THD *thd)
{
  partition_element *elem= part_info->curr_part_elem;
  if (!is_partition_management())
  {
    if (unlikely(part_info->part_type != VERSIONING_PARTITION))
    {
      my_error(ER_PARTITION_WRONG_TYPE, MYF(0), "SYSTEM_TIME");
      return true;
    }
  }
  else
  {
    DBUG_ASSERT(create_last_non_select_table);
    DBUG_ASSERT(create_last_non_select_table->table_name.str);
    // FIXME: other ALTER commands?
    my_error(ER_VERS_WRONG_PARTS, MYF(0),
             create_last_non_select_table->table_name.str);
    return true;
  }
  elem->type(partition_element::CURRENT);
  DBUG_ASSERT(part_info->vers_info);
  part_info->vers_info->now_part= elem;
  if (unlikely(part_info->init_column_part(thd)))
    return true;
  return false;
}


bool LEX::part_values_history(THD *thd)
{
  partition_element *elem= part_info->curr_part_elem;
  if (!is_partition_management())
  {
    if (unlikely(part_info->part_type != VERSIONING_PARTITION))
    {
      my_error(ER_PARTITION_WRONG_TYPE, MYF(0), "SYSTEM_TIME");
      return true;
    }
  }
  else
  {
    part_info->vers_init_info(thd);
    elem->id= UINT_MAX32;
  }
  DBUG_ASSERT(part_info->vers_info);
  if (unlikely(part_info->vers_info->now_part))
  {
    DBUG_ASSERT(create_last_non_select_table);
    DBUG_ASSERT(create_last_non_select_table->table_name.str);
    my_error(ER_VERS_WRONG_PARTS, MYF(0),
             create_last_non_select_table->table_name.str);
    return true;
  }
  elem->type(partition_element::HISTORY);
  if (unlikely(part_info->init_column_part(thd)))
    return true;
  return false;
}


bool LEX::last_field_generated_always_as_row_start_or_end(Lex_ident *p,
                                                          const char *type,
                                                          uint flag)
{
  if (unlikely(p->str))
  {
    my_error(ER_VERS_DUPLICATE_ROW_START_END, MYF(0), type,
             last_field->field_name.str);
    return true;
  }
  last_field->flags|= (flag | NOT_NULL_FLAG);
  DBUG_ASSERT(p);
  *p= last_field->field_name;
  return false;
}



bool LEX::last_field_generated_always_as_row_start()
{
  Vers_parse_info &info= vers_get_info();
  Lex_ident *p= &info.as_row.start;
  return last_field_generated_always_as_row_start_or_end(p, "START",
                                                         VERS_SYS_START_FLAG);
}


bool LEX::last_field_generated_always_as_row_end()
{
  Vers_parse_info &info= vers_get_info();
  Lex_ident *p= &info.as_row.end;
  return last_field_generated_always_as_row_start_or_end(p, "END",
                                                         VERS_SYS_END_FLAG);
}


bool LEX::tvc_finalize()
{
  mysql_init_select(this);
  if (unlikely(!(current_select->tvc=
               new (thd->mem_root)
               table_value_constr(many_values,
                                  current_select,
                                  current_select->options))))
    return true;
  many_values.empty();
  return false;
}


bool LEX::tvc_finalize_derived()
{
  derived_tables|= DERIVED_SUBQUERY;
  if (unlikely(!expr_allows_subselect || sql_command == (int)SQLCOM_PURGE))
  {
    thd->parse_error();
    return true;
  }
  if (current_select->linkage == GLOBAL_OPTIONS_TYPE ||
      unlikely(mysql_new_select(this, 1, NULL)))
    return true;
  current_select->linkage= DERIVED_TABLE_TYPE;
  return tvc_finalize();
}<|MERGE_RESOLUTION|>--- conflicted
+++ resolved
@@ -664,12 +664,12 @@
   current_select_number= 1;
   select_lex.linkage= UNSPECIFIED_TYPE;
   /* 'parent_lex' is used in init_query() so it must be before it. */
-<<<<<<< HEAD
   select_lex.parent_lex= this;
   select_lex.init_query();
   curr_with_clause= 0;
   with_clauses_list= 0;
   with_clauses_list_last_next= &with_clauses_list;
+  clone_spec_offset= 0;
   create_view= NULL;
   value_list.empty();
   update_list.empty();
@@ -757,100 +757,6 @@
   vers_conditions.empty();
 
   is_lex_started= TRUE;
-=======
-  lex->select_lex.parent_lex= lex;
-  lex->select_lex.init_query();
-  lex->current_select_number= 1;
-  lex->curr_with_clause= 0;
-  lex->with_clauses_list= 0;
-  lex->with_clauses_list_last_next= &lex->with_clauses_list;
-  lex->clone_spec_offset= 0;
-  lex->value_list.empty();
-  lex->update_list.empty();
-  lex->set_var_list.empty();
-  lex->param_list.empty();
-  lex->view_list.empty();
-  lex->with_column_list.empty();
-  lex->with_persistent_for_clause= FALSE;
-  lex->column_list= NULL;
-  lex->index_list= NULL;
-  lex->prepared_stmt_params.empty();
-  lex->auxiliary_table_list.empty();
-  lex->unit.next= lex->unit.master=
-    lex->unit.link_next= lex->unit.return_to= 0;
-  lex->unit.prev= lex->unit.link_prev= 0;
-  lex->unit.slave= lex->current_select=
-    lex->all_selects_list= &lex->select_lex;
-  lex->select_lex.master= &lex->unit;
-  lex->select_lex.prev= &lex->unit.slave;
-  lex->select_lex.link_next= lex->select_lex.slave= lex->select_lex.next= 0;
-  lex->select_lex.link_prev= (st_select_lex_node**)&(lex->all_selects_list);
-  lex->select_lex.options= 0;
-  lex->select_lex.sql_cache= SELECT_LEX::SQL_CACHE_UNSPECIFIED;
-  lex->select_lex.init_order();
-  lex->select_lex.group_list.empty();
-  if (lex->select_lex.group_list_ptrs)
-    lex->select_lex.group_list_ptrs->clear();
-  lex->describe= 0;
-  lex->analyze_stmt= 0;
-  lex->explain_json= false;
-  lex->subqueries= FALSE;
-  lex->context_analysis_only= 0;
-  lex->derived_tables= 0;
-  lex->safe_to_cache_query= 1;
-  lex->parsing_options.reset();
-  lex->empty_field_list_on_rset= 0;
-  lex->select_lex.select_number= 1;
-  lex->part_info= 0;
-  lex->select_lex.in_sum_expr=0;
-  lex->select_lex.ftfunc_list_alloc.empty();
-  lex->select_lex.ftfunc_list= &lex->select_lex.ftfunc_list_alloc;
-  lex->select_lex.group_list.empty();
-  lex->select_lex.order_list.empty();
-  lex->select_lex.gorder_list.empty();
-  lex->m_sql_cmd= NULL;
-  lex->duplicates= DUP_ERROR;
-  lex->ignore= 0;
-  lex->spname= NULL;
-  lex->spcont= NULL;
-  lex->proc_list.first= 0;
-  lex->escape_used= FALSE;
-  lex->query_tables= 0;
-  lex->reset_query_tables_list(FALSE);
-  lex->expr_allows_subselect= TRUE;
-  lex->use_only_table_context= FALSE;
-  lex->parse_vcol_expr= FALSE;
-  lex->check_exists= FALSE;
-  lex->create_info.lex_start();
-  lex->verbose= 0;
-
-  lex->name= null_lex_str;
-  lex->event_parse_data= NULL;
-  lex->profile_options= PROFILE_NONE;
-  lex->nest_level=0 ;
-  lex->select_lex.nest_level_base= &lex->unit;
-  lex->allow_sum_func= 0;
-  lex->in_sum_func= NULL;
-
-  lex->used_tables= 0;
-  lex->only_view= FALSE;
-  lex->reset_slave_info.all= false;
-  lex->limit_rows_examined= 0;
-  lex->limit_rows_examined_cnt= ULONGLONG_MAX;
-  lex->var_list.empty();
-  lex->stmt_var_list.empty();
-  lex->proc_list.elements=0;
-
-  lex->save_group_list.empty();
-  lex->save_order_list.empty();
-  lex->win_ref= NULL;
-  lex->win_frame= NULL;
-  lex->frame_top_bound= NULL;
-  lex->frame_bottom_bound= NULL;
-  lex->win_spec= NULL;
-
-  lex->is_lex_started= TRUE;
->>>>>>> dcbd51ce
   DBUG_VOID_RETURN;
 }
 
@@ -6755,6 +6661,14 @@
 }
 
 
+static bool param_push_or_clone(THD *thd, LEX *lex, Item_param *item)
+{
+  return !lex->clone_spec_offset ?
+         lex->param_list.push_back(item, thd->mem_root) :
+         item->add_as_clone(thd);
+}
+
+
 Item_param *LEX::add_placeholder(THD *thd, const LEX_CSTRING *name,
                                  const char *start, const char *end)
 {
@@ -6772,7 +6686,7 @@
   Query_fragment pos(thd, sphead, start, end);
   Item_param *item= new (thd->mem_root) Item_param(thd, name,
                                                    pos.pos(), pos.length());
-  if (unlikely(!item) || unlikely(param_list.push_back(item, thd->mem_root)))
+  if (unlikely(!item) || unlikely(param_push_or_clone(thd, this, item)))
   {
     my_error(ER_OUT_OF_RESOURCES, MYF(0));
     return NULL;
