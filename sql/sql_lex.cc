/* Copyright 2000-2008 MySQL AB, 2008 Sun Microsystems, Inc.

   This program is free software; you can redistribute it and/or modify
   it under the terms of the GNU General Public License as published by
   the Free Software Foundation; version 2 of the License.

   This program is distributed in the hope that it will be useful,
   but WITHOUT ANY WARRANTY; without even the implied warranty of
   MERCHANTABILITY or FITNESS FOR A PARTICULAR PURPOSE.  See the
   GNU General Public License for more details.

   You should have received a copy of the GNU General Public License
   along with this program; if not, write to the Free Software
   Foundation, Inc., 59 Temple Place, Suite 330, Boston, MA  02111-1307  USA */


/* A lexical scanner on a temporary buffer with a yacc interface */

#define MYSQL_LEX 1
#include "sql_priv.h"
#include "unireg.h"                    // REQUIRED: for other includes
#include "sql_class.h"                          // sql_lex.h: SQLCOM_END
#include "sql_lex.h"
#include "sql_parse.h"                          // add_to_list
#include "item_create.h"
#include <m_ctype.h>
#include <hash.h>
#include "sp.h"
#include "sp_head.h"

static int lex_one_token(void *arg, void *yythd);

/*
  We are using pointer to this variable for distinguishing between assignment
  to NEW row field (when parsing trigger definition) and structured variable.
*/

sys_var *trg_new_row_fake_var= (sys_var*) 0x01;

/**
  LEX_STRING constant for null-string to be used in parser and other places.
*/
const LEX_STRING null_lex_str= {NULL, 0};
const LEX_STRING empty_lex_str= { (char*) "", 0 };
/**
  @note The order of the elements of this array must correspond to
  the order of elements in enum_binlog_stmt_unsafe.
*/
const int
Query_tables_list::binlog_stmt_unsafe_errcode[BINLOG_STMT_UNSAFE_COUNT] =
{
  ER_BINLOG_UNSAFE_LIMIT,
  ER_BINLOG_UNSAFE_INSERT_DELAYED,
  ER_BINLOG_UNSAFE_SYSTEM_TABLE,
  ER_BINLOG_UNSAFE_AUTOINC_COLUMNS,
  ER_BINLOG_UNSAFE_UDF,
  ER_BINLOG_UNSAFE_SYSTEM_VARIABLE,
  ER_BINLOG_UNSAFE_SYSTEM_FUNCTION,
  ER_BINLOG_UNSAFE_NONTRANS_AFTER_TRANS,
  ER_BINLOG_UNSAFE_MULTIPLE_ENGINES_AND_SELF_LOGGING_ENGINE,
  ER_BINLOG_UNSAFE_MIXED_STATEMENT,
};


/* Longest standard keyword name */

#define TOCK_NAME_LENGTH 24

/*
  The following data is based on the latin1 character set, and is only
  used when comparing keywords
*/

static uchar to_upper_lex[]=
{
    0,  1,  2,  3,  4,  5,  6,  7,  8,  9, 10, 11, 12, 13, 14, 15,
   16, 17, 18, 19, 20, 21, 22, 23, 24, 25, 26, 27, 28, 29, 30, 31,
   32, 33, 34, 35, 36, 37, 38, 39, 40, 41, 42, 43, 44, 45, 46, 47,
   48, 49, 50, 51, 52, 53, 54, 55, 56, 57, 58, 59, 60, 61, 62, 63,
   64, 65, 66, 67, 68, 69, 70, 71, 72, 73, 74, 75, 76, 77, 78, 79,
   80, 81, 82, 83, 84, 85, 86, 87, 88, 89, 90, 91, 92, 93, 94, 95,
   96, 65, 66, 67, 68, 69, 70, 71, 72, 73, 74, 75, 76, 77, 78, 79,
   80, 81, 82, 83, 84, 85, 86, 87, 88, 89, 90,123,124,125,126,127,
  128,129,130,131,132,133,134,135,136,137,138,139,140,141,142,143,
  144,145,146,147,148,149,150,151,152,153,154,155,156,157,158,159,
  160,161,162,163,164,165,166,167,168,169,170,171,172,173,174,175,
  176,177,178,179,180,181,182,183,184,185,186,187,188,189,190,191,
  192,193,194,195,196,197,198,199,200,201,202,203,204,205,206,207,
  208,209,210,211,212,213,214,215,216,217,218,219,220,221,222,223,
  192,193,194,195,196,197,198,199,200,201,202,203,204,205,206,207,
  208,209,210,211,212,213,214,247,216,217,218,219,220,221,222,255
};

/* 
  Names of the index hints (for error messages). Keep in sync with 
  index_hint_type 
*/

const char * index_hint_type_name[] =
{
  "IGNORE INDEX", 
  "USE INDEX", 
  "FORCE INDEX"
};

inline int lex_casecmp(const char *s, const char *t, uint len)
{
  while (len-- != 0 &&
	 to_upper_lex[(uchar) *s++] == to_upper_lex[(uchar) *t++]) ;
  return (int) len+1;
}

#include <lex_hash.h>


void lex_init(void)
{
  uint i;
  DBUG_ENTER("lex_init");
  for (i=0 ; i < array_elements(symbols) ; i++)
    symbols[i].length=(uchar) strlen(symbols[i].name);
  for (i=0 ; i < array_elements(sql_functions) ; i++)
    sql_functions[i].length=(uchar) strlen(sql_functions[i].name);

  DBUG_VOID_RETURN;
}


void lex_free(void)
{					// Call this when daemon ends
  DBUG_ENTER("lex_free");
  DBUG_VOID_RETURN;
}


void
st_parsing_options::reset()
{
  allows_variable= TRUE;
  allows_select_into= TRUE;
  allows_select_procedure= TRUE;
  allows_derived= TRUE;
}


<<<<<<< HEAD
/**
  Perform initialization of Lex_input_stream instance.

  Basically, a buffer for pre-processed query. This buffer should be large
  enough to keep multi-statement query. The allocation is done once in the
  Lex_input_stream constructor in order to prevent memory pollution when
  the server is processing large multi-statement queries.

  @todo Check return value of THD::alloc().
*/

Lex_input_stream::Lex_input_stream(THD *thd,
                                   const char* buffer,
                                   unsigned int length)
  :m_thd(thd)
=======
bool Lex_input_stream::init(THD *thd, const char *buff, unsigned int length)
>>>>>>> e5cf56ef
{
  DBUG_EXECUTE_IF("bug42064_simulate_oom",
                  DBUG_SET("+d,simulate_out_of_memory"););

  m_cpp_buf= (char*) thd->alloc(length + 1);
<<<<<<< HEAD
  reset(buffer, length);
}


/**
  Prepare Lex_input_stream instance state for use for handling next SQL statement.

  It should be called between two statements in a multi-statement query.
  The operation resets the input stream to the beginning-of-parse state,
  but does not reallocate m_cpp_buf.
*/

void
Lex_input_stream::reset(const char *buffer, unsigned int length)
{
  yylineno= 1;
  yytoklen= 0;
  yylval= NULL;
  lookahead_token= -1;
  lookahead_yylval= NULL;
  m_ptr= buffer;
  m_tok_start= NULL;
  m_tok_end= NULL;
  m_end_of_query= buffer + length;
  m_tok_start_prev= NULL;
  m_buf= buffer;
  m_buf_length= length;
  m_echo= TRUE;
  m_cpp_tok_start= NULL;
  m_cpp_tok_start_prev= NULL;
  m_cpp_tok_end= NULL;
  m_body_utf8= NULL;
  m_cpp_utf8_processed_ptr= NULL;
  next_state= MY_LEX_START;
  found_semicolon= NULL;
  ignore_space= test(m_thd->variables.sql_mode & MODE_IGNORE_SPACE);
  stmt_prepare_mode= FALSE;
  multi_statements= TRUE;
  in_comment=NO_COMMENT;
  m_underscore_cs= NULL;
=======

  DBUG_EXECUTE_IF("bug42064_simulate_oom",
                  DBUG_SET("-d,bug42064_simulate_oom");); 

  if (m_cpp_buf == NULL)
    return FALSE;

>>>>>>> e5cf56ef
  m_cpp_ptr= m_cpp_buf;
  m_thd= thd;
  m_ptr= buff;
  m_end_of_query= buff + length;
  m_buf= buff;
  m_buf_length= length;
  ignore_space= test(thd->variables.sql_mode & MODE_IGNORE_SPACE);

  return FALSE;
  }


/**
  The operation is called from the parser in order to
  1) designate the intention to have utf8 body;
  1) Indicate to the lexer that we will need a utf8 representation of this
     statement;
  2) Determine the beginning of the body.

  @param thd        Thread context.
  @param begin_ptr  Pointer to the start of the body in the pre-processed
                    buffer.
*/

void Lex_input_stream::body_utf8_start(THD *thd, const char *begin_ptr)
{
  DBUG_ASSERT(begin_ptr);
  DBUG_ASSERT(m_cpp_buf <= begin_ptr && begin_ptr <= m_cpp_buf + m_buf_length);

  uint body_utf8_length=
    (m_buf_length / thd->variables.character_set_client->mbminlen) *
    my_charset_utf8_bin.mbmaxlen;

  m_body_utf8= (char *) thd->alloc(body_utf8_length + 1);
  m_body_utf8_ptr= m_body_utf8;
  *m_body_utf8_ptr= 0;

  m_cpp_utf8_processed_ptr= begin_ptr;
}

/**
  @brief The operation appends unprocessed part of pre-processed buffer till
  the given pointer (ptr) and sets m_cpp_utf8_processed_ptr to end_ptr.

  The idea is that some tokens in the pre-processed buffer (like character
  set introducers) should be skipped.

  Example:
    CPP buffer: SELECT 'str1', _latin1 'str2';
    m_cpp_utf8_processed_ptr -- points at the "SELECT ...";
    In order to skip "_latin1", the following call should be made:
      body_utf8_append(<pointer to "_latin1 ...">, <pointer to " 'str2'...">)

  @param ptr      Pointer in the pre-processed buffer, which specifies the
                  end of the chunk, which should be appended to the utf8
                  body.
  @param end_ptr  Pointer in the pre-processed buffer, to which
                  m_cpp_utf8_processed_ptr will be set in the end of the
                  operation.
*/

void Lex_input_stream::body_utf8_append(const char *ptr,
                                        const char *end_ptr)
{
  DBUG_ASSERT(m_cpp_buf <= ptr && ptr <= m_cpp_buf + m_buf_length);
  DBUG_ASSERT(m_cpp_buf <= end_ptr && end_ptr <= m_cpp_buf + m_buf_length);

  if (!m_body_utf8)
    return;

  if (m_cpp_utf8_processed_ptr >= ptr)
    return;

  int bytes_to_copy= ptr - m_cpp_utf8_processed_ptr;

  memcpy(m_body_utf8_ptr, m_cpp_utf8_processed_ptr, bytes_to_copy);
  m_body_utf8_ptr += bytes_to_copy;
  *m_body_utf8_ptr= 0;

  m_cpp_utf8_processed_ptr= end_ptr;
}

/**
  The operation appends unprocessed part of the pre-processed buffer till
  the given pointer (ptr) and sets m_cpp_utf8_processed_ptr to ptr.

  @param ptr  Pointer in the pre-processed buffer, which specifies the end
              of the chunk, which should be appended to the utf8 body.
*/

void Lex_input_stream::body_utf8_append(const char *ptr)
{
  body_utf8_append(ptr, ptr);
}

/**
  The operation converts the specified text literal to the utf8 and appends
  the result to the utf8-body.

  @param thd      Thread context.
  @param txt      Text literal.
  @param txt_cs   Character set of the text literal.
  @param end_ptr  Pointer in the pre-processed buffer, to which
                  m_cpp_utf8_processed_ptr will be set in the end of the
                  operation.
*/

void Lex_input_stream::body_utf8_append_literal(THD *thd,
                                                const LEX_STRING *txt,
                                                CHARSET_INFO *txt_cs,
                                                const char *end_ptr)
{
  if (!m_cpp_utf8_processed_ptr)
    return;

  LEX_STRING utf_txt;

  if (!my_charset_same(txt_cs, &my_charset_utf8_general_ci))
  {
    thd->convert_string(&utf_txt,
                        &my_charset_utf8_general_ci,
                        txt->str, (uint) txt->length,
                        txt_cs);
  }
  else
  {
    utf_txt.str= txt->str;
    utf_txt.length= txt->length;
  }

  /* NOTE: utf_txt.length is in bytes, not in symbols. */

  memcpy(m_body_utf8_ptr, utf_txt.str, utf_txt.length);
  m_body_utf8_ptr += utf_txt.length;
  *m_body_utf8_ptr= 0;

  m_cpp_utf8_processed_ptr= end_ptr;
}


/*
  This is called before every query that is to be parsed.
  Because of this, it's critical to not do too much things here.
  (We already do too much here)
*/

void lex_start(THD *thd)
{
  LEX *lex= thd->lex;
  DBUG_ENTER("lex_start");

  lex->thd= lex->unit.thd= thd;

  lex->context_stack.empty();
  lex->unit.init_query();
  lex->unit.init_select();
  /* 'parent_lex' is used in init_query() so it must be before it. */
  lex->select_lex.parent_lex= lex;
  lex->select_lex.init_query();
  lex->value_list.empty();
  lex->update_list.empty();
  lex->set_var_list.empty();
  lex->param_list.empty();
  lex->view_list.empty();
  lex->prepared_stmt_params.empty();
  lex->auxiliary_table_list.empty();
  lex->unit.next= lex->unit.master=
    lex->unit.link_next= lex->unit.return_to= 0;
  lex->unit.prev= lex->unit.link_prev= 0;
  lex->unit.slave= lex->unit.global_parameters= lex->current_select=
    lex->all_selects_list= &lex->select_lex;
  lex->select_lex.master= &lex->unit;
  lex->select_lex.prev= &lex->unit.slave;
  lex->select_lex.link_next= lex->select_lex.slave= lex->select_lex.next= 0;
  lex->select_lex.link_prev= (st_select_lex_node**)&(lex->all_selects_list);
  lex->select_lex.options= 0;
  lex->select_lex.sql_cache= SELECT_LEX::SQL_CACHE_UNSPECIFIED;
  lex->select_lex.init_order();
  lex->select_lex.group_list.empty();
  lex->describe= 0;
  lex->subqueries= FALSE;
  lex->view_prepare_mode= FALSE;
  lex->derived_tables= 0;
  lex->safe_to_cache_query= 1;
  lex->leaf_tables_insert= 0;
  lex->parsing_options.reset();
  lex->empty_field_list_on_rset= 0;
  lex->select_lex.select_number= 1;
  lex->length=0;
  lex->part_info= 0;
  lex->select_lex.in_sum_expr=0;
  lex->select_lex.ftfunc_list_alloc.empty();
  lex->select_lex.ftfunc_list= &lex->select_lex.ftfunc_list_alloc;
  lex->select_lex.group_list.empty();
  lex->select_lex.order_list.empty();
  lex->duplicates= DUP_ERROR;
  lex->ignore= 0;
  lex->spname= NULL;
  lex->sphead= NULL;
  lex->spcont= NULL;
  lex->proc_list.first= 0;
  lex->escape_used= FALSE;
  lex->query_tables= 0;
  lex->reset_query_tables_list(FALSE);
  lex->expr_allows_subselect= TRUE;
  lex->use_only_table_context= FALSE;

  lex->name.str= 0;
  lex->name.length= 0;
  lex->event_parse_data= NULL;
  lex->profile_options= PROFILE_NONE;
  lex->nest_level=0 ;
  lex->allow_sum_func= 0;
  lex->in_sum_func= NULL;
  lex->protect_against_global_read_lock= FALSE;
  /*
    ok, there must be a better solution for this, long-term
    I tried "bzero" in the sql_yacc.yy code, but that for
    some reason made the values zero, even if they were set
  */
  lex->server_options.server_name= 0;
  lex->server_options.server_name_length= 0;
  lex->server_options.host= 0;
  lex->server_options.db= 0;
  lex->server_options.username= 0;
  lex->server_options.password= 0;
  lex->server_options.scheme= 0;
  lex->server_options.socket= 0;
  lex->server_options.owner= 0;
  lex->server_options.port= -1;

  lex->is_lex_started= TRUE;
  DBUG_VOID_RETURN;
}

void lex_end(LEX *lex)
{
  DBUG_ENTER("lex_end");
  DBUG_PRINT("enter", ("lex: 0x%lx", (long) lex));

  /* release used plugins */
  plugin_unlock_list(0, (plugin_ref*)lex->plugins.buffer, 
                     lex->plugins.elements);
  reset_dynamic(&lex->plugins);

  DBUG_VOID_RETURN;
}

Yacc_state::~Yacc_state()
{
  if (yacc_yyss)
  {
    my_free(yacc_yyss, MYF(0));
    my_free(yacc_yyvs, MYF(0));
  }
}

static int find_keyword(Lex_input_stream *lip, uint len, bool function)
{
  const char *tok= lip->get_tok_start();

  SYMBOL *symbol= get_hash_symbol(tok, len, function);
  if (symbol)
  {
    lip->yylval->symbol.symbol=symbol;
    lip->yylval->symbol.str= (char*) tok;
    lip->yylval->symbol.length=len;

    if ((symbol->tok == NOT_SYM) &&
        (lip->m_thd->variables.sql_mode & MODE_HIGH_NOT_PRECEDENCE))
      return NOT2_SYM;
    if ((symbol->tok == OR_OR_SYM) &&
	!(lip->m_thd->variables.sql_mode & MODE_PIPES_AS_CONCAT))
      return OR2_SYM;

    return symbol->tok;
  }
  return 0;
}

/*
  Check if name is a keyword

  SYNOPSIS
    is_keyword()
    name      checked name (must not be empty)
    len       length of checked name

  RETURN VALUES
    0         name is a keyword
    1         name isn't a keyword
*/

bool is_keyword(const char *name, uint len)
{
  DBUG_ASSERT(len != 0);
  return get_hash_symbol(name,len,0)!=0;
}

/**
  Check if name is a sql function

    @param name      checked name

    @return is this a native function or not
    @retval 0         name is a function
    @retval 1         name isn't a function
*/

bool is_lex_native_function(const LEX_STRING *name)
{
  DBUG_ASSERT(name != NULL);
  return (get_hash_symbol(name->str, (uint) name->length, 1) != 0);
}

/* make a copy of token before ptr and set yytoklen */

static LEX_STRING get_token(Lex_input_stream *lip, uint skip, uint length)
{
  LEX_STRING tmp;
  lip->yyUnget();                       // ptr points now after last token char
  tmp.length=lip->yytoklen=length;
  tmp.str= lip->m_thd->strmake(lip->get_tok_start() + skip, tmp.length);

  lip->m_cpp_text_start= lip->get_cpp_tok_start() + skip;
  lip->m_cpp_text_end= lip->m_cpp_text_start + tmp.length;

  return tmp;
}

/* 
 todo: 
   There are no dangerous charsets in mysql for function 
   get_quoted_token yet. But it should be fixed in the 
   future to operate multichar strings (like ucs2)
*/

static LEX_STRING get_quoted_token(Lex_input_stream *lip,
                                   uint skip,
                                   uint length, char quote)
{
  LEX_STRING tmp;
  const char *from, *end;
  char *to;
  lip->yyUnget();                       // ptr points now after last token char
  tmp.length= lip->yytoklen=length;
  tmp.str=(char*) lip->m_thd->alloc(tmp.length+1);
  from= lip->get_tok_start() + skip;
  to= tmp.str;
  end= to+length;

  lip->m_cpp_text_start= lip->get_cpp_tok_start() + skip;
  lip->m_cpp_text_end= lip->m_cpp_text_start + length;

  for ( ; to != end; )
  {
    if ((*to++= *from++) == quote)
    {
      from++;					// Skip double quotes
      lip->m_cpp_text_start++;
    }
  }
  *to= 0;					// End null for safety
  return tmp;
}


/*
  Return an unescaped text literal without quotes
  Fix sometimes to do only one scan of the string
*/

static char *get_text(Lex_input_stream *lip, int pre_skip, int post_skip)
{
  reg1 uchar c,sep;
  uint found_escape=0;
  CHARSET_INFO *cs= lip->m_thd->charset();

  lip->tok_bitmap= 0;
  sep= lip->yyGetLast();                        // String should end with this
  while (! lip->eof())
  {
    c= lip->yyGet();
    lip->tok_bitmap|= c;
#ifdef USE_MB
    {
      int l;
      if (use_mb(cs) &&
          (l = my_ismbchar(cs,
                           lip->get_ptr() -1,
                           lip->get_end_of_query()))) {
        lip->skip_binary(l-1);
        continue;
      }
    }
#endif
    if (c == '\\' &&
        !(lip->m_thd->variables.sql_mode & MODE_NO_BACKSLASH_ESCAPES))
    {					// Escaped character
      found_escape=1;
      if (lip->eof())
	return 0;
      lip->yySkip();
    }
    else if (c == sep)
    {
      if (c == lip->yyGet())            // Check if two separators in a row
      {
        found_escape=1;                 // duplicate. Remember for delete
	continue;
      }
      else
        lip->yyUnget();

      /* Found end. Unescape and return string */
      const char *str, *end;
      char *start;

      str= lip->get_tok_start();
      end= lip->get_ptr();
      /* Extract the text from the token */
      str += pre_skip;
      end -= post_skip;
      DBUG_ASSERT(end >= str);

      if (!(start= (char*) lip->m_thd->alloc((uint) (end-str)+1)))
	return (char*) "";		// Sql_alloc has set error flag

      lip->m_cpp_text_start= lip->get_cpp_tok_start() + pre_skip;
      lip->m_cpp_text_end= lip->get_cpp_ptr() - post_skip;

      if (!found_escape)
      {
	lip->yytoklen=(uint) (end-str);
	memcpy(start,str,lip->yytoklen);
	start[lip->yytoklen]=0;
      }
      else
      {
        char *to;

	for (to=start ; str != end ; str++)
	{
#ifdef USE_MB
	  int l;
	  if (use_mb(cs) &&
              (l = my_ismbchar(cs, str, end))) {
	      while (l--)
		  *to++ = *str++;
	      str--;
	      continue;
	  }
#endif
	  if (!(lip->m_thd->variables.sql_mode & MODE_NO_BACKSLASH_ESCAPES) &&
              *str == '\\' && str+1 != end)
	  {
	    switch(*++str) {
	    case 'n':
	      *to++='\n';
	      break;
	    case 't':
	      *to++= '\t';
	      break;
	    case 'r':
	      *to++ = '\r';
	      break;
	    case 'b':
	      *to++ = '\b';
	      break;
	    case '0':
	      *to++= 0;			// Ascii null
	      break;
	    case 'Z':			// ^Z must be escaped on Win32
	      *to++='\032';
	      break;
	    case '_':
	    case '%':
	      *to++= '\\';		// remember prefix for wildcard
	      /* Fall through */
	    default:
              *to++= *str;
	      break;
	    }
	  }
	  else if (*str == sep)
	    *to++= *str++;		// Two ' or "
	  else
	    *to++ = *str;
	}
	*to=0;
	lip->yytoklen=(uint) (to-start);
      }
      return start;
    }
  }
  return 0;					// unexpected end of query
}


/*
** Calc type of integer; long integer, longlong integer or real.
** Returns smallest type that match the string.
** When using unsigned long long values the result is converted to a real
** because else they will be unexpected sign changes because all calculation
** is done with longlong or double.
*/

static const char *long_str="2147483647";
static const uint long_len=10;
static const char *signed_long_str="-2147483648";
static const char *longlong_str="9223372036854775807";
static const uint longlong_len=19;
static const char *signed_longlong_str="-9223372036854775808";
static const uint signed_longlong_len=19;
static const char *unsigned_longlong_str="18446744073709551615";
static const uint unsigned_longlong_len=20;

static inline uint int_token(const char *str,uint length)
{
  if (length < long_len)			// quick normal case
    return NUM;
  bool neg=0;

  if (*str == '+')				// Remove sign and pre-zeros
  {
    str++; length--;
  }
  else if (*str == '-')
  {
    str++; length--;
    neg=1;
  }
  while (*str == '0' && length)
  {
    str++; length --;
  }
  if (length < long_len)
    return NUM;

  uint smaller,bigger;
  const char *cmp;
  if (neg)
  {
    if (length == long_len)
    {
      cmp= signed_long_str+1;
      smaller=NUM;				// If <= signed_long_str
      bigger=LONG_NUM;				// If >= signed_long_str
    }
    else if (length < signed_longlong_len)
      return LONG_NUM;
    else if (length > signed_longlong_len)
      return DECIMAL_NUM;
    else
    {
      cmp=signed_longlong_str+1;
      smaller=LONG_NUM;				// If <= signed_longlong_str
      bigger=DECIMAL_NUM;
    }
  }
  else
  {
    if (length == long_len)
    {
      cmp= long_str;
      smaller=NUM;
      bigger=LONG_NUM;
    }
    else if (length < longlong_len)
      return LONG_NUM;
    else if (length > longlong_len)
    {
      if (length > unsigned_longlong_len)
        return DECIMAL_NUM;
      cmp=unsigned_longlong_str;
      smaller=ULONGLONG_NUM;
      bigger=DECIMAL_NUM;
    }
    else
    {
      cmp=longlong_str;
      smaller=LONG_NUM;
      bigger= ULONGLONG_NUM;
    }
  }
  while (*cmp && *cmp++ == *str++) ;
  return ((uchar) str[-1] <= (uchar) cmp[-1]) ? smaller : bigger;
}


/**
  Given a stream that is advanced to the first contained character in 
  an open comment, consume the comment.  Optionally, if we are allowed, 
  recurse so that we understand comments within this current comment.

  At this level, we do not support version-condition comments.  We might 
  have been called with having just passed one in the stream, though.  In 
  that case, we probably want to tolerate mundane comments inside.  Thus,
  the case for recursion.

  @retval  Whether EOF reached before comment is closed.
*/
bool consume_comment(Lex_input_stream *lip, int remaining_recursions_permitted)
{
  reg1 uchar c;
  while (! lip->eof())
  {
    c= lip->yyGet();

    if (remaining_recursions_permitted > 0)
    {
      if ((c == '/') && (lip->yyPeek() == '*'))
      {
        lip->yySkip(); /* Eat asterisk */
        consume_comment(lip, remaining_recursions_permitted-1);
        continue;
      }
    }

    if (c == '*')
    {
      if (lip->yyPeek() == '/')
      {
        lip->yySkip(); /* Eat slash */
        return FALSE;
      }
    }

    if (c == '\n')
      lip->yylineno++;
  }

  return TRUE;
}


/*
  MYSQLlex remember the following states from the following MYSQLlex()

  - MY_LEX_EOQ			Found end of query
  - MY_LEX_OPERATOR_OR_IDENT	Last state was an ident, text or number
				(which can't be followed by a signed number)
*/

int MYSQLlex(void *arg, void *yythd)
{
  THD *thd= (THD *)yythd;
  Lex_input_stream *lip= & thd->m_parser_state->m_lip;
  YYSTYPE *yylval=(YYSTYPE*) arg;
  int token;

  if (lip->lookahead_token >= 0)
  {
    /*
      The next token was already parsed in advance,
      return it.
    */
    token= lip->lookahead_token;
    lip->lookahead_token= -1;
    *yylval= *(lip->lookahead_yylval);
    lip->lookahead_yylval= NULL;
    return token;
  }

  token= lex_one_token(arg, yythd);

  switch(token) {
  case WITH:
    /*
      Parsing 'WITH' 'ROLLUP' or 'WITH' 'CUBE' requires 2 look ups,
      which makes the grammar LALR(2).
      Replace by a single 'WITH_ROLLUP' or 'WITH_CUBE' token,
      to transform the grammar into a LALR(1) grammar,
      which sql_yacc.yy can process.
    */
    token= lex_one_token(arg, yythd);
    switch(token) {
    case CUBE_SYM:
      return WITH_CUBE_SYM;
    case ROLLUP_SYM:
      return WITH_ROLLUP_SYM;
    default:
      /*
        Save the token following 'WITH'
      */
      lip->lookahead_yylval= lip->yylval;
      lip->yylval= NULL;
      lip->lookahead_token= token;
      return WITH;
    }
    break;
  default:
    break;
  }

  return token;
}

int lex_one_token(void *arg, void *yythd)
{
  reg1	uchar c= 0;
  bool comment_closed;
  int	tokval, result_state;
  uint length;
  enum my_lex_states state;
  THD *thd= (THD *)yythd;
  Lex_input_stream *lip= & thd->m_parser_state->m_lip;
  LEX *lex= thd->lex;
  YYSTYPE *yylval=(YYSTYPE*) arg;
  CHARSET_INFO *cs= thd->charset();
  uchar *state_map= cs->state_map;
  uchar *ident_map= cs->ident_map;

  lip->yylval=yylval;			// The global state

  lip->start_token();
  state=lip->next_state;
  lip->next_state=MY_LEX_OPERATOR_OR_IDENT;
  for (;;)
  {
    switch (state) {
    case MY_LEX_OPERATOR_OR_IDENT:	// Next is operator or keyword
    case MY_LEX_START:			// Start of token
      // Skip starting whitespace
      while(state_map[c= lip->yyPeek()] == MY_LEX_SKIP)
      {
	if (c == '\n')
	  lip->yylineno++;

        lip->yySkip();
      }

      /* Start of real token */
      lip->restart_token();
      c= lip->yyGet();
      state= (enum my_lex_states) state_map[c];
      break;
    case MY_LEX_ESCAPE:
      if (lip->yyGet() == 'N')
      {					// Allow \N as shortcut for NULL
	yylval->lex_str.str=(char*) "\\N";
	yylval->lex_str.length=2;
	return NULL_SYM;
      }
    case MY_LEX_CHAR:			// Unknown or single char token
    case MY_LEX_SKIP:			// This should not happen
      if (c == '-' && lip->yyPeek() == '-' &&
          (my_isspace(cs,lip->yyPeekn(1)) ||
           my_iscntrl(cs,lip->yyPeekn(1))))
      {
        state=MY_LEX_COMMENT;
        break;
      }

      if (c != ')')
	lip->next_state= MY_LEX_START;	// Allow signed numbers

      if (c == ',')
      {
        /*
          Warning:
          This is a work around, to make the "remember_name" rule in
          sql/sql_yacc.yy work properly.
          The problem is that, when parsing "select expr1, expr2",
          the code generated by bison executes the *pre* action
          remember_name (see select_item) *before* actually parsing the
          first token of expr2.
        */
        lip->restart_token();
      }
      else
      {
        /*
          Check for a placeholder: it should not precede a possible identifier
          because of binlogging: when a placeholder is replaced with
          its value in a query for the binlog, the query must stay
          grammatically correct.
        */
        if (c == '?' && lip->stmt_prepare_mode && !ident_map[lip->yyPeek()])
        return(PARAM_MARKER);
      }

      return((int) c);

    case MY_LEX_IDENT_OR_NCHAR:
      if (lip->yyPeek() != '\'')
      {
	state= MY_LEX_IDENT;
	break;
      }
      /* Found N'string' */
      lip->yySkip();                         // Skip '
      if (!(yylval->lex_str.str = get_text(lip, 2, 1)))
      {
	state= MY_LEX_CHAR;             // Read char by char
	break;
      }
      yylval->lex_str.length= lip->yytoklen;
      lex->text_string_is_7bit= (lip->tok_bitmap & 0x80) ? 0 : 1;
      return(NCHAR_STRING);

    case MY_LEX_IDENT_OR_HEX:
      if (lip->yyPeek() == '\'')
      {					// Found x'hex-number'
	state= MY_LEX_HEX_NUMBER;
	break;
      }
    case MY_LEX_IDENT_OR_BIN:
      if (lip->yyPeek() == '\'')
      {                                 // Found b'bin-number'
        state= MY_LEX_BIN_NUMBER;
        break;
      }
    case MY_LEX_IDENT:
      const char *start;
#if defined(USE_MB) && defined(USE_MB_IDENT)
      if (use_mb(cs))
      {
	result_state= IDENT_QUOTED;
        if (my_mbcharlen(cs, lip->yyGetLast()) > 1)
        {
          int l = my_ismbchar(cs,
                              lip->get_ptr() -1,
                              lip->get_end_of_query());
          if (l == 0) {
            state = MY_LEX_CHAR;
            continue;
          }
          lip->skip_binary(l - 1);
        }
        while (ident_map[c=lip->yyGet()])
        {
          if (my_mbcharlen(cs, c) > 1)
          {
            int l;
            if ((l = my_ismbchar(cs,
                                 lip->get_ptr() -1,
                                 lip->get_end_of_query())) == 0)
              break;
            lip->skip_binary(l-1);
          }
        }
      }
      else
#endif
      {
        for (result_state= c; ident_map[c= lip->yyGet()]; result_state|= c) ;
        /* If there were non-ASCII characters, mark that we must convert */
        result_state= result_state & 0x80 ? IDENT_QUOTED : IDENT;
      }
      length= lip->yyLength();
      start= lip->get_ptr();
      if (lip->ignore_space)
      {
        /*
          If we find a space then this can't be an identifier. We notice this
          below by checking start != lex->ptr.
        */
        for (; state_map[c] == MY_LEX_SKIP ; c= lip->yyGet()) ;
      }
      if (start == lip->get_ptr() && c == '.' && ident_map[lip->yyPeek()])
	lip->next_state=MY_LEX_IDENT_SEP;
      else
      {					// '(' must follow directly if function
        lip->yyUnget();
	if ((tokval = find_keyword(lip, length, c == '(')))
	{
	  lip->next_state= MY_LEX_START;	// Allow signed numbers
	  return(tokval);		// Was keyword
	}
        lip->yySkip();                  // next state does a unget
      }
      yylval->lex_str=get_token(lip, 0, length);

      /*
         Note: "SELECT _bla AS 'alias'"
         _bla should be considered as a IDENT if charset haven't been found.
         So we don't use MYF(MY_WME) with get_charset_by_csname to avoid
         producing an error.
      */

      if (yylval->lex_str.str[0] == '_')
      {
        CHARSET_INFO *cs= get_charset_by_csname(yylval->lex_str.str + 1,
                                                MY_CS_PRIMARY, MYF(0));
        if (cs)
        {
          yylval->charset= cs;
          lip->m_underscore_cs= cs;

          lip->body_utf8_append(lip->m_cpp_text_start,
                                lip->get_cpp_tok_start() + length);
          return(UNDERSCORE_CHARSET);
        }
      }

      lip->body_utf8_append(lip->m_cpp_text_start);

      lip->body_utf8_append_literal(thd, &yylval->lex_str, cs,
                                    lip->m_cpp_text_end);

      return(result_state);			// IDENT or IDENT_QUOTED

    case MY_LEX_IDENT_SEP:		// Found ident and now '.'
      yylval->lex_str.str= (char*) lip->get_ptr();
      yylval->lex_str.length= 1;
      c= lip->yyGet();                  // should be '.'
      lip->next_state= MY_LEX_IDENT_START;// Next is an ident (not a keyword)
      if (!ident_map[lip->yyPeek()])            // Probably ` or "
	lip->next_state= MY_LEX_START;
      return((int) c);

    case MY_LEX_NUMBER_IDENT:		// number or ident which num-start
      if (lip->yyGetLast() == '0')
      {
        c= lip->yyGet();
        if (c == 'x')
        {
          while (my_isxdigit(cs,(c = lip->yyGet()))) ;
          if ((lip->yyLength() >= 3) && !ident_map[c])
          {
            /* skip '0x' */
            yylval->lex_str=get_token(lip, 2, lip->yyLength()-2);
            return (HEX_NUM);
          }
          lip->yyUnget();
          state= MY_LEX_IDENT_START;
          break;
        }
        else if (c == 'b')
        {
          while ((c= lip->yyGet()) == '0' || c == '1') ;
          if ((lip->yyLength() >= 3) && !ident_map[c])
          {
            /* Skip '0b' */
            yylval->lex_str= get_token(lip, 2, lip->yyLength()-2);
            return (BIN_NUM);
          }
          lip->yyUnget();
          state= MY_LEX_IDENT_START;
          break;
        }
        lip->yyUnget();
      }

      while (my_isdigit(cs, (c = lip->yyGet()))) ;
      if (!ident_map[c])
      {					// Can't be identifier
	state=MY_LEX_INT_OR_REAL;
	break;
      }
      if (c == 'e' || c == 'E')
      {
	// The following test is written this way to allow numbers of type 1e1
        if (my_isdigit(cs,lip->yyPeek()) ||
            (c=(lip->yyGet())) == '+' || c == '-')
	{				// Allow 1E+10
          if (my_isdigit(cs,lip->yyPeek()))     // Number must have digit after sign
	  {
            lip->yySkip();
            while (my_isdigit(cs,lip->yyGet())) ;
            yylval->lex_str=get_token(lip, 0, lip->yyLength());
	    return(FLOAT_NUM);
	  }
	}
        lip->yyUnget();
      }
      // fall through
    case MY_LEX_IDENT_START:			// We come here after '.'
      result_state= IDENT;
#if defined(USE_MB) && defined(USE_MB_IDENT)
      if (use_mb(cs))
      {
	result_state= IDENT_QUOTED;
        while (ident_map[c=lip->yyGet()])
        {
          if (my_mbcharlen(cs, c) > 1)
          {
            int l;
            if ((l = my_ismbchar(cs,
                                 lip->get_ptr() -1,
                                 lip->get_end_of_query())) == 0)
              break;
            lip->skip_binary(l-1);
          }
        }
      }
      else
#endif
      {
        for (result_state=0; ident_map[c= lip->yyGet()]; result_state|= c) ;
        /* If there were non-ASCII characters, mark that we must convert */
        result_state= result_state & 0x80 ? IDENT_QUOTED : IDENT;
      }
      if (c == '.' && ident_map[lip->yyPeek()])
	lip->next_state=MY_LEX_IDENT_SEP;// Next is '.'

      yylval->lex_str= get_token(lip, 0, lip->yyLength());

      lip->body_utf8_append(lip->m_cpp_text_start);

      lip->body_utf8_append_literal(thd, &yylval->lex_str, cs,
                                    lip->m_cpp_text_end);

      return(result_state);

    case MY_LEX_USER_VARIABLE_DELIMITER:	// Found quote char
    {
      uint double_quotes= 0;
      char quote_char= c;                       // Used char
      while ((c=lip->yyGet()))
      {
	int var_length;
	if ((var_length= my_mbcharlen(cs, c)) == 1)
	{
	  if (c == quote_char)
	  {
            if (lip->yyPeek() != quote_char)
	      break;
            c=lip->yyGet();
	    double_quotes++;
	    continue;
	  }
	}
#ifdef USE_MB
        else if (use_mb(cs))
        {
          if ((var_length= my_ismbchar(cs, lip->get_ptr() - 1,
                                       lip->get_end_of_query())))
            lip->skip_binary(var_length-1);
        }
#endif
      }
      if (double_quotes)
	yylval->lex_str=get_quoted_token(lip, 1,
                                         lip->yyLength() - double_quotes -1,
					 quote_char);
      else
        yylval->lex_str=get_token(lip, 1, lip->yyLength() -1);
      if (c == quote_char)
        lip->yySkip();                  // Skip end `
      lip->next_state= MY_LEX_START;

      lip->body_utf8_append(lip->m_cpp_text_start);

      lip->body_utf8_append_literal(thd, &yylval->lex_str, cs,
                                    lip->m_cpp_text_end);

      return(IDENT_QUOTED);
    }
    case MY_LEX_INT_OR_REAL:		// Complete int or incomplete real
      if (c != '.')
      {					// Found complete integer number.
        yylval->lex_str=get_token(lip, 0, lip->yyLength());
	return int_token(yylval->lex_str.str, (uint) yylval->lex_str.length);
      }
      // fall through
    case MY_LEX_REAL:			// Incomplete real number
      while (my_isdigit(cs,c = lip->yyGet())) ;

      if (c == 'e' || c == 'E')
      {
        c = lip->yyGet();
	if (c == '-' || c == '+')
          c = lip->yyGet();                     // Skip sign
	if (!my_isdigit(cs,c))
	{				// No digit after sign
	  state= MY_LEX_CHAR;
	  break;
	}
        while (my_isdigit(cs,lip->yyGet())) ;
        yylval->lex_str=get_token(lip, 0, lip->yyLength());
	return(FLOAT_NUM);
      }
      yylval->lex_str=get_token(lip, 0, lip->yyLength());
      return(DECIMAL_NUM);

    case MY_LEX_HEX_NUMBER:		// Found x'hexstring'
      lip->yySkip();                    // Accept opening '
      while (my_isxdigit(cs, (c= lip->yyGet()))) ;
      if (c != '\'')
        return(ABORT_SYM);              // Illegal hex constant
      lip->yySkip();                    // Accept closing '
      length= lip->yyLength();          // Length of hexnum+3
      if ((length % 2) == 0)
        return(ABORT_SYM);              // odd number of hex digits
      yylval->lex_str=get_token(lip,
                                2,          // skip x'
                                length-3);  // don't count x' and last '
      return (HEX_NUM);

    case MY_LEX_BIN_NUMBER:           // Found b'bin-string'
      lip->yySkip();                  // Accept opening '
      while ((c= lip->yyGet()) == '0' || c == '1') ;
      if (c != '\'')
        return(ABORT_SYM);            // Illegal hex constant
      lip->yySkip();                  // Accept closing '
      length= lip->yyLength();        // Length of bin-num + 3
      yylval->lex_str= get_token(lip,
                                 2,         // skip b'
                                 length-3); // don't count b' and last '
      return (BIN_NUM);

    case MY_LEX_CMP_OP:			// Incomplete comparison operator
      if (state_map[lip->yyPeek()] == MY_LEX_CMP_OP ||
          state_map[lip->yyPeek()] == MY_LEX_LONG_CMP_OP)
        lip->yySkip();
      if ((tokval = find_keyword(lip, lip->yyLength() + 1, 0)))
      {
	lip->next_state= MY_LEX_START;	// Allow signed numbers
	return(tokval);
      }
      state = MY_LEX_CHAR;		// Something fishy found
      break;

    case MY_LEX_LONG_CMP_OP:		// Incomplete comparison operator
      if (state_map[lip->yyPeek()] == MY_LEX_CMP_OP ||
          state_map[lip->yyPeek()] == MY_LEX_LONG_CMP_OP)
      {
        lip->yySkip();
        if (state_map[lip->yyPeek()] == MY_LEX_CMP_OP)
          lip->yySkip();
      }
      if ((tokval = find_keyword(lip, lip->yyLength() + 1, 0)))
      {
	lip->next_state= MY_LEX_START;	// Found long op
	return(tokval);
      }
      state = MY_LEX_CHAR;		// Something fishy found
      break;

    case MY_LEX_BOOL:
      if (c != lip->yyPeek())
      {
	state=MY_LEX_CHAR;
	break;
      }
      lip->yySkip();
      tokval = find_keyword(lip,2,0);	// Is a bool operator
      lip->next_state= MY_LEX_START;	// Allow signed numbers
      return(tokval);

    case MY_LEX_STRING_OR_DELIMITER:
      if (thd->variables.sql_mode & MODE_ANSI_QUOTES)
      {
	state= MY_LEX_USER_VARIABLE_DELIMITER;
	break;
      }
      /* " used for strings */
    case MY_LEX_STRING:			// Incomplete text string
      if (!(yylval->lex_str.str = get_text(lip, 1, 1)))
      {
	state= MY_LEX_CHAR;		// Read char by char
	break;
      }
      yylval->lex_str.length=lip->yytoklen;

      lip->body_utf8_append(lip->m_cpp_text_start);

      lip->body_utf8_append_literal(thd, &yylval->lex_str,
        lip->m_underscore_cs ? lip->m_underscore_cs : cs,
        lip->m_cpp_text_end);

      lip->m_underscore_cs= NULL;

      lex->text_string_is_7bit= (lip->tok_bitmap & 0x80) ? 0 : 1;
      return(TEXT_STRING);

    case MY_LEX_COMMENT:			//  Comment
      lex->select_lex.options|= OPTION_FOUND_COMMENT;
      while ((c = lip->yyGet()) != '\n' && c) ;
      lip->yyUnget();                   // Safety against eof
      state = MY_LEX_START;		// Try again
      break;
    case MY_LEX_LONG_COMMENT:		/* Long C comment? */
      if (lip->yyPeek() != '*')
      {
	state=MY_LEX_CHAR;		// Probable division
	break;
      }
      lex->select_lex.options|= OPTION_FOUND_COMMENT;
      /* Reject '/' '*', since we might need to turn off the echo */
      lip->yyUnget();

      lip->save_in_comment_state();

      if (lip->yyPeekn(2) == '!')
      {
        lip->in_comment= DISCARD_COMMENT;
        /* Accept '/' '*' '!', but do not keep this marker. */
        lip->set_echo(FALSE);
        lip->yySkip();
        lip->yySkip();
        lip->yySkip();

        /*
          The special comment format is very strict:
          '/' '*' '!', followed by exactly
          1 digit (major), 2 digits (minor), then 2 digits (dot).
          32302 -> 3.23.02
          50032 -> 5.0.32
          50114 -> 5.1.14
        */
        char version_str[6];
        version_str[0]= lip->yyPeekn(0);
        version_str[1]= lip->yyPeekn(1);
        version_str[2]= lip->yyPeekn(2);
        version_str[3]= lip->yyPeekn(3);
        version_str[4]= lip->yyPeekn(4);
        version_str[5]= 0;
        if (  my_isdigit(cs, version_str[0])
           && my_isdigit(cs, version_str[1])
           && my_isdigit(cs, version_str[2])
           && my_isdigit(cs, version_str[3])
           && my_isdigit(cs, version_str[4])
           )
        {
          ulong version;
          version=strtol(version_str, NULL, 10);

          /* Accept 'M' 'm' 'm' 'd' 'd' */
          lip->yySkipn(5);

          if (version <= MYSQL_VERSION_ID)
          {
            /* Expand the content of the special comment as real code */
            lip->set_echo(TRUE);
            state=MY_LEX_START;
            break;  /* Do not treat contents as a comment.  */
          }
          else
          {
            comment_closed= ! consume_comment(lip, 1);
            /* version allowed to have one level of comment inside. */
          }
        }
        else
        {
          /* Not a version comment. */
          state=MY_LEX_START;
          lip->set_echo(TRUE);
          break;
        }
      }
      else
      {
        lip->in_comment= PRESERVE_COMMENT;
        lip->yySkip();                  // Accept /
        lip->yySkip();                  // Accept *
        comment_closed= ! consume_comment(lip, 0);
        /* regular comments can have zero comments inside. */
      }
      /*
        Discard:
        - regular '/' '*' comments,
        - special comments '/' '*' '!' for a future version,
        by scanning until we find a closing '*' '/' marker.

        Nesting regular comments isn't allowed.  The first 
        '*' '/' returns the parser to the previous state.

        /#!VERSI oned containing /# regular #/ is allowed #/

		Inside one versioned comment, another versioned comment
		is treated as a regular discardable comment.  It gets
		no special parsing.
      */

      /* Unbalanced comments with a missing '*' '/' are a syntax error */
      if (! comment_closed)
        return (ABORT_SYM);
      state = MY_LEX_START;             // Try again
      lip->restore_in_comment_state();
      break;
    case MY_LEX_END_LONG_COMMENT:
      if ((lip->in_comment != NO_COMMENT) && lip->yyPeek() == '/')
      {
        /* Reject '*' '/' */
        lip->yyUnget();
        /* Accept '*' '/', with the proper echo */
        lip->set_echo(lip->in_comment == PRESERVE_COMMENT);
        lip->yySkipn(2);
        /* And start recording the tokens again */
        lip->set_echo(TRUE);
        lip->in_comment=NO_COMMENT;
        state=MY_LEX_START;
      }
      else
	state=MY_LEX_CHAR;		// Return '*'
      break;
    case MY_LEX_SET_VAR:		// Check if ':='
      if (lip->yyPeek() != '=')
      {
	state=MY_LEX_CHAR;		// Return ':'
	break;
      }
      lip->yySkip();
      return (SET_VAR);
    case MY_LEX_SEMICOLON:			// optional line terminator
      state= MY_LEX_CHAR;               // Return ';'
      break;
    case MY_LEX_EOL:
      if (lip->eof())
      {
        lip->yyUnget();                 // Reject the last '\0'
        lip->set_echo(FALSE);
        lip->yySkip();
        lip->set_echo(TRUE);
        /* Unbalanced comments with a missing '*' '/' are a syntax error */
        if (lip->in_comment != NO_COMMENT)
          return (ABORT_SYM);
        lip->next_state=MY_LEX_END;     // Mark for next loop
        return(END_OF_INPUT);
      }
      state=MY_LEX_CHAR;
      break;
    case MY_LEX_END:
      lip->next_state=MY_LEX_END;
      return(0);			// We found end of input last time

      /* Actually real shouldn't start with . but allow them anyhow */
    case MY_LEX_REAL_OR_POINT:
      if (my_isdigit(cs,lip->yyPeek()))
	state = MY_LEX_REAL;		// Real
      else
      {
	state= MY_LEX_IDENT_SEP;	// return '.'
        lip->yyUnget();                 // Put back '.'
      }
      break;
    case MY_LEX_USER_END:		// end '@' of user@hostname
      switch (state_map[lip->yyPeek()]) {
      case MY_LEX_STRING:
      case MY_LEX_USER_VARIABLE_DELIMITER:
      case MY_LEX_STRING_OR_DELIMITER:
	break;
      case MY_LEX_USER_END:
	lip->next_state=MY_LEX_SYSTEM_VAR;
	break;
      default:
	lip->next_state=MY_LEX_HOSTNAME;
	break;
      }
      yylval->lex_str.str=(char*) lip->get_ptr();
      yylval->lex_str.length=1;
      return((int) '@');
    case MY_LEX_HOSTNAME:		// end '@' of user@hostname
      for (c=lip->yyGet() ;
	   my_isalnum(cs,c) || c == '.' || c == '_' ||  c == '$';
           c= lip->yyGet()) ;
      yylval->lex_str=get_token(lip, 0, lip->yyLength());
      return(LEX_HOSTNAME);
    case MY_LEX_SYSTEM_VAR:
      yylval->lex_str.str=(char*) lip->get_ptr();
      yylval->lex_str.length=1;
      lip->yySkip();                                    // Skip '@'
      lip->next_state= (state_map[lip->yyPeek()] ==
			MY_LEX_USER_VARIABLE_DELIMITER ?
			MY_LEX_OPERATOR_OR_IDENT :
			MY_LEX_IDENT_OR_KEYWORD);
      return((int) '@');
    case MY_LEX_IDENT_OR_KEYWORD:
      /*
	We come here when we have found two '@' in a row.
	We should now be able to handle:
	[(global | local | session) .]variable_name
      */

      for (result_state= 0; ident_map[c= lip->yyGet()]; result_state|= c) ;
      /* If there were non-ASCII characters, mark that we must convert */
      result_state= result_state & 0x80 ? IDENT_QUOTED : IDENT;

      if (c == '.')
	lip->next_state=MY_LEX_IDENT_SEP;
      length= lip->yyLength();
      if (length == 0)
        return(ABORT_SYM);              // Names must be nonempty.
      if ((tokval= find_keyword(lip, length,0)))
      {
        lip->yyUnget();                         // Put back 'c'
	return(tokval);				// Was keyword
      }
      yylval->lex_str=get_token(lip, 0, length);

      lip->body_utf8_append(lip->m_cpp_text_start);

      lip->body_utf8_append_literal(thd, &yylval->lex_str, cs,
                                    lip->m_cpp_text_end);

      return(result_state);
    }
  }
}


/**
  Construct a copy of this object to be used for mysql_alter_table
  and mysql_create_table.

  Historically, these two functions modify their Alter_info
  arguments. This behaviour breaks re-execution of prepared
  statements and stored procedures and is compensated by always
  supplying a copy of Alter_info to these functions.

  @return You need to use check the error in THD for out
  of memory condition after calling this function.
*/

Alter_info::Alter_info(const Alter_info &rhs, MEM_ROOT *mem_root)
  :drop_list(rhs.drop_list, mem_root),
  alter_list(rhs.alter_list, mem_root),
  key_list(rhs.key_list, mem_root),
  create_list(rhs.create_list, mem_root),
  flags(rhs.flags),
  keys_onoff(rhs.keys_onoff),
  tablespace_op(rhs.tablespace_op),
  partition_names(rhs.partition_names, mem_root),
  num_parts(rhs.num_parts),
  change_level(rhs.change_level),
  datetime_field(rhs.datetime_field),
  error_if_not_empty(rhs.error_if_not_empty)
{
  /*
    Make deep copies of used objects.
    This is not a fully deep copy - clone() implementations
    of Alter_drop, Alter_column, Key, foreign_key, Key_part_spec
    do not copy string constants. At the same length the only
    reason we make a copy currently is that ALTER/CREATE TABLE
    code changes input Alter_info definitions, but string
    constants never change.
  */
  list_copy_and_replace_each_value(drop_list, mem_root);
  list_copy_and_replace_each_value(alter_list, mem_root);
  list_copy_and_replace_each_value(key_list, mem_root);
  list_copy_and_replace_each_value(create_list, mem_root);
  /* partition_names are not deeply copied currently */
}


void trim_whitespace(CHARSET_INFO *cs, LEX_STRING *str)
{
  /*
    TODO:
    This code assumes that there are no multi-bytes characters
    that can be considered white-space.
  */

  while ((str->length > 0) && (my_isspace(cs, str->str[0])))
  {
    str->length --;
    str->str ++;
  }

  /*
    FIXME:
    Also, parsing backward is not safe with multi bytes characters
  */
  while ((str->length > 0) && (my_isspace(cs, str->str[str->length-1])))
  {
    str->length --;
  }
}


/*
  st_select_lex structures initialisations
*/

void st_select_lex_node::init_query()
{
  options= 0;
  sql_cache= SQL_CACHE_UNSPECIFIED;
  linkage= UNSPECIFIED_TYPE;
  no_error= no_table_names_allowed= 0;
  uncacheable= 0;
}

void st_select_lex_node::init_select()
{
}

void st_select_lex_unit::init_query()
{
  st_select_lex_node::init_query();
  linkage= GLOBAL_OPTIONS_TYPE;
  global_parameters= first_select();
  select_limit_cnt= HA_POS_ERROR;
  offset_limit_cnt= 0;
  union_distinct= 0;
  prepared= optimized= executed= 0;
  item= 0;
  union_result= 0;
  table= 0;
  fake_select_lex= 0;
  cleaned= 0;
  item_list.empty();
  describe= 0;
  found_rows_for_union= 0;
}

void st_select_lex::init_query()
{
  st_select_lex_node::init_query();
  table_list.empty();
  top_join_list.empty();
  join_list= &top_join_list;
  embedding= leaf_tables= 0;
  item_list.empty();
  join= 0;
  having= prep_having= where= prep_where= 0;
  olap= UNSPECIFIED_OLAP_TYPE;
  having_fix_field= 0;
  group_fix_field= 0;
  context.select_lex= this;
  context.init();
  /*
    Add the name resolution context of the current (sub)query to the
    stack of contexts for the whole query.
    TODO:
    push_context may return an error if there is no memory for a new
    element in the stack, however this method has no return value,
    thus push_context should be moved to a place where query
    initialization is checked for failure.
  */
  parent_lex->push_context(&context);
  cond_count= between_count= with_wild= 0;
  max_equal_elems= 0;
  ref_pointer_array= 0;
  select_n_where_fields= 0;
  select_n_having_items= 0;
  subquery_in_having= explicit_limit= 0;
  is_item_list_lookup= 0;
  first_execution= 1;
  first_natural_join_processing= 1;
  first_cond_optimization= 1;
  parsing_place= NO_MATTER;
  exclude_from_table_unique_test= no_wrap_view_item= FALSE;
  nest_level= 0;
  link_next= 0;
}

void st_select_lex::init_select()
{
  st_select_lex_node::init_select();
  group_list.empty();
  type= db= 0;
  having= 0;
  table_join_options= 0;
  in_sum_expr= with_wild= 0;
  options= 0;
  sql_cache= SQL_CACHE_UNSPECIFIED;
  braces= 0;
  interval_list.empty();
  ftfunc_list_alloc.empty();
  inner_sum_func_list= 0;
  ftfunc_list= &ftfunc_list_alloc;
  linkage= UNSPECIFIED_TYPE;
  order_list.elements= 0;
  order_list.first= 0;
  order_list.next= &order_list.first;
  /* Set limit and offset to default values */
  select_limit= 0;      /* denotes the default limit = HA_POS_ERROR */
  offset_limit= 0;      /* denotes the default offset = 0 */
  with_sum_func= 0;
  is_correlated= 0;
  cur_pos_in_select_list= UNDEF_POS;
  non_agg_fields.empty();
  cond_value= having_value= Item::COND_UNDEF;
  inner_refs_list.empty();
  full_group_by_flag= 0;
}

/*
  st_select_lex structures linking
*/

/* include on level down */
void st_select_lex_node::include_down(st_select_lex_node *upper)
{
  if ((next= upper->slave))
    next->prev= &next;
  prev= &upper->slave;
  upper->slave= this;
  master= upper;
  slave= 0;
}

/*
  include on level down (but do not link)

  SYNOPSYS
    st_select_lex_node::include_standalone()
    upper - reference on node underr which this node should be included
    ref - references on reference on this node
*/
void st_select_lex_node::include_standalone(st_select_lex_node *upper,
					    st_select_lex_node **ref)
{
  next= 0;
  prev= ref;
  master= upper;
  slave= 0;
}

/* include neighbour (on same level) */
void st_select_lex_node::include_neighbour(st_select_lex_node *before)
{
  if ((next= before->next))
    next->prev= &next;
  prev= &before->next;
  before->next= this;
  master= before->master;
  slave= 0;
}

/* including in global SELECT_LEX list */
void st_select_lex_node::include_global(st_select_lex_node **plink)
{
  if ((link_next= *plink))
    link_next->link_prev= &link_next;
  link_prev= plink;
  *plink= this;
}

//excluding from global list (internal function)
void st_select_lex_node::fast_exclude()
{
  if (link_prev)
  {
    if ((*link_prev= link_next))
      link_next->link_prev= link_prev;
  }
  // Remove slave structure
  for (; slave; slave= slave->next)
    slave->fast_exclude();
  
}

/*
  excluding select_lex structure (except first (first select can't be
  deleted, because it is most upper select))
*/
void st_select_lex_node::exclude()
{
  //exclude from global list
  fast_exclude();
  //exclude from other structures
  if ((*prev= next))
    next->prev= prev;
  /* 
     We do not need following statements, because prev pointer of first 
     list element point to master->slave
     if (master->slave == this)
       master->slave= next;
  */
}


/*
  Exclude level of current unit from tree of SELECTs

  SYNOPSYS
    st_select_lex_unit::exclude_level()

  NOTE: units which belong to current will be brought up on level of
  currernt unit 
*/
void st_select_lex_unit::exclude_level()
{
  SELECT_LEX_UNIT *units= 0, **units_last= &units;
  for (SELECT_LEX *sl= first_select(); sl; sl= sl->next_select())
  {
    // unlink current level from global SELECTs list
    if (sl->link_prev && (*sl->link_prev= sl->link_next))
      sl->link_next->link_prev= sl->link_prev;

    // bring up underlay levels
    SELECT_LEX_UNIT **last= 0;
    for (SELECT_LEX_UNIT *u= sl->first_inner_unit(); u; u= u->next_unit())
    {
      u->master= master;
      last= (SELECT_LEX_UNIT**)&(u->next);
    }
    if (last)
    {
      (*units_last)= sl->first_inner_unit();
      units_last= last;
    }
  }
  if (units)
  {
    // include brought up levels in place of current
    (*prev)= units;
    (*units_last)= (SELECT_LEX_UNIT*)next;
    if (next)
      next->prev= (SELECT_LEX_NODE**)units_last;
    units->prev= prev;
  }
  else
  {
    // exclude currect unit from list of nodes
    (*prev)= next;
    if (next)
      next->prev= prev;
  }
}


/*
  Exclude subtree of current unit from tree of SELECTs

  SYNOPSYS
    st_select_lex_unit::exclude_tree()
*/
void st_select_lex_unit::exclude_tree()
{
  for (SELECT_LEX *sl= first_select(); sl; sl= sl->next_select())
  {
    // unlink current level from global SELECTs list
    if (sl->link_prev && (*sl->link_prev= sl->link_next))
      sl->link_next->link_prev= sl->link_prev;

    // unlink underlay levels
    for (SELECT_LEX_UNIT *u= sl->first_inner_unit(); u; u= u->next_unit())
    {
      u->exclude_level();
    }
  }
  // exclude currect unit from list of nodes
  (*prev)= next;
  if (next)
    next->prev= prev;
}


/*
  st_select_lex_node::mark_as_dependent mark all st_select_lex struct from 
  this to 'last' as dependent

  SYNOPSIS
    last - pointer to last st_select_lex struct, before wich all 
           st_select_lex have to be marked as dependent

  NOTE
    'last' should be reachable from this st_select_lex_node
*/

void st_select_lex::mark_as_dependent(st_select_lex *last)
{
  /*
    Mark all selects from resolved to 1 before select where was
    found table as depended (of select where was found table)
  */
  for (SELECT_LEX *s= this;
       s && s != last;
       s= s->outer_select())
    if (!(s->uncacheable & UNCACHEABLE_DEPENDENT))
    {
      // Select is dependent of outer select
      s->uncacheable= (s->uncacheable & ~UNCACHEABLE_UNITED) |
                       UNCACHEABLE_DEPENDENT;
      SELECT_LEX_UNIT *munit= s->master_unit();
      munit->uncacheable= (munit->uncacheable & ~UNCACHEABLE_UNITED) |
                       UNCACHEABLE_DEPENDENT;
      for (SELECT_LEX *sl= munit->first_select(); sl ; sl= sl->next_select())
      {
        if (sl != s &&
            !(sl->uncacheable & (UNCACHEABLE_DEPENDENT | UNCACHEABLE_UNITED)))
          sl->uncacheable|= UNCACHEABLE_UNITED;
      }
    }
  is_correlated= TRUE;
  this->master_unit()->item->is_correlated= TRUE;
}

bool st_select_lex_node::set_braces(bool value)      { return 1; }
bool st_select_lex_node::inc_in_sum_expr()           { return 1; }
uint st_select_lex_node::get_in_sum_expr()           { return 0; }
TABLE_LIST* st_select_lex_node::get_table_list()     { return 0; }
List<Item>* st_select_lex_node::get_item_list()      { return 0; }
TABLE_LIST *st_select_lex_node::add_table_to_list (THD *thd, Table_ident *table,
						  LEX_STRING *alias,
						  ulong table_join_options,
						  thr_lock_type flags,
						  List<Index_hint> *hints,
                                                  LEX_STRING *option)
{
  return 0;
}
ulong st_select_lex_node::get_table_join_options()
{
  return 0;
}

/*
  prohibit using LIMIT clause
*/
bool st_select_lex::test_limit()
{
  if (select_limit != 0)
  {
    my_error(ER_NOT_SUPPORTED_YET, MYF(0),
             "LIMIT & IN/ALL/ANY/SOME subquery");
    return(1);
  }
  return(0);
}


st_select_lex_unit* st_select_lex_unit::master_unit()
{
    return this;
}


st_select_lex* st_select_lex_unit::outer_select()
{
  return (st_select_lex*) master;
}


bool st_select_lex::add_order_to_list(THD *thd, Item *item, bool asc)
{
  return add_to_list(thd, order_list, item, asc);
}


bool st_select_lex::add_item_to_list(THD *thd, Item *item)
{
  DBUG_ENTER("st_select_lex::add_item_to_list");
  DBUG_PRINT("info", ("Item: 0x%lx", (long) item));
  DBUG_RETURN(item_list.push_back(item));
}


bool st_select_lex::add_group_to_list(THD *thd, Item *item, bool asc)
{
  return add_to_list(thd, group_list, item, asc);
}


bool st_select_lex::add_ftfunc_to_list(Item_func_match *func)
{
  return !func || ftfunc_list->push_back(func); // end of memory?
}


st_select_lex_unit* st_select_lex::master_unit()
{
  return (st_select_lex_unit*) master;
}


st_select_lex* st_select_lex::outer_select()
{
  return (st_select_lex*) master->get_master();
}


bool st_select_lex::set_braces(bool value)
{
  braces= value;
  return 0; 
}


bool st_select_lex::inc_in_sum_expr()
{
  in_sum_expr++;
  return 0;
}


uint st_select_lex::get_in_sum_expr()
{
  return in_sum_expr;
}


TABLE_LIST* st_select_lex::get_table_list()
{
  return table_list.first;
}

List<Item>* st_select_lex::get_item_list()
{
  return &item_list;
}

ulong st_select_lex::get_table_join_options()
{
  return table_join_options;
}


bool st_select_lex::setup_ref_array(THD *thd, uint order_group_num)
{
  if (ref_pointer_array)
    return 0;

  /*
    We have to create array in prepared statement memory if it is
    prepared statement
  */
  Query_arena *arena= thd->stmt_arena;
  return (ref_pointer_array=
          (Item **)arena->alloc(sizeof(Item*) * (n_child_sum_items +
                                                 item_list.elements +
                                                 select_n_having_items +
                                                 select_n_where_fields +
                                                 order_group_num)*5)) == 0;
}


void st_select_lex_unit::print(String *str, enum_query_type query_type)
{
  bool union_all= !union_distinct;
  for (SELECT_LEX *sl= first_select(); sl; sl= sl->next_select())
  {
    if (sl != first_select())
    {
      str->append(STRING_WITH_LEN(" union "));
      if (union_all)
	str->append(STRING_WITH_LEN("all "));
      else if (union_distinct == sl)
        union_all= TRUE;
    }
    if (sl->braces)
      str->append('(');
    sl->print(thd, str, query_type);
    if (sl->braces)
      str->append(')');
  }
  if (fake_select_lex == global_parameters)
  {
    if (fake_select_lex->order_list.elements)
    {
      str->append(STRING_WITH_LEN(" order by "));
      fake_select_lex->print_order(str,
        fake_select_lex->order_list.first,
        query_type);
    }
    fake_select_lex->print_limit(thd, str, query_type);
  }
}


void st_select_lex::print_order(String *str,
                                ORDER *order,
                                enum_query_type query_type)
{
  for (; order; order= order->next)
  {
    if (order->counter_used)
    {
      char buffer[20];
      size_t length= my_snprintf(buffer, 20, "%d", order->counter);
      str->append(buffer, (uint) length);
    }
    else
      (*order->item)->print(str, query_type);
    if (!order->asc)
      str->append(STRING_WITH_LEN(" desc"));
    if (order->next)
      str->append(',');
  }
}
 

void st_select_lex::print_limit(THD *thd,
                                String *str,
                                enum_query_type query_type)
{
  SELECT_LEX_UNIT *unit= master_unit();
  Item_subselect *item= unit->item;
  if (item && unit->global_parameters == this &&
      (item->substype() == Item_subselect::EXISTS_SUBS ||
       item->substype() == Item_subselect::IN_SUBS ||
       item->substype() == Item_subselect::ALL_SUBS))
  {
    DBUG_ASSERT(!item->fixed ||
                (select_limit->val_int() == LL(1) && offset_limit == 0));
    return;
  }

  if (explicit_limit)
  {
    str->append(STRING_WITH_LEN(" limit "));
    if (offset_limit)
    {
      offset_limit->print(str, query_type);
      str->append(',');
    }
    select_limit->print(str, query_type);
  }
}

/**
  @brief Restore the LEX and THD in case of a parse error.

  This is a clean up call that is invoked by the Bison generated
  parser before returning an error from MYSQLparse. If your
  semantic actions manipulate with the global thread state (which
  is a very bad practice and should not normally be employed) and
  need a clean-up in case of error, and you can not use %destructor
  rule in the grammar file itself, this function should be used
  to implement the clean up.
*/

void LEX::cleanup_lex_after_parse_error(THD *thd)
{
  /*
    Delete sphead for the side effect of restoring of the original
    LEX state, thd->lex, thd->mem_root and thd->free_list if they
    were replaced when parsing stored procedure statements.  We
    will never use sphead object after a parse error, so it's okay
    to delete it only for the sake of the side effect.
    TODO: make this functionality explicit in sp_head class.
    Sic: we must nullify the member of the main lex, not the
    current one that will be thrown away
  */
  if (thd->lex->sphead)
  {
    thd->lex->sphead->restore_thd_mem_root(thd);
    delete thd->lex->sphead;
    thd->lex->sphead= NULL;
  }
}

/*
  Initialize (or reset) Query_tables_list object.

  SYNOPSIS
    reset_query_tables_list()
      init  TRUE  - we should perform full initialization of object with
                    allocating needed memory
            FALSE - object is already initialized so we should only reset
                    its state so it can be used for parsing/processing
                    of new statement

  DESCRIPTION
    This method initializes Query_tables_list so it can be used as part
    of LEX object for parsing/processing of statement. One can also use
    this method to reset state of already initialized Query_tables_list
    so it can be used for processing of new statement.
*/

void Query_tables_list::reset_query_tables_list(bool init)
{
  sql_command= SQLCOM_END;
  if (!init && query_tables)
  {
    TABLE_LIST *table= query_tables;
    for (;;)
    {
      delete table->view;
      if (query_tables_last == &table->next_global ||
          !(table= table->next_global))
        break;
    }
  }
  query_tables= 0;
  query_tables_last= &query_tables;
  query_tables_own_last= 0;
  if (init)
  {
    /*
      We delay real initialization of hash (and therefore related
      memory allocation) until first insertion into this hash.
    */
    my_hash_clear(&sroutines);
  }
  else if (sroutines.records)
  {
    /* Non-zero sroutines.records means that hash was initialized. */
    my_hash_reset(&sroutines);
  }
  sroutines_list.empty();
  sroutines_list_own_last= sroutines_list.next;
  sroutines_list_own_elements= 0;
  binlog_stmt_flags= 0;
}


/*
  Destroy Query_tables_list object with freeing all resources used by it.

  SYNOPSIS
    destroy_query_tables_list()
*/

void Query_tables_list::destroy_query_tables_list()
{
  my_hash_free(&sroutines);
}


/*
  Initialize LEX object.

  SYNOPSIS
    LEX::LEX()

  NOTE
    LEX object initialized with this constructor can be used as part of
    THD object for which one can safely call open_tables(), lock_tables()
    and close_thread_tables() functions. But it is not yet ready for
    statement parsing. On should use lex_start() function to prepare LEX
    for this.
*/

LEX::LEX()
  :result(0), option_type(OPT_DEFAULT), is_lex_started(0)
{

  my_init_dynamic_array2(&plugins, sizeof(plugin_ref),
                         plugins_static_buffer,
                         INITIAL_LEX_PLUGIN_LIST_SIZE, 
                         INITIAL_LEX_PLUGIN_LIST_SIZE);
  reset_query_tables_list(TRUE);
}


/*
  Check whether the merging algorithm can be used on this VIEW

  SYNOPSIS
    LEX::can_be_merged()

  DESCRIPTION
    We can apply merge algorithm if it is single SELECT view  with
    subqueries only in WHERE clause (we do not count SELECTs of underlying
    views, and second level subqueries) and we have not grpouping, ordering,
    HAVING clause, aggregate functions, DISTINCT clause, LIMIT clause and
    several underlying tables.

  RETURN
    FALSE - only temporary table algorithm can be used
    TRUE  - merge algorithm can be used
*/

bool LEX::can_be_merged()
{
  // TODO: do not forget implement case when select_lex.table_list.elements==0

  /* find non VIEW subqueries/unions */
  bool selects_allow_merge= select_lex.next_select() == 0;
  if (selects_allow_merge)
  {
    for (SELECT_LEX_UNIT *tmp_unit= select_lex.first_inner_unit();
         tmp_unit;
         tmp_unit= tmp_unit->next_unit())
    {
      if (tmp_unit->first_select()->parent_lex == this &&
          (tmp_unit->item == 0 ||
           (tmp_unit->item->place() != IN_WHERE &&
            tmp_unit->item->place() != IN_ON)))
      {
        selects_allow_merge= 0;
        break;
      }
    }
  }

  return (selects_allow_merge &&
	  select_lex.group_list.elements == 0 &&
	  select_lex.having == 0 &&
          select_lex.with_sum_func == 0 &&
	  select_lex.table_list.elements >= 1 &&
	  !(select_lex.options & SELECT_DISTINCT) &&
          select_lex.select_limit == 0);
}


/*
  check if command can use VIEW with MERGE algorithm (for top VIEWs)

  SYNOPSIS
    LEX::can_use_merged()

  DESCRIPTION
    Only listed here commands can use merge algorithm in top level
    SELECT_LEX (for subqueries will be used merge algorithm if
    LEX::can_not_use_merged() is not TRUE).

  RETURN
    FALSE - command can't use merged VIEWs
    TRUE  - VIEWs with MERGE algorithms can be used
*/

bool LEX::can_use_merged()
{
  switch (sql_command)
  {
  case SQLCOM_SELECT:
  case SQLCOM_CREATE_TABLE:
  case SQLCOM_UPDATE:
  case SQLCOM_UPDATE_MULTI:
  case SQLCOM_DELETE:
  case SQLCOM_DELETE_MULTI:
  case SQLCOM_INSERT:
  case SQLCOM_INSERT_SELECT:
  case SQLCOM_REPLACE:
  case SQLCOM_REPLACE_SELECT:
  case SQLCOM_LOAD:
    return TRUE;
  default:
    return FALSE;
  }
}

/*
  Check if command can't use merged views in any part of command

  SYNOPSIS
    LEX::can_not_use_merged()

  DESCRIPTION
    Temporary table algorithm will be used on all SELECT levels for queries
    listed here (see also LEX::can_use_merged()).

  RETURN
    FALSE - command can't use merged VIEWs
    TRUE  - VIEWs with MERGE algorithms can be used
*/

bool LEX::can_not_use_merged()
{
  switch (sql_command)
  {
  case SQLCOM_CREATE_VIEW:
  case SQLCOM_SHOW_CREATE:
  /*
    SQLCOM_SHOW_FIELDS is necessary to make 
    information schema tables working correctly with views.
    see get_schema_tables_result function
  */
  case SQLCOM_SHOW_FIELDS:
    return TRUE;
  default:
    return FALSE;
  }
}

/*
  Detect that we need only table structure of derived table/view

  SYNOPSIS
    only_view_structure()

  RETURN
    TRUE yes, we need only structure
    FALSE no, we need data
*/

bool LEX::only_view_structure()
{
  switch (sql_command) {
  case SQLCOM_SHOW_CREATE:
  case SQLCOM_SHOW_TABLES:
  case SQLCOM_SHOW_FIELDS:
  case SQLCOM_REVOKE_ALL:
  case SQLCOM_REVOKE:
  case SQLCOM_GRANT:
  case SQLCOM_CREATE_VIEW:
    return TRUE;
  default:
    return FALSE;
  }
}


/*
  Should Items_ident be printed correctly

  SYNOPSIS
    need_correct_ident()

  RETURN
    TRUE yes, we need only structure
    FALSE no, we need data
*/


bool LEX::need_correct_ident()
{
  switch(sql_command)
  {
  case SQLCOM_SHOW_CREATE:
  case SQLCOM_SHOW_TABLES:
  case SQLCOM_CREATE_VIEW:
    return TRUE;
  default:
    return FALSE;
  }
}

/*
  Get effective type of CHECK OPTION for given view

  SYNOPSIS
    get_effective_with_check()
    view    given view

  NOTE
    It have not sense to set CHECK OPTION for SELECT satement or subqueries,
    so we do not.

  RETURN
    VIEW_CHECK_NONE      no need CHECK OPTION
    VIEW_CHECK_LOCAL     CHECK OPTION LOCAL
    VIEW_CHECK_CASCADED  CHECK OPTION CASCADED
*/

uint8 LEX::get_effective_with_check(TABLE_LIST *view)
{
  if (view->select_lex->master_unit() == &unit &&
      which_check_option_applicable())
    return (uint8)view->with_check;
  return VIEW_CHECK_NONE;
}


/**
  This method should be called only during parsing.
  It is aware of compound statements (stored routine bodies)
  and will initialize the destination with the default
  database of the stored routine, rather than the default
  database of the connection it is parsed in.
  E.g. if one has no current database selected, or current database 
  set to 'bar' and then issues:

  CREATE PROCEDURE foo.p1() BEGIN SELECT * FROM t1 END//

  t1 is meant to refer to foo.t1, not to bar.t1.

  This method is needed to support this rule.

  @return TRUE in case of error (parsing should be aborted, FALSE in
  case of success
*/

bool
LEX::copy_db_to(char **p_db, size_t *p_db_length) const
{
  if (sphead)
  {
    DBUG_ASSERT(sphead->m_db.str && sphead->m_db.length);
    /*
      It is safe to assign the string by-pointer, both sphead and
      its statements reside in the same memory root.
    */
    *p_db= sphead->m_db.str;
    if (p_db_length)
      *p_db_length= sphead->m_db.length;
    return FALSE;
  }
  return thd->copy_db_to(p_db, p_db_length);
}

/*
  initialize limit counters

  SYNOPSIS
    st_select_lex_unit::set_limit()
    values	- SELECT_LEX with initial values for counters
*/

void st_select_lex_unit::set_limit(st_select_lex *sl)
{
  ha_rows select_limit_val;
  ulonglong val;

  DBUG_ASSERT(! thd->stmt_arena->is_stmt_prepare());
  val= sl->select_limit ? sl->select_limit->val_uint() : HA_POS_ERROR;
  select_limit_val= (ha_rows)val;
#ifndef BIG_TABLES
  /*
    Check for overflow : ha_rows can be smaller then ulonglong if
    BIG_TABLES is off.
    */
  if (val != (ulonglong)select_limit_val)
    select_limit_val= HA_POS_ERROR;
#endif
  val= sl->offset_limit ? sl->offset_limit->val_uint() : ULL(0);
  offset_limit_cnt= (ha_rows)val;
#ifndef BIG_TABLES
  /* Check for truncation. */
  if (val != (ulonglong)offset_limit_cnt)
    offset_limit_cnt= HA_POS_ERROR;
#endif
  select_limit_cnt= select_limit_val + offset_limit_cnt;
  if (select_limit_cnt < select_limit_val)
    select_limit_cnt= HA_POS_ERROR;		// no limit
}


/**
  @brief Set the initial purpose of this TABLE_LIST object in the list of used
    tables.

  We need to track this information on table-by-table basis, since when this
  table becomes an element of the pre-locked list, it's impossible to identify
  which SQL sub-statement it has been originally used in.

  E.g.:

  User request:                 SELECT * FROM t1 WHERE f1();
  FUNCTION f1():                DELETE FROM t2; RETURN 1;
  BEFORE DELETE trigger on t2:  INSERT INTO t3 VALUES (old.a);

  For this user request, the pre-locked list will contain t1, t2, t3
  table elements, each needed for different DML.

  The trigger event map is updated to reflect INSERT, UPDATE, DELETE,
  REPLACE, LOAD DATA, CREATE TABLE .. SELECT, CREATE TABLE ..
  REPLACE SELECT statements, and additionally ON DUPLICATE KEY UPDATE
  clause.
*/

void LEX::set_trg_event_type_for_tables()
{
  uint8 new_trg_event_map= 0;

  /*
    Some auxiliary operations
    (e.g. GRANT processing) create TABLE_LIST instances outside
    the parser. Additionally, some commands (e.g. OPTIMIZE) change
    the lock type for a table only after parsing is done. Luckily,
    these do not fire triggers and do not need to pre-load them.
    For these TABLE_LISTs set_trg_event_type is never called, and
    trg_event_map is always empty. That means that the pre-locking
    algorithm will ignore triggers defined on these tables, if
    any, and the execution will either fail with an assert in
    sql_trigger.cc or with an error that a used table was not
    pre-locked, in case of a production build.

    TODO: this usage pattern creates unnecessary module dependencies
    and should be rewritten to go through the parser.
    Table list instances created outside the parser in most cases
    refer to mysql.* system tables. It is not allowed to have
    a trigger on a system table, but keeping track of
    initialization provides extra safety in case this limitation
    is circumvented.
  */

  switch (sql_command) {
  case SQLCOM_LOCK_TABLES:
  /*
    On a LOCK TABLE, all triggers must be pre-loaded for this TABLE_LIST
    when opening an associated TABLE.
  */
    new_trg_event_map= static_cast<uint8>
                        (1 << static_cast<int>(TRG_EVENT_INSERT)) |
                      static_cast<uint8>
                        (1 << static_cast<int>(TRG_EVENT_UPDATE)) |
                      static_cast<uint8>
                        (1 << static_cast<int>(TRG_EVENT_DELETE));
    break;
  /*
    Basic INSERT. If there is an additional ON DUPLIATE KEY UPDATE
    clause, it will be handled later in this method.
  */
  case SQLCOM_INSERT:                           /* fall through */
  case SQLCOM_INSERT_SELECT:
  /*
    LOAD DATA ... INFILE is expected to fire BEFORE/AFTER INSERT
    triggers.
    If the statement also has REPLACE clause, it will be
    handled later in this method.
  */
  case SQLCOM_LOAD:                             /* fall through */
  /*
    REPLACE is semantically equivalent to INSERT. In case
    of a primary or unique key conflict, it deletes the old
    record and inserts a new one. So we also may need to
    fire ON DELETE triggers. This functionality is handled
    later in this method.
  */
  case SQLCOM_REPLACE:                          /* fall through */
  case SQLCOM_REPLACE_SELECT:
  /*
    CREATE TABLE ... SELECT defaults to INSERT if the table or
    view already exists. REPLACE option of CREATE TABLE ...
    REPLACE SELECT is handled later in this method.
  */
  case SQLCOM_CREATE_TABLE:
    new_trg_event_map|= static_cast<uint8>
                          (1 << static_cast<int>(TRG_EVENT_INSERT));
    break;
  /* Basic update and multi-update */
  case SQLCOM_UPDATE:                           /* fall through */
  case SQLCOM_UPDATE_MULTI:
    new_trg_event_map|= static_cast<uint8>
                          (1 << static_cast<int>(TRG_EVENT_UPDATE));
    break;
  /* Basic delete and multi-delete */
  case SQLCOM_DELETE:                           /* fall through */
  case SQLCOM_DELETE_MULTI:
    new_trg_event_map|= static_cast<uint8>
                          (1 << static_cast<int>(TRG_EVENT_DELETE));
    break;
  default:
    break;
  }

  switch (duplicates) {
  case DUP_UPDATE:
    new_trg_event_map|= static_cast<uint8>
                          (1 << static_cast<int>(TRG_EVENT_UPDATE));
    break;
  case DUP_REPLACE:
    new_trg_event_map|= static_cast<uint8>
                          (1 << static_cast<int>(TRG_EVENT_DELETE));
    break;
  case DUP_ERROR:
  default:
    break;
  }


  /*
    Do not iterate over sub-selects, only the tables in the outermost
    SELECT_LEX can be modified, if any.
  */
  TABLE_LIST *tables= select_lex.get_table_list();

  while (tables)
  {
    /*
      This is a fast check to filter out statements that do
      not change data, or tables  on the right side, in case of
      INSERT .. SELECT, CREATE TABLE .. SELECT and so on.
      Here we also filter out OPTIMIZE statement and non-updateable
      views, for which lock_type is TL_UNLOCK or TL_READ after
      parsing.
    */
    if (static_cast<int>(tables->lock_type) >=
        static_cast<int>(TL_WRITE_ALLOW_WRITE))
      tables->trg_event_map= new_trg_event_map;
    tables= tables->next_local;
  }
}


/*
  Unlink the first table from the global table list and the first table from
  outer select (lex->select_lex) local list

  SYNOPSIS
    unlink_first_table()
    link_to_local	Set to 1 if caller should link this table to local list

  NOTES
    We assume that first tables in both lists is the same table or the local
    list is empty.

  RETURN
    0	If 'query_tables' == 0
    unlinked table
      In this case link_to_local is set.

*/
TABLE_LIST *LEX::unlink_first_table(bool *link_to_local)
{
  TABLE_LIST *first;
  if ((first= query_tables))
  {
    /*
      Exclude from global table list
    */
    if ((query_tables= query_tables->next_global))
      query_tables->prev_global= &query_tables;
    else
      query_tables_last= &query_tables;
    first->next_global= 0;

    /*
      and from local list if it is not empty
    */
    if ((*link_to_local= test(select_lex.table_list.first)))
    {
      select_lex.context.table_list= 
        select_lex.context.first_name_resolution_table= first->next_local;
      select_lex.table_list.first= first->next_local;
      select_lex.table_list.elements--;	//safety
      first->next_local= 0;
      /*
        Ensure that the global list has the same first table as the local
        list.
      */
      first_lists_tables_same();
    }
  }
  return first;
}


/*
  Bring first local table of first most outer select to first place in global
  table list

  SYNOPSYS
     LEX::first_lists_tables_same()

  NOTES
    In many cases (for example, usual INSERT/DELETE/...) the first table of
    main SELECT_LEX have special meaning => check that it is the first table
    in global list and re-link to be first in the global list if it is
    necessary.  We need such re-linking only for queries with sub-queries in
    the select list, as only in this case tables of sub-queries will go to
    the global list first.
*/

void LEX::first_lists_tables_same()
{
  TABLE_LIST *first_table= select_lex.table_list.first;
  if (query_tables != first_table && first_table != 0)
  {
    TABLE_LIST *next;
    if (query_tables_last == &first_table->next_global)
      query_tables_last= first_table->prev_global;

    if ((next= *first_table->prev_global= first_table->next_global))
      next->prev_global= first_table->prev_global;
    /* include in new place */
    first_table->next_global= query_tables;
    /*
       We are sure that query_tables is not 0, because first_table was not
       first table in the global list => we can use
       query_tables->prev_global without check of query_tables
    */
    query_tables->prev_global= &first_table->next_global;
    first_table->prev_global= &query_tables;
    query_tables= first_table;
  }
}


/*
  Link table back that was unlinked with unlink_first_table()

  SYNOPSIS
    link_first_table_back()
    link_to_local	do we need link this table to local

  RETURN
    global list
*/

void LEX::link_first_table_back(TABLE_LIST *first,
				   bool link_to_local)
{
  if (first)
  {
    if ((first->next_global= query_tables))
      query_tables->prev_global= &first->next_global;
    else
      query_tables_last= &first->next_global;
    query_tables= first;

    if (link_to_local)
    {
      first->next_local= select_lex.table_list.first;
      select_lex.context.table_list= first;
      select_lex.table_list.first= first;
      select_lex.table_list.elements++;	//safety
    }
  }
}



/*
  cleanup lex for case when we open table by table for processing

  SYNOPSIS
    LEX::cleanup_after_one_table_open()

  NOTE
    This method is mostly responsible for cleaning up of selects lists and
    derived tables state. To rollback changes in Query_tables_list one has
    to call Query_tables_list::reset_query_tables_list(FALSE).
*/

void LEX::cleanup_after_one_table_open()
{
  /*
    thd->lex->derived_tables & additional units may be set if we open
    a view. It is necessary to clear thd->lex->derived_tables flag
    to prevent processing of derived tables during next open_and_lock_tables
    if next table is a real table and cleanup & remove underlying units
    NOTE: all units will be connected to thd->lex->select_lex, because we
    have not UNION on most upper level.
    */
  if (all_selects_list != &select_lex)
  {
    derived_tables= 0;
    /* cleunup underlying units (units of VIEW) */
    for (SELECT_LEX_UNIT *un= select_lex.first_inner_unit();
         un;
         un= un->next_unit())
      un->cleanup();
    /* reduce all selects list to default state */
    all_selects_list= &select_lex;
    /* remove underlying units (units of VIEW) subtree */
    select_lex.cut_subtree();
  }
}


/*
  Save current state of Query_tables_list for this LEX, and prepare it
  for processing of new statemnt.

  SYNOPSIS
    reset_n_backup_query_tables_list()
      backup  Pointer to Query_tables_list instance to be used for backup
*/

void LEX::reset_n_backup_query_tables_list(Query_tables_list *backup)
{
  backup->set_query_tables_list(this);
  /*
    We have to perform full initialization here since otherwise we
    will damage backed up state.
  */
  this->reset_query_tables_list(TRUE);
}


/*
  Restore state of Query_tables_list for this LEX from backup.

  SYNOPSIS
    restore_backup_query_tables_list()
      backup  Pointer to Query_tables_list instance used for backup
*/

void LEX::restore_backup_query_tables_list(Query_tables_list *backup)
{
  this->destroy_query_tables_list();
  this->set_query_tables_list(backup);
}


/*
  Checks for usage of routines and/or tables in a parsed statement

  SYNOPSIS
    LEX:table_or_sp_used()

  RETURN
    FALSE  No routines and tables used
    TRUE   Either or both routines and tables are used.
*/

bool LEX::table_or_sp_used()
{
  DBUG_ENTER("table_or_sp_used");

  if (sroutines.records || query_tables)
    DBUG_RETURN(TRUE);

  DBUG_RETURN(FALSE);
}


/*
  Do end-of-prepare fixup for list of tables and their merge-VIEWed tables

  SYNOPSIS
    fix_prepare_info_in_table_list()
      thd  Thread handle
      tbl  List of tables to process

  DESCRIPTION
    Perform end-end-of prepare fixup for list of tables, if any of the tables
    is a merge-algorithm VIEW, recursively fix up its underlying tables as
    well.

*/

static void fix_prepare_info_in_table_list(THD *thd, TABLE_LIST *tbl)
{
  for (; tbl; tbl= tbl->next_local)
  {
    if (tbl->on_expr)
    {
      tbl->prep_on_expr= tbl->on_expr;
      tbl->on_expr= tbl->on_expr->copy_andor_structure(thd);
    }
    fix_prepare_info_in_table_list(thd, tbl->merge_underlying_list);
  }
}


/*
  Save WHERE/HAVING/ON clauses and replace them with disposable copies

  SYNOPSIS
    st_select_lex::fix_prepare_information
      thd          thread handler
      conds        in/out pointer to WHERE condition to be met at execution
      having_conds in/out pointer to HAVING condition to be met at execution
  
  DESCRIPTION
    The passed WHERE and HAVING are to be saved for the future executions.
    This function saves it, and returns a copy which can be thrashed during
    this execution of the statement. By saving/thrashing here we mean only
    AND/OR trees.
    The function also calls fix_prepare_info_in_table_list that saves all
    ON expressions.    
*/

void st_select_lex::fix_prepare_information(THD *thd, Item **conds, 
                                            Item **having_conds)
{
  if (!thd->stmt_arena->is_conventional() && first_execution)
  {
    first_execution= 0;
    if (*conds)
    {
      prep_where= *conds;
      *conds= where= prep_where->copy_andor_structure(thd);
    }
    if (*having_conds)
    {
      prep_having= *having_conds;
      *having_conds= having= prep_having->copy_andor_structure(thd);
    }
    fix_prepare_info_in_table_list(thd, table_list.first);
  }
}


/*
  There are st_select_lex::add_table_to_list &
  st_select_lex::set_lock_for_tables are in sql_parse.cc

  st_select_lex::print is in sql_select.cc

  st_select_lex_unit::prepare, st_select_lex_unit::exec,
  st_select_lex_unit::cleanup, st_select_lex_unit::reinit_exec_mechanism,
  st_select_lex_unit::change_result
  are in sql_union.cc
*/

/*
  Sets the kind of hints to be added by the calls to add_index_hint().

  SYNOPSIS
    set_index_hint_type()
      type_arg     The kind of hints to be added from now on.
      clause       The clause to use for hints to be added from now on.

  DESCRIPTION
    Used in filling up the tagged hints list.
    This list is filled by first setting the kind of the hint as a 
    context variable and then adding hints of the current kind.
    Then the context variable index_hint_type can be reset to the
    next hint type.
*/
void st_select_lex::set_index_hint_type(enum index_hint_type type_arg,
                                        index_clause_map clause)
{ 
  current_index_hint_type= type_arg;
  current_index_hint_clause= clause;
}


/*
  Makes an array to store index usage hints (ADD/FORCE/IGNORE INDEX).

  SYNOPSIS
    alloc_index_hints()
      thd         current thread.
*/

void st_select_lex::alloc_index_hints (THD *thd)
{ 
  index_hints= new (thd->mem_root) List<Index_hint>(); 
}



/*
  adds an element to the array storing index usage hints 
  (ADD/FORCE/IGNORE INDEX).

  SYNOPSIS
    add_index_hint()
      thd         current thread.
      str         name of the index.
      length      number of characters in str.

  RETURN VALUE
    0 on success, non-zero otherwise
*/
bool st_select_lex::add_index_hint (THD *thd, char *str, uint length)
{
  return index_hints->push_front (new (thd->mem_root) 
                                 Index_hint(current_index_hint_type,
                                            current_index_hint_clause,
                                            str, length));
}

/**
  A routine used by the parser to decide whether we are specifying a full
  partitioning or if only partitions to add or to split.

  @note  This needs to be outside of WITH_PARTITION_STORAGE_ENGINE since it
  is used from the sql parser that doesn't have any ifdef's

  @retval  TRUE    Yes, it is part of a management partition command
  @retval  FALSE          No, not a management partition command
*/

bool LEX::is_partition_management() const
{
  return (sql_command == SQLCOM_ALTER_TABLE &&
          (alter_info.flags == ALTER_ADD_PARTITION ||
           alter_info.flags == ALTER_REORGANIZE_PARTITION));
}
<|MERGE_RESOLUTION|>--- conflicted
+++ resolved
@@ -143,32 +143,34 @@
 }
 
 
-<<<<<<< HEAD
 /**
   Perform initialization of Lex_input_stream instance.
 
   Basically, a buffer for pre-processed query. This buffer should be large
-  enough to keep multi-statement query. The allocation is done once in the
-  Lex_input_stream constructor in order to prevent memory pollution when
+  enough to keep multi-statement query. The allocation is done once in
+  Lex_input_stream::init() in order to prevent memory pollution when
   the server is processing large multi-statement queries.
-
-  @todo Check return value of THD::alloc().
-*/
-
-Lex_input_stream::Lex_input_stream(THD *thd,
-                                   const char* buffer,
-                                   unsigned int length)
-  :m_thd(thd)
-=======
-bool Lex_input_stream::init(THD *thd, const char *buff, unsigned int length)
->>>>>>> e5cf56ef
+*/
+
+bool Lex_input_stream::init(THD *thd,
+			    const char* buff,
+			    unsigned int length)
 {
   DBUG_EXECUTE_IF("bug42064_simulate_oom",
                   DBUG_SET("+d,simulate_out_of_memory"););
 
   m_cpp_buf= (char*) thd->alloc(length + 1);
-<<<<<<< HEAD
-  reset(buffer, length);
+
+  DBUG_EXECUTE_IF("bug42064_simulate_oom",
+                  DBUG_SET("-d,bug42064_simulate_oom");); 
+
+  if (m_cpp_buf == NULL)
+    return TRUE;
+
+  m_thd= thd;
+  reset(buff, length);
+
+  return FALSE;
 }
 
 
@@ -208,25 +210,8 @@
   multi_statements= TRUE;
   in_comment=NO_COMMENT;
   m_underscore_cs= NULL;
-=======
-
-  DBUG_EXECUTE_IF("bug42064_simulate_oom",
-                  DBUG_SET("-d,bug42064_simulate_oom");); 
-
-  if (m_cpp_buf == NULL)
-    return FALSE;
-
->>>>>>> e5cf56ef
   m_cpp_ptr= m_cpp_buf;
-  m_thd= thd;
-  m_ptr= buff;
-  m_end_of_query= buff + length;
-  m_buf= buff;
-  m_buf_length= length;
-  ignore_space= test(thd->variables.sql_mode & MODE_IGNORE_SPACE);
-
-  return FALSE;
-  }
+}
 
 
 /**
