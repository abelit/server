/* Copyright (C) 2000 MySQL AB & MySQL Finland AB & TCX DataKonsult AB

   This program is free software; you can redistribute it and/or modify
   it under the terms of the GNU General Public License as published by
   the Free Software Foundation; either version 2 of the License, or
   (at your option) any later version.

   This program is distributed in the hope that it will be useful,
   but WITHOUT ANY WARRANTY; without even the implied warranty of
   MERCHANTABILITY or FITNESS FOR A PARTICULAR PURPOSE.  See the
   GNU General Public License for more details.

   You should have received a copy of the GNU General Public License
   along with this program; if not, write to the Free Software
   Foundation, Inc., 59 Temple Place, Suite 330, Boston, MA  02111-1307  USA */


/* A lexical scanner on a temporary buffer with a yacc interface */

#include "mysql_priv.h"
#include "item_create.h"
#include <m_ctype.h>
#include <hash.h>
#include "sp.h"
#include "sp_head.h"

/*
  We are using pointer to this variable for distinguishing between assignment
  to NEW row field (when parsing trigger definition) and structured variable.
*/
sys_var_long_ptr trg_new_row_fake_var(0, 0);

/* Macros to look like lex */

#define yyGet()		*(lex->ptr++)
#define yyGetLast()	lex->ptr[-1]
#define yyPeek()	lex->ptr[0]
#define yyPeek2()	lex->ptr[1]
#define yyUnget()	lex->ptr--
#define yySkip()	lex->ptr++
#define yyLength()	((uint) (lex->ptr - lex->tok_start)-1)

pthread_key(LEX*,THR_LEX);

/* Longest standard keyword name */
#define TOCK_NAME_LENGTH 24

/*
  The following data is based on the latin1 character set, and is only
  used when comparing keywords
*/

static uchar to_upper_lex[]=
{
    0,  1,  2,  3,  4,  5,  6,  7,  8,  9, 10, 11, 12, 13, 14, 15,
   16, 17, 18, 19, 20, 21, 22, 23, 24, 25, 26, 27, 28, 29, 30, 31,
   32, 33, 34, 35, 36, 37, 38, 39, 40, 41, 42, 43, 44, 45, 46, 47,
   48, 49, 50, 51, 52, 53, 54, 55, 56, 57, 58, 59, 60, 61, 62, 63,
   64, 65, 66, 67, 68, 69, 70, 71, 72, 73, 74, 75, 76, 77, 78, 79,
   80, 81, 82, 83, 84, 85, 86, 87, 88, 89, 90, 91, 92, 93, 94, 95,
   96, 65, 66, 67, 68, 69, 70, 71, 72, 73, 74, 75, 76, 77, 78, 79,
   80, 81, 82, 83, 84, 85, 86, 87, 88, 89, 90,123,124,125,126,127,
  128,129,130,131,132,133,134,135,136,137,138,139,140,141,142,143,
  144,145,146,147,148,149,150,151,152,153,154,155,156,157,158,159,
  160,161,162,163,164,165,166,167,168,169,170,171,172,173,174,175,
  176,177,178,179,180,181,182,183,184,185,186,187,188,189,190,191,
  192,193,194,195,196,197,198,199,200,201,202,203,204,205,206,207,
  208,209,210,211,212,213,214,215,216,217,218,219,220,221,222,223,
  192,193,194,195,196,197,198,199,200,201,202,203,204,205,206,207,
  208,209,210,211,212,213,214,247,216,217,218,219,220,221,222,255
};


inline int lex_casecmp(const char *s, const char *t, uint len)
{
  while (len-- != 0 &&
	 to_upper_lex[(uchar) *s++] == to_upper_lex[(uchar) *t++]) ;
  return (int) len+1;
}

#include "lex_hash.h"


void lex_init(void)
{
  uint i;
  DBUG_ENTER("lex_init");
  for (i=0 ; i < array_elements(symbols) ; i++)
    symbols[i].length=(uchar) strlen(symbols[i].name);
  for (i=0 ; i < array_elements(sql_functions) ; i++)
    sql_functions[i].length=(uchar) strlen(sql_functions[i].name);

  VOID(pthread_key_create(&THR_LEX,NULL));

  DBUG_VOID_RETURN;
}


void lex_free(void)
{					// Call this when daemon ends
  DBUG_ENTER("lex_free");
  DBUG_VOID_RETURN;
}


/*
  This is called before every query that is to be parsed.
  Because of this, it's critical to not do too much things here.
  (We already do too much here)
*/

void lex_start(THD *thd, uchar *buf,uint length)
{
  LEX *lex= thd->lex;
  DBUG_ENTER("lex_start");

  lex->thd= lex->unit.thd= thd;
  lex->buf= lex->ptr= buf;
  lex->end_of_query= buf+length;

  lex->context_stack.empty();
  lex->unit.init_query();
  lex->unit.init_select();
  /* 'parent_lex' is used in init_query() so it must be before it. */
  lex->select_lex.parent_lex= lex;
  lex->select_lex.init_query();
  lex->value_list.empty();
  lex->update_list.empty();
  lex->param_list.empty();
  lex->view_list.empty();
  lex->prepared_stmt_params.empty();
  lex->unit.next= lex->unit.master=
    lex->unit.link_next= lex->unit.return_to= 0;
  lex->unit.prev= lex->unit.link_prev= 0;
  lex->unit.slave= lex->unit.global_parameters= lex->current_select=
    lex->all_selects_list= &lex->select_lex;
  lex->select_lex.master= &lex->unit;
  lex->select_lex.prev= &lex->unit.slave;
  lex->select_lex.link_next= lex->select_lex.slave= lex->select_lex.next= 0;
  lex->select_lex.link_prev= (st_select_lex_node**)&(lex->all_selects_list);
  lex->select_lex.options= 0;
  lex->select_lex.init_order();
  lex->select_lex.group_list.empty();
  lex->describe= 0;
  lex->subqueries= FALSE;
  lex->view_prepare_mode= FALSE;
  lex->stmt_prepare_mode= FALSE;
  lex->derived_tables= 0;
  lex->lock_option= TL_READ;
  lex->found_semicolon= 0;
  lex->safe_to_cache_query= 1;
  lex->time_zone_tables_used= 0;
  lex->leaf_tables_insert= lex->query_tables= 0;
  lex->query_tables_last= &lex->query_tables;
  lex->variables_used= 0;
  lex->empty_field_list_on_rset= 0;
  lex->select_lex.select_number= 1;
  lex->next_state=MY_LEX_START;
  lex->yylineno = 1;
  lex->in_comment=0;
  lex->length=0;
  lex->select_lex.in_sum_expr=0;
  lex->select_lex.expr_list.empty();
  lex->select_lex.ftfunc_list_alloc.empty();
  lex->select_lex.ftfunc_list= &lex->select_lex.ftfunc_list_alloc;
  lex->select_lex.group_list.empty();
  lex->select_lex.order_list.empty();
  lex->current_select= &lex->select_lex;
  lex->yacc_yyss=lex->yacc_yyvs=0;
  lex->ignore_space=test(thd->variables.sql_mode & MODE_IGNORE_SPACE);
  lex->sql_command= lex->orig_sql_command= SQLCOM_END;
  lex->duplicates= DUP_ERROR;
  lex->ignore= 0;
  lex->sphead= NULL;
  lex->spcont= NULL;
  lex->proc_list.first= 0;
  lex->query_tables_own_last= 0;

  if (lex->sroutines.records)
    my_hash_reset(&lex->sroutines);
  lex->sroutines_list.empty();
  lex->sroutines_list_own_last= lex->sroutines_list.next;
  lex->sroutines_list_own_elements= 0;
  DBUG_VOID_RETURN;
}

void lex_end(LEX *lex)
{
  x_free(lex->yacc_yyss);
  x_free(lex->yacc_yyvs);
}


static int find_keyword(LEX *lex, uint len, bool function)
{
  uchar *tok=lex->tok_start;

  SYMBOL *symbol = get_hash_symbol((const char *)tok,len,function);
  if (symbol)
  {
    lex->yylval->symbol.symbol=symbol;
    lex->yylval->symbol.str= (char*) tok;
    lex->yylval->symbol.length=len;
    
    if ((symbol->tok == NOT_SYM) &&
        (lex->thd->variables.sql_mode & MODE_HIGH_NOT_PRECEDENCE))
      return NOT2_SYM;
    if ((symbol->tok == OR_OR_SYM) &&
	!(lex->thd->variables.sql_mode & MODE_PIPES_AS_CONCAT))
      return OR2_SYM;
    
    return symbol->tok;
  }
  return 0;
}

/*
  Check if name is a keyword

  SYNOPSIS
    is_keyword()
    name      checked name
    len       length of checked name

  RETURN VALUES
    0         name is a keyword
    1         name isn't a keyword
*/

bool is_keyword(const char *name, uint len)
{
  return get_hash_symbol(name,len,0)!=0;
}

/* make a copy of token before ptr and set yytoklen */

static LEX_STRING get_token(LEX *lex,uint length)
{
  LEX_STRING tmp;
  yyUnget();			// ptr points now after last token char
  tmp.length=lex->yytoklen=length;
  tmp.str=(char*) lex->thd->strmake((char*) lex->tok_start,tmp.length);
  return tmp;
}

/* 
 todo: 
   There are no dangerous charsets in mysql for function 
   get_quoted_token yet. But it should be fixed in the 
   future to operate multichar strings (like ucs2)
*/

static LEX_STRING get_quoted_token(LEX *lex,uint length, char quote)
{
  LEX_STRING tmp;
  byte *from, *to, *end;
  yyUnget();			// ptr points now after last token char
  tmp.length=lex->yytoklen=length;
  tmp.str=(char*) lex->thd->alloc(tmp.length+1);
  for (from= (byte*) lex->tok_start, to= (byte*) tmp.str, end= to+length ;
       to != end ;
       )
  {
    if ((*to++= *from++) == quote)
      from++;					// Skip double quotes
  }
  *to= 0;					// End null for safety
  return tmp;
}


/*
  Return an unescaped text literal without quotes
  Fix sometimes to do only one scan of the string
*/

static char *get_text(LEX *lex)
{
  reg1 uchar c,sep;
  uint found_escape=0;
  CHARSET_INFO *cs= lex->thd->charset();

  sep= yyGetLast();			// String should end with this
  //lex->tok_start=lex->ptr-1;		// Remember '
  while (lex->ptr != lex->end_of_query)
  {
    c = yyGet();
#ifdef USE_MB
    int l;
    if (use_mb(cs) &&
        (l = my_ismbchar(cs,
                         (const char *)lex->ptr-1,
                         (const char *)lex->end_of_query))) {
	lex->ptr += l-1;
	continue;
    }
#endif
    if (c == '\\' &&
	!(lex->thd->variables.sql_mode & MODE_NO_BACKSLASH_ESCAPES))
    {					// Escaped character
      found_escape=1;
      if (lex->ptr == lex->end_of_query)
	return 0;
#ifdef USE_MB
      int l;
      if (use_mb(cs) &&
          (l = my_ismbchar(cs,
                           (const char *)lex->ptr,
                           (const char *)lex->end_of_query))) {
          lex->ptr += l;
          continue;
      }
      else
#endif
        yySkip();
    }
    else if (c == sep)
    {
      if (c == yyGet())			// Check if two separators in a row
      {
	found_escape=1;			// dupplicate. Remember for delete
	continue;
      }
      else
	yyUnget();

      /* Found end. Unescape and return string */
      uchar *str,*end,*start;

      str=lex->tok_start+1;
      end=lex->ptr-1;
      if (!(start=(uchar*) lex->thd->alloc((uint) (end-str)+1)))
	return (char*) "";		// Sql_alloc has set error flag
      if (!found_escape)
      {
	lex->yytoklen=(uint) (end-str);
	memcpy(start,str,lex->yytoklen);
	start[lex->yytoklen]=0;
      }
      else
      {
	uchar *to;

        /* Re-use found_escape for tracking state of escapes */
        found_escape= 0;

	for (to=start ; str != end ; str++)
	{
#ifdef USE_MB
	  int l;
	  if (use_mb(cs) &&
              (l = my_ismbchar(cs,
                               (const char *)str, (const char *)end))) {
	      while (l--)
		  *to++ = *str++;
	      str--;
	      continue;
	  }
#endif
	  if (!found_escape &&
              !(lex->thd->variables.sql_mode & MODE_NO_BACKSLASH_ESCAPES) &&
              *str == '\\' && str+1 != end)
	  {
	    switch(*++str) {
	    case 'n':
	      *to++='\n';
	      break;
	    case 't':
	      *to++= '\t';
	      break;
	    case 'r':
	      *to++ = '\r';
	      break;
	    case 'b':
	      *to++ = '\b';
	      break;
	    case '0':
	      *to++= 0;			// Ascii null
	      break;
	    case 'Z':			// ^Z must be escaped on Win32
	      *to++='\032';
	      break;
	    case '_':
	    case '%':
	      *to++= '\\';		// remember prefix for wildcard
	      /* Fall through */
	    default:
              found_escape= 1;
              str--;
	      break;
	    }
	  }
	  else if (!found_escape && *str == sep)
          {
            found_escape= 1;
          }
	  else
          {
	    *to++ = *str;
            found_escape= 0;
          }
	}
	*to=0;
	lex->yytoklen=(uint) (to-start);
      }
      return (char*) start;
    }
  }
  return 0;					// unexpected end of query
}


/*
** Calc type of integer; long integer, longlong integer or real.
** Returns smallest type that match the string.
** When using unsigned long long values the result is converted to a real
** because else they will be unexpected sign changes because all calculation
** is done with longlong or double.
*/

static const char *long_str="2147483647";
static const uint long_len=10;
static const char *signed_long_str="-2147483648";
static const char *longlong_str="9223372036854775807";
static const uint longlong_len=19;
static const char *signed_longlong_str="-9223372036854775808";
static const uint signed_longlong_len=19;
static const char *unsigned_longlong_str="18446744073709551615";
static const uint unsigned_longlong_len=20;

static inline uint int_token(const char *str,uint length)
{
  if (length < long_len)			// quick normal case
    return NUM;
  bool neg=0;

  if (*str == '+')				// Remove sign and pre-zeros
  {
    str++; length--;
  }
  else if (*str == '-')
  {
    str++; length--;
    neg=1;
  }
  while (*str == '0' && length)
  {
    str++; length --;
  }
  if (length < long_len)
    return NUM;

  uint smaller,bigger;
  const char *cmp;
  if (neg)
  {
    if (length == long_len)
    {
      cmp= signed_long_str+1;
      smaller=NUM;				// If <= signed_long_str
      bigger=LONG_NUM;				// If >= signed_long_str
    }
    else if (length < signed_longlong_len)
      return LONG_NUM;
    else if (length > signed_longlong_len)
      return DECIMAL_NUM;
    else
    {
      cmp=signed_longlong_str+1;
      smaller=LONG_NUM;				// If <= signed_longlong_str
      bigger=DECIMAL_NUM;
    }
  }
  else
  {
    if (length == long_len)
    {
      cmp= long_str;
      smaller=NUM;
      bigger=LONG_NUM;
    }
    else if (length < longlong_len)
      return LONG_NUM;
    else if (length > longlong_len)
    {
      if (length > unsigned_longlong_len)
        return DECIMAL_NUM;
      cmp=unsigned_longlong_str;
      smaller=ULONGLONG_NUM;
      bigger=DECIMAL_NUM;
    }
    else
    {
      cmp=longlong_str;
      smaller=LONG_NUM;
      bigger= ULONGLONG_NUM;
    }
  }
  while (*cmp && *cmp++ == *str++) ;
  return ((uchar) str[-1] <= (uchar) cmp[-1]) ? smaller : bigger;
}

/*
  yylex remember the following states from the following yylex()

  - MY_LEX_EOQ			Found end of query
  - MY_LEX_OPERATOR_OR_IDENT	Last state was an ident, text or number
				(which can't be followed by a signed number)
*/

int yylex(void *arg, void *yythd)
{
  reg1	uchar c;
  int	tokval, result_state;
  uint length;
  enum my_lex_states state;
  LEX	*lex= ((THD *)yythd)->lex;
  YYSTYPE *yylval=(YYSTYPE*) arg;
  CHARSET_INFO *cs= ((THD *) yythd)->charset();
  uchar *state_map= cs->state_map;
  uchar *ident_map= cs->ident_map;

  lex->yylval=yylval;			// The global state

  lex->tok_end_prev= lex->tok_end;
  lex->tok_start_prev= lex->tok_start;

  lex->tok_start=lex->tok_end=lex->ptr;
  state=lex->next_state;
  lex->next_state=MY_LEX_OPERATOR_OR_IDENT;
  LINT_INIT(c);
  for (;;)
  {
    switch (state) {
    case MY_LEX_OPERATOR_OR_IDENT:	// Next is operator or keyword
    case MY_LEX_START:			// Start of token
      // Skip startspace
      for (c=yyGet() ; (state_map[c] == MY_LEX_SKIP) ; c= yyGet())
      {
	if (c == '\n')
	  lex->yylineno++;
      }
      lex->tok_start=lex->ptr-1;	// Start of real token
      state= (enum my_lex_states) state_map[c];
      break;
    case MY_LEX_ESCAPE:
      if (yyGet() == 'N')
      {					// Allow \N as shortcut for NULL
	yylval->lex_str.str=(char*) "\\N";
	yylval->lex_str.length=2;
	return NULL_SYM;
      }
    case MY_LEX_CHAR:			// Unknown or single char token
    case MY_LEX_SKIP:			// This should not happen
      if (c == '-' && yyPeek() == '-' &&
          (my_isspace(cs,yyPeek2()) || 
           my_iscntrl(cs,yyPeek2())))
      {
        state=MY_LEX_COMMENT;
        break;
      }
      yylval->lex_str.str=(char*) (lex->ptr=lex->tok_start);// Set to first chr
      yylval->lex_str.length=1;
      c=yyGet();
      if (c != ')')
	lex->next_state= MY_LEX_START;	// Allow signed numbers
      if (c == ',')
	lex->tok_start=lex->ptr;	// Let tok_start point at next item
      /*
        Check for a placeholder: it should not precede a possible identifier
        because of binlogging: when a placeholder is replaced with
        its value in a query for the binlog, the query must stay
        grammatically correct.
      */
      else if (c == '?' && lex->stmt_prepare_mode && !ident_map[yyPeek()])
        return(PARAM_MARKER);
      return((int) c);

    case MY_LEX_IDENT_OR_NCHAR:
      if (yyPeek() != '\'')
      {					// Found x'hex-number'
	state= MY_LEX_IDENT;
	break;
      }
      yyGet();				// Skip '
      while ((c = yyGet()) && (c !='\'')) ;
      length=(lex->ptr - lex->tok_start);	// Length of hexnum+3
      if (c != '\'')
      {
	return(ABORT_SYM);		// Illegal hex constant
      }
      yyGet();				// get_token makes an unget
      yylval->lex_str=get_token(lex,length);
      yylval->lex_str.str+=2;		// Skip x'
      yylval->lex_str.length-=3;	// Don't count x' and last '
      lex->yytoklen-=3;
      return (NCHAR_STRING);

    case MY_LEX_IDENT_OR_HEX:
      if (yyPeek() == '\'')
      {					// Found x'hex-number'
	state= MY_LEX_HEX_NUMBER;
	break;
      }
    case MY_LEX_IDENT_OR_BIN:
      if (yyPeek() == '\'')
      {                                 // Found b'bin-number'
        state= MY_LEX_BIN_NUMBER;
        break;
      }
    case MY_LEX_IDENT:
      uchar *start;
#if defined(USE_MB) && defined(USE_MB_IDENT)
      if (use_mb(cs))
      {
	result_state= IDENT_QUOTED;
        if (my_mbcharlen(cs, yyGetLast()) > 1)
        {
          int l = my_ismbchar(cs,
                              (const char *)lex->ptr-1,
                              (const char *)lex->end_of_query);
          if (l == 0) {
            state = MY_LEX_CHAR;
            continue;
          }
          lex->ptr += l - 1;
        }
        while (ident_map[c=yyGet()])
        {
          if (my_mbcharlen(cs, c) > 1)
          {
            int l;
            if ((l = my_ismbchar(cs,
                              (const char *)lex->ptr-1,
                              (const char *)lex->end_of_query)) == 0)
              break;
            lex->ptr += l-1;
          }
        }
      }
      else
#endif
      {
        for (result_state= c; ident_map[c= yyGet()]; result_state|= c);
        /* If there were non-ASCII characters, mark that we must convert */
        result_state= result_state & 0x80 ? IDENT_QUOTED : IDENT;
      }
      length= (uint) (lex->ptr - lex->tok_start)-1;
      start= lex->ptr;
      if (lex->ignore_space)
      {
        /*
          If we find a space then this can't be an identifier. We notice this
          below by checking start != lex->ptr.
        */
        for (; state_map[c] == MY_LEX_SKIP ; c= yyGet());
      }
      if (start == lex->ptr && c == '.' && ident_map[yyPeek()])
	lex->next_state=MY_LEX_IDENT_SEP;
      else
      {					// '(' must follow directly if function
	yyUnget();
	if ((tokval = find_keyword(lex,length,c == '(')))
	{
	  lex->next_state= MY_LEX_START;	// Allow signed numbers
	  return(tokval);		// Was keyword
	}
	yySkip();			// next state does a unget
      }
      yylval->lex_str=get_token(lex,length);

      /* 
         Note: "SELECT _bla AS 'alias'"
         _bla should be considered as a IDENT if charset haven't been found.
         So we don't use MYF(MY_WME) with get_charset_by_csname to avoid 
         producing an error.
      */

      if ((yylval->lex_str.str[0]=='_') && 
          (lex->charset=get_charset_by_csname(yylval->lex_str.str+1,
					      MY_CS_PRIMARY,MYF(0))))
        return(UNDERSCORE_CHARSET);
      return(result_state);			// IDENT or IDENT_QUOTED

    case MY_LEX_IDENT_SEP:		// Found ident and now '.'
      yylval->lex_str.str=(char*) lex->ptr;
      yylval->lex_str.length=1;
      c=yyGet();			// should be '.'
      lex->next_state= MY_LEX_IDENT_START;// Next is an ident (not a keyword)
      if (!ident_map[yyPeek()])		// Probably ` or "
	lex->next_state= MY_LEX_START;
      return((int) c);

    case MY_LEX_NUMBER_IDENT:		// number or ident which num-start
      while (my_isdigit(cs,(c = yyGet()))) ;
      if (!ident_map[c])
      {					// Can't be identifier
	state=MY_LEX_INT_OR_REAL;
	break;
      }
      if (c == 'e' || c == 'E')
      {
	// The following test is written this way to allow numbers of type 1e1
	if (my_isdigit(cs,yyPeek()) || 
            (c=(yyGet())) == '+' || c == '-')
	{				// Allow 1E+10
	  if (my_isdigit(cs,yyPeek()))	// Number must have digit after sign
	  {
	    yySkip();
	    while (my_isdigit(cs,yyGet())) ;
	    yylval->lex_str=get_token(lex,yyLength());
	    return(FLOAT_NUM);
	  }
	}
	yyUnget(); /* purecov: inspected */
      }
      else if (c == 'x' && (lex->ptr - lex->tok_start) == 2 &&
	  lex->tok_start[0] == '0' )
      {						// Varbinary
	while (my_isxdigit(cs,(c = yyGet()))) ;
	if ((lex->ptr - lex->tok_start) >= 4 && !ident_map[c])
	{
	  yylval->lex_str=get_token(lex,yyLength());
	  yylval->lex_str.str+=2;		// Skip 0x
	  yylval->lex_str.length-=2;
	  lex->yytoklen-=2;
	  return (HEX_NUM);
	}
	yyUnget();
      }
      else if (c == 'b' && (lex->ptr - lex->tok_start) == 2 &&
               lex->tok_start[0] == '0' )
      {						// b'bin-number'
	while (my_isxdigit(cs,(c = yyGet()))) ;
	if ((lex->ptr - lex->tok_start) >= 4 && !ident_map[c])
	{
	  yylval->lex_str= get_token(lex, yyLength());
	  yylval->lex_str.str+= 2;		// Skip 0x
	  yylval->lex_str.length-= 2;
	  lex->yytoklen-= 2;
	  return (BIN_NUM);
	}
	yyUnget();
      }
      // fall through
    case MY_LEX_IDENT_START:			// We come here after '.'
      result_state= IDENT;
#if defined(USE_MB) && defined(USE_MB_IDENT)
      if (use_mb(cs))
      {
	result_state= IDENT_QUOTED;
        while (ident_map[c=yyGet()])
        {
          if (my_mbcharlen(cs, c) > 1)
          {
            int l;
            if ((l = my_ismbchar(cs,
                                 (const char *)lex->ptr-1,
                                 (const char *)lex->end_of_query)) == 0)
              break;
            lex->ptr += l-1;
          }
        }
      }
      else
#endif
      {
        for (result_state=0; ident_map[c= yyGet()]; result_state|= c);
        /* If there were non-ASCII characters, mark that we must convert */
        result_state= result_state & 0x80 ? IDENT_QUOTED : IDENT;
      }
      if (c == '.' && ident_map[yyPeek()])
	lex->next_state=MY_LEX_IDENT_SEP;// Next is '.'

      yylval->lex_str= get_token(lex,yyLength());
      return(result_state);

    case MY_LEX_USER_VARIABLE_DELIMITER:	// Found quote char
    {
      uint double_quotes= 0;
      char quote_char= c;                       // Used char
      lex->tok_start=lex->ptr;			// Skip first `
      while ((c=yyGet()))
      {
	int length;
	if ((length= my_mbcharlen(cs, c)) == 1)
	{
	  if (c == (uchar) NAMES_SEP_CHAR)
	    break; /* Old .frm format can't handle this char */
	  if (c == quote_char)
	  {
	    if (yyPeek() != quote_char)
	      break;
	    c=yyGet();
	    double_quotes++;
	    continue;
	  }
	}
#ifdef USE_MB
	else if (length < 1)
	  break;				// Error
	lex->ptr+= length-1;
#endif
      }
      if (double_quotes)
	yylval->lex_str=get_quoted_token(lex,yyLength() - double_quotes,
					 quote_char);
      else
	yylval->lex_str=get_token(lex,yyLength());
      if (c == quote_char)
	yySkip();			// Skip end `
      lex->next_state= MY_LEX_START;
      return(IDENT_QUOTED);
    }
    case MY_LEX_INT_OR_REAL:		// Compleat int or incompleat real
      if (c != '.')
      {					// Found complete integer number.
	yylval->lex_str=get_token(lex,yyLength());
	return int_token(yylval->lex_str.str,yylval->lex_str.length);
      }
      // fall through
    case MY_LEX_REAL:			// Incomplete real number
      while (my_isdigit(cs,c = yyGet())) ;

      if (c == 'e' || c == 'E')
      {
	c = yyGet();
	if (c == '-' || c == '+')
	  c = yyGet();			// Skip sign
	if (!my_isdigit(cs,c))
	{				// No digit after sign
	  state= MY_LEX_CHAR;
	  break;
	}
	while (my_isdigit(cs,yyGet())) ;
	yylval->lex_str=get_token(lex,yyLength());
	return(FLOAT_NUM);
      }
      yylval->lex_str=get_token(lex,yyLength());
      return(DECIMAL_NUM);

    case MY_LEX_HEX_NUMBER:		// Found x'hexstring'
      yyGet();				// Skip '
      while (my_isxdigit(cs,(c = yyGet()))) ;
      length=(lex->ptr - lex->tok_start);	// Length of hexnum+3
      if (!(length & 1) || c != '\'')
      {
	return(ABORT_SYM);		// Illegal hex constant
      }
      yyGet();				// get_token makes an unget
      yylval->lex_str=get_token(lex,length);
      yylval->lex_str.str+=2;		// Skip x'
      yylval->lex_str.length-=3;	// Don't count x' and last '
      lex->yytoklen-=3;
      return (HEX_NUM);

    case MY_LEX_BIN_NUMBER:           // Found b'bin-string'
      yyGet();                                // Skip '
      while ((c= yyGet()) == '0' || c == '1');
      length= (lex->ptr - lex->tok_start);    // Length of bin-num + 3
      if (c != '\'')
      return(ABORT_SYM);              // Illegal hex constant
      yyGet();                        // get_token makes an unget
      yylval->lex_str= get_token(lex, length);
      yylval->lex_str.str+= 2;        // Skip b'
      yylval->lex_str.length-= 3;     // Don't count b' and last '
      lex->yytoklen-= 3;
      return (BIN_NUM); 

    case MY_LEX_CMP_OP:			// Incomplete comparison operator
      if (state_map[yyPeek()] == MY_LEX_CMP_OP ||
	  state_map[yyPeek()] == MY_LEX_LONG_CMP_OP)
	yySkip();
      if ((tokval = find_keyword(lex,(uint) (lex->ptr - lex->tok_start),0)))
      {
	lex->next_state= MY_LEX_START;	// Allow signed numbers
	return(tokval);
      }
      state = MY_LEX_CHAR;		// Something fishy found
      break;

    case MY_LEX_LONG_CMP_OP:		// Incomplete comparison operator
      if (state_map[yyPeek()] == MY_LEX_CMP_OP ||
	  state_map[yyPeek()] == MY_LEX_LONG_CMP_OP)
      {
	yySkip();
	if (state_map[yyPeek()] == MY_LEX_CMP_OP)
	  yySkip();
      }
      if ((tokval = find_keyword(lex,(uint) (lex->ptr - lex->tok_start),0)))
      {
	lex->next_state= MY_LEX_START;	// Found long op
	return(tokval);
      }
      state = MY_LEX_CHAR;		// Something fishy found
      break;

    case MY_LEX_BOOL:
      if (c != yyPeek())
      {
	state=MY_LEX_CHAR;
	break;
      }
      yySkip();
      tokval = find_keyword(lex,2,0);	// Is a bool operator
      lex->next_state= MY_LEX_START;	// Allow signed numbers
      return(tokval);

    case MY_LEX_STRING_OR_DELIMITER:
      if (((THD *) yythd)->variables.sql_mode & MODE_ANSI_QUOTES)
      {
	state= MY_LEX_USER_VARIABLE_DELIMITER;
	break;
      }
      /* " used for strings */
    case MY_LEX_STRING:			// Incomplete text string
      if (!(yylval->lex_str.str = get_text(lex)))
      {
	state= MY_LEX_CHAR;		// Read char by char
	break;
      }
      yylval->lex_str.length=lex->yytoklen;
      return(TEXT_STRING);

    case MY_LEX_COMMENT:			//  Comment
      lex->select_lex.options|= OPTION_FOUND_COMMENT;
      while ((c = yyGet()) != '\n' && c) ;
      yyUnget();			// Safety against eof
      state = MY_LEX_START;		// Try again
      break;
    case MY_LEX_LONG_COMMENT:		/* Long C comment? */
      if (yyPeek() != '*')
      {
	state=MY_LEX_CHAR;		// Probable division
	break;
      }
      yySkip();				// Skip '*'
      lex->select_lex.options|= OPTION_FOUND_COMMENT;
      if (yyPeek() == '!')		// MySQL command in comment
      {
	ulong version=MYSQL_VERSION_ID;
	yySkip();
	state=MY_LEX_START;
	if (my_isdigit(cs,yyPeek()))
	{				// Version number
	  version=strtol((char*) lex->ptr,(char**) &lex->ptr,10);
	}
	if (version <= MYSQL_VERSION_ID)
	{
	  lex->in_comment=1;
	  break;
	}
      }
      while (lex->ptr != lex->end_of_query &&
	     ((c=yyGet()) != '*' || yyPeek() != '/'))
      {
	if (c == '\n')
	  lex->yylineno++;
      }
      if (lex->ptr != lex->end_of_query)
	yySkip();			// remove last '/'
      state = MY_LEX_START;		// Try again
      break;
    case MY_LEX_END_LONG_COMMENT:
      if (lex->in_comment && yyPeek() == '/')
      {
	yySkip();
	lex->in_comment=0;
	state=MY_LEX_START;
      }
      else
	state=MY_LEX_CHAR;		// Return '*'
      break;
    case MY_LEX_SET_VAR:		// Check if ':='
      if (yyPeek() != '=')
      {
	state=MY_LEX_CHAR;		// Return ':'
	break;
      }
      yySkip();
      return (SET_VAR);
    case MY_LEX_SEMICOLON:			// optional line terminator
      if (yyPeek())
      {
        THD* thd= (THD*)yythd;
        if ((thd->client_capabilities & CLIENT_MULTI_STATEMENTS) && 
            !lex->stmt_prepare_mode)
        {
	  lex->safe_to_cache_query= 0;
          lex->found_semicolon=(char*) lex->ptr;
          thd->server_status|= SERVER_MORE_RESULTS_EXISTS;
          lex->next_state=     MY_LEX_END;
          return (END_OF_INPUT);
        }
        state= MY_LEX_CHAR;		// Return ';'
	break;
      }
      /* fall true */
    case MY_LEX_EOL:
      if (lex->ptr >= lex->end_of_query)
      {
	lex->next_state=MY_LEX_END;	// Mark for next loop
	return(END_OF_INPUT);
      }
      state=MY_LEX_CHAR;
      break;
    case MY_LEX_END:
      lex->next_state=MY_LEX_END;
      return(0);			// We found end of input last time
      
      /* Actually real shouldn't start with . but allow them anyhow */
    case MY_LEX_REAL_OR_POINT:
      if (my_isdigit(cs,yyPeek()))
	state = MY_LEX_REAL;		// Real
      else
      {
	state= MY_LEX_IDENT_SEP;	// return '.'
	yyUnget();			// Put back '.'
      }
      break;
    case MY_LEX_USER_END:		// end '@' of user@hostname
      switch (state_map[yyPeek()]) {
      case MY_LEX_STRING:
      case MY_LEX_USER_VARIABLE_DELIMITER:
      case MY_LEX_STRING_OR_DELIMITER:
	break;
      case MY_LEX_USER_END:
	lex->next_state=MY_LEX_SYSTEM_VAR;
	break;
      default:
	lex->next_state=MY_LEX_HOSTNAME;
	break;
      }
      yylval->lex_str.str=(char*) lex->ptr;
      yylval->lex_str.length=1;
      return((int) '@');
    case MY_LEX_HOSTNAME:		// end '@' of user@hostname
      for (c=yyGet() ; 
	   my_isalnum(cs,c) || c == '.' || c == '_' ||  c == '$';
	   c= yyGet()) ;
      yylval->lex_str=get_token(lex,yyLength());
      return(LEX_HOSTNAME);
    case MY_LEX_SYSTEM_VAR:
      yylval->lex_str.str=(char*) lex->ptr;
      yylval->lex_str.length=1;
      yySkip();					// Skip '@'
      lex->next_state= (state_map[yyPeek()] ==
			MY_LEX_USER_VARIABLE_DELIMITER ?
			MY_LEX_OPERATOR_OR_IDENT :
			MY_LEX_IDENT_OR_KEYWORD);
      return((int) '@');
    case MY_LEX_IDENT_OR_KEYWORD:
      /*
	We come here when we have found two '@' in a row.
	We should now be able to handle:
	[(global | local | session) .]variable_name
      */
      
      for (result_state= 0; ident_map[c= yyGet()]; result_state|= c);
      /* If there were non-ASCII characters, mark that we must convert */
      result_state= result_state & 0x80 ? IDENT_QUOTED : IDENT;
      
      if (c == '.')
	lex->next_state=MY_LEX_IDENT_SEP;
      length= (uint) (lex->ptr - lex->tok_start)-1;
      if ((tokval= find_keyword(lex,length,0)))
      {
	yyUnget();				// Put back 'c'
	return(tokval);				// Was keyword
      }
      yylval->lex_str=get_token(lex,length);
      return(result_state);
    }
  }
}

/*
  st_select_lex structures initialisations
*/

void st_select_lex_node::init_query()
{
  options= 0;
  linkage= UNSPECIFIED_TYPE;
  no_error= no_table_names_allowed= 0;
  uncacheable= 0;
}

void st_select_lex_node::init_select()
{
}

void st_select_lex_unit::init_query()
{
  st_select_lex_node::init_query();
  linkage= GLOBAL_OPTIONS_TYPE;
  global_parameters= first_select();
  select_limit_cnt= HA_POS_ERROR;
  offset_limit_cnt= 0;
  union_distinct= 0;
  prepared= optimized= executed= 0;
  item= 0;
  union_result= 0;
  table= 0;
  fake_select_lex= 0;
  cleaned= 0;
  item_list.empty();
  describe= 0;
  found_rows_for_union= 0;
}

void st_select_lex::init_query()
{
  st_select_lex_node::init_query();
  table_list.empty();
  top_join_list.empty();
  join_list= &top_join_list;
  embedding= leaf_tables= 0;
  item_list.empty();
  join= 0;
  having= where= prep_where= 0;
  olap= UNSPECIFIED_OLAP_TYPE;
  having_fix_field= 0;
  context.select_lex= this;
  context.init();
  /*
    Add the name resolution context of the current (sub)query to the
    stack of contexts for the whole query.
  */
  parent_lex->push_context(&context);
  cond_count= with_wild= 0;
  conds_processed_with_permanent_arena= 0;
  ref_pointer_array= 0;
  select_n_having_items= 0;
  subquery_in_having= explicit_limit= 0;
  first_execution= 1;
  first_cond_optimization= 1;
  parsing_place= NO_MATTER;
<<<<<<< HEAD
  exclude_from_table_unique_test= no_wrap_view_item= FALSE;
  link_next= 0;
=======
  is_item_list_lookup= 0;
>>>>>>> fb0074a6
}

void st_select_lex::init_select()
{
  st_select_lex_node::init_select();
  group_list.empty();
  type= db= 0;
  having= 0;
  use_index_ptr= ignore_index_ptr= 0;
  table_join_options= 0;
  in_sum_expr= with_wild= 0;
  options= 0;
  braces= 0;
  when_list.empty();
  expr_list.empty();
  interval_list.empty();
  use_index.empty();
  ftfunc_list_alloc.empty();
  ftfunc_list= &ftfunc_list_alloc;
  linkage= UNSPECIFIED_TYPE;
  order_list.elements= 0;
  order_list.first= 0;
  order_list.next= (byte**) &order_list.first;
  /* Set limit and offset to default values */
  select_limit= 0;      /* denotes the default limit = HA_POS_ERROR */
  offset_limit= 0;      /* denotes the default offset = 0 */
  with_sum_func= 0;

}

/*
  st_select_lex structures linking
*/

/* include on level down */
void st_select_lex_node::include_down(st_select_lex_node *upper)
{
  if ((next= upper->slave))
    next->prev= &next;
  prev= &upper->slave;
  upper->slave= this;
  master= upper;
  slave= 0;
}

/*
  include on level down (but do not link)

  SYNOPSYS
    st_select_lex_node::include_standalone()
    upper - reference on node underr which this node should be included
    ref - references on reference on this node
*/
void st_select_lex_node::include_standalone(st_select_lex_node *upper,
					    st_select_lex_node **ref)
{
  next= 0;
  prev= ref;
  master= upper;
  slave= 0;
}

/* include neighbour (on same level) */
void st_select_lex_node::include_neighbour(st_select_lex_node *before)
{
  if ((next= before->next))
    next->prev= &next;
  prev= &before->next;
  before->next= this;
  master= before->master;
  slave= 0;
}

/* including in global SELECT_LEX list */
void st_select_lex_node::include_global(st_select_lex_node **plink)
{
  if ((link_next= *plink))
    link_next->link_prev= &link_next;
  link_prev= plink;
  *plink= this;
}

//excluding from global list (internal function)
void st_select_lex_node::fast_exclude()
{
  if (link_prev)
  {
    if ((*link_prev= link_next))
      link_next->link_prev= link_prev;
  }
  // Remove slave structure
  for (; slave; slave= slave->next)
    slave->fast_exclude();
  
}

/*
  excluding select_lex structure (except first (first select can't be
  deleted, because it is most upper select))
*/
void st_select_lex_node::exclude()
{
  //exclude from global list
  fast_exclude();
  //exclude from other structures
  if ((*prev= next))
    next->prev= prev;
  /* 
     We do not need following statements, because prev pointer of first 
     list element point to master->slave
     if (master->slave == this)
       master->slave= next;
  */
}


/*
  Exclude level of current unit from tree of SELECTs

  SYNOPSYS
    st_select_lex_unit::exclude_level()

  NOTE: units which belong to current will be brought up on level of
  currernt unit 
*/
void st_select_lex_unit::exclude_level()
{
  SELECT_LEX_UNIT *units= 0, **units_last= &units;
  for (SELECT_LEX *sl= first_select(); sl; sl= sl->next_select())
  {
    // unlink current level from global SELECTs list
    if (sl->link_prev && (*sl->link_prev= sl->link_next))
      sl->link_next->link_prev= sl->link_prev;

    // bring up underlay levels
    SELECT_LEX_UNIT **last= 0;
    for (SELECT_LEX_UNIT *u= sl->first_inner_unit(); u; u= u->next_unit())
    {
      u->master= master;
      last= (SELECT_LEX_UNIT**)&(u->next);
    }
    if (last)
    {
      (*units_last)= sl->first_inner_unit();
      units_last= last;
    }
  }
  if (units)
  {
    // include brought up levels in place of current
    (*prev)= units;
    (*units_last)= (SELECT_LEX_UNIT*)next;
    if (next)
      next->prev= (SELECT_LEX_NODE**)units_last;
    units->prev= prev;
  }
  else
  {
    // exclude currect unit from list of nodes
    (*prev)= next;
    if (next)
      next->prev= prev;
  }
}


/*
  Exclude subtree of current unit from tree of SELECTs

  SYNOPSYS
    st_select_lex_unit::exclude_tree()
*/
void st_select_lex_unit::exclude_tree()
{
  for (SELECT_LEX *sl= first_select(); sl; sl= sl->next_select())
  {
    // unlink current level from global SELECTs list
    if (sl->link_prev && (*sl->link_prev= sl->link_next))
      sl->link_next->link_prev= sl->link_prev;

    // unlink underlay levels
    for (SELECT_LEX_UNIT *u= sl->first_inner_unit(); u; u= u->next_unit())
    {
      u->exclude_level();
    }
  }
  // exclude currect unit from list of nodes
  (*prev)= next;
  if (next)
    next->prev= prev;
}


/*
  st_select_lex_node::mark_as_dependent mark all st_select_lex struct from 
  this to 'last' as dependent

  SYNOPSIS
    last - pointer to last st_select_lex struct, before wich all 
           st_select_lex have to be marked as dependent

  NOTE
    'last' should be reachable from this st_select_lex_node
*/

void st_select_lex::mark_as_dependent(SELECT_LEX *last)
{
  /*
    Mark all selects from resolved to 1 before select where was
    found table as depended (of select where was found table)
  */
  for (SELECT_LEX *s= this;
       s && s != last;
       s= s->outer_select())
    if (!(s->uncacheable & UNCACHEABLE_DEPENDENT))
    {
      // Select is dependent of outer select
      s->uncacheable|= UNCACHEABLE_DEPENDENT;
      SELECT_LEX_UNIT *munit= s->master_unit();
      munit->uncacheable|= UNCACHEABLE_DEPENDENT;
    }
}

bool st_select_lex_node::set_braces(bool value)      { return 1; }
bool st_select_lex_node::inc_in_sum_expr()           { return 1; }
uint st_select_lex_node::get_in_sum_expr()           { return 0; }
TABLE_LIST* st_select_lex_node::get_table_list()     { return 0; }
List<Item>* st_select_lex_node::get_item_list()      { return 0; }
List<String>* st_select_lex_node::get_use_index()    { return 0; }
List<String>* st_select_lex_node::get_ignore_index() { return 0; }
TABLE_LIST *st_select_lex_node::add_table_to_list(THD *thd, Table_ident *table,
						  LEX_STRING *alias,
						  ulong table_join_options,
						  thr_lock_type flags,
						  List<String> *use_index,
						  List<String> *ignore_index,
                                                  LEX_STRING *option)
{
  return 0;
}
ulong st_select_lex_node::get_table_join_options()
{
  return 0;
}

/*
  prohibit using LIMIT clause
*/
bool st_select_lex::test_limit()
{
  if (select_limit != 0)
  {
    my_error(ER_NOT_SUPPORTED_YET, MYF(0),
             "LIMIT & IN/ALL/ANY/SOME subquery");
    return(1);
  }
  // no sense in ORDER BY without LIMIT
  order_list.empty();
  return(0);
}


st_select_lex_unit* st_select_lex_unit::master_unit()
{
    return this;
}


st_select_lex* st_select_lex_unit::outer_select()
{
  return (st_select_lex*) master;
}


bool st_select_lex::add_order_to_list(THD *thd, Item *item, bool asc)
{
  return add_to_list(thd, order_list, item, asc);
}


bool st_select_lex::add_item_to_list(THD *thd, Item *item)
{
  DBUG_ENTER("st_select_lex::add_item_to_list");
  DBUG_PRINT("info", ("Item: %p", item));
  DBUG_RETURN(item_list.push_back(item));
}


bool st_select_lex::add_group_to_list(THD *thd, Item *item, bool asc)
{
  return add_to_list(thd, group_list, item, asc);
}


bool st_select_lex::add_ftfunc_to_list(Item_func_match *func)
{
  return !func || ftfunc_list->push_back(func); // end of memory?
}


st_select_lex_unit* st_select_lex::master_unit()
{
  return (st_select_lex_unit*) master;
}


st_select_lex* st_select_lex::outer_select()
{
  return (st_select_lex*) master->get_master();
}


bool st_select_lex::set_braces(bool value)
{
  braces= value;
  return 0; 
}


bool st_select_lex::inc_in_sum_expr()
{
  in_sum_expr++;
  return 0;
}


uint st_select_lex::get_in_sum_expr()
{
  return in_sum_expr;
}


TABLE_LIST* st_select_lex::get_table_list()
{
  return (TABLE_LIST*) table_list.first;
}

List<Item>* st_select_lex::get_item_list()
{
  return &item_list;
}


List<String>* st_select_lex::get_use_index()
{
  return use_index_ptr;
}


List<String>* st_select_lex::get_ignore_index()
{
  return ignore_index_ptr;
}


ulong st_select_lex::get_table_join_options()
{
  return table_join_options;
}


bool st_select_lex::setup_ref_array(THD *thd, uint order_group_num)
{
  if (ref_pointer_array)
    return 0;

  /*
    We have to create array in prepared statement memory if it is
    prepared statement
  */
  Query_arena *arena= thd->stmt_arena;
  return (ref_pointer_array=
          (Item **)arena->alloc(sizeof(Item*) *
                                (item_list.elements +
                                 select_n_having_items +
                                 order_group_num)* 5)) == 0;
}


void st_select_lex_unit::print(String *str)
{
  bool union_all= !union_distinct;
  for (SELECT_LEX *sl= first_select(); sl; sl= sl->next_select())
  {
    if (sl != first_select())
    {
      str->append(" union ", 7);
      if (union_all)
	str->append("all ", 4);
      else if (union_distinct == sl)
        union_all= TRUE;
    }
    if (sl->braces)
      str->append('(');
    sl->print(thd, str);
    if (sl->braces)
      str->append(')');
  }
  if (fake_select_lex == global_parameters)
  {
    if (fake_select_lex->order_list.elements)
    {
      str->append(" order by ", 10);
      fake_select_lex->print_order(str,
				   (ORDER *) fake_select_lex->
				   order_list.first);
    }
    fake_select_lex->print_limit(thd, str);
  }
}


void st_select_lex::print_order(String *str, ORDER *order)
{
  for (; order; order= order->next)
  {
    if (order->counter_used)
    {
      char buffer[20];
      uint length= my_snprintf(buffer, 20, "%d", order->counter);
      str->append(buffer, length);
    }
    else
      (*order->item)->print(str);
    if (!order->asc)
      str->append(" desc", 5);
    if (order->next)
      str->append(',');
  }
}
 

void st_select_lex::print_limit(THD *thd, String *str)
{
  SELECT_LEX_UNIT *unit= master_unit();
  Item_subselect *item= unit->item;
  if (item && unit->global_parameters == this &&
      (item->substype() == Item_subselect::EXISTS_SUBS ||
       item->substype() == Item_subselect::IN_SUBS ||
       item->substype() == Item_subselect::ALL_SUBS))
  {
    DBUG_ASSERT(!item->fixed ||
                select_limit->val_int() == LL(1) && offset_limit == 0);
    return;
  }

  if (explicit_limit)
  {
    str->append(" limit ", 7);
    if (offset_limit)
    {
      offset_limit->print(str);
      str->append(',');
    }
    select_limit->print(str);
  }
}


/*
  Initialize LEX object.

  SYNOPSIS
    st_lex::st_lex()

  NOTE
    LEX object initialized with this constructor can be used as part of
    THD object for which one can safely call open_tables(), lock_tables()
    and close_thread_tables() functions. But it is not yet ready for
    statement parsing. On should use lex_start() function to prepare LEX
    for this.
*/

st_lex::st_lex()
  :result(0), sql_command(SQLCOM_END), query_tables_own_last(0)
{
  hash_init(&sroutines, system_charset_info, 0, 0, 0, sp_sroutine_key, 0, 0);
  sroutines_list.empty();
  sroutines_list_own_last= sroutines_list.next;
  sroutines_list_own_elements= 0;
}


/*
  Check whether the merging algorithm can be used on this VIEW

  SYNOPSIS
    st_lex::can_be_merged()

  DESCRIPTION
    We can apply merge algorithm if it is single SELECT view  with
    subqueries only in WHERE clause (we do not count SELECTs of underlying
    views, and second level subqueries) and we have not grpouping, ordering,
    HAVING clause, aggregate functions, DISTINCT clause, LIMIT clause and
    several underlying tables.

  RETURN
    FALSE - only temporary table algorithm can be used
    TRUE  - merge algorithm can be used
*/

bool st_lex::can_be_merged()
{
  // TODO: do not forget implement case when select_lex.table_list.elements==0

  /* find non VIEW subqueries/unions */
  bool selects_allow_merge= select_lex.next_select() == 0;
  if (selects_allow_merge)
  {
    for (SELECT_LEX_UNIT *unit= select_lex.first_inner_unit();
         unit;
         unit= unit->next_unit())
    {
      if (unit->first_select()->parent_lex == this &&
          (unit->item == 0 || unit->item->place() != IN_WHERE))
      {
        selects_allow_merge= 0;
        break;
      }
    }
  }

  return (selects_allow_merge &&
	  select_lex.order_list.elements == 0 &&
	  select_lex.group_list.elements == 0 &&
	  select_lex.having == 0 &&
          select_lex.with_sum_func == 0 &&
	  select_lex.table_list.elements >= 1 &&
	  !(select_lex.options & SELECT_DISTINCT) &&
          select_lex.select_limit == 0);
}


/*
  check if command can use VIEW with MERGE algorithm (for top VIEWs)

  SYNOPSIS
    st_lex::can_use_merged()

  DESCRIPTION
    Only listed here commands can use merge algorithm in top level
    SELECT_LEX (for subqueries will be used merge algorithm if
    st_lex::can_not_use_merged() is not TRUE).

  RETURN
    FALSE - command can't use merged VIEWs
    TRUE  - VIEWs with MERGE algorithms can be used
*/

bool st_lex::can_use_merged()
{
  switch (sql_command)
  {
  case SQLCOM_SELECT:
  case SQLCOM_CREATE_TABLE:
  case SQLCOM_UPDATE:
  case SQLCOM_UPDATE_MULTI:
  case SQLCOM_DELETE:
  case SQLCOM_DELETE_MULTI:
  case SQLCOM_INSERT:
  case SQLCOM_INSERT_SELECT:
  case SQLCOM_REPLACE:
  case SQLCOM_REPLACE_SELECT:
  case SQLCOM_LOAD:
    return TRUE;
  default:
    return FALSE;
  }
}

/*
  Check if command can't use merged views in any part of command

  SYNOPSIS
    st_lex::can_not_use_merged()

  DESCRIPTION
    Temporary table algorithm will be used on all SELECT levels for queries
    listed here (see also st_lex::can_use_merged()).

  RETURN
    FALSE - command can't use merged VIEWs
    TRUE  - VIEWs with MERGE algorithms can be used
*/

bool st_lex::can_not_use_merged()
{
  switch (sql_command)
  {
  case SQLCOM_CREATE_VIEW:
  case SQLCOM_SHOW_CREATE:
  /*
    SQLCOM_SHOW_FIELDS is necessary to make 
    information schema tables working correctly with views.
    see get_schema_tables_result function
  */
  case SQLCOM_SHOW_FIELDS:
    return TRUE;
  default:
    return FALSE;
  }
}

/*
  Detect that we need only table structure of derived table/view

  SYNOPSIS
    only_view_structure()

  RETURN
    TRUE yes, we need only structure
    FALSE no, we need data
*/

bool st_lex::only_view_structure()
{
  switch (sql_command) {
  case SQLCOM_SHOW_CREATE:
  case SQLCOM_SHOW_TABLES:
  case SQLCOM_SHOW_FIELDS:
  case SQLCOM_REVOKE_ALL:
  case SQLCOM_REVOKE:
  case SQLCOM_GRANT:
  case SQLCOM_CREATE_VIEW:
    return TRUE;
  default:
    return FALSE;
  }
}


/*
  Should Items_ident be printed correctly

  SYNOPSIS
    need_correct_ident()

  RETURN
    TRUE yes, we need only structure
    FALSE no, we need data
*/


bool st_lex::need_correct_ident()
{
  switch(sql_command)
  {
  case SQLCOM_SHOW_CREATE:
  case SQLCOM_SHOW_TABLES:
  case SQLCOM_CREATE_VIEW:
    return TRUE;
  default:
    return FALSE;
  }
}

/*
  Get effective type of CHECK OPTION for given view

  SYNOPSIS
    get_effective_with_check()
    view    given view

  NOTE
    It have not sense to set CHECK OPTION for SELECT satement or subqueries,
    so we do not.

  RETURN
    VIEW_CHECK_NONE      no need CHECK OPTION
    VIEW_CHECK_LOCAL     CHECK OPTION LOCAL
    VIEW_CHECK_CASCADED  CHECK OPTION CASCADED
*/

uint8 st_lex::get_effective_with_check(st_table_list *view)
{
  if (view->select_lex->master_unit() == &unit &&
      which_check_option_applicable())
    return (uint8)view->with_check;
  return VIEW_CHECK_NONE;
}


/*
  initialize limit counters

  SYNOPSIS
    st_select_lex_unit::set_limit()
    values	- SELECT_LEX with initial values for counters
*/

void st_select_lex_unit::set_limit(SELECT_LEX *sl)
{
  ha_rows select_limit_val;

  DBUG_ASSERT(! thd->stmt_arena->is_stmt_prepare());
  select_limit_val= (ha_rows)(sl->select_limit ? sl->select_limit->val_uint() :
                                                 HA_POS_ERROR);
  offset_limit_cnt= (ha_rows)(sl->offset_limit ? sl->offset_limit->val_uint() :
                                                 ULL(0));
  select_limit_cnt= select_limit_val + offset_limit_cnt;
  if (select_limit_cnt < select_limit_val)
    select_limit_cnt= HA_POS_ERROR;		// no limit
}


/*
  Unlink the first table from the global table list and the first table from
  outer select (lex->select_lex) local list

  SYNOPSIS
    unlink_first_table()
    link_to_local	Set to 1 if caller should link this table to local list

  NOTES
    We assume that first tables in both lists is the same table or the local
    list is empty.

  RETURN
    0	If 'query_tables' == 0
    unlinked table
      In this case link_to_local is set.

*/
TABLE_LIST *st_lex::unlink_first_table(bool *link_to_local)
{
  TABLE_LIST *first;
  if ((first= query_tables))
  {
    /*
      Exclude from global table list
    */
    if ((query_tables= query_tables->next_global))
      query_tables->prev_global= &query_tables;
    else
      query_tables_last= &query_tables;
    first->next_global= 0;

    /*
      and from local list if it is not empty
    */
    if ((*link_to_local= test(select_lex.table_list.first)))
    {
      select_lex.context.table_list= 
        select_lex.context.first_name_resolution_table= first->next_local;
      select_lex.table_list.first= (byte*) (first->next_local);
      select_lex.table_list.elements--;	//safety
      first->next_local= 0;
      /*
        Ensure that the global list has the same first table as the local
        list.
      */
      first_lists_tables_same();
    }
  }
  return first;
}


/*
  Bring first local table of first most outer select to first place in global
  table list

  SYNOPSYS
     st_lex::first_lists_tables_same()

  NOTES
    In many cases (for example, usual INSERT/DELETE/...) the first table of
    main SELECT_LEX have special meaning => check that it is the first table
    in global list and re-link to be first in the global list if it is
    necessary.  We need such re-linking only for queries with sub-queries in
    the select list, as only in this case tables of sub-queries will go to
    the global list first.
*/

void st_lex::first_lists_tables_same()
{
  TABLE_LIST *first_table= (TABLE_LIST*) select_lex.table_list.first;
  if (query_tables != first_table && first_table != 0)
  {
    TABLE_LIST *next;
    if (query_tables_last == &first_table->next_global)
      query_tables_last= first_table->prev_global;

    if ((next= *first_table->prev_global= first_table->next_global))
      next->prev_global= first_table->prev_global;
    /* include in new place */
    first_table->next_global= query_tables;
    /*
       We are sure that query_tables is not 0, because first_table was not
       first table in the global list => we can use
       query_tables->prev_global without check of query_tables
    */
    query_tables->prev_global= &first_table->next_global;
    first_table->prev_global= &query_tables;
    query_tables= first_table;
  }
}


/*
  Add implicitly used time zone description tables to global table list
  (if needed).

  SYNOPSYS
    st_lex::add_time_zone_tables_to_query_tables()
      thd - pointer to current thread context

  RETURN VALUE
   TRUE  - error
   FALSE - success
*/

bool st_lex::add_time_zone_tables_to_query_tables(THD *thd)
{
  /* We should not add these tables twice */
  if (!time_zone_tables_used)
  {
    time_zone_tables_used= my_tz_get_table_list(thd, &query_tables_last);
    if (time_zone_tables_used == &fake_time_zone_tables_list)
      return TRUE;
  }
  return FALSE;
}

/*
  Link table back that was unlinked with unlink_first_table()

  SYNOPSIS
    link_first_table_back()
    link_to_local	do we need link this table to local

  RETURN
    global list
*/

void st_lex::link_first_table_back(TABLE_LIST *first,
				   bool link_to_local)
{
  if (first)
  {
    if ((first->next_global= query_tables))
      query_tables->prev_global= &first->next_global;
    else
      query_tables_last= &first->next_global;
    query_tables= first;

    if (link_to_local)
    {
      first->next_local= (TABLE_LIST*) select_lex.table_list.first;
      select_lex.context.table_list= first;
      select_lex.table_list.first= (byte*) first;
      select_lex.table_list.elements++;	//safety
    }
  }
}



/*
  cleanup lex for case when we open table by table for processing

  SYNOPSIS
    st_lex::cleanup_after_one_table_open()
*/

void st_lex::cleanup_after_one_table_open()
{
  /*
    thd->lex->derived_tables & additional units may be set if we open
    a view. It is necessary to clear thd->lex->derived_tables flag
    to prevent processing of derived tables during next open_and_lock_tables
    if next table is a real table and cleanup & remove underlying units
    NOTE: all units will be connected to thd->lex->select_lex, because we
    have not UNION on most upper level.
    */
  if (all_selects_list != &select_lex)
  {
    derived_tables= 0;
    /* cleunup underlying units (units of VIEW) */
    for (SELECT_LEX_UNIT *un= select_lex.first_inner_unit();
         un;
         un= un->next_unit())
      un->cleanup();
    /* reduce all selects list to default state */
    all_selects_list= &select_lex;
    /* remove underlying units (units of VIEW) subtree */
    select_lex.cut_subtree();
  }
  time_zone_tables_used= 0;
  if (sroutines.records)
    my_hash_reset(&sroutines);
  sroutines_list.empty();
  sroutines_list_own_last= sroutines_list.next;
  sroutines_list_own_elements= 0;
}


/*
  fix some structures at the end of preparation

  SYNOPSIS
    st_select_lex::fix_prepare_information
    thd   thread handler
    conds pointer on conditions which will be used for execution statement
*/

void st_select_lex::fix_prepare_information(THD *thd, Item **conds)
{
  if (!thd->stmt_arena->is_conventional() && first_execution)
  {
    first_execution= 0;
    if (*conds)
    {
      prep_where= *conds;
      *conds= where= prep_where->copy_andor_structure(thd);
    }
    for (TABLE_LIST *tbl= (TABLE_LIST *)table_list.first;
         tbl;
         tbl= tbl->next_local)
    {
      if (tbl->on_expr)
      {
        tbl->prep_on_expr= tbl->on_expr;
        tbl->on_expr= tbl->on_expr->copy_andor_structure(thd);
      }
    }
  }
}

/*
  There are st_select_lex::add_table_to_list &
  st_select_lex::set_lock_for_tables are in sql_parse.cc

  st_select_lex::print is in sql_select.cc

  st_select_lex_unit::prepare, st_select_lex_unit::exec,
  st_select_lex_unit::cleanup, st_select_lex_unit::reinit_exec_mechanism,
  st_select_lex_unit::change_result
  are in sql_union.cc
*/
<|MERGE_RESOLUTION|>--- conflicted
+++ resolved
@@ -1133,15 +1133,12 @@
   ref_pointer_array= 0;
   select_n_having_items= 0;
   subquery_in_having= explicit_limit= 0;
+  is_item_list_lookup= 0;
   first_execution= 1;
   first_cond_optimization= 1;
   parsing_place= NO_MATTER;
-<<<<<<< HEAD
   exclude_from_table_unique_test= no_wrap_view_item= FALSE;
   link_next= 0;
-=======
-  is_item_list_lookup= 0;
->>>>>>> fb0074a6
 }
 
 void st_select_lex::init_select()
