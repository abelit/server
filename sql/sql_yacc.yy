/* Copyright (C) 2000-2003 MySQL AB

   This program is free software; you can redistribute it and/or modify
   it under the terms of the GNU General Public License as published by
   the Free Software Foundation; either version 2 of the License, or
   (at your option) any later version.

   This program is distributed in the hope that it will be useful,
   but WITHOUT ANY WARRANTY; without even the implied warranty of
   MERCHANTABILITY or FITNESS FOR A PARTICULAR PURPOSE.  See the
   GNU General Public License for more details.

   You should have received a copy of the GNU General Public License
   along with this program; if not, write to the Free Software
   Foundation, Inc., 59 Temple Place, Suite 330, Boston, MA  02111-1307  USA */

/* sql_yacc.yy */

%{
/* thd is passed as an arg to yyparse(), and subsequently to yylex().
** The type will be void*, so it must be  cast to (THD*) when used.
** Use the YYTHD macro for this.
*/
#define YYPARSE_PARAM yythd
#define YYLEX_PARAM yythd
#define YYTHD ((THD *)yythd)

#define MYSQL_YACC
#define YYINITDEPTH 100
#define YYMAXDEPTH 3200				/* Because of 64K stack */
#define Lex ((YYTHD->lex))
#define Select Lex->current_select
#include "mysql_priv.h"
#include "slave.h"
#include "sql_acl.h"
#include "lex_symbol.h"
#include "item_create.h"
#include "sp_head.h"
#include "sp_pcontext.h"
#include "sp.h"
#include <myisam.h>
#include <myisammrg.h>

extern void yyerror(const char*);
int yylex(void *yylval, void *yythd);

#define yyoverflow(A,B,C,D,E,F) if (my_yyoverflow((B),(D),(int*) (F))) { yyerror((char*) (A)); return 2; }

inline Item *or_or_concat(THD *thd, Item* A, Item* B)
{
  return (thd->variables.sql_mode & MODE_PIPES_AS_CONCAT ?
          (Item*) new Item_func_concat(A,B) : (Item*) new Item_cond_or(A,B));
}

%}
%union {
  int  num;
  ulong ulong_num;
  ulonglong ulonglong_number;
  LEX_STRING lex_str;
  LEX_STRING *lex_str_ptr;
  LEX_SYMBOL symbol;
  Table_ident *table;
  char *simple_string;
  Item *item;
  List<Item> *item_list;
  List<String> *string_list;
  String *string;
  key_part_spec *key_part;
  TABLE_LIST *table_list;
  udf_func *udf;
  LEX_USER *lex_user;
  struct sys_var_with_base variable;
  Key::Keytype key_type;
  enum ha_key_alg key_alg;
  enum db_type db_type;
  enum row_type row_type;
  enum ha_rkey_function ha_rkey_mode;
  enum enum_tx_isolation tx_isolation;
  enum Cast_target cast_type;
  enum Item_udftype udf_type;
  CHARSET_INFO *charset;
  thr_lock_type lock_type;
  interval_type interval;
  st_select_lex *select_lex;
  chooser_compare_func_creator boolfunc2creator;
}

%{
bool my_yyoverflow(short **a, YYSTYPE **b,int *yystacksize);
%}

%pure_parser					/* We have threads */

%token	END_OF_INPUT

%token CLOSE_SYM
%token HANDLER_SYM
%token LAST_SYM
%token NEXT_SYM
%token PREV_SYM

%token	DIV_SYM
%token	EQ
%token	EQUAL_SYM
%token	SOUNDS_SYM
%token	GE
%token	GT_SYM
%token	LE
%token	LT
%token	NE
%token	IS
%token	MOD_SYM
%token	SHIFT_LEFT
%token	SHIFT_RIGHT
%token  SET_VAR

%token	ABORT_SYM
%token	ADD
%token	AFTER_SYM
%token	ALTER
%token	ANALYZE_SYM
%token	ANY_SYM
%token	AVG_SYM
%token	BEGIN_SYM
%token	BINLOG_SYM
%token  CALL_SYM
%token	CHANGE
%token	CLIENT_SYM
%token	COMMENT_SYM
%token	COMMIT_SYM
%token	COUNT_SYM
%token	CREATE
%token	CROSS
%token  CUBE_SYM
%token	DELETE_SYM
%token	DUAL_SYM
%token	DO_SYM
%token	DROP
%token	EVENTS_SYM
%token	EXECUTE_SYM
%token	FLUSH_SYM
%token  HELP_SYM
%token	INSERT
%token	RELAY_THREAD
%token	KILL_SYM
%token	LOAD
%token	LOCKS_SYM
%token	LOCK_SYM
%token	MASTER_SYM
%token	MAX_SYM
%token	MIN_SYM
%token	NONE_SYM
%token	OPTIMIZE
%token	PURGE
%token	REPAIR
%token	REPLICATION
%token	RESET_SYM
%token	ROLLBACK_SYM
%token  ROLLUP_SYM
%token	SAVEPOINT_SYM
%token	SELECT_SYM
%token	SHOW
%token	SLAVE
%token	SQL_THREAD
%token	START_SYM
%token	STD_SYM
%token  VARIANCE_SYM
%token	STOP_SYM
%token	SUM_SYM
%token	ADDDATE_SYM
%token	SUPER_SYM
%token	TRUNCATE_SYM
%token	UNLOCK_SYM
%token	UPDATE_SYM

%token	ACTION
%token	AGGREGATE_SYM
%token	ALL
%token	AND
%token	AS
%token	ASC
%token	AUTO_INC
%token	AVG_ROW_LENGTH
%token	BACKUP_SYM
%token	BERKELEY_DB_SYM
%token	BINARY
%token	BIT_SYM
%token	BOOL_SYM
%token	BOOLEAN_SYM
%token	BOTH
%token	BTREE_SYM
%token	BY
%token	BYTE_SYM
%token	CACHE_SYM
%token	CASCADE
%token	CAST_SYM
%token	CHARSET
%token	CHECKSUM_SYM
%token	CHECK_SYM
%token	COMMITTED_SYM
%token	COLLATE_SYM
%token	COLLATION_SYM
%token	COLUMNS
%token	COLUMN_SYM
%token	CONCURRENT
%token	CONNECTION_SYM
%token	CONSTRAINT
%token	CONVERT_SYM
%token	DATABASES
%token	DATA_SYM
%token  DECLARE_SYM
%token	DEFAULT
%token	DELAYED_SYM
%token	DELAY_KEY_WRITE_SYM
%token	DESC
%token	DESCRIBE
%token	DES_KEY_FILE
%token	DISABLE_SYM
%token	DISTINCT
%token  DUPLICATE_SYM
%token	DYNAMIC_SYM
%token	ENABLE_SYM
%token	ENCLOSED
%token	ESCAPED
%token	DIRECTORY_SYM
%token	ESCAPE_SYM
%token	EXISTS
%token	EXTENDED_SYM
%token	FALSE_SYM
%token	FILE_SYM
%token	FIRST_SYM
%token	FIXED_SYM
%token	FLOAT_NUM
%token	FORCE_SYM
%token	FOREIGN
%token	FROM
%token	FULL
%token	FULLTEXT_SYM
%token	GLOBAL_SYM
%token	GRANT
%token	GRANTS
%token	GREATEST_SYM
%token	GROUP
%token	HAVING
%token	HASH_SYM
%token	HEAP_SYM
%token	HEX_NUM
%token	HIGH_PRIORITY
%token	HOSTS_SYM
%token	IDENT
%token	IGNORE_SYM
%token	INDEX
%token	INDEXES
%token	INFILE
%token	INNER_SYM
%token	INNOBASE_SYM
%token  INOUT_SYM
%token	INTO
%token	IN_SYM
%token	ISOLATION
%token	ISAM_SYM
%token	JOIN_SYM
%token	KEYS
%token	KEY_SYM
%token	LEADING
%token	LEAST_SYM
%token	LEAVES
%token	LEVEL_SYM
%token	LEX_HOSTNAME
%token	LIKE
%token	LINES
%token	LOCAL_SYM
%token  LOCATOR_SYM
%token	LOG_SYM
%token	LOGS_SYM
%token	LONG_NUM
%token	LONG_SYM
%token	LOW_PRIORITY
%token	MASTER_HOST_SYM
%token	MASTER_USER_SYM
%token	MASTER_LOG_FILE_SYM
%token	MASTER_LOG_POS_SYM
%token	MASTER_PASSWORD_SYM
%token	MASTER_PORT_SYM
%token	MASTER_CONNECT_RETRY_SYM
%token	MASTER_SERVER_ID_SYM
%token	RELAY_LOG_FILE_SYM
%token	RELAY_LOG_POS_SYM
%token	MATCH
%token	MAX_ROWS
%token	MAX_CONNECTIONS_PER_HOUR
%token	MAX_QUERIES_PER_HOUR
%token	MAX_UPDATES_PER_HOUR
%token	MEDIUM_SYM
%token	MERGE_SYM
%token	MEMORY_SYM
%token	MIN_ROWS
%token	MYISAM_SYM
%token	NAMES_SYM
%token	NATIONAL_SYM
%token	NATURAL
%token	NEW_SYM
%token	NCHAR_SYM
%token	NCHAR_STRING
%token	NOT
%token	NO_SYM
%token	NULL_SYM
%token	NUM
%token	OFFSET_SYM
%token	ON
%token	OPEN_SYM
%token	OPTION
%token	OPTIONALLY
%token	OR
%token	OR_OR_CONCAT
%token	ORDER_SYM
%token  OUT_SYM
%token	OUTER
%token	OUTFILE
%token	DUMPFILE
%token	PACK_KEYS_SYM
%token	PARTIAL
%token	PRIMARY_SYM
%token	PRIVILEGES
%token	PROCESS
%token	PROCESSLIST_SYM
%token	QUERY_SYM
%token	RAID_0_SYM
%token	RAID_STRIPED_SYM
%token	RAID_TYPE
%token	RAID_CHUNKS
%token	RAID_CHUNKSIZE
%token	READ_SYM
%token	REAL_NUM
%token	REFERENCES
%token	REGEXP
%token	RELOAD
%token	RENAME
%token	REPEATABLE_SYM
%token	REQUIRE_SYM
%token	RESOURCES
%token	RESTORE_SYM
%token	RESTRICT
%token	REVOKE
%token	ROWS_SYM
%token	ROW_FORMAT_SYM
%token	ROW_SYM
%token	RTREE_SYM
%token	SET
%token  SEPARATOR_SYM
%token	SERIAL_SYM
%token	SERIALIZABLE_SYM
%token	SESSION_SYM
%token	SIMPLE_SYM
%token	SHUTDOWN
%token	SPATIAL_SYM
%token  SPECIFIC_SYM
%token  SSL_SYM
%token	STARTING
%token	STATUS_SYM
%token	STRAIGHT_JOIN
%token	SUBJECT_SYM
%token	TABLES
%token	TABLE_SYM
%token	TEMPORARY
%token	TERMINATED
%token	TEXT_STRING
%token	TO_SYM
%token	TRAILING
%token	TRANSACTION_SYM
%token	TRUE_SYM
%token	TYPE_SYM
%token  TYPES_SYM
%token	FUNC_ARG0
%token	FUNC_ARG1
%token	FUNC_ARG2
%token	FUNC_ARG3
%token	RETURN_SYM
%token	RETURNS_SYM
%token	UDF_SONAME_SYM
%token	FUNCTION_SYM
%token	UNCOMMITTED_SYM
%token	UNDERSCORE_CHARSET
%token	UNICODE_SYM
%token	UNION_SYM
%token	UNIQUE_SYM
%token	USAGE
%token	USE_FRM
%token	USE_SYM
%token	USING
%token	VALUE_SYM
%token	VALUES
%token	VARIABLES
%token	WHERE
%token	WITH
%token	WRITE_SYM
%token  NO_WRITE_TO_BINLOG
%token	X509_SYM
%token	XOR
%token	COMPRESSED_SYM

%token  ERRORS
%token  WARNINGS

%token	ASCII_SYM
%token	BIGINT
%token	BLOB_SYM
%token	CHAR_SYM
%token	CHANGED
%token	COALESCE
%token	DATETIME
%token	DATE_SYM
%token	DECIMAL_SYM
%token	DOUBLE_SYM
%token	ENUM
%token	FAST_SYM
%token	FLOAT_SYM
%token  GEOMETRY_SYM
%token	INT_SYM
%token	LIMIT
%token	LONGBLOB
%token	LONGTEXT
%token	MEDIUMBLOB
%token	MEDIUMINT
%token	MEDIUMTEXT
%token	NUMERIC_SYM
%token	PRECISION
%token	QUICK
%token	REAL
%token	SIGNED_SYM
%token	SMALLINT
%token	STRING_SYM
%token	TEXT_SYM
%token	TIMESTAMP
%token	TIME_SYM
%token	TINYBLOB
%token	TINYINT
%token	TINYTEXT
%token	ULONGLONG_NUM
%token	UNSIGNED
%token	VARBINARY
%token	VARCHAR
%token	VARYING
%token	ZEROFILL

%token	ADDDATE_SYM
%token	AGAINST
%token	ATAN
%token	BETWEEN_SYM
%token	BIT_AND
%token	BIT_OR
%token	CASE_SYM
%token	CONCAT
%token	CONCAT_WS
%token	CURDATE
%token	CURTIME
%token	DATABASE
%token	DATE_ADD_INTERVAL
%token	DATE_SUB_INTERVAL
%token	DAY_HOUR_SYM
%token	DAY_MICROSECOND_SYM
%token	DAY_MINUTE_SYM
%token	DAY_SECOND_SYM
%token	DAY_SYM
%token	DECODE_SYM
%token	DES_ENCRYPT_SYM
%token	DES_DECRYPT_SYM
%token	ELSE
%token	ELT_FUNC
%token	ENCODE_SYM
%token	ENCRYPT
%token	EXPORT_SET
%token	EXTRACT_SYM
%token	FIELD_FUNC
%token	FORMAT_SYM
%token	FOR_SYM
%token	FROM_UNIXTIME
%token	GEOMCOLLFROMTEXT
%token	GEOMFROMTEXT
%token	GEOMFROMWKB
%token  GEOMETRYCOLLECTION
%token  GROUP_CONCAT_SYM
%token	GROUP_UNIQUE_USERS
%token	HOUR_MICROSECOND_SYM
%token	HOUR_MINUTE_SYM
%token	HOUR_SECOND_SYM
%token	HOUR_SYM
%token	IDENTIFIED_SYM
%token	IF
%token	INSERT_METHOD
%token	INTERVAL_SYM
%token	LAST_INSERT_ID
%token	LEFT
%token	LINEFROMTEXT
%token  LINESTRING
%token	LOCATE
%token	MAKE_SET_SYM
%token	MASTER_POS_WAIT
%token  MICROSECOND_SYM
%token	MINUTE_MICROSECOND_SYM
%token	MINUTE_SECOND_SYM
%token	MINUTE_SYM
%token	MODE_SYM
%token	MODIFY_SYM
%token	MONTH_SYM
%token	MLINEFROMTEXT
%token	MPOINTFROMTEXT
%token	MPOLYFROMTEXT
%token  MULTILINESTRING
%token  MULTIPOINT
%token  MULTIPOLYGON
%token	NOW_SYM
%token	PASSWORD
%token	POINTFROMTEXT
%token	POINT_SYM
%token	POLYFROMTEXT
%token  POLYGON
%token	POSITION_SYM
%token	PROCEDURE
%token	RAND
%token	REPLACE
%token	RIGHT
%token	ROUND
%token	SECOND_SYM
%token	SECOND_MICROSECOND_SYM
%token	SHARE_SYM
<<<<<<< HEAD
%token	SUBDATE_SYM
=======
%token  SP_FUNC
>>>>>>> b9a5feb2
%token	SUBSTRING
%token	SUBSTRING_INDEX
%token	TRIM
%token	UDA_CHAR_SUM
%token	UDA_FLOAT_SUM
%token	UDA_INT_SUM
%token	UDF_CHAR_FUNC
%token	UDF_FLOAT_FUNC
%token	UDF_INT_FUNC
%token	UNIQUE_USERS
%token	UNIX_TIMESTAMP
%token	USER
%token	UTC_DATE_SYM
%token	UTC_TIME_SYM
%token	UTC_TIMESTAMP_SYM
%token	WEEK_SYM
%token	WHEN_SYM
%token	WORK_SYM
%token	YEAR_MONTH_SYM
%token	YEAR_SYM
%token	YEARWEEK
%token	BENCHMARK_SYM
%token	END
%token	THEN_SYM

%token	SQL_BIG_RESULT
%token	SQL_CACHE_SYM
%token	SQL_CALC_FOUND_ROWS
%token	SQL_NO_CACHE_SYM
%token	SQL_SMALL_RESULT
%token  SQL_BUFFER_RESULT

%token  CURSOR_SYM
%token  ELSEIF_SYM
%token  ITERATE_SYM
%token  LEAVE_SYM
%token  LOOP_SYM
%token  REPEAT_SYM
%token  UNTIL_SYM
%token  WHILE_SYM
%token  ASENSITIVE_SYM
%token  INSENSITIVE_SYM
%token  SENSITIVE_SYM

%token  ISSUER_SYM
%token  SUBJECT_SYM
%token  CIPHER_SYM

%token  BEFORE_SYM
%left   SET_VAR
%left	OR_OR_CONCAT OR
%left	AND
%left	BETWEEN_SYM CASE_SYM WHEN_SYM THEN_SYM ELSE
%left	EQ EQUAL_SYM GE GT_SYM LE LT NE IS LIKE REGEXP IN_SYM
%left	'|'
%left	'&'
%left	SHIFT_LEFT SHIFT_RIGHT
%left	'-' '+'
%left	'*' '/' '%' DIV_SYM MOD_SYM
%left	NEG '~'
%left   XOR
%left   '^'
%right	NOT
%right	BINARY COLLATE_SYM

%type <lex_str>
	IDENT TEXT_STRING REAL_NUM FLOAT_NUM NUM LONG_NUM HEX_NUM LEX_HOSTNAME
	ULONGLONG_NUM field_ident select_alias ident ident_or_text
        UNDERSCORE_CHARSET IDENT_sys TEXT_STRING_sys TEXT_STRING_literal
<<<<<<< HEAD
	NCHAR_STRING opt_component
=======
	NCHAR_STRING
        SP_FUNC ident_or_spfunc
>>>>>>> b9a5feb2

%type <lex_str_ptr>
	opt_table_alias

%type <table>
	table_ident references

%type <simple_string>
	remember_name remember_end opt_ident opt_db text_or_password
	opt_escape

%type <string>
	text_string opt_gconcat_separator

%type <num>
	type int_type real_type order_dir opt_field_spec lock_option
	udf_type if_exists opt_local opt_table_options table_options
	table_option opt_if_not_exists opt_no_write_to_binlog opt_var_type opt_var_ident_type
	delete_option opt_temporary all_or_any opt_distinct opt_ignore_leaves

%type <ulong_num>
	ULONG_NUM raid_types merge_insert_types

%type <ulonglong_number>
	ulonglong_num

%type <lock_type>
	replace_lock_option opt_low_priority insert_lock_option load_data_lock

%type <item>
	literal text_literal insert_ident order_ident
	simple_ident select_item2 expr opt_expr opt_else sum_expr in_sum_expr
	table_wild no_in_expr expr_expr simple_expr no_and_expr
	using_list expr_or_default set_expr_or_default interval_expr
	param_marker singlerow_subselect singlerow_subselect_init
	exists_subselect exists_subselect_init sp_opt_default

%type <item_list>
	expr_list udf_expr_list when_list ident_list ident_list_arg

%type <key_type>
	key_type opt_unique_or_fulltext

%type <key_alg>
	key_alg opt_btree_or_rtree

%type <string_list>
	key_usage_list

%type <key_part>
	key_part

%type <table_list>
	join_table_list  join_table

%type <udf>
	UDF_CHAR_FUNC UDF_FLOAT_FUNC UDF_INT_FUNC
	UDA_CHAR_SUM UDA_FLOAT_SUM UDA_INT_SUM

%type <interval> interval

%type <db_type> table_types

%type <row_type> row_types

%type <tx_isolation> isolation_types

%type <ha_rkey_mode> handler_rkey_mode

%type <cast_type> cast_type cast_type_finalize

%type <udf_type> udf_func_type

%type <symbol> FUNC_ARG0 FUNC_ARG1 FUNC_ARG2 FUNC_ARG3 keyword

%type <lex_user> user grant_user

%type <charset>
	opt_collate
	charset_name
	charset_name_or_default
	old_or_new_charset_name
	old_or_new_charset_name_or_default
	collation_name
	collation_name_or_default

%type <variable> internal_variable_name

%type <select_lex> in_subselect in_subselect_init

%type <boolfunc2creator> comp_op

%type <NONE>
	query verb_clause create change select do drop insert replace insert2
	insert_values update delete truncate rename
	show describe load alter optimize preload flush
	reset purge begin commit rollback savepoint
	slave master_def master_defs
	repair restore backup analyze check start
	field_list field_list_item field_spec kill column_def key_def
	preload_list preload_keys
	select_item_list select_item values_list no_braces
	opt_limit_clause delete_limit_clause fields opt_values values
	procedure_list procedure_list2 procedure_item
	when_list2 expr_list2  handler
	opt_precision opt_ignore opt_column opt_restrict
	grant revoke set lock unlock string_list field_options field_option
	field_opt_list opt_binary table_lock_list table_lock
	ref_list opt_on_delete opt_on_delete_list opt_on_delete_item use
	opt_delete_options opt_delete_option varchar nchar nvarchar
	opt_outer table_list table_name opt_option opt_place
	opt_attribute opt_attribute_list attribute column_list column_list_id
	opt_column_list grant_privileges opt_table user_list grant_option
	grant_privilege grant_privilege_list
	flush_options flush_option
	equal optional_braces opt_key_definition key_usage_list2
	opt_mi_check_type opt_to mi_check_types normal_join
	table_to_table_list table_to_table opt_table_list opt_as
	handler_rkey_function handler_read_or_scan
	single_multi table_wild_list table_wild_one opt_wild
	union_clause union_list union_option
	precision subselect_start opt_and charset
	subselect_end select_var_list select_var_list_init help opt_len
	statement
END_OF_INPUT

%type <NONE> call sp_proc_stmts sp_proc_stmt
%type <num>  sp_decls sp_decl sp_decl_idents sp_opt_inout

%type <NONE>
	'-' '+' '*' '/' '%' '(' ')'
	',' '!' '{' '}' '&' '|' AND OR OR_OR_CONCAT BETWEEN_SYM CASE_SYM
	THEN_SYM WHEN_SYM DIV_SYM MOD_SYM
%%


query:
	END_OF_INPUT
	{
	   THD *thd= YYTHD;
	   if (!thd->bootstrap &&
	      (!(thd->lex->select_lex.options & OPTION_FOUND_COMMENT)))
	   {
	     send_error(thd,ER_EMPTY_QUERY);
	     YYABORT;
	   }
	   else
	   {
	     thd->lex->sql_command = SQLCOM_EMPTY_QUERY;
	   }
	}
	| verb_clause END_OF_INPUT {};

verb_clause:
	  statement
	| begin
	;

/* Verb clauses, except begin */
statement:
	  alter
	| analyze
	| backup
	| call
	| change
	| check
	| commit
	| create
	| delete
	| describe
	| do
	| drop
	| grant
	| insert
	| flush
	| load
	| lock
	| kill
	| optimize
	| preload
	| purge
	| rename
        | repair
	| replace
	| reset
	| restore
	| revoke
	| rollback
	| savepoint
	| select
	| set
	| slave
	| start
	| show
	| truncate
	| handler
	| unlock
	| update
	| use
	| help;

/* help */

help:
       HELP_SYM ident_or_text
       {
	  LEX *lex= Lex;
	  lex->sql_command= SQLCOM_HELP;
	  lex->help_arg= $2.str;
       };

/* change master */

change:
       CHANGE MASTER_SYM TO_SYM
        {
	  LEX *lex = Lex;
	  lex->sql_command = SQLCOM_CHANGE_MASTER;
	  bzero((char*) &lex->mi, sizeof(lex->mi));
        }
       master_defs
	{}
       ;

master_defs:
       master_def
       | master_defs ',' master_def;

master_def:
       MASTER_HOST_SYM EQ TEXT_STRING_sys
       {
	 Lex->mi.host = $3.str;
       }
       |
       MASTER_USER_SYM EQ TEXT_STRING_sys
       {
	 Lex->mi.user = $3.str;
       }
       |
       MASTER_PASSWORD_SYM EQ TEXT_STRING_sys
       {
	 Lex->mi.password = $3.str;
       }
       |
       MASTER_LOG_FILE_SYM EQ TEXT_STRING_sys
       {
	 Lex->mi.log_file_name = $3.str;
       }
       |
       MASTER_PORT_SYM EQ ULONG_NUM
       {
	 Lex->mi.port = $3;
       }
       |
       MASTER_LOG_POS_SYM EQ ulonglong_num
       {
	 Lex->mi.pos = $3;
         /*
            If the user specified a value < BIN_LOG_HEADER_SIZE, adjust it
            instead of causing subsequent errors.
            We need to do it in this file, because only there we know that
            MASTER_LOG_POS has been explicitely specified. On the contrary
            in change_master() (sql_repl.cc) we cannot distinguish between 0
            (MASTER_LOG_POS explicitely specified as 0) and 0 (unspecified),
            whereas we want to distinguish (specified 0 means "read the binlog
            from 0" (4 in fact), unspecified means "don't change the position
            (keep the preceding value)").
         */
         Lex->mi.pos = max(BIN_LOG_HEADER_SIZE, Lex->mi.pos);
       }
       |
       MASTER_CONNECT_RETRY_SYM EQ ULONG_NUM
       {
	 Lex->mi.connect_retry = $3;
       }
       |
       RELAY_LOG_FILE_SYM EQ TEXT_STRING_sys
       {
	 Lex->mi.relay_log_name = $3.str;
       }
       |
       RELAY_LOG_POS_SYM EQ ULONG_NUM
       {
	 Lex->mi.relay_log_pos = $3;
         /* Adjust if < BIN_LOG_HEADER_SIZE (same comment as Lex->mi.pos) */
         Lex->mi.relay_log_pos = max(BIN_LOG_HEADER_SIZE, Lex->mi.relay_log_pos);
       }
       ;


/* create a table */

create:
	CREATE opt_table_options TABLE_SYM opt_if_not_exists table_ident
	{
	  THD *thd= YYTHD;
	  LEX *lex=Lex;
	  lex->sql_command= SQLCOM_CREATE_TABLE;
	  if (!lex->select_lex.add_table_to_list(thd,$5,
						 ($2 &
						  HA_LEX_CREATE_TMP_TABLE ?
						  &tmp_table_alias :
						  (LEX_STRING*) 0),
						 TL_OPTION_UPDATING,
						 ((using_update_log)?
						  TL_READ_NO_INSERT:
						  TL_READ)))
	    YYABORT;
	  lex->create_list.empty();
	  lex->key_list.empty();
	  lex->col_list.empty();
	  lex->change=NullS;
	  bzero((char*) &lex->create_info,sizeof(lex->create_info));
	  lex->create_info.options=$2 | $4;
	  lex->create_info.db_type= (enum db_type) lex->thd->variables.table_type;
	  lex->create_info.table_charset= thd->variables.character_set_database;
	  lex->name=0;
	}
	create2
	  { Lex->current_select= &Lex->select_lex; }
	| CREATE opt_unique_or_fulltext INDEX ident key_alg ON table_ident
	  {
	    LEX *lex=Lex;
	    lex->sql_command= SQLCOM_CREATE_INDEX;
	    if (!lex->current_select->add_table_to_list(lex->thd, $7, NULL,
							TL_OPTION_UPDATING))
	      YYABORT;
	    lex->create_list.empty();
	    lex->key_list.empty();
	    lex->col_list.empty();
	    lex->change=NullS;
	  }
	   '(' key_list ')'
	  {
	    LEX *lex=Lex;

	    lex->key_list.push_back(new Key($2,$4.str, $5, lex->col_list));
	    lex->col_list.empty();
	  }
	| CREATE DATABASE opt_if_not_exists ident
	  { Lex->create_info.table_charset=NULL; }
	  opt_create_database_options
	  {
	    LEX *lex=Lex;
	    lex->sql_command=SQLCOM_CREATE_DB;
	    lex->name=$4.str;
            lex->create_info.options=$3;
	  }
	| CREATE udf_func_type FUNCTION_SYM ident_or_spfunc
	  {
	    LEX *lex=Lex;
	    lex->udf.name = $4;
	    lex->udf.type= $2;
	  }
	  create_function_tail
	  {}
	| CREATE PROCEDURE ident
	  {
	    LEX *lex= Lex;
	    sp_head *sp;

	    if (lex->sphead)
	    {
	      net_printf(YYTHD, ER_SP_NO_RECURSIVE_CREATE, "PROCEDURE");
	      YYABORT;
	    }
	    /* Order is important here: new - reset - init */
	    sp= new sp_head();
	    sp->reset_thd_mem_root(YYTHD);
	    sp->init(&$3, lex, 0, 0);

	    sp->m_type= TYPE_ENUM_PROCEDURE;
	    lex->sphead= sp;
	    /*
	     * We have to turn of CLIENT_MULTI_QUERIES while parsing a
	     * stored procedure, otherwise yylex will chop it into pieces
	     * at each ';'.
	     */
	    sp->m_old_cmq= YYTHD->client_capabilities & CLIENT_MULTI_QUERIES;
	    YYTHD->client_capabilities &= (~CLIENT_MULTI_QUERIES);
	  }
          '(' sp_pdparam_list ')'
	  {
	    Lex->spcont->set_params();
	  }
	  sp_proc_stmt
	  {
	    LEX *lex= Lex;

	    lex->sql_command= SQLCOM_CREATE_PROCEDURE;
	    /* Restore flag if it was cleared above */
	    if (lex->sphead->m_old_cmq)
	      YYTHD->client_capabilities |= CLIENT_MULTI_QUERIES;
	    lex->sphead->restore_thd_mem_root(YYTHD);
	  } 
	;

ident_or_spfunc:
	  IDENT_sys { $$= $1; }
	| SP_FUNC { $$= $1; }
	;

create_function_tail:
	  RETURNS_SYM udf_type UDF_SONAME_SYM TEXT_STRING_sys
	  {
	    LEX *lex=Lex;
	    lex->sql_command = SQLCOM_CREATE_FUNCTION;
	    lex->udf.returns=(Item_result) $2;
	    lex->udf.dl=$4.str;
	  }
	| '('
	  {
	    LEX *lex= Lex;
	    sp_head *sp;

	    if (lex->sphead)
	    {
	      net_printf(YYTHD, ER_SP_NO_RECURSIVE_CREATE, "FUNCTION");
	      YYABORT;
	    }
	    /* Order is important here: new - reset - init */
	    sp= new sp_head();
	    sp->reset_thd_mem_root(YYTHD);
	    sp->init(&lex->udf.name, lex, 0, 0);

	    sp->m_type= TYPE_ENUM_FUNCTION;
	    lex->sphead= sp;
	    /*
	     * We have to turn of CLIENT_MULTI_QUERIES while parsing a
	     * stored procedure, otherwise yylex will chop it into pieces
	     * at each ';'.
	     */
	    sp->m_old_cmq= YYTHD->client_capabilities & CLIENT_MULTI_QUERIES;
	    YYTHD->client_capabilities &= ~CLIENT_MULTI_QUERIES;
	  }
          sp_fdparam_list ')'
	  {
	    Lex->spcont->set_params();
	  }
	  RETURNS_SYM type
	  {
	    Lex->sphead->m_returns= (enum enum_field_types)$7;
	  }
	  sp_proc_stmt
	  {
	    LEX *lex= Lex;

	    lex->sql_command = SQLCOM_CREATE_SPFUNCTION;
	    /* Restore flag if it was cleared above */
	    if (lex->sphead->m_old_cmq)
	      YYTHD->client_capabilities |= CLIENT_MULTI_QUERIES;
	    lex->sphead->restore_thd_mem_root(YYTHD);
	  }
	;

call:
	  CALL_SYM ident_or_spfunc
	  {
	    LEX *lex = Lex;

	    lex->sql_command= SQLCOM_CALL;
	    lex->udf.name= $2;
	    lex->value_list.empty();
	  }
          '(' sp_cparam_list ')' {}
	;

/* CALL parameters */
sp_cparam_list:
	  /* Empty */
	| sp_cparams
	;

sp_cparams:
	  sp_cparams ',' expr
	  {
	    Lex->value_list.push_back($3);
	  }
	| expr
	  {
	    Lex->value_list.push_back($1);
	  }
	;

/* Stored FUNCTION parameter declaration list */
sp_fdparam_list:
	  /* Empty */
	| sp_fdparams
	;

sp_fdparams:
	  sp_fdparams ',' sp_fdparam
	| sp_fdparam
	;

sp_fdparam:
	  ident type sp_opt_locator
	  {
	    Lex->spcont->push(&$1, (enum enum_field_types)$2, sp_param_in);
	  }
	;

/* Stored PROCEDURE parameter declaration list */
sp_pdparam_list:
	  /* Empty */
	| sp_pdparams
	;

sp_pdparams:
	  sp_pdparams ',' sp_pdparam
	| sp_pdparam
	;

sp_pdparam:
	  sp_opt_inout ident type sp_opt_locator
	  {
	    Lex->spcont->push(&$2,
	                      (enum enum_field_types)$3,
			      (sp_param_mode_t)$1);
	  }
	;

sp_opt_inout:
	  /* Empty */ { $$= sp_param_in; }
	| IN_SYM      { $$= sp_param_in; }
	| OUT_SYM     { $$= sp_param_out; }
	| INOUT_SYM   { $$= sp_param_inout; }
	;

sp_opt_locator:
	  /* Empty */
	| AS LOCATOR_SYM
	;

sp_proc_stmts:
	  sp_proc_stmt ';'
	| sp_proc_stmts sp_proc_stmt ';'
	;

sp_decls:
	  /* Empty */
	  {
	    $$= 0;
	  }
	| sp_decls sp_decl ';'
	  {
	    $$= $1 + $2;
	  }
	;

sp_decl:
	  DECLARE_SYM sp_decl_idents type sp_opt_default
	  {
	    LEX *lex= Lex;
	    uint max= lex->spcont->current_framesize();
	    enum enum_field_types type= (enum enum_field_types)$3;
	    Item *it= $4;

	    for (uint i = max-$2 ; i < max ; i++)
	    {
	      lex->spcont->set_type(i, type);
	      if (! it)
	        lex->spcont->set_isset(i, FALSE);
	      else
	      {
	        sp_instr_set *in= new sp_instr_set(lex->sphead->instructions(),
	                                           i, it, type);

	        lex->sphead->add_instr(in);
	        lex->spcont->set_isset(i, TRUE);
	      }
	    }
	    $$= $2;
	  }
	;

sp_decl_idents:
	  ident
	  {
	    Lex->spcont->push(&$1, (enum_field_types)0, sp_param_in);
	    $$= 1;
	  }
	| sp_decl_idents ',' ident
	  {
	    Lex->spcont->push(&$3, (enum_field_types)0, sp_param_in);
	    $$= $1 + 1;
	  }
	;

sp_opt_default:
	  /* Empty */ { $$ = NULL; }
        | DEFAULT expr { $$ = $2; }
	;

sp_proc_stmt:
	  {
	    Lex->sphead->reset_lex(YYTHD);
	  }
	  statement
	  {
	    LEX *lex= Lex;

	    if (lex->sql_command == SQLCOM_SELECT && !lex->result)
	    {
	      /* We maybe have one or more SELECT without INTO */
	      lex->sphead->m_multi_query= TRUE;
	    }
	    /* Don't add an instruction for empty SET statements.
	    ** (This happens if the SET only contained local variables,
	    **  which get their set instructions generated separately.)
	    */
	    if (lex->sql_command != SQLCOM_SET_OPTION ||
		! lex->var_list.is_empty())
	    {
	      /* Currently we can't handle queries inside a FUNCTION,
	      ** because of the way table locking works.
	      ** This is unfortunate, and limits the usefulness of functions
	      ** a great deal, but it's nothing we can do about this at the
	      ** moment.
	      */
	      if (lex->sphead->m_type == TYPE_ENUM_FUNCTION &&
		  lex->sql_command != SQLCOM_SET_OPTION)
	      {
		send_error(YYTHD, ER_SP_BADQUERY);
		YYABORT;
	      }
	      else
	      {
		sp_instr_stmt *i=new sp_instr_stmt(lex->sphead->instructions());

		i->set_lex(lex);
		lex->sphead->add_instr(i);
		lex->sp_lex_in_use= TRUE;
	      }
            }
	    lex->sphead->restore_lex(YYTHD);
          }
	| RETURN_SYM expr
	  {
	    LEX *lex= Lex;

	    if (lex->sphead->m_type == TYPE_ENUM_PROCEDURE)
	    {
	      send_error(YYTHD, ER_SP_BADRETURN);
	      YYABORT;
	    }
	    else
	    {
	      sp_instr_return *i=
	        new sp_instr_return(lex->sphead->instructions(),
		                    $2, lex->sphead->m_returns);

	      lex->sphead->add_instr(i);
	    }
	  }
	| IF sp_if END IF {}
	| CASE_SYM WHEN_SYM
	  {
	    Lex->sphead->m_simple_case= FALSE;
	  }
	  sp_case END CASE_SYM {}
	| CASE_SYM expr WHEN_SYM
	  {
	    /* We "fake" this by using an anonymous variable which we
	       set to the expression. Note that all WHENs are evaluate
	       at the same frame level, so we then know that it's the
	       top-most variable in the frame. */
	    LEX *lex= Lex;
	    uint offset= lex->spcont->current_framesize();
	    sp_instr_set *i = new sp_instr_set(lex->sphead->instructions(),
	                                       offset, $2, MYSQL_TYPE_STRING);
	    LEX_STRING dummy;

	    dummy.str= (char *)"";
	    dummy.length= 0;
	    lex->spcont->push(&dummy, MYSQL_TYPE_STRING, sp_param_in);
	    lex->sphead->add_instr(i);
	    lex->sphead->m_simple_case= TRUE;
	  }
	  sp_case END CASE_SYM
	  {
	    Lex->spcont->pop();
	  }
	| sp_labeled_control
	  {}
	| { /* Unlabeled controls get a secret label. */
	    LEX *lex= Lex;

	    lex->spcont->push_label((char *)"", lex->sphead->instructions());
	  }
	  sp_unlabeled_control
	  {
	    LEX *lex= Lex;

	    lex->sphead->backpatch(lex->spcont->pop_label());
	  }
	| LEAVE_SYM IDENT
	  {
	    LEX *lex= Lex;
	    sp_head *sp = lex->sphead;
	    sp_label_t *lab= lex->spcont->find_label($2.str);

	    if (! lab)
	    {
	      net_printf(YYTHD, ER_SP_LILABEL_MISMATCH, "LEAVE", $2.str);
	      YYABORT;
	    }
	    else
	    {
	      sp_instr_jump *i= new sp_instr_jump(sp->instructions());

	      sp->push_backpatch(i, lab);  /* Jumping forward */
              sp->add_instr(i);
	    }
	  }
	| ITERATE_SYM IDENT
	  {
	    LEX *lex= Lex;
	    sp_label_t *lab= lex->spcont->find_label($2.str);

	    if (! lab)
	    {
	      net_printf(YYTHD, ER_SP_LILABEL_MISMATCH, "ITERATE", $2.str);
	      YYABORT;
	    }
	    else
	    {
	      uint ip= lex->sphead->instructions();
	      sp_instr_jump *i= new sp_instr_jump(ip, lab->ip); /* Jump back */

              lex->sphead->add_instr(i);
	    }
	  }
	;

sp_if:
	  expr THEN_SYM
	  {
	    sp_head *sp= Lex->sphead;
	    sp_pcontext *ctx= Lex->spcont;
	    uint ip= sp->instructions();
	    sp_instr_jump_if_not *i = new sp_instr_jump_if_not(ip, $1);

	    sp->push_backpatch(i, ctx->push_label((char *)"", 0));
            sp->add_instr(i);
	  }
	  sp_proc_stmts
	  {
	    sp_head *sp= Lex->sphead;
	    sp_pcontext *ctx= Lex->spcont;
	    uint ip= sp->instructions();
	    sp_instr_jump *i = new sp_instr_jump(ip);

	    sp->add_instr(i);
	    sp->backpatch(ctx->pop_label());
	    sp->push_backpatch(i, ctx->push_label((char *)"", 0));
	  }
	  sp_elseifs
	  {
	    LEX *lex= Lex;

	    lex->sphead->backpatch(lex->spcont->pop_label());
	  }
	;

sp_elseifs:
	  /* Empty */
	| ELSEIF_SYM sp_if
	| ELSE sp_proc_stmts
	;

sp_case:
	  expr THEN_SYM
	  {
	    sp_head *sp= Lex->sphead;
	    sp_pcontext *ctx= Lex->spcont;
	    uint ip= sp->instructions();
	    sp_instr_jump_if_not *i;

	    if (! sp->m_simple_case)
	      i= new sp_instr_jump_if_not(ip, $1);
	    else
	    { /* Simple case: <caseval> = <whenval> */
	      Item *var= (Item*) new Item_splocal(ctx->current_framesize()-1);
	      Item *expr= Item_bool_func2::eq_creator(var, $1);

	      i= new sp_instr_jump_if_not(ip, expr);
	    }
	    sp->push_backpatch(i, ctx->push_label((char *)"", 0));
            sp->add_instr(i);
	  }
	  sp_proc_stmts
	  {
	    sp_head *sp= Lex->sphead;
	    sp_pcontext *ctx= Lex->spcont;
	    uint ip= sp->instructions();
	    sp_instr_jump *i = new sp_instr_jump(ip);

	    sp->add_instr(i);
	    sp->backpatch(ctx->pop_label());
	    sp->push_backpatch(i, ctx->push_label((char *)"", 0));
	  }
	  sp_whens
	  {
	    LEX *lex= Lex;

	    lex->sphead->backpatch(lex->spcont->pop_label());
	  }
	;

sp_whens:
	  /* Empty */ {}
	| WHEN_SYM sp_case {}
	| ELSE sp_proc_stmts {}
	;

sp_labeled_control:
	  IDENT ':'
	  {
	    LEX *lex= Lex;
	    sp_label_t *lab= lex->spcont->find_label($1.str);

	    if (lab)
	    {
	      net_printf(YYTHD, ER_SP_LABEL_REDEFINE, $1.str);
	      YYABORT;
	    }
	    else
	    {
	      lex->spcont->push_label($1.str,
	                              lex->sphead->instructions());
	    }
	  }
	  sp_unlabeled_control IDENT
	  {
	    LEX *lex= Lex;
	    sp_label_t *lab= lex->spcont->find_label($5.str);

	    if (!lab ||
	        my_strcasecmp(system_charset_info, $5.str, lab->name) != 0)
	    {
	      net_printf(YYTHD, ER_SP_LABEL_MISMATCH, $5.str);
	      YYABORT;
	    }
	    else
	    {
	      lex->spcont->pop_label();
	      lex->sphead->backpatch(lab);
	    }
	  }
	;

sp_unlabeled_control:
	  BEGIN_SYM
	    sp_decls
	    sp_proc_stmts
	  END
	  { /* QQ This is just a dummy for grouping declarations and statements
	       together. No [[NOT] ATOMIC] yet, and we need to figure out how
	       make it coexist with the existing BEGIN COMMIT/ROLLBACK. */
	    Lex->spcont->pop($2);
	  }
	| LOOP_SYM
	  sp_proc_stmts END LOOP_SYM
	  {
	    LEX *lex= Lex;
	    uint ip= lex->sphead->instructions();
	    sp_label_t *lab= lex->spcont->last_label();  /* Jumping back */
	    sp_instr_jump *i = new sp_instr_jump(ip, lab->ip);

	    lex->sphead->add_instr(i);
	  }
	| WHILE_SYM expr DO_SYM
	  {
	    LEX *lex= Lex;
	    sp_head *sp= lex->sphead;
	    uint ip= sp->instructions();
	    sp_instr_jump_if_not *i = new sp_instr_jump_if_not(ip, $2);

	    /* Jumping forward */
	    sp->push_backpatch(i, lex->spcont->last_label());
            sp->add_instr(i);
	  }
	  sp_proc_stmts END WHILE_SYM
	  {
	    LEX *lex= Lex;
	    uint ip= lex->sphead->instructions();
	    sp_label_t *lab= lex->spcont->last_label();  /* Jumping back */
	    sp_instr_jump *i = new sp_instr_jump(ip, lab->ip);

	    lex->sphead->add_instr(i);
	  }
	| REPEAT_SYM sp_proc_stmts UNTIL_SYM expr END REPEAT_SYM
	  {
	    LEX *lex= Lex;
	    uint ip= lex->sphead->instructions();
	    sp_label_t *lab= lex->spcont->last_label();  /* Jumping back */
	    sp_instr_jump_if_not *i = new sp_instr_jump_if_not(ip, $4, lab->ip);

            lex->sphead->add_instr(i);
	  }
	;

create2:
 	'(' create2a {}
	| opt_create_table_options create3 {}
	| LIKE table_ident
      	  {
      	    LEX *lex=Lex;
     	    if (!(lex->name= (char *)$2))
              YYABORT;
    	  }
	| '(' LIKE table_ident ')'
      	  {
      	    LEX *lex=Lex;
     	    if (!(lex->name= (char *)$3))
              YYABORT;
    	  }
        ;

create2a:
        field_list ')' opt_create_table_options create3 {}
	|  create_select ')' { Select->set_braces(1);} union_opt {}
        ;

create3:
	/* empty */ {}
	| opt_duplicate opt_as     create_select
          { Select->set_braces(0);} union_clause {}
	| opt_duplicate opt_as '(' create_select ')'
          { Select->set_braces(1);} union_opt {}
        ;

create_select:
          SELECT_SYM
          {
	    LEX *lex=Lex;
	    lex->lock_option= (using_update_log) ? TL_READ_NO_INSERT : TL_READ;
	    if (lex->sql_command == SQLCOM_INSERT)
	      lex->sql_command= SQLCOM_INSERT_SELECT;
	    else if (lex->sql_command == SQLCOM_REPLACE)
	      lex->sql_command= SQLCOM_REPLACE_SELECT;
	    lex->current_select->table_list.save_and_clear(&lex->save_list);
	    mysql_init_select(lex);
	    lex->current_select->parsing_place= SELECT_LEX_NODE::SELECT_LIST;
          }
          select_options select_item_list
	  {
	    Select->parsing_place= SELECT_LEX_NODE::NO_MATTER;
	  }
	  opt_select_from
	  { Lex->current_select->table_list.push_front(&Lex->save_list); }
        ;

opt_as:
	/* empty */ {}
	| AS	    {};

opt_create_database_options:
	/* empty */			{}
	| create_database_options	{};

create_database_options:
	create_database_option					{}
	| create_database_options create_database_option	{};

create_database_option:
	  COLLATE_SYM collation_name_or_default	
	  { Lex->create_info.table_charset=$2; }
	| opt_default charset charset_name_or_default
	  { Lex->create_info.table_charset=$3; }
	;

opt_table_options:
	/* empty */	 { $$= 0; }
	| table_options  { $$= $1;};

table_options:
	table_option	{ $$=$1; }
	| table_option table_options { $$= $1 | $2; };

table_option:
	TEMPORARY	{ $$=HA_LEX_CREATE_TMP_TABLE; };

opt_if_not_exists:
	/* empty */	 { $$= 0; }
	| IF NOT EXISTS	 { $$=HA_LEX_CREATE_IF_NOT_EXISTS; };

opt_create_table_options:
	/* empty */
	| create_table_options;

create_table_options_space_separated:
	create_table_option
	| create_table_option create_table_options_space_separated;

create_table_options:
	create_table_option
	| create_table_option     create_table_options
	| create_table_option ',' create_table_options;

create_table_option:
	TYPE_SYM opt_equal table_types          { Lex->create_info.db_type= $3; }
	| MAX_ROWS opt_equal ulonglong_num	{ Lex->create_info.max_rows= $3; Lex->create_info.used_fields|= HA_CREATE_USED_MAX_ROWS;}
	| MIN_ROWS opt_equal ulonglong_num	{ Lex->create_info.min_rows= $3; Lex->create_info.used_fields|= HA_CREATE_USED_MIN_ROWS;}
	| AVG_ROW_LENGTH opt_equal ULONG_NUM	{ Lex->create_info.avg_row_length=$3; Lex->create_info.used_fields|= HA_CREATE_USED_AVG_ROW_LENGTH;}
	| PASSWORD opt_equal TEXT_STRING_sys	{ Lex->create_info.password=$3.str; }
	| COMMENT_SYM opt_equal TEXT_STRING_sys	{ Lex->create_info.comment=$3.str; }
	| AUTO_INC opt_equal ulonglong_num	{ Lex->create_info.auto_increment_value=$3; Lex->create_info.used_fields|= HA_CREATE_USED_AUTO;}
	| PACK_KEYS_SYM opt_equal ULONG_NUM	{ Lex->create_info.table_options|= $3 ? HA_OPTION_PACK_KEYS : HA_OPTION_NO_PACK_KEYS; Lex->create_info.used_fields|= HA_CREATE_USED_PACK_KEYS;}
	| PACK_KEYS_SYM opt_equal DEFAULT	{ Lex->create_info.table_options&= ~(HA_OPTION_PACK_KEYS | HA_OPTION_NO_PACK_KEYS); Lex->create_info.used_fields|= HA_CREATE_USED_PACK_KEYS;}
	| CHECKSUM_SYM opt_equal ULONG_NUM	{ Lex->create_info.table_options|= $3 ? HA_OPTION_CHECKSUM : HA_OPTION_NO_CHECKSUM; }
	| DELAY_KEY_WRITE_SYM opt_equal ULONG_NUM { Lex->create_info.table_options|= $3 ? HA_OPTION_DELAY_KEY_WRITE : HA_OPTION_NO_DELAY_KEY_WRITE; }
	| ROW_FORMAT_SYM opt_equal row_types	{ Lex->create_info.row_type= $3; }
	| RAID_TYPE opt_equal raid_types	{ Lex->create_info.raid_type= $3; Lex->create_info.used_fields|= HA_CREATE_USED_RAID;}
	| RAID_CHUNKS opt_equal ULONG_NUM	{ Lex->create_info.raid_chunks= $3; Lex->create_info.used_fields|= HA_CREATE_USED_RAID;}
	| RAID_CHUNKSIZE opt_equal ULONG_NUM	{ Lex->create_info.raid_chunksize= $3*RAID_BLOCK_SIZE; Lex->create_info.used_fields|= HA_CREATE_USED_RAID;}
	| UNION_SYM opt_equal '(' table_list ')'
	  {
	    /* Move the union list to the merge_list */
	    LEX *lex=Lex;
	    TABLE_LIST *table_list= lex->select_lex.get_table_list();
	    lex->create_info.merge_list= lex->select_lex.table_list;
	    lex->create_info.merge_list.elements--;
	    lex->create_info.merge_list.first= (byte*) (table_list->next);
	    lex->select_lex.table_list.elements=1;
	    lex->select_lex.table_list.next= (byte**) &(table_list->next);
	    table_list->next=0;
	    lex->create_info.used_fields|= HA_CREATE_USED_UNION;
	  }
	| opt_default charset opt_equal charset_name_or_default
	  {
	    Lex->create_info.table_charset= $4;
	    Lex->create_info.used_fields|= HA_CREATE_USED_CHARSET;
	  }
	| COLLATE_SYM opt_equal collation_name_or_default
	  {
	    Lex->create_info.table_charset= $3;
	    Lex->create_info.used_fields|= HA_CREATE_USED_CHARSET;
	  }
	| INSERT_METHOD opt_equal merge_insert_types   { Lex->create_info.merge_insert_method= $3; Lex->create_info.used_fields|= HA_CREATE_USED_INSERT_METHOD;}
	| DATA_SYM DIRECTORY_SYM opt_equal TEXT_STRING_sys
	  { Lex->create_info.data_file_name= $4.str; }
	| INDEX DIRECTORY_SYM opt_equal TEXT_STRING_sys { Lex->create_info.index_file_name= $4.str; };

table_types:
	ISAM_SYM	{ $$= DB_TYPE_ISAM; }
	| MYISAM_SYM	{ $$= DB_TYPE_MYISAM; }
	| MERGE_SYM	{ $$= DB_TYPE_MRG_MYISAM; }
	| HEAP_SYM	{ $$= DB_TYPE_HEAP; }
	| MEMORY_SYM	{ $$= DB_TYPE_HEAP; }
	| BERKELEY_DB_SYM { $$= DB_TYPE_BERKELEY_DB; }
	| INNOBASE_SYM  { $$= DB_TYPE_INNODB; };

row_types:
	DEFAULT		{ $$= ROW_TYPE_DEFAULT; }
	| FIXED_SYM	{ $$= ROW_TYPE_FIXED; }
	| DYNAMIC_SYM	{ $$= ROW_TYPE_DYNAMIC; }
	| COMPRESSED_SYM { $$= ROW_TYPE_COMPRESSED; };

raid_types:
	RAID_STRIPED_SYM { $$= RAID_TYPE_0; }
	| RAID_0_SYM	 { $$= RAID_TYPE_0; }
	| ULONG_NUM	 { $$=$1;};

merge_insert_types:
       NO_SYM            { $$= MERGE_INSERT_DISABLED; }
       | FIRST_SYM       { $$= MERGE_INSERT_TO_FIRST; }
       | LAST_SYM        { $$= MERGE_INSERT_TO_LAST; };

opt_select_from:
	opt_limit_clause {}
	| FROM DUAL_SYM {}
	| select_from select_lock_type;

udf_func_type:
	/* empty */ 	{ $$ = UDFTYPE_FUNCTION; }
	| AGGREGATE_SYM { $$ = UDFTYPE_AGGREGATE; };

udf_type:
	STRING_SYM {$$ = (int) STRING_RESULT; }
	| REAL {$$ = (int) REAL_RESULT; }
	| INT_SYM {$$ = (int) INT_RESULT; };

field_list:
	  field_list_item
	| field_list ',' field_list_item;


field_list_item:
	   column_def
         | key_def
         ;

column_def:
	  field_spec check_constraint
	| field_spec references
	  {
	    Lex->col_list.empty();		/* Alloced by sql_alloc */
	  }
	;

key_def:
	key_type opt_ident key_alg '(' key_list ')'
	  {
	    LEX *lex=Lex;
	    lex->key_list.push_back(new Key($1,$2, $3, lex->col_list));
	    lex->col_list.empty();		/* Alloced by sql_alloc */
	  }
	| opt_constraint FOREIGN KEY_SYM opt_ident '(' key_list ')' references
	  {
	    LEX *lex=Lex;
	    lex->key_list.push_back(new foreign_key($4, lex->col_list,
				    $8,
				    lex->ref_list,
				    lex->fk_delete_opt,
				    lex->fk_update_opt,
				    lex->fk_match_option));
	    lex->col_list.empty();		/* Alloced by sql_alloc */
	  }
	| opt_constraint check_constraint
	  {
	    Lex->col_list.empty();		/* Alloced by sql_alloc */
	  }
	;

check_constraint:
	/* empty */
	| CHECK_SYM expr
	;

opt_constraint:
	/* empty */
	| CONSTRAINT opt_ident;

field_spec:
	field_ident
	 {
	   LEX *lex=Lex;
	   lex->length=lex->dec=0; lex->type=0; lex->interval=0;
	   lex->default_value=lex->comment=0;
	   lex->charset=NULL;
	 }
	type opt_attribute
	{
	  LEX *lex=Lex;
	  if (add_field_to_list(lex->thd, $1.str,
				(enum enum_field_types) $3,
				lex->length,lex->dec,lex->type,
				lex->default_value, lex->comment,
				lex->change,lex->interval,lex->charset,
				lex->uint_geom_type))
	    YYABORT;
	};

type:
	int_type opt_len field_options	{ $$=$1; }
	| real_type opt_precision field_options { $$=$1; }
	| FLOAT_SYM float_options field_options { $$=FIELD_TYPE_FLOAT; }
	| BIT_SYM opt_len		{ Lex->length=(char*) "1";
					  $$=FIELD_TYPE_TINY; }
	| BOOL_SYM			{ Lex->length=(char*) "1";
					  $$=FIELD_TYPE_TINY; }
	| BOOLEAN_SYM			{ Lex->length=(char*) "1";
					  $$=FIELD_TYPE_TINY; }
	| char '(' NUM ')' opt_binary	{ Lex->length=$3.str;
					  $$=FIELD_TYPE_STRING; }
	| char opt_binary		{ Lex->length=(char*) "1";
					  $$=FIELD_TYPE_STRING; }
	| nchar '(' NUM ')'		{ Lex->length=$3.str;
					  $$=FIELD_TYPE_STRING;
					  Lex->charset=national_charset_info; }
	| nchar				{ Lex->length=(char*) "1";
					  $$=FIELD_TYPE_STRING;
					  Lex->charset=national_charset_info; }
	| BINARY '(' NUM ')'		{ Lex->length=$3.str;
					  Lex->charset=&my_charset_bin;
					  $$=FIELD_TYPE_STRING; }
	| varchar '(' NUM ')' opt_binary { Lex->length=$3.str;
					  $$=FIELD_TYPE_VAR_STRING; }
	| nvarchar '(' NUM ')'		{ Lex->length=$3.str;
					  $$=FIELD_TYPE_VAR_STRING;
					  Lex->charset=national_charset_info; }
	| VARBINARY '(' NUM ')' 	{ Lex->length=$3.str;
					  Lex->charset=&my_charset_bin;
					  $$=FIELD_TYPE_VAR_STRING; }
	| YEAR_SYM opt_len field_options { $$=FIELD_TYPE_YEAR; }
	| DATE_SYM			{ $$=FIELD_TYPE_DATE; }
	| TIME_SYM			{ $$=FIELD_TYPE_TIME; }
	| TIMESTAMP
	  {
	    if (YYTHD->variables.sql_mode & MODE_SAPDB)
	      $$=FIELD_TYPE_DATETIME;
	    else
	      $$=FIELD_TYPE_TIMESTAMP;
	   }
	| TIMESTAMP '(' NUM ')'		{ Lex->length=$3.str;
					  $$=FIELD_TYPE_TIMESTAMP; }
	| DATETIME			{ $$=FIELD_TYPE_DATETIME; }
	| TINYBLOB			{ Lex->charset=&my_charset_bin;
					  $$=FIELD_TYPE_TINY_BLOB; }
	| BLOB_SYM opt_len		{ Lex->charset=&my_charset_bin;
					  $$=FIELD_TYPE_BLOB; }
	| GEOMETRY_SYM			{ Lex->charset=&my_charset_bin;
					  Lex->uint_geom_type= (uint) Field::GEOM_GEOMETRY;
					  $$=FIELD_TYPE_GEOMETRY; }
	| GEOMETRYCOLLECTION		{ Lex->charset=&my_charset_bin;
					  Lex->uint_geom_type= (uint) Field::GEOM_GEOMETRYCOLLECTION;
					  $$=FIELD_TYPE_GEOMETRY; }
	| POINT_SYM			{ Lex->charset=&my_charset_bin;
					  Lex->uint_geom_type= (uint) Field::GEOM_POINT;
					  $$=FIELD_TYPE_GEOMETRY; }
	| MULTIPOINT			{ Lex->charset=&my_charset_bin;
					  Lex->uint_geom_type= (uint) Field::GEOM_MULTIPOINT;
					  $$=FIELD_TYPE_GEOMETRY; }
	| LINESTRING			{ Lex->charset=&my_charset_bin;
					  Lex->uint_geom_type= (uint) Field::GEOM_LINESTRING;
					  $$=FIELD_TYPE_GEOMETRY; }
	| MULTILINESTRING		{ Lex->charset=&my_charset_bin;
					  Lex->uint_geom_type= (uint) Field::GEOM_MULTILINESTRING;
					  $$=FIELD_TYPE_GEOMETRY; }
	| POLYGON			{ Lex->charset=&my_charset_bin;
					  Lex->uint_geom_type= (uint) Field::GEOM_POLYGON;
					  $$=FIELD_TYPE_GEOMETRY; }
	| MULTIPOLYGON			{ Lex->charset=&my_charset_bin;
					  Lex->uint_geom_type= (uint) Field::GEOM_MULTIPOLYGON;
					  $$=FIELD_TYPE_GEOMETRY; }
	| MEDIUMBLOB			{ Lex->charset=&my_charset_bin;
					  $$=FIELD_TYPE_MEDIUM_BLOB; }
	| LONGBLOB			{ Lex->charset=&my_charset_bin;
					  $$=FIELD_TYPE_LONG_BLOB; }
	| LONG_SYM VARBINARY		{ Lex->charset=&my_charset_bin;
					  $$=FIELD_TYPE_MEDIUM_BLOB; }
	| LONG_SYM varchar opt_binary	{ $$=FIELD_TYPE_MEDIUM_BLOB; }
	| TINYTEXT opt_binary		{ $$=FIELD_TYPE_TINY_BLOB; }
	| TEXT_SYM opt_len opt_binary	{ $$=FIELD_TYPE_BLOB; }
	| MEDIUMTEXT opt_binary		{ $$=FIELD_TYPE_MEDIUM_BLOB; }
	| LONGTEXT opt_binary		{ $$=FIELD_TYPE_LONG_BLOB; }
	| DECIMAL_SYM float_options field_options
					{ $$=FIELD_TYPE_DECIMAL;}
	| NUMERIC_SYM float_options field_options
					{ $$=FIELD_TYPE_DECIMAL;}
	| FIXED_SYM float_options field_options
					{ $$=FIELD_TYPE_DECIMAL;}
	| ENUM {Lex->interval_list.empty();} '(' string_list ')' opt_binary
	  {
	    LEX *lex=Lex;
	    lex->interval=typelib(lex->interval_list);
	    $$=FIELD_TYPE_ENUM;
	  }
	| SET { Lex->interval_list.empty();} '(' string_list ')' opt_binary
	  {
	    LEX *lex=Lex;
	    lex->interval=typelib(lex->interval_list);
	    $$=FIELD_TYPE_SET;
	  }
	| LONG_SYM opt_binary		{ $$=FIELD_TYPE_MEDIUM_BLOB; }
	| SERIAL_SYM
	  {
	    $$=FIELD_TYPE_LONGLONG;
	    Lex->type|= (AUTO_INCREMENT_FLAG | NOT_NULL_FLAG | UNSIGNED_FLAG |
		         UNIQUE_FLAG);
	  }
	;

char:
	CHAR_SYM {}
	;

nchar:
	NCHAR_SYM {}
	| NATIONAL_SYM CHAR_SYM {}
	;

varchar:
	char VARYING {}
	| VARCHAR {}
	;

nvarchar:
	NATIONAL_SYM VARCHAR {}
	| NCHAR_SYM VARCHAR {}
	| NATIONAL_SYM CHAR_SYM VARYING {}
	| NCHAR_SYM VARYING {}
	;

int_type:
	INT_SYM		{ $$=FIELD_TYPE_LONG; }
	| TINYINT	{ $$=FIELD_TYPE_TINY; }
	| SMALLINT	{ $$=FIELD_TYPE_SHORT; }
	| MEDIUMINT	{ $$=FIELD_TYPE_INT24; }
	| BIGINT	{ $$=FIELD_TYPE_LONGLONG; };

real_type:
	REAL		{ $$= YYTHD->variables.sql_mode & MODE_REAL_AS_FLOAT ?
			      FIELD_TYPE_FLOAT : FIELD_TYPE_DOUBLE; }
	| DOUBLE_SYM	{ $$=FIELD_TYPE_DOUBLE; }
	| DOUBLE_SYM PRECISION { $$=FIELD_TYPE_DOUBLE; };


float_options:
	/* empty */		{}
	| '(' NUM ')'		{ Lex->length=$2.str; }
	| precision		{};

precision:
	'(' NUM ',' NUM ')'
	{
	  LEX *lex=Lex;
	  lex->length=$2.str; lex->dec=$4.str;
	};

field_options:
	/* empty */		{}
	| field_opt_list	{};

field_opt_list:
	field_opt_list field_option {}
	| field_option {};

field_option:
	SIGNED_SYM	{}
	| UNSIGNED	{ Lex->type|= UNSIGNED_FLAG;}
	| ZEROFILL	{ Lex->type|= UNSIGNED_FLAG | ZEROFILL_FLAG; };

opt_len:
	/* empty */	{ Lex->length=(char*) 0; } /* use default length */
	| '(' NUM ')'	{ Lex->length= $2.str; };

opt_precision:
	/* empty */	{}
	| precision	{};

opt_attribute:
	/* empty */ {}
	| opt_attribute_list {};

opt_attribute_list:
	opt_attribute_list attribute {}
	| attribute;

attribute:
	NULL_SYM	  { Lex->type&= ~ NOT_NULL_FLAG; }
	| NOT NULL_SYM	  { Lex->type|= NOT_NULL_FLAG; }
	| DEFAULT literal { Lex->default_value=$2; }
	| AUTO_INC	  { Lex->type|= AUTO_INCREMENT_FLAG | NOT_NULL_FLAG; }
	| SERIAL_SYM DEFAULT VALUE_SYM
	  { Lex->type|= AUTO_INCREMENT_FLAG | NOT_NULL_FLAG | UNIQUE_FLAG; }
	| opt_primary KEY_SYM { Lex->type|= PRI_KEY_FLAG | NOT_NULL_FLAG; }
	| UNIQUE_SYM	  { Lex->type|= UNIQUE_FLAG; }
	| UNIQUE_SYM KEY_SYM { Lex->type|= UNIQUE_KEY_FLAG; }
	| COMMENT_SYM text_literal { Lex->comment= $2; }
	| COLLATE_SYM collation_name
	  {
	    if (Lex->charset && !my_charset_same(Lex->charset,$2))
	    {
	      net_printf(YYTHD,ER_COLLATION_CHARSET_MISMATCH,
			 $2->name,Lex->charset->csname);
	      YYABORT;
	    }
	    else
	    {
	      Lex->charset=$2;
	    }
	  }
	;

charset:
	CHAR_SYM SET	{}
	| CHARSET	{}
	;

charset_name:
	ident_or_text
	{
	  if (!($$=get_charset_by_csname($1.str,MY_CS_PRIMARY,MYF(0))))
	  {
	    net_printf(YYTHD,ER_UNKNOWN_CHARACTER_SET,$1.str);
	    YYABORT;
	  }
	}
	| BINARY { $$= &my_charset_bin; }
	;

charset_name_or_default:
	charset_name { $$=$1;   }
	| DEFAULT    { $$=NULL; } ;


old_or_new_charset_name:
	ident_or_text
	{
	  if (!($$=get_charset_by_csname($1.str,MY_CS_PRIMARY,MYF(0))) &&
	      !($$=get_old_charset_by_name($1.str)))
	  {
	    net_printf(YYTHD,ER_UNKNOWN_CHARACTER_SET,$1.str);
	    YYABORT;
	  }
	}
	| BINARY { $$= &my_charset_bin; }
	;

old_or_new_charset_name_or_default:
	old_or_new_charset_name { $$=$1;   }
	| DEFAULT    { $$=NULL; } ;

collation_name:
	ident_or_text
	{
	  if (!($$=get_charset_by_name($1.str,MYF(0))))
	  {
	    net_printf(YYTHD,ER_UNKNOWN_COLLATION,$1.str);
	    YYABORT;
	  }
	};

opt_collate:
	/* empty */	{ $$=NULL; }
	| COLLATE_SYM collation_name_or_default { $$=$2; }
	;

collation_name_or_default:
	collation_name { $$=$1;   }
	| DEFAULT    { $$=NULL; } ;

opt_default:
	/* empty */	{}
	| DEFAULT	{};

opt_binary:
	/* empty */			{ Lex->charset=NULL; }
	| ASCII_SYM			{ Lex->charset=&my_charset_latin1; }
	| BYTE_SYM			{ Lex->charset=&my_charset_bin; }
	| BINARY			{ Lex->charset=&my_charset_bin; }
	| UNICODE_SYM
	{
	  if (!(Lex->charset=get_charset_by_csname("ucs2",MY_CS_PRIMARY,MYF(0))))
	  {
	    net_printf(YYTHD,ER_UNKNOWN_CHARACTER_SET,"ucs2");
	    YYABORT;
	  }
	}
	| charset charset_name	{ Lex->charset=$2; } ;

opt_primary:
	/* empty */
	| PRIMARY_SYM
	;

references:
	REFERENCES table_ident
	{
	  LEX *lex=Lex;
	  lex->fk_delete_opt= lex->fk_update_opt= lex->fk_match_option= 0;
	  lex->ref_list.empty();
	}
	opt_ref_list
	{
	  $$=$2;
	};

opt_ref_list:
	/* empty */ opt_on_delete {}
	| '(' ref_list ')' opt_on_delete {};

ref_list:
	ref_list ',' ident	{ Lex->ref_list.push_back(new key_part_spec($3.str)); }
	| ident			{ Lex->ref_list.push_back(new key_part_spec($1.str)); };


opt_on_delete:
	/* empty */ {}
	| opt_on_delete_list {};

opt_on_delete_list:
	opt_on_delete_list opt_on_delete_item {}
	| opt_on_delete_item {};

opt_on_delete_item:
	ON DELETE_SYM delete_option   { Lex->fk_delete_opt= $3; }
	| ON UPDATE_SYM delete_option { Lex->fk_update_opt= $3; }
	| MATCH FULL	{ Lex->fk_match_option= foreign_key::FK_MATCH_FULL; }
	| MATCH PARTIAL { Lex->fk_match_option= foreign_key::FK_MATCH_PARTIAL; }
	| MATCH SIMPLE_SYM { Lex->fk_match_option= foreign_key::FK_MATCH_SIMPLE; };

delete_option:
	RESTRICT	 { $$= (int) foreign_key::FK_OPTION_RESTRICT; }
	| CASCADE	 { $$= (int) foreign_key::FK_OPTION_CASCADE; }
	| SET NULL_SYM   { $$= (int) foreign_key::FK_OPTION_SET_NULL; }
	| NO_SYM ACTION  { $$= (int) foreign_key::FK_OPTION_NO_ACTION; }
	| SET DEFAULT    { $$= (int) foreign_key::FK_OPTION_DEFAULT;  };

key_type:
	opt_constraint PRIMARY_SYM KEY_SYM  { $$= Key::PRIMARY; }
	| key_or_index			    { $$= Key::MULTIPLE; }
	| FULLTEXT_SYM			    { $$= Key::FULLTEXT; }
	| FULLTEXT_SYM key_or_index	    { $$= Key::FULLTEXT; }
	| SPATIAL_SYM			    { $$= Key::SPATIAL; }
	| SPATIAL_SYM key_or_index	    { $$= Key::SPATIAL; }
	| opt_constraint UNIQUE_SYM	    { $$= Key::UNIQUE; }
	| opt_constraint UNIQUE_SYM key_or_index { $$= Key::UNIQUE; };

key_or_index:
	KEY_SYM {}
	| INDEX {};

keys_or_index:
	KEYS {}
	| INDEX {}
	| INDEXES {};

opt_unique_or_fulltext:
	/* empty */	{ $$= Key::MULTIPLE; }
	| UNIQUE_SYM	{ $$= Key::UNIQUE; }
	| FULLTEXT_SYM	{ $$= Key::FULLTEXT;}
	| SPATIAL_SYM	{ $$= Key::SPATIAL; }
        ;

key_alg:
	/* empty */		   { $$= HA_KEY_ALG_UNDEF; }
	| USING opt_btree_or_rtree { $$= $2; }
	| TYPE_SYM opt_btree_or_rtree  { $$= $2; };

opt_btree_or_rtree:
	BTREE_SYM	{ $$= HA_KEY_ALG_BTREE; }
	| RTREE_SYM	{ $$= HA_KEY_ALG_RTREE; }
	| HASH_SYM	{ $$= HA_KEY_ALG_HASH; };

key_list:
	key_list ',' key_part order_dir { Lex->col_list.push_back($3); }
	| key_part order_dir		{ Lex->col_list.push_back($1); };

key_part:
	ident			{ $$=new key_part_spec($1.str); }
	| ident '(' NUM ')'	{ $$=new key_part_spec($1.str,(uint) atoi($3.str)); };

opt_ident:
	/* empty */	{ $$=(char*) 0; }	/* Defaultlength */
	| field_ident	{ $$=$1.str; };

opt_component:
	/* empty */	 { $$.str= 0; $$.length= 0; }
	| '.' ident	 { $$=$2; };
	
string_list:
	text_string			{ Lex->interval_list.push_back($1); }
	| string_list ',' text_string	{ Lex->interval_list.push_back($3); };

/*
** Alter table
*/

alter:
	ALTER opt_ignore TABLE_SYM table_ident
	{
	  THD *thd= YYTHD;
	  LEX *lex= thd->lex;
	  lex->sql_command = SQLCOM_ALTER_TABLE;
	  lex->name=0;
	  if (!lex->select_lex.add_table_to_list(thd, $4, NULL,
						 TL_OPTION_UPDATING))
	    YYABORT;
	  lex->drop_primary=0;
	  lex->create_list.empty();
	  lex->key_list.empty();
	  lex->col_list.empty();
	  lex->drop_list.empty();
	  lex->alter_list.empty();
          lex->select_lex.init_order();
	  lex->select_lex.db=lex->name=0;
	  bzero((char*) &lex->create_info,sizeof(lex->create_info));
	  lex->create_info.db_type= DB_TYPE_DEFAULT;
	  lex->create_info.table_charset= thd->variables.character_set_database;
	  lex->create_info.row_type= ROW_TYPE_NOT_USED;
          lex->alter_keys_onoff=LEAVE_AS_IS;
          lex->simple_alter=1;
	}
	alter_list
	{}
	| ALTER DATABASE ident opt_create_database_options
	  {
	    LEX *lex=Lex;
	    lex->sql_command=SQLCOM_ALTER_DB;
	    lex->name=$3.str;
	  }
	| ALTER PROCEDURE ident
	  /* QQ Characteristics missing for now */
	  opt_restrict
	  {
	    LEX *lex=Lex;

	    /* This is essensially an no-op right now, since we haven't
	       put the characteristics in yet. */
	    lex->sql_command= SQLCOM_ALTER_PROCEDURE;
	    lex->udf.name= $3;
	  }
	| ALTER FUNCTION_SYM ident
	  /* QQ Characteristics missing for now */
	  opt_restrict
	  {
	    LEX *lex=Lex;

	    /* This is essensially an no-op right now, since we haven't
	       put the characteristics in yet. */
	    lex->sql_command= SQLCOM_ALTER_FUNCTION;
	    lex->udf.name= $3;
	  }
	;

alter_list:
        | alter_list_item
	| alter_list ',' alter_list_item;

add_column:
	ADD opt_column { Lex->change=0; };

alter_list_item:
	add_column column_def opt_place { Lex->simple_alter=0; }
	| ADD key_def { Lex->simple_alter=0; }
	| add_column '(' field_list ')'      { Lex->simple_alter=0; }
	| CHANGE opt_column field_ident
	  {
	     LEX *lex=Lex;
	     lex->change= $3.str; lex->simple_alter=0;
	  }
          field_spec opt_place
        | MODIFY_SYM opt_column field_ident
          {
            LEX *lex=Lex;
            lex->length=lex->dec=0; lex->type=0; lex->interval=0;
            lex->default_value=lex->comment=0;
	    lex->charset= NULL;
            lex->simple_alter=0;
          }
          type opt_attribute
          {
            LEX *lex=Lex;
            if (add_field_to_list(lex->thd,$3.str,
                                  (enum enum_field_types) $5,
                                  lex->length,lex->dec,lex->type,
                                  lex->default_value, lex->comment,
				  $3.str, lex->interval, lex->charset,
				  lex->uint_geom_type))
	       YYABORT;
          }
          opt_place
	| DROP opt_column field_ident opt_restrict
	  {
	    LEX *lex=Lex;
	    lex->drop_list.push_back(new Alter_drop(Alter_drop::COLUMN,
					    $3.str)); lex->simple_alter=0;
	  }
	| DROP PRIMARY_SYM KEY_SYM
	  {
	    LEX *lex=Lex;
	    lex->drop_primary=1; lex->simple_alter=0;
	  }
	| DROP FOREIGN KEY_SYM opt_ident { Lex->simple_alter=0; }
	| DROP key_or_index field_ident
	  {
	    LEX *lex=Lex;
	    lex->drop_list.push_back(new Alter_drop(Alter_drop::KEY,
						    $3.str));
	    lex->simple_alter=0;
	  }
	| DISABLE_SYM KEYS { Lex->alter_keys_onoff=DISABLE; }
	| ENABLE_SYM KEYS  { Lex->alter_keys_onoff=ENABLE; }
	| ALTER opt_column field_ident SET DEFAULT literal
	  {
	    LEX *lex=Lex;
	    lex->alter_list.push_back(new Alter_column($3.str,$6));
	    lex->simple_alter=0;
	  }
	| ALTER opt_column field_ident DROP DEFAULT
	  {
	    LEX *lex=Lex;
	    lex->alter_list.push_back(new Alter_column($3.str,(Item*) 0));
	    lex->simple_alter=0;
	  }
	| RENAME opt_to table_ident
	  {
	    LEX *lex=Lex;
	    lex->select_lex.db=$3->db.str;
	    lex->name= $3->table.str;
	  }
        | create_table_options_space_separated { Lex->simple_alter=0; }
	| order_clause         { Lex->simple_alter=0; };

opt_column:
	/* empty */	{}
	| COLUMN_SYM	{};

opt_ignore:
	/* empty */	{ Lex->duplicates=DUP_ERROR; }
	| IGNORE_SYM	{ Lex->duplicates=DUP_IGNORE; };

opt_restrict:
	/* empty */	{}
	| RESTRICT	{}
	| CASCADE	{};

opt_place:
	/* empty */	{}
	| AFTER_SYM ident { store_position_for_column($2.str); }
	| FIRST_SYM	  { store_position_for_column(first_keyword); };

opt_to:
	/* empty */	{}
	| TO_SYM	{}
	| EQ		{}
	| AS		{};

/*
  The first two deprecate the last two--delete the last two for 4.1 release
*/

slave:
	START_SYM SLAVE slave_thread_opts
        {
	  LEX *lex=Lex;
          lex->sql_command = SQLCOM_SLAVE_START;
	  lex->type = 0;
        }
        | STOP_SYM SLAVE slave_thread_opts
          {
	    LEX *lex=Lex;
            lex->sql_command = SQLCOM_SLAVE_STOP;
	    lex->type = 0;
          }
	;

start:
	START_SYM TRANSACTION_SYM { Lex->sql_command = SQLCOM_BEGIN;}
	{}
	;

slave_thread_opts:
	{ Lex->slave_thd_opt= 0; }
	slave_thread_opt_list
	;

slave_thread_opt_list:
	slave_thread_opt
	| slave_thread_opt_list ',' slave_thread_opt
	;

slave_thread_opt:
	/*empty*/	{}
	| SQL_THREAD	{ Lex->slave_thd_opt|=SLAVE_SQL; }
	| RELAY_THREAD 	{ Lex->slave_thd_opt|=SLAVE_IO; }
	;

restore:
	RESTORE_SYM table_or_tables
	{
	   Lex->sql_command = SQLCOM_RESTORE_TABLE;
	}
	table_list FROM TEXT_STRING_sys
        {
	  Lex->backup_dir = $6.str;
        };

backup:
	BACKUP_SYM table_or_tables
	{
	   Lex->sql_command = SQLCOM_BACKUP_TABLE;
	}
	table_list TO_SYM TEXT_STRING_sys
        {
	  Lex->backup_dir = $6.str;
        };

repair:
	REPAIR opt_no_write_to_binlog table_or_tables
	{
	   LEX *lex=Lex;
	   lex->sql_command = SQLCOM_REPAIR;
           lex->no_write_to_binlog= $2;
	   lex->check_opt.init();
	}
	table_list opt_mi_repair_type
	{}
	;

opt_mi_repair_type:
	/* empty */ { Lex->check_opt.flags = T_MEDIUM; }
	| mi_repair_types {};

mi_repair_types:
	mi_repair_type {}
	| mi_repair_type mi_repair_types {};

mi_repair_type:
	QUICK          { Lex->check_opt.flags|= T_QUICK; }
	| EXTENDED_SYM { Lex->check_opt.flags|= T_EXTEND; }
        | USE_FRM      { Lex->check_opt.sql_flags|= TT_USEFRM; };

analyze:
	ANALYZE_SYM opt_no_write_to_binlog table_or_tables
	{
	   LEX *lex=Lex;
	   lex->sql_command = SQLCOM_ANALYZE;
           lex->no_write_to_binlog= $2;
	   lex->check_opt.init();
	}
	table_list opt_mi_check_type
	{}
	;

check:
	CHECK_SYM table_or_tables
	{
	   LEX *lex=Lex;
	   lex->sql_command = SQLCOM_CHECK;
	   lex->check_opt.init();
	}
	table_list opt_mi_check_type
	{}
	;

opt_mi_check_type:
	/* empty */ { Lex->check_opt.flags = T_MEDIUM; }
	| mi_check_types {};

mi_check_types:
	mi_check_type {}
	| mi_check_type mi_check_types {};

mi_check_type:
	QUICK      { Lex->check_opt.flags|= T_QUICK; }
	| FAST_SYM { Lex->check_opt.flags|= T_FAST; }
	| MEDIUM_SYM { Lex->check_opt.flags|= T_MEDIUM; }
	| EXTENDED_SYM { Lex->check_opt.flags|= T_EXTEND; }
	| CHANGED  { Lex->check_opt.flags|= T_CHECK_ONLY_CHANGED; };

optimize:
	OPTIMIZE opt_no_write_to_binlog table_or_tables
	{
	   LEX *lex=Lex;
	   lex->sql_command = SQLCOM_OPTIMIZE;
           lex->no_write_to_binlog= $2;
	   lex->check_opt.init();
	}
	table_list opt_mi_check_type
	{}
	;

opt_no_write_to_binlog:
	/* empty */        { $$= 0; }
	| NO_WRITE_TO_BINLOG  { $$= 1; }
	| LOCAL_SYM  { $$= 1; }
	;

rename:
	RENAME table_or_tables
	{
	   Lex->sql_command=SQLCOM_RENAME_TABLE;
	}
	table_to_table_list
	{}
	;

table_to_table_list:
	table_to_table
	| table_to_table_list ',' table_to_table;

table_to_table:
	table_ident TO_SYM table_ident
	{
	  LEX *lex=Lex;
	  SELECT_LEX *sl= lex->current_select;
	  if (!sl->add_table_to_list(lex->thd, $1,NULL,TL_OPTION_UPDATING,
				     TL_IGNORE) ||
	      !sl->add_table_to_list(lex->thd, $3,NULL,TL_OPTION_UPDATING,
				     TL_IGNORE))
	    YYABORT;
	};

preload:
	LOAD INDEX INTO CACHE_SYM
	{
	  LEX *lex=Lex;
	  lex->sql_command=SQLCOM_PRELOAD_KEYS;
	}
	preload_list
	{}
	;

preload_list:
	preload_keys
	| preload_list ',' preload_keys;

preload_keys:
	table_ident preload_keys_spec opt_ignore_leaves
	{
	  LEX *lex=Lex;
	  SELECT_LEX *sel= &lex->select_lex;
	  if (!sel->add_table_to_list(lex->thd, $1, NULL, $3,
                                      TL_READ,
                                      sel->get_use_index(),
                                      (List<String> *)0))
            YYABORT;
	}
	;

preload_keys_spec:
	keys_or_index { Select->interval_list.empty(); }
	preload_key_list_or_empty
	{
	  LEX *lex=Lex;
	  SELECT_LEX *sel= &lex->select_lex;
	  sel->use_index= sel->interval_list;
	  sel->use_index_ptr= &sel->use_index;
	}
	;

preload_key_list_or_empty:
	/* empty */
	| '(' key_usage_list2 ')' {}
	;

opt_ignore_leaves:
	/* empty */
	{ $$= 0; }
	| IGNORE_SYM LEAVES { $$= TL_OPTION_IGNORE_LEAVES; }
	;

/*
  Select : retrieve data from table
*/


select:
	select_init
	{
	  LEX *lex= Lex;
	  lex->sql_command= SQLCOM_SELECT;
	  lex->select_lex.resolve_mode= SELECT_LEX::SELECT_MODE;
	}
	;

/* Need select_init2 for subselects. */
select_init:
	SELECT_SYM select_init2
	|
	'(' SELECT_SYM select_part2 ')'
	  {
	    LEX *lex= Lex;
            SELECT_LEX * sel= lex->current_select;
	    if (sel->set_braces(1))
	    {
	      send_error(lex->thd, ER_SYNTAX_ERROR);
	      YYABORT;
	    }
	  if (sel->linkage == UNION_TYPE &&
	      !sel->master_unit()->first_select()->braces)
	  {
	    send_error(lex->thd, ER_SYNTAX_ERROR);
	    YYABORT;
	  }
            /* select in braces, can't contain global parameters */
            sel->master_unit()->global_parameters=
               sel->master_unit()->fake_select_lex;
          } union_opt;

select_init2:
	select_part2
        {
	  LEX *lex= Lex;
          SELECT_LEX * sel= lex->current_select;
          if (lex->current_select->set_braces(0))
	  {
	    send_error(lex->thd, ER_SYNTAX_ERROR);
	    YYABORT;
	  }
	  if (sel->linkage == UNION_TYPE &&
	      sel->master_unit()->first_select()->braces)
	  {
	    send_error(lex->thd, ER_SYNTAX_ERROR);
	    YYABORT;
	  }
	}
	union_clause
	;

select_part2:
	{
	  LEX *lex=Lex;
	  SELECT_LEX * sel= lex->current_select;
	  if (lex->current_select == &lex->select_lex)
	    lex->lock_option= TL_READ; /* Only for global SELECT */
	  if (sel->linkage != UNION_TYPE)
	    mysql_init_select(lex);
	  lex->current_select->parsing_place= SELECT_LEX_NODE::SELECT_LIST;
	}
	select_options select_item_list
	{
	  Select->parsing_place= SELECT_LEX_NODE::NO_MATTER;
	}
	select_into select_lock_type;

select_into:
	opt_limit_clause {}
	| FROM DUAL_SYM /* oracle compatibility: oracle always requires FROM
                           clause, and DUAL is system table without fields.
                           Is "SELECT 1 FROM DUAL" any better than
                           "SELECT 1" ? Hmmm :) */
        | into
	| select_from
	| into select_from
	| select_from into;

select_from:
	FROM join_table_list where_clause group_clause having_clause opt_order_clause opt_limit_clause procedure_clause;

select_options:
	/* empty*/
	| select_option_list;

select_option_list:
	select_option_list select_option
	| select_option;

select_option:
	STRAIGHT_JOIN { Select->options|= SELECT_STRAIGHT_JOIN; }
	| HIGH_PRIORITY
	  {
	    if (check_simple_select())
	      YYABORT;
	    Lex->lock_option= TL_READ_HIGH_PRIORITY;
	  }
	| DISTINCT	{ Select->options|= SELECT_DISTINCT; }
	| SQL_SMALL_RESULT { Select->options|= SELECT_SMALL_RESULT; }
	| SQL_BIG_RESULT { Select->options|= SELECT_BIG_RESULT; }
	| SQL_BUFFER_RESULT
	  {
	    if (check_simple_select())
	      YYABORT;
	    Select->options|= OPTION_BUFFER_RESULT;
	  }
	| SQL_CALC_FOUND_ROWS
	  {
	    if (check_simple_select())
	      YYABORT;
	    Select->options|= OPTION_FOUND_ROWS;
	  }
	| SQL_NO_CACHE_SYM { Lex->uncacheable(); }
	| SQL_CACHE_SYM
	  {
	    Lex->select_lex.options|= OPTION_TO_QUERY_CACHE;
	  }
	| ALL		{}
	;

select_lock_type:
	/* empty */
	| FOR_SYM UPDATE_SYM
	  {
	    LEX *lex=Lex;
	    lex->current_select->set_lock_for_tables(TL_WRITE);
	    lex->safe_to_cache_query=0;
	  }
	| LOCK_SYM IN_SYM SHARE_SYM MODE_SYM
	  {
	    LEX *lex=Lex;
	    lex->current_select->
	      set_lock_for_tables(TL_READ_WITH_SHARED_LOCKS);
	    lex->safe_to_cache_query=0;
	  }
	;

select_item_list:
	  select_item_list ',' select_item
	| select_item
	| '*'
	  {
	    THD *thd= YYTHD;
	    if (add_item_to_list(thd, new Item_field(NULL, NULL, "*")))
	      YYABORT;
<<<<<<< HEAD
	    (thd->lex.current_select->with_wild)++;
=======
	    (thd->lex->current_select->select_lex()->with_wild)++;
>>>>>>> b9a5feb2
	  };


select_item:
	  remember_name select_item2 remember_end select_alias
	  {
	    if (add_item_to_list(YYTHD, $2))
	      YYABORT;
	    if ($4.str)
	      $2->set_name($4.str,$4.length,system_charset_info);
	    else if (!$2->name)
	      $2->set_name($1,(uint) ($3 - $1), YYTHD->charset());
	  };

remember_name:
	{ $$=(char*) Lex->tok_start; };

remember_end:
	{ $$=(char*) Lex->tok_end; };

select_item2:
	table_wild	{ $$=$1; } /* table.* */
	| expr		{ $$=$1; };

select_alias:
	/* empty */		{ $$.str=0;}
	| AS ident		{ $$=$2; }
	| AS TEXT_STRING_sys	{ $$=$2; }
	| ident			{ $$=$1; }
	| TEXT_STRING_sys	{ $$=$1; }
	;

optional_braces:
	/* empty */ {}
	| '(' ')' {};

/* all possible expressions */
expr:	
	expr_expr	{ $$= $1; }
	| simple_expr	{ $$= $1; }
	;

comp_op:  EQ		{ $$ = &comp_eq_creator; }
	| GE		{ $$ = &comp_ge_creator; }
	| GT_SYM	{ $$ = &comp_gt_creator; }
	| LE		{ $$ = &comp_le_creator; }
	| LT		{ $$ = &comp_lt_creator; }
	| NE		{ $$ = &comp_ne_creator; }
	;

all_or_any: ALL     { $$ = 1; }
        |   ANY_SYM { $$ = 0; }
        ;

/* expressions that begin with 'expr' */
expr_expr:
	 expr IN_SYM '(' expr_list ')'
	  { $4->push_front($1); $$= new Item_func_in(*$4); }
	| expr NOT IN_SYM '(' expr_list ')'
	  { $5->push_front($1); $$= new Item_func_not(new Item_func_in(*$5)); }
        | expr IN_SYM in_subselect
          { $$= new Item_in_subselect(YYTHD, $1, $3); }
	| expr NOT IN_SYM in_subselect
          {
            $$= new Item_func_not(new Item_in_subselect(YYTHD, $1, $4));
          }
	| expr BETWEEN_SYM no_and_expr AND expr
	  { $$= new Item_func_between($1,$3,$5); }
	| expr NOT BETWEEN_SYM no_and_expr AND expr
	  { $$= new Item_func_not(new Item_func_between($1,$4,$6)); }
	| expr OR_OR_CONCAT expr { $$= or_or_concat(YYTHD, $1,$3); }
	| expr OR expr		{ $$= new Item_cond_or($1,$3); }
        | expr XOR expr		{ $$= new Item_cond_xor($1,$3); }
	| expr AND expr		{ $$= new Item_cond_and($1,$3); }
	| expr SOUNDS_SYM LIKE expr { $$= Item_bool_func2::eq_creator(new Item_func_soundex($1), new Item_func_soundex($4));}
	| expr LIKE simple_expr opt_escape { $$= new Item_func_like($1,$3,$4); }
	| expr NOT LIKE simple_expr opt_escape	{ $$= new Item_func_not(new Item_func_like($1,$4,$5));}
	| expr REGEXP expr { $$= new Item_func_regex($1,$3); }
	| expr NOT REGEXP expr { $$= new Item_func_not(new Item_func_regex($1,$4)); }
	| expr IS NULL_SYM	{ $$= new Item_func_isnull($1); }
	| expr IS NOT NULL_SYM { $$= new Item_func_isnotnull($1); }
	| expr EQUAL_SYM expr	{ $$= new Item_func_equal($1,$3); }
	| expr comp_op expr %prec EQ	{ $$= (*((*$2)(0)))($1,$3); }
	| expr comp_op all_or_any in_subselect %prec EQ
	{
	  Item_allany_subselect *it=
	    new Item_allany_subselect(YYTHD, $1, (*$2)($3), $4);
	  if ($3)
	    $$ = new Item_func_not(it);	/* ALL */
	  else
	    $$ = it;			/* ANY/SOME */
	}
	| expr SHIFT_LEFT expr	{ $$= new Item_func_shift_left($1,$3); }
	| expr SHIFT_RIGHT expr { $$= new Item_func_shift_right($1,$3); }
	| expr '+' expr		{ $$= new Item_func_plus($1,$3); }
	| expr '-' expr		{ $$= new Item_func_minus($1,$3); }
	| expr '*' expr		{ $$= new Item_func_mul($1,$3); }
	| expr '/' expr		{ $$= new Item_func_div($1,$3); }
	| expr DIV_SYM expr	{ $$= new Item_func_int_div($1,$3); }
	| expr MOD_SYM expr	{ $$= new Item_func_mod($1,$3); }
	| expr '|' expr		{ $$= new Item_func_bit_or($1,$3); }
        | expr '^' expr		{ $$= new Item_func_bit_xor($1,$3); }
	| expr '&' expr		{ $$= new Item_func_bit_and($1,$3); }
	| expr '%' expr		{ $$= new Item_func_mod($1,$3); }
	| expr '+' interval_expr interval
	  { $$= new Item_date_add_interval($1,$3,$4,0); }
	| expr '-' interval_expr interval
	  { $$= new Item_date_add_interval($1,$3,$4,1); }
	;

/* expressions that begin with 'expr' that do NOT follow IN_SYM */
no_in_expr:
	no_in_expr BETWEEN_SYM no_and_expr AND expr
	  { $$= new Item_func_between($1,$3,$5); }
	| no_in_expr NOT BETWEEN_SYM no_and_expr AND expr
	  { $$= new Item_func_not(new Item_func_between($1,$4,$6)); }
	| no_in_expr OR_OR_CONCAT expr	{ $$= or_or_concat(YYTHD, $1,$3); }
	| no_in_expr OR expr		{ $$= new Item_cond_or($1,$3); }
        | no_in_expr XOR expr		{ $$= new Item_cond_xor($1,$3); }
	| no_in_expr AND expr		{ $$= new Item_cond_and($1,$3); }
	| no_in_expr SOUNDS_SYM LIKE expr { $$= Item_bool_func2::eq_creator(new Item_func_soundex($1), new Item_func_soundex($4));}
	| no_in_expr LIKE simple_expr opt_escape { $$= new Item_func_like($1,$3,$4); }
	| no_in_expr NOT LIKE simple_expr opt_escape { $$= new Item_func_not(new Item_func_like($1,$4,$5)); }
	| no_in_expr REGEXP expr { $$= new Item_func_regex($1,$3); }
	| no_in_expr NOT REGEXP expr { $$= new Item_func_not(new Item_func_regex($1,$4)); }
	| no_in_expr IS NULL_SYM	{ $$= new Item_func_isnull($1); }
	| no_in_expr IS NOT NULL_SYM { $$= new Item_func_isnotnull($1); }
	| no_in_expr EQUAL_SYM expr	{ $$= new Item_func_equal($1,$3); }
	| no_in_expr comp_op expr %prec EQ	{ $$= (*((*$2)(0)))($1,$3); }
	| no_in_expr comp_op all_or_any in_subselect %prec EQ
	{
	  Item_allany_subselect *it=
	    new Item_allany_subselect(YYTHD, $1, (*$2)($3), $4);
	  if ($3)
	    $$ = new Item_func_not(it);	/* ALL */
	  else
	    $$ = it;			/* ANY/SOME */
	}
	| no_in_expr SHIFT_LEFT expr  { $$= new Item_func_shift_left($1,$3); }
	| no_in_expr SHIFT_RIGHT expr { $$= new Item_func_shift_right($1,$3); }
	| no_in_expr '+' expr		{ $$= new Item_func_plus($1,$3); }
	| no_in_expr '-' expr		{ $$= new Item_func_minus($1,$3); }
	| no_in_expr '*' expr		{ $$= new Item_func_mul($1,$3); }
	| no_in_expr '/' expr		{ $$= new Item_func_div($1,$3); }
	| no_in_expr DIV_SYM expr	{ $$= new Item_func_int_div($1,$3); }
	| no_in_expr '|' expr		{ $$= new Item_func_bit_or($1,$3); }
        | no_in_expr '^' expr		{ $$= new Item_func_bit_xor($1,$3); }
	| no_in_expr '&' expr		{ $$= new Item_func_bit_and($1,$3); }
	| no_in_expr '%' expr		{ $$= new Item_func_mod($1,$3); }
	| no_in_expr MOD_SYM expr	{ $$= new Item_func_mod($1,$3); }
	| no_in_expr '+' interval_expr interval
	  { $$= new Item_date_add_interval($1,$3,$4,0); }
	| no_in_expr '-' interval_expr interval
	  { $$= new Item_date_add_interval($1,$3,$4,1); }
	| simple_expr;

/* expressions that begin with 'expr' that does NOT follow AND */
no_and_expr:
	  no_and_expr IN_SYM '(' expr_list ')'
	  { $4->push_front($1); $$= new Item_func_in(*$4); }
	| no_and_expr NOT IN_SYM '(' expr_list ')'
	  { $5->push_front($1); $$= new Item_func_not(new Item_func_in(*$5)); }
        | no_and_expr IN_SYM in_subselect
          { $$= new Item_in_subselect(YYTHD, $1, $3); }
	| no_and_expr NOT IN_SYM in_subselect
          {
            $$= new Item_func_not(new Item_in_subselect(YYTHD, $1, $4));
          }
	| no_and_expr BETWEEN_SYM no_and_expr AND expr
	  { $$= new Item_func_between($1,$3,$5); }
	| no_and_expr NOT BETWEEN_SYM no_and_expr AND expr
	  { $$= new Item_func_not(new Item_func_between($1,$4,$6)); }
	| no_and_expr OR_OR_CONCAT expr	{ $$= or_or_concat(YYTHD, $1,$3); }
	| no_and_expr OR expr		{ $$= new Item_cond_or($1,$3); }
        | no_and_expr XOR expr		{ $$= new Item_cond_xor($1,$3); }
	| no_and_expr SOUNDS_SYM LIKE expr { $$= Item_bool_func2::eq_creator(new Item_func_soundex($1), new Item_func_soundex($4));}
	| no_and_expr LIKE simple_expr opt_escape { $$= new Item_func_like($1,$3,$4); }
	| no_and_expr NOT LIKE simple_expr opt_escape	{ $$= new Item_func_not(new Item_func_like($1,$4,$5)); }
	| no_and_expr REGEXP expr { $$= new Item_func_regex($1,$3); }
	| no_and_expr NOT REGEXP expr { $$= new Item_func_not(new Item_func_regex($1,$4)); }
	| no_and_expr IS NULL_SYM	{ $$= new Item_func_isnull($1); }
	| no_and_expr IS NOT NULL_SYM { $$= new Item_func_isnotnull($1); }
	| no_and_expr EQUAL_SYM expr	{ $$= new Item_func_equal($1,$3); }
	| no_and_expr comp_op expr %prec EQ { $$= (*((*$2)(0)))($1,$3); }
	| no_and_expr comp_op all_or_any in_subselect %prec EQ
	{
	  Item_allany_subselect *it=
	    new Item_allany_subselect(YYTHD, $1, (*$2)($3), $4);
	  if ($3)
	    $$ = new Item_func_not(it);	/* ALL */
	  else
	    $$ = it;			/* ANY/SOME */
	}
	| no_and_expr SHIFT_LEFT expr  { $$= new Item_func_shift_left($1,$3); }
	| no_and_expr SHIFT_RIGHT expr { $$= new Item_func_shift_right($1,$3); }
	| no_and_expr '+' expr		{ $$= new Item_func_plus($1,$3); }
	| no_and_expr '-' expr		{ $$= new Item_func_minus($1,$3); }
	| no_and_expr '*' expr		{ $$= new Item_func_mul($1,$3); }
	| no_and_expr '/' expr		{ $$= new Item_func_div($1,$3); }
	| no_and_expr DIV_SYM expr	{ $$= new Item_func_int_div($1,$3); }
	| no_and_expr '|' expr		{ $$= new Item_func_bit_or($1,$3); }
        | no_and_expr '^' expr		{ $$= new Item_func_bit_xor($1,$3); }
	| no_and_expr '&' expr		{ $$= new Item_func_bit_and($1,$3); }
	| no_and_expr '%' expr		{ $$= new Item_func_mod($1,$3); }
	| no_and_expr MOD_SYM expr	{ $$= new Item_func_mod($1,$3); }
	| no_and_expr '+' interval_expr interval
	  { $$= new Item_date_add_interval($1,$3,$4,0); }
	| no_and_expr '-' interval_expr interval
	  { $$= new Item_date_add_interval($1,$3,$4,1); }
	| simple_expr;

interval_expr:
         INTERVAL_SYM expr { $$=$2; }
        ;

simple_expr:
	simple_ident
 	| simple_expr COLLATE_SYM ident_or_text %prec NEG
	  {
	    $$= new Item_func_set_collation($1,
					    new Item_string($3.str,
							    $3.length,
					    		    YYTHD->charset()));
	  }
	| literal
	| param_marker
	| '@' ident_or_text SET_VAR expr
	  {
	    $$= new Item_func_set_user_var($2,$4);
	    Lex->uncacheable();
	  }
	| '@' ident_or_text
	  {
	    $$= new Item_func_get_user_var($2);
	    Lex->uncacheable();
	  }
	| '@' '@' opt_var_ident_type ident_or_text opt_component
	  {
	    if (!($$= get_system_var(YYTHD, (enum_var_type) $3, $4, $5)))
	      YYABORT;
	  }
	| sum_expr
	| '+' expr %prec NEG	{ $$= $2; }
	| '-' expr %prec NEG    { $$= new Item_func_neg($2); }
	| '~' expr %prec NEG	{ $$= new Item_func_bit_neg($2); }
	| NOT expr %prec NEG	{ $$= new Item_func_not($2); }
	| '!' expr %prec NEG	{ $$= new Item_func_not($2); }
	| '(' expr ')'		{ $$= $2; }
	| '(' expr ',' expr_list ')'
	  {
	    $4->push_front($2);
	    $$= new Item_row(*$4);
	  }
	| ROW_SYM '(' expr ',' expr_list ')'
	  {
	    $5->push_front($3);
	    $$= new Item_row(*$5);
	  }
	| EXISTS exists_subselect { $$= $2; }
	| singlerow_subselect   { $$= $1; }
	| '{' ident expr '}'	{ $$= $3; }
        | MATCH ident_list_arg AGAINST '(' expr ')'
          { Select->add_ftfunc_to_list((Item_func_match *)
                   ($$=new Item_func_match_nl(*$2,$5))); }
        | MATCH ident_list_arg AGAINST '(' expr IN_SYM BOOLEAN_SYM MODE_SYM ')'
          { Select->add_ftfunc_to_list((Item_func_match *)
                   ($$=new Item_func_match_bool(*$2,$5))); }
	| ASCII_SYM '(' expr ')' { $$= new Item_func_ascii($3); }
	| BINARY expr %prec NEG
	  {
	    $$= new Item_func_set_collation($2,new Item_string(binary_keyword,
					    6, &my_charset_latin1));
	  }
	| CAST_SYM '(' expr AS cast_type ')'
	  { 
	    $$= create_func_cast($3, $5, 
				 Lex->length ? atoi(Lex->length) : -1,
				 Lex->charset); 
	  }
	| CASE_SYM opt_expr WHEN_SYM when_list opt_else END
	  { $$= new Item_func_case(* $4, $2, $5 ); }
	| CONVERT_SYM '(' expr ',' cast_type ')'
	  {
	    $$= create_func_cast($3, $5,
				 Lex->length ? atoi(Lex->length) : -1,
				 Lex->charset);
	  }
	| CONVERT_SYM '(' expr USING charset_name ')'
	  { $$= new Item_func_conv_charset($3,$5); }
	| CONVERT_SYM '(' expr ',' expr ',' expr ')'
	  { $$= new Item_func_conv_charset3($3,$7,$5); }
	| DEFAULT '(' simple_ident ')'
	  { $$= new Item_default_value($3); }
	| VALUES '(' simple_ident ')'
	  { $$= new Item_insert_value($3); }
	| FUNC_ARG0 '(' ')'
	  { $$= ((Item*(*)(void))($1.symbol->create_func))();}
	| FUNC_ARG1 '(' expr ')'
	  { $$= ((Item*(*)(Item*))($1.symbol->create_func))($3);}
	| FUNC_ARG2 '(' expr ',' expr ')'
	  { $$= ((Item*(*)(Item*,Item*))($1.symbol->create_func))($3,$5);}
	| FUNC_ARG3 '(' expr ',' expr ',' expr ')'
	  { $$= ((Item*(*)(Item*,Item*,Item*))($1.symbol->create_func))($3,$5,$7);}
<<<<<<< HEAD
	| ADDDATE_SYM '(' expr ',' expr ')'
	  { $$= new Item_date_add_interval($3, $5, INTERVAL_DAY, 0);}
	| ADDDATE_SYM '(' expr ',' INTERVAL_SYM expr interval ')'
	  { $$= new Item_date_add_interval($3, $6, $7, 0); }
=======
	| REPEAT_SYM '(' expr ',' expr ')'
	  { $$= new Item_func_repeat($3,$5); }
>>>>>>> b9a5feb2
	| ATAN	'(' expr ')'
	  { $$= new Item_func_atan($3); }
	| ATAN	'(' expr ',' expr ')'
	  { $$= new Item_func_atan($3,$5); }
	| CHAR_SYM '(' expr_list ')'
	  { $$= new Item_func_char(*$3); }
	| CHARSET '(' expr ')'
	  { $$= new Item_func_charset($3); }
	| COALESCE '(' expr_list ')'
	  { $$= new Item_func_coalesce(* $3); }
	| COLLATION_SYM '(' expr ')'
	  { $$= new Item_func_collation($3); }
	| CONCAT '(' expr_list ')'
	  { $$= new Item_func_concat(* $3); }
	| CONCAT_WS '(' expr ',' expr_list ')'
	  { $$= new Item_func_concat_ws($3, *$5); }
	| CURDATE optional_braces
	  { $$= new Item_func_curdate_local(); Lex->safe_to_cache_query=0; }
	| CURTIME optional_braces
	  { $$= new Item_func_curtime_local(); Lex->safe_to_cache_query=0; }
	| CURTIME '(' expr ')'
	  {
	    $$= new Item_func_curtime_local($3);
	    Lex->safe_to_cache_query=0;
	  }
	| DATE_ADD_INTERVAL '(' expr ',' interval_expr interval ')'
	  { $$= new Item_date_add_interval($3,$5,$6,0); }
	| DATE_SUB_INTERVAL '(' expr ',' interval_expr interval ')'
	  { $$= new Item_date_add_interval($3,$5,$6,1); }
	| DATABASE '(' ')'
	  {
	    $$= new Item_func_database();
            Lex->safe_to_cache_query=0;
	  }
	| DATE_SYM '(' expr ')'
	  { $$= new Item_date_typecast($3); }
	| DAY_SYM '(' expr ')'
	  { $$= new Item_func_dayofmonth($3); }
	| ELT_FUNC '(' expr ',' expr_list ')'
	  { $5->push_front($3); $$= new Item_func_elt(*$5); }
	| MAKE_SET_SYM '(' expr ',' expr_list ')'
	  { $$= new Item_func_make_set($3, *$5); }
	| ENCRYPT '(' expr ')'
	  {
	    $$= new Item_func_encrypt($3);
	    Lex->uncacheable();
	  }
	| ENCRYPT '(' expr ',' expr ')'   { $$= new Item_func_encrypt($3,$5); }
	| DECODE_SYM '(' expr ',' TEXT_STRING_literal ')'
	  { $$= new Item_func_decode($3,$5.str); }
	| ENCODE_SYM '(' expr ',' TEXT_STRING_literal ')'
	 { $$= new Item_func_encode($3,$5.str); }
	| DES_DECRYPT_SYM '(' expr ')'
        { $$= new Item_func_des_decrypt($3); }
	| DES_DECRYPT_SYM '(' expr ',' expr ')'
        { $$= new Item_func_des_decrypt($3,$5); }
	| DES_ENCRYPT_SYM '(' expr ')'
        { $$= new Item_func_des_encrypt($3); }
	| DES_ENCRYPT_SYM '(' expr ',' expr ')'
        { $$= new Item_func_des_encrypt($3,$5); }
	| EXPORT_SET '(' expr ',' expr ',' expr ')'
		{ $$= new Item_func_export_set($3, $5, $7); }
	| EXPORT_SET '(' expr ',' expr ',' expr ',' expr ')'
		{ $$= new Item_func_export_set($3, $5, $7, $9); }
	| EXPORT_SET '(' expr ',' expr ',' expr ',' expr ',' expr ')'
		{ $$= new Item_func_export_set($3, $5, $7, $9, $11); }
	| FALSE_SYM
	  { $$= new Item_int((char*) "FALSE",0,1); }
	| FORMAT_SYM '(' expr ',' NUM ')'
	  { $$= new Item_func_format($3,atoi($5.str)); }
	| FROM_UNIXTIME '(' expr ')'
	  { $$= new Item_func_from_unixtime($3); }
	| FROM_UNIXTIME '(' expr ',' expr ')'
	  {
	    $$= new Item_func_date_format (new Item_func_from_unixtime($3),$5,0);
	  }
	| FIELD_FUNC '(' expr ',' expr_list ')'
	  { $5->push_front($3); $$= new Item_func_field(*$5); }
	| GEOMFROMTEXT '(' expr ')'
	  { $$= new Item_func_geometry_from_text($3); }
	| GEOMFROMTEXT '(' expr ',' expr ')'
	  { $$= new Item_func_geometry_from_text($3, $5); }
	| GEOMFROMWKB '(' expr ')'
	  { $$= new Item_func_geometry_from_wkb($3); }
	| GEOMFROMWKB '(' expr ',' expr ')'
	  { $$= new Item_func_geometry_from_wkb($3, $5); }
	| GEOMETRYCOLLECTION '(' expr_list ')'
	  { $$= new Item_func_spatial_collection(* $3,
                       Geometry::wkbGeometryCollection,
                       Geometry::wkbPoint); }
	| HOUR_SYM '(' expr ')'
	  { $$= new Item_func_hour($3); }
	| IF '(' expr ',' expr ',' expr ')'
	  { $$= new Item_func_if($3,$5,$7); }
	| INSERT '(' expr ',' expr ',' expr ',' expr ')'
	  { $$= new Item_func_insert($3,$5,$7,$9); }
	| interval_expr interval '+' expr
	  /* we cannot put interval before - */
	  { $$= new Item_date_add_interval($4,$1,$2,0); }
	| interval_expr
	  {
            if ($1->type() != Item::ROW_ITEM)
            {
              send_error(Lex->thd, ER_SYNTAX_ERROR);
              YYABORT;
            }
            $$= new Item_func_interval((Item_row *)$1);
          }
	| LAST_INSERT_ID '(' ')'
	  {
	    $$= get_system_var(YYTHD, OPT_SESSION, "last_insert_id", 14,
			      "last_insert_id()");
	    Lex->safe_to_cache_query= 0;
	  }
	| LAST_INSERT_ID '(' expr ')'
	  {
	    $$= new Item_func_set_last_insert_id($3);
	    Lex->safe_to_cache_query= 0;
	  }
	| LEFT '(' expr ',' expr ')'
	  { $$= new Item_func_left($3,$5); }
	| LINESTRING '(' expr_list ')'
	  { $$= new Item_func_spatial_collection(* $3,
               Geometry::wkbLineString, Geometry::wkbPoint); }
	| LOCATE '(' expr ',' expr ')'
	  { $$= new Item_func_locate($5,$3); }
	| LOCATE '(' expr ',' expr ',' expr ')'
	  { $$= new Item_func_locate($5,$3,$7); }
 	| GEOMCOLLFROMTEXT '(' expr ')'
	  { $$= new Item_func_geometry_from_text($3); }
	| GEOMCOLLFROMTEXT '(' expr ',' expr ')'
	  { $$= new Item_func_geometry_from_text($3, $5); }
	| GREATEST_SYM '(' expr ',' expr_list ')'
	  { $5->push_front($3); $$= new Item_func_max(*$5); }
	| LEAST_SYM '(' expr ',' expr_list ')'
	  { $5->push_front($3); $$= new Item_func_min(*$5); }
	| LOG_SYM '(' expr ')'
	  { $$= new Item_func_log($3); }
	| LOG_SYM '(' expr ',' expr ')'
	  { $$= new Item_func_log($3, $5); }
 	| LINEFROMTEXT '(' expr ')'
	  { $$= new Item_func_geometry_from_text($3); }
	| LINEFROMTEXT '(' expr ',' expr ')'
	  { $$= new Item_func_geometry_from_text($3, $5); }
	| MASTER_POS_WAIT '(' expr ',' expr ')'
	  {
	    $$= new Item_master_pos_wait($3, $5);
	    Lex->safe_to_cache_query=0;
		  }
	| MASTER_POS_WAIT '(' expr ',' expr ',' expr ')'
	  {
	    $$= new Item_master_pos_wait($3, $5, $7);
	    Lex->safe_to_cache_query=0;
	  }
	| MICROSECOND_SYM '(' expr ')'
	  { $$= new Item_func_microsecond($3); }
	| MINUTE_SYM '(' expr ')'
	  { $$= new Item_func_minute($3); }
	| MOD_SYM '(' expr ',' expr ')'
	  { $$ = new Item_func_mod( $3, $5); }
	| MONTH_SYM '(' expr ')'
	  { $$= new Item_func_month($3); }
 	| MULTILINESTRING '(' expr_list ')'
 	  { $$= new Item_func_spatial_collection(* $3,
                    Geometry::wkbMultiLineString, Geometry::wkbLineString); }
 	| MLINEFROMTEXT '(' expr ')'
	  { $$= new Item_func_geometry_from_text($3); }
	| MLINEFROMTEXT '(' expr ',' expr ')'
	  { $$= new Item_func_geometry_from_text($3, $5); }
	| MPOINTFROMTEXT '(' expr ')'
	  { $$= new Item_func_geometry_from_text($3); }
	| MPOINTFROMTEXT '(' expr ',' expr ')'
	  { $$= new Item_func_geometry_from_text($3, $5); }
	| MPOLYFROMTEXT '(' expr ')'
	  { $$= new Item_func_geometry_from_text($3); }
	| MPOLYFROMTEXT '(' expr ',' expr ')'
	  { $$= new Item_func_geometry_from_text($3, $5); }
	| MULTIPOINT '(' expr_list ')'
	  { $$= new Item_func_spatial_collection(* $3,
                    Geometry::wkbMultiPoint, Geometry::wkbPoint); }
 	| MULTIPOLYGON '(' expr_list ')'
	  { $$= new Item_func_spatial_collection(* $3,
                       Geometry::wkbMultiPolygon, Geometry::wkbPolygon ); }
	| NOW_SYM optional_braces
	  { $$= new Item_func_now_local(); Lex->safe_to_cache_query=0;}
	| NOW_SYM '(' expr ')'
	  { $$= new Item_func_now_local($3); Lex->safe_to_cache_query=0;}
	| PASSWORD '(' expr ')'
	  { $$= new Item_func_password($3); }
        | PASSWORD '(' expr ',' expr ')'
          { $$= new Item_func_password($3,$5); }
	| POINT_SYM '(' expr ',' expr ')'
	  { $$= new Item_func_point($3,$5); }
 	| POINTFROMTEXT '(' expr ')'
	  { $$= new Item_func_geometry_from_text($3); }
	| POINTFROMTEXT '(' expr ',' expr ')'
	  { $$= new Item_func_geometry_from_text($3, $5); }
	| POLYFROMTEXT '(' expr ')'
	  { $$= new Item_func_geometry_from_text($3); }
	| POLYFROMTEXT '(' expr ',' expr ')'
	  { $$= new Item_func_geometry_from_text($3, $5); }
	| POLYGON '(' expr_list ')'
	  { $$= new Item_func_spatial_collection(* $3,
			Geometry::wkbPolygon, Geometry::wkbLineString); }
	| POSITION_SYM '(' no_in_expr IN_SYM expr ')'
	  { $$ = new Item_func_locate($5,$3); }
	| RAND '(' expr ')'
	  { $$= new Item_func_rand($3); Lex->uncacheable();}
	| RAND '(' ')'
	  { $$= new Item_func_rand(); Lex->uncacheable();}
	| REPLACE '(' expr ',' expr ',' expr ')'
	  { $$= new Item_func_replace($3,$5,$7); }
	| RIGHT '(' expr ',' expr ')'
	  { $$= new Item_func_right($3,$5); }
	| ROUND '(' expr ')'
	  { $$= new Item_func_round($3, new Item_int((char*)"0",0,1),0); }
	| ROUND '(' expr ',' expr ')' { $$= new Item_func_round($3,$5,0); }
	| SUBDATE_SYM '(' expr ',' expr ')'
	  { $$= new Item_date_add_interval($3, $5, INTERVAL_DAY, 1);}
	| SUBDATE_SYM '(' expr ',' INTERVAL_SYM expr interval ')'
	  { $$= new Item_date_add_interval($3, $6, $7, 1); }
	| SECOND_SYM '(' expr ')'
	  { $$= new Item_func_second($3); }
	| SUBSTRING '(' expr ',' expr ',' expr ')'
	  { $$= new Item_func_substr($3,$5,$7); }
	| SUBSTRING '(' expr ',' expr ')'
	  { $$= new Item_func_substr($3,$5); }
	| SUBSTRING '(' expr FROM expr FOR_SYM expr ')'
	  { $$= new Item_func_substr($3,$5,$7); }
	| SUBSTRING '(' expr FROM expr ')'
	  { $$= new Item_func_substr($3,$5); }
	| SUBSTRING_INDEX '(' expr ',' expr ',' expr ')'
	  { $$= new Item_func_substr_index($3,$5,$7); }
	| TIME_SYM '(' expr ')'
	  { $$= new Item_time_typecast($3); }
	| TIMESTAMP '(' expr ')'
	  { $$= new Item_datetime_typecast($3); }
	| TIMESTAMP '(' expr ',' expr ')'
	  { $$= new Item_func_add_time($3, $5, 1, 0); }
	| TRIM '(' expr ')'
	  { $$= new Item_func_trim($3); }
	| TRIM '(' LEADING expr FROM expr ')'
	  { $$= new Item_func_ltrim($6,$4); }
	| TRIM '(' TRAILING expr FROM expr ')'
	  { $$= new Item_func_rtrim($6,$4); }
	| TRIM '(' BOTH expr FROM expr ')'
	  { $$= new Item_func_trim($6,$4); }
	| TRIM '(' LEADING FROM expr ')'
	 { $$= new Item_func_ltrim($5); }
	| TRIM '(' TRAILING FROM expr ')'
	  { $$= new Item_func_rtrim($5); }
	| TRIM '(' BOTH FROM expr ')'
	  { $$= new Item_func_trim($5); }
	| TRIM '(' expr FROM expr ')'
	  { $$= new Item_func_trim($5,$3); }
	| TRUNCATE_SYM '(' expr ',' expr ')'
	  { $$= new Item_func_round($3,$5,1); }
	| TRUE_SYM
	  { $$= new Item_int((char*) "TRUE",1,1); }
	| SP_FUNC '(' udf_expr_list ')'
	  {
	    sp_add_fun_to_lex(Lex, $1);
	    if ($3)
	      $$= new Item_func_sp($1, *$3);
	    else
	      $$= new Item_func_sp($1);
	  }
	| UDA_CHAR_SUM '(' udf_expr_list ')'
	  {
	    if ($3 != NULL)
	      $$ = new Item_sum_udf_str($1, *$3);
	    else
	      $$ = new Item_sum_udf_str($1);
	  }
	| UDA_FLOAT_SUM '(' udf_expr_list ')'
	  {
	    if ($3 != NULL)
	      $$ = new Item_sum_udf_float($1, *$3);
	    else
	      $$ = new Item_sum_udf_float($1);
	  }
	| UDA_INT_SUM '(' udf_expr_list ')'
	  {
	    if ($3 != NULL)
	      $$ = new Item_sum_udf_int($1, *$3);
	    else
	      $$ = new Item_sum_udf_int($1);
	  }
	| UDF_CHAR_FUNC '(' udf_expr_list ')'
	  {
	    if ($3 != NULL)
	      $$ = new Item_func_udf_str($1, *$3);
	    else
	      $$ = new Item_func_udf_str($1);
	  }
	| UDF_FLOAT_FUNC '(' udf_expr_list ')'
	  {
	    if ($3 != NULL)
	      $$ = new Item_func_udf_float($1, *$3);
	    else
	      $$ = new Item_func_udf_float($1);
	  }
	| UDF_INT_FUNC '(' udf_expr_list ')'
	  {
	    if ($3 != NULL)
	      $$ = new Item_func_udf_int($1, *$3);
	    else
	      $$ = new Item_func_udf_int($1);
	  }
	| UNIQUE_USERS '(' text_literal ',' NUM ',' NUM ',' expr_list ')'
	  {
            $$= new Item_func_unique_users($3,atoi($5.str),atoi($7.str), * $9);
	  }
	| UNIX_TIMESTAMP '(' ')'
	  {
	    $$= new Item_func_unix_timestamp();
	    Lex->safe_to_cache_query=0;
	  }
	| UNIX_TIMESTAMP '(' expr ')'
	  { $$= new Item_func_unix_timestamp($3); }
	| USER '(' ')'
	  { $$= new Item_func_user(); Lex->safe_to_cache_query=0; }
	| UTC_DATE_SYM optional_braces
	  { $$= new Item_func_curdate_utc(); Lex->safe_to_cache_query=0;}
	| UTC_TIME_SYM optional_braces
	  { $$= new Item_func_curtime_utc(); Lex->safe_to_cache_query=0;}
	| UTC_TIMESTAMP_SYM optional_braces
	  { $$= new Item_func_now_utc(); Lex->safe_to_cache_query=0;}
	| WEEK_SYM '(' expr ')'
	  {
            $$= new Item_func_week($3,new Item_int((char*) "0",
				   YYTHD->variables.default_week_format,1));
          }
	| WEEK_SYM '(' expr ',' expr ')'
	  { $$= new Item_func_week($3,$5); }
	| YEAR_SYM '(' expr ')'
	  { $$= new Item_func_year($3); }
	| YEARWEEK '(' expr ')'
	  { $$= new Item_func_yearweek($3,new Item_int((char*) "0",0,1)); }
	| YEARWEEK '(' expr ',' expr ')'
	  { $$= new Item_func_yearweek($3, $5); }
	| BENCHMARK_SYM '(' ULONG_NUM ',' expr ')'
	  {
	    $$=new Item_func_benchmark($3,$5);
	    Lex->uncacheable();
	  }
	| EXTRACT_SYM '(' interval FROM expr ')'
	{ $$=new Item_extract( $3, $5); };

udf_expr_list:
	/* empty */	{ $$= NULL; }
	| expr_list	{ $$= $1;};

sum_expr:
	AVG_SYM '(' in_sum_expr ')'
	  { $$=new Item_sum_avg($3); }
	| BIT_AND  '(' in_sum_expr ')'
	  { $$=new Item_sum_and($3); }
	| BIT_OR  '(' in_sum_expr ')'
	  { $$=new Item_sum_or($3); }
	| COUNT_SYM '(' opt_all '*' ')'
	  { $$=new Item_sum_count(new Item_int((int32) 0L,1)); }
	| COUNT_SYM '(' in_sum_expr ')'
	  { $$=new Item_sum_count($3); }
	| COUNT_SYM '(' DISTINCT
	  { Select->in_sum_expr++; }
	   expr_list
	  { Select->in_sum_expr--; }
	  ')'
	  { $$=new Item_sum_count_distinct(* $5); }
	| GROUP_UNIQUE_USERS '(' text_literal ',' NUM ',' NUM ',' in_sum_expr ')'
	  { $$= new Item_sum_unique_users($3,atoi($5.str),atoi($7.str),$9); }
	| MIN_SYM '(' in_sum_expr ')'
	  { $$=new Item_sum_min($3); }
	| MAX_SYM '(' in_sum_expr ')'
	  { $$=new Item_sum_max($3); }
	| STD_SYM '(' in_sum_expr ')'
	  { $$=new Item_sum_std($3); }
	| VARIANCE_SYM '(' in_sum_expr ')'
	  { $$=new Item_sum_variance($3); }
	| SUM_SYM '(' in_sum_expr ')'
	  { $$=new Item_sum_sum($3); }
	| GROUP_CONCAT_SYM '(' opt_distinct expr_list opt_gorder_clause
	  opt_gconcat_separator ')'
	  {
	    $$=new Item_func_group_concat($3,$4,Lex->gorder_list,$6);
	    $4->empty();
	  };

opt_distinct:
    /* empty */ { $$ = 0; }
    |DISTINCT   { $$ = 1; };

opt_gconcat_separator:
    /* empty */        { $$ = new String(",",1,default_charset_info); }
    |SEPARATOR_SYM text_string  { $$ = $2; };


opt_gorder_clause:
    /* empty */
      {
        LEX *lex=Lex;
        lex->gorder_list = NULL;
      }
    | order_clause
      {
        LEX *lex=Lex;
        lex->gorder_list= (SQL_LIST*) sql_memdup((char*) &lex->current_select->order_list,sizeof(st_sql_list));
        lex->current_select->order_list.empty();
      };


in_sum_expr:
	opt_all
	{
	  LEX *lex= Lex;
	  if (lex->current_select->inc_in_sum_expr())
	  {
	    send_error(lex->thd, ER_SYNTAX_ERROR);
	    YYABORT;
	  }
	}
	expr
	{
	  Select->in_sum_expr--;
	  $$= $3;
	};

cast_type_init:
	{ Lex->charset= NULL; Lex->length= (char*)0; }
	;

cast_type_finalize:
	BINARY			{ $$=ITEM_CAST_BINARY; }
	| CHAR_SYM opt_len opt_binary	{ $$=ITEM_CAST_CHAR; }
	| NCHAR_SYM opt_len	{ $$=ITEM_CAST_CHAR; Lex->charset= national_charset_info; }
	| SIGNED_SYM		{ $$=ITEM_CAST_SIGNED_INT; }
	| SIGNED_SYM INT_SYM	{ $$=ITEM_CAST_SIGNED_INT; }
	| UNSIGNED		{ $$=ITEM_CAST_UNSIGNED_INT; }
	| UNSIGNED INT_SYM	{ $$=ITEM_CAST_UNSIGNED_INT; }
	| DATE_SYM		{ $$=ITEM_CAST_DATE; }
	| TIME_SYM		{ $$=ITEM_CAST_TIME; }
	| DATETIME		{ $$=ITEM_CAST_DATETIME; }
	;

cast_type:
	cast_type_init cast_type_finalize { $$= $2; }
	;

expr_list:
	{ Select->expr_list.push_front(new List<Item>); }
	expr_list2
	{ $$= Select->expr_list.pop(); };

expr_list2:
	expr { Select->expr_list.head()->push_back($1); }
	| expr_list2 ',' expr { Select->expr_list.head()->push_back($3); };

ident_list_arg:
          ident_list          { $$= $1; }
        | '(' ident_list ')'  { $$= $2; };

ident_list:
        { Select->expr_list.push_front(new List<Item>); }
        ident_list2
        { $$= Select->expr_list.pop(); };

ident_list2:
        simple_ident { Select->expr_list.head()->push_back($1); }
        | ident_list2 ',' simple_ident { Select->expr_list.head()->push_back($3); };

opt_expr:
	/* empty */      { $$= NULL; }
	| expr         	 { $$= $1; };

opt_else:
	/* empty */    { $$= NULL; }
	| ELSE expr    { $$= $2; };

when_list:
        { Select->when_list.push_front(new List<Item>); }
	when_list2
	{ $$= Select->when_list.pop(); };

when_list2:
	expr THEN_SYM expr
	  {
	    SELECT_LEX *sel=Select;
	    sel->when_list.head()->push_back($1);
	    sel->when_list.head()->push_back($3);
	}
	| when_list2 WHEN_SYM expr THEN_SYM expr
	  {
	    SELECT_LEX *sel=Select;
	    sel->when_list.head()->push_back($3);
	    sel->when_list.head()->push_back($5);
	  };

join_table_list:
	'(' join_table_list ')'	{ $$=$2; }
	| join_table		{ $$=$1; }
	| join_table_list ',' join_table_list { $$=$3; }
	| join_table_list normal_join join_table_list { $$=$3; }
	| join_table_list STRAIGHT_JOIN join_table_list
	  { $$=$3 ; $1->next->straight=1; }
	| join_table_list normal_join join_table_list ON expr
	  { add_join_on($3,$5); $$=$3; }
	| join_table_list normal_join join_table_list
	  USING
	  {
	    SELECT_LEX *sel= Select;
	    sel->db1=$1->db; sel->table1=$1->alias;
	    sel->db2=$3->db; sel->table2=$3->alias;
	  }
	  '(' using_list ')'
	  { add_join_on($3,$7); $$=$3; }

	| join_table_list LEFT opt_outer JOIN_SYM join_table_list ON expr
	  { add_join_on($5,$7); $5->outer_join|=JOIN_TYPE_LEFT; $$=$5; }
	| join_table_list LEFT opt_outer JOIN_SYM join_table_list
	  {
	    SELECT_LEX *sel= Select;
	    sel->db1=$1->db; sel->table1=$1->alias;
	    sel->db2=$5->db; sel->table2=$5->alias;
	  }
	  USING '(' using_list ')'
	  { add_join_on($5,$9); $5->outer_join|=JOIN_TYPE_LEFT; $$=$5; }
	| join_table_list NATURAL LEFT opt_outer JOIN_SYM join_table_list
	  {
	    add_join_natural($1,$1->next);
	    $1->next->outer_join|=JOIN_TYPE_LEFT;
	    $$=$6;
	  }
	| join_table_list RIGHT opt_outer JOIN_SYM join_table_list ON expr
	  { add_join_on($1,$7); $1->outer_join|=JOIN_TYPE_RIGHT; $$=$5; }
	| join_table_list RIGHT opt_outer JOIN_SYM join_table_list
	  {
	    SELECT_LEX *sel= Select;
	    sel->db1=$1->db; sel->table1=$1->alias;
	    sel->db2=$5->db; sel->table2=$5->alias;
	  }
	  USING '(' using_list ')'
	  { add_join_on($1,$9); $1->outer_join|=JOIN_TYPE_RIGHT; $$=$5; }
	| join_table_list NATURAL RIGHT opt_outer JOIN_SYM join_table_list
	  {
	    add_join_natural($1->next,$1);
	    $1->outer_join|=JOIN_TYPE_RIGHT;
	    $$=$6;
	  }
	| join_table_list NATURAL JOIN_SYM join_table_list
	  { add_join_natural($1,$1->next); $$=$4; };

normal_join:
	JOIN_SYM		{}
	| INNER_SYM JOIN_SYM	{}
	| CROSS JOIN_SYM	{}
	;

join_table:
	{
	  SELECT_LEX *sel= Select;
	  sel->use_index_ptr=sel->ignore_index_ptr=0;
	  sel->table_join_options= 0;
	}
        table_ident opt_table_alias opt_key_definition
	{
	  LEX *lex= Lex;
	  SELECT_LEX *sel= lex->current_select;
	  if (!($$= sel->add_table_to_list(lex->thd, $2, $3,
					   sel->get_table_join_options(),
					   lex->lock_option,
					   sel->get_use_index(),
					   sel->get_ignore_index())))
	    YYABORT;
	}
	| '{' ident join_table LEFT OUTER JOIN_SYM join_table ON expr '}'
	  { add_join_on($7,$9); $7->outer_join|=JOIN_TYPE_LEFT; $$=$7; }
        | '(' SELECT_SYM select_derived ')' opt_table_alias
	{
	  LEX *lex=Lex;
	  SELECT_LEX_UNIT *unit= lex->current_select->master_unit();
	  lex->current_select= unit->outer_select();
	  if (!($$= lex->current_select->
                add_table_to_list(lex->thd, new Table_ident(unit), $5, 0,
				  TL_READ,(List<String> *)0,
	                          (List<String> *)0)))

	    YYABORT;
	};

select_derived:
        {
	  LEX *lex= Lex;
	  lex->derived_tables= 1;
	  if (((int)lex->sql_command >= (int)SQLCOM_HA_OPEN &&
	       lex->sql_command <= (int)SQLCOM_HA_READ) ||
	       lex->sql_command == (int)SQLCOM_KILL)
	  {	
	    send_error(lex->thd, ER_SYNTAX_ERROR);
	    YYABORT;
	  }
	  if (lex->current_select->linkage == GLOBAL_OPTIONS_TYPE ||
              mysql_new_select(lex, 1))
	    YYABORT;
	  mysql_init_select(lex);
	  lex->current_select->linkage= DERIVED_TABLE_TYPE;
	}
        select_options select_item_list opt_select_from union_opt
        ;

opt_outer:
	/* empty */	{}
	| OUTER		{};

opt_key_definition:
	/* empty */	{}
	| USE_SYM    key_usage_list
          {
	    SELECT_LEX *sel= Select;
	    sel->use_index= *$2;
	    sel->use_index_ptr= &sel->use_index;
	  }
	| FORCE_SYM key_usage_list
          {
	    SELECT_LEX *sel= Select;
	    sel->use_index= *$2;
	    sel->use_index_ptr= &sel->use_index;
	    sel->table_join_options|= TL_OPTION_FORCE_INDEX;
	  }
	| IGNORE_SYM key_usage_list
	  {
	    SELECT_LEX *sel= Select;
	    sel->ignore_index= *$2;
	    sel->ignore_index_ptr= &sel->ignore_index;
	  };

key_usage_list:
	key_or_index { Select->interval_list.empty(); }
        '(' key_list_or_empty ')'
        { $$= &Select->interval_list; }
	;

key_list_or_empty:
	/* empty */ 		{}
	| key_usage_list2	{}
	;

key_usage_list2:
	key_usage_list2 ',' ident
        { Select->
	    interval_list.push_back(new String((const char*) $3.str, $3.length,
				    system_charset_info)); }
	| ident
        { Select->
	    interval_list.push_back(new String((const char*) $1.str, $1.length,
				    system_charset_info)); }
	| PRIMARY_SYM
        { Select->
	    interval_list.push_back(new String("PRIMARY", 7,
				    system_charset_info)); };

using_list:
	ident
	  {
	    SELECT_LEX *sel= Select;
	    if (!($$= new Item_func_eq(new Item_field(sel->db1, sel->table1,
						      $1.str),
				       new Item_field(sel->db2, sel->table2,
						      $1.str))))
	      YYABORT;
	  }
	| using_list ',' ident
	  {
	    SELECT_LEX *sel= Select;
	    if (!($$= new Item_cond_and(new Item_func_eq(new Item_field(sel->db1,sel->table1,$3.str), new Item_field(sel->db2,sel->table2,$3.str)), $1)))
	      YYABORT;
	  };

interval:
	 DAY_HOUR_SYM		{ $$=INTERVAL_DAY_HOUR; }
	| DAY_MICROSECOND_SYM	{ $$=INTERVAL_DAY_MICROSECOND; }
	| DAY_MINUTE_SYM	{ $$=INTERVAL_DAY_MINUTE; }
	| DAY_SECOND_SYM	{ $$=INTERVAL_DAY_SECOND; }
	| DAY_SYM		{ $$=INTERVAL_DAY; }
	| HOUR_MICROSECOND_SYM	{ $$=INTERVAL_HOUR_MICROSECOND; }
	| HOUR_MINUTE_SYM	{ $$=INTERVAL_HOUR_MINUTE; }
	| HOUR_SECOND_SYM	{ $$=INTERVAL_HOUR_SECOND; }
	| HOUR_SYM		{ $$=INTERVAL_HOUR; }
	| MICROSECOND_SYM	{ $$=INTERVAL_MICROSECOND; }
	| MINUTE_MICROSECOND_SYM	{ $$=INTERVAL_MINUTE_MICROSECOND; }
	| MINUTE_SECOND_SYM	{ $$=INTERVAL_MINUTE_SECOND; }
	| MINUTE_SYM		{ $$=INTERVAL_MINUTE; }
	| MONTH_SYM		{ $$=INTERVAL_MONTH; }
	| SECOND_MICROSECOND_SYM	{ $$=INTERVAL_SECOND_MICROSECOND; }
	| SECOND_SYM		{ $$=INTERVAL_SECOND; }
	| YEAR_MONTH_SYM	{ $$=INTERVAL_YEAR_MONTH; }
	| YEAR_SYM		{ $$=INTERVAL_YEAR; };

table_alias:
	/* empty */
	| AS
	| EQ;

opt_table_alias:
	/* empty */		{ $$=0; }
	| table_alias ident
	  { $$= (LEX_STRING*) sql_memdup(&$2,sizeof(LEX_STRING)); };

opt_all:
	/* empty */
	| ALL
	;

where_clause:
	/* empty */  { Select->where= 0; }
	| WHERE expr
	  {
	    Select->where= $2;
	    if ($2)
	      $2->top_level_item();
	  }
 	;

having_clause:
	/* empty */
	| HAVING
	  {
	    Select->parsing_place= SELECT_LEX_NODE::IN_HAVING;
          }
	  expr
	  {
	    SELECT_LEX *sel= Select;
	    sel->having= $3;
	    sel->parsing_place= SELECT_LEX_NODE::NO_MATTER;
	    if ($3)
	      $3->top_level_item();
	  }
	;

opt_escape:
	ESCAPE_SYM TEXT_STRING_literal	{ $$= $2.str; }
	| /* empty */			{ $$= (char*) "\\"; };


/*
   group by statement in select
*/

group_clause:
	/* empty */
	| GROUP BY group_list olap_opt;

group_list:
	group_list ',' order_ident order_dir
	  { if (add_group_to_list(YYTHD, $3,(bool) $4)) YYABORT; }
	| order_ident order_dir
	  { if (add_group_to_list(YYTHD, $1,(bool) $2)) YYABORT; };

olap_opt:
	/* empty */ {}
	| WITH CUBE_SYM
          {
	    LEX *lex=Lex;
	    if (lex->current_select->linkage == GLOBAL_OPTIONS_TYPE)
	    {
	      net_printf(lex->thd, ER_WRONG_USAGE, "WITH CUBE",
		       "global union parameters");
	      YYABORT;
	    }
	    lex->current_select->olap= CUBE_TYPE;
	    net_printf(lex->thd, ER_NOT_SUPPORTED_YET, "CUBE");
	    YYABORT;	/* To be deleted in 5.1 */
	  }
	| WITH ROLLUP_SYM
          {
	    LEX *lex= Lex;
	    if (lex->current_select->linkage == GLOBAL_OPTIONS_TYPE)
	    {
	      net_printf(lex->thd, ER_WRONG_USAGE, "WITH ROLLUP",
		       "global union parameters");
	      YYABORT;
	    }
	    lex->current_select->olap= ROLLUP_TYPE;
	  }
	;

/*
   Order by statement in select
*/

opt_order_clause:
	/* empty */
	| order_clause;

order_clause:
	ORDER_SYM BY
        {
	  LEX *lex=Lex;
	  if (lex->current_select->linkage != GLOBAL_OPTIONS_TYPE &&
	      lex->current_select->olap !=
	      UNSPECIFIED_OLAP_TYPE)
	  {
	    net_printf(lex->thd, ER_WRONG_USAGE,
		       "CUBE/ROLLUP",
		       "ORDER BY");
	    YYABORT;
	  }
	} order_list;

order_list:
	order_list ',' order_ident order_dir
	  { if (add_order_to_list(YYTHD, $3,(bool) $4)) YYABORT; }
	| order_ident order_dir
	  { if (add_order_to_list(YYTHD, $1,(bool) $2)) YYABORT; };

order_dir:
	/* empty */ { $$ =  1; }
	| ASC  { $$ =1; }
	| DESC { $$ =0; };


opt_limit_clause_init:
	/* empty */
	{
	  SELECT_LEX *sel= Select;
          sel->offset_limit= 0L;
          sel->select_limit= Lex->thd->variables.select_limit;
	}
	| limit_clause {}
	;

opt_limit_clause:
	/* empty */	{}
	| limit_clause	{}
	;

limit_clause:
	LIMIT limit_options {}
	;

limit_options:
	ULONG_NUM
	  {
            SELECT_LEX *sel= Select;
            sel->select_limit= $1;
            sel->offset_limit= 0L;
	  }
	| ULONG_NUM ',' ULONG_NUM
	  {
	    SELECT_LEX *sel= Select;
	    sel->select_limit= $3;
	    sel->offset_limit= $1;
	  }
	| ULONG_NUM OFFSET_SYM ULONG_NUM
	  {
	    SELECT_LEX *sel= Select;
	    sel->select_limit= $1;
	    sel->offset_limit= $3;
	  }
	;


delete_limit_clause:
	/* empty */
	{
	  LEX *lex=Lex;
	  lex->current_select->select_limit= HA_POS_ERROR;
	}
	| LIMIT ulonglong_num
	{ Select->select_limit= (ha_rows) $2; };

ULONG_NUM:
	NUM	    { $$= strtoul($1.str,NULL,10); }
	| LONG_NUM  { $$= (ulong) strtoll($1.str,NULL,10); }
	| ULONGLONG_NUM { $$= (ulong) strtoull($1.str,NULL,10); }
	| REAL_NUM  { $$= strtoul($1.str,NULL,10); }
	| FLOAT_NUM { $$= strtoul($1.str,NULL,10); };

ulonglong_num:
	NUM	    { $$= (ulonglong) strtoul($1.str,NULL,10); }
	| ULONGLONG_NUM { $$= strtoull($1.str,NULL,10); }
	| LONG_NUM  { $$= (ulonglong) strtoll($1.str,NULL,10); }
	| REAL_NUM  { $$= strtoull($1.str,NULL,10); }
	| FLOAT_NUM { $$= strtoull($1.str,NULL,10); };

procedure_clause:
	/* empty */
	| PROCEDURE ident			/* Procedure name */
	  {
	    LEX *lex=Lex;
	    if (&lex->select_lex != lex->current_select)
	    {
	      net_printf(lex->thd, ER_WRONG_USAGE,
			  "PROCEDURE",
			  "subquery");
	      YYABORT;
	    }
	    lex->proc_list.elements=0;
	    lex->proc_list.first=0;
	    lex->proc_list.next= (byte**) &lex->proc_list.first;
	    if (add_proc_to_list(lex->thd, new Item_field(NULL,NULL,$2.str)))
	      YYABORT;
	    Lex->uncacheable();
	  }
	  '(' procedure_list ')';


procedure_list:
	/* empty */ {}
	| procedure_list2 {};

procedure_list2:
	procedure_list2 ',' procedure_item
	| procedure_item;

procedure_item:
	  remember_name expr
	  {
	    LEX *lex= Lex;
	    if (add_proc_to_list(lex->thd, $2))
	      YYABORT;
	    if (!$2->name)
	      $2->set_name($1,(uint) ((char*) lex->tok_end - $1), YYTHD->charset());
	  }
          ;


select_var_list_init:
	   {
             LEX *lex=Lex;
	     if (!lex->describe && (!(lex->result= new select_dumpvar())))
	        YYABORT;
	   }
	   select_var_list
	   {}
           ;

select_var_list:
	   select_var_list ',' select_var_ident
	   | select_var_ident {}
           ;

select_var_ident:  
	   '@' ident_or_text
           {
             LEX *lex=Lex;
	     if (lex->result) 
	       ((select_dumpvar *)lex->result)->var_list.push_back( new my_var($2,0,0));
	     else
	       YYABORT;
	   }
           | ident_or_text
           {
             LEX *lex=Lex;
	     if (!lex->spcont)
	       YYABORT;
	     sp_pvar_t *t;
	     if (!(t=lex->spcont->find_pvar(&$1)))
	     {
	       send_error(lex->thd, ER_SYNTAX_ERROR);
	       YYABORT;
	     }
	     if (! lex->result)
	       YYABORT;
	     else
	     {
	       ((select_dumpvar *)lex->result)->var_list.push_back( new my_var($1,1,t->offset));
	       t->isset= TRUE;
	     }
	   }
           ;

into:
        INTO OUTFILE TEXT_STRING_sys
	{
	  LEX *lex=Lex;
	  if (!lex->describe)
	  {
	    lex->uncacheable();
	    if (!(lex->exchange= new sql_exchange($3.str,0)))
	      YYABORT;
	    if (!(lex->result= new select_export(lex->exchange)))
	      YYABORT;
	  }
	}
	opt_field_term opt_line_term
	| INTO DUMPFILE TEXT_STRING_sys
	{
	  LEX *lex=Lex;
	  if (!lex->describe)
	  {
	    lex->uncacheable();
	    if (!(lex->exchange= new sql_exchange($3.str,1)))
	      YYABORT;
	    if (!(lex->result= new select_dump(lex->exchange)))
	      YYABORT;
	  }
	}
        | INTO select_var_list_init
	{
	  Lex->uncacheable();
	}
        ;

/*
  DO statement
*/

do:	DO_SYM
	{
	  LEX *lex=Lex;
	  lex->sql_command = SQLCOM_DO;
	  if (!(lex->insert_list = new List_item))
	    YYABORT;
	}
	values
	{}
	;

/*
  Drop : delete tables or index or user
*/

drop:
	DROP opt_temporary TABLE_SYM if_exists table_list opt_restrict
	{
	  LEX *lex=Lex;
	  lex->sql_command = SQLCOM_DROP_TABLE;
	  lex->drop_temporary= $2;
	  lex->drop_if_exists= $4;
	}
	| DROP INDEX ident ON table_ident {}
	  {
	     LEX *lex=Lex;
	     lex->sql_command= SQLCOM_DROP_INDEX;
	     lex->drop_list.empty();
	     lex->drop_list.push_back(new Alter_drop(Alter_drop::KEY,
						     $3.str));
	     if (!lex->current_select->add_table_to_list(lex->thd, $5, NULL,
							TL_OPTION_UPDATING))
	      YYABORT;
	  }
	| DROP DATABASE if_exists ident
	  {
	    LEX *lex=Lex;
	    lex->sql_command= SQLCOM_DROP_DB;
	    lex->drop_if_exists=$3;
	    lex->name=$4.str;
	 }
	| DROP FUNCTION_SYM if_exists IDENT_sys opt_restrict
	  {
	    LEX *lex=Lex;
	    lex->sql_command = SQLCOM_DROP_FUNCTION;
	    lex->drop_if_exists= $3;
	    lex->udf.name= $4;
	  }
	| DROP PROCEDURE if_exists IDENT_sys opt_restrict
	  {
	    LEX *lex=Lex;
	    lex->sql_command = SQLCOM_DROP_PROCEDURE;
	    lex->drop_if_exists= $3;
	    lex->udf.name= $4;
	  }
	| DROP USER
	  {
	    LEX *lex=Lex;
	    lex->sql_command = SQLCOM_DROP_USER;
	    lex->users_list.empty();
	  }
	  user_list
	  {}
	  ;

table_list:
	table_name
	| table_list ',' table_name;

table_name:
	table_ident
	{
	  if (!Select->add_table_to_list(YYTHD, $1, NULL, TL_OPTION_UPDATING))
	    YYABORT;
	}
	;

if_exists:
	/* empty */ { $$= 0; }
	| IF EXISTS { $$= 1; }
	;

opt_temporary:
	/* empty */ { $$= 0; }
	| TEMPORARY { $$= 1; }
	;
/*
** Insert : add new data to table
*/

insert:
	INSERT
	{
	  LEX *lex= Lex;
	  lex->sql_command = SQLCOM_INSERT;
	  /* for subselects */
          lex->lock_option= (using_update_log) ? TL_READ_NO_INSERT : TL_READ;
	  lex->select_lex.resolve_mode= SELECT_LEX::INSERT_MODE;
	} insert_lock_option
	opt_ignore insert2
	{
	  Select->set_lock_for_tables($3);
	  Lex->current_select= &Lex->select_lex;
	}
	insert_field_spec opt_insert_update
	{}
	;

replace:
	REPLACE
	{
	  LEX *lex=Lex;
	  lex->sql_command = SQLCOM_REPLACE;
	  lex->duplicates= DUP_REPLACE;
	  lex->select_lex.resolve_mode= SELECT_LEX::INSERT_MODE;
	}
	replace_lock_option insert2
	{
	  Select->set_lock_for_tables($3);
	  Lex->current_select= &Lex->select_lex;
	}
	insert_field_spec
	{}
	;

insert_lock_option:
	/* empty */	{ $$= TL_WRITE_CONCURRENT_INSERT; }
	| LOW_PRIORITY	{ $$= TL_WRITE_LOW_PRIORITY; }
	| DELAYED_SYM	{ $$= TL_WRITE_DELAYED; }
	| HIGH_PRIORITY { $$= TL_WRITE; }
	;

replace_lock_option:
	opt_low_priority { $$= $1; }
	| DELAYED_SYM	 { $$= TL_WRITE_DELAYED; };

insert2:
	INTO insert_table {}
	| insert_table {};

insert_table:
	table_name
	{
	  LEX *lex=Lex;
	  lex->field_list.empty();
	  lex->many_values.empty();
	  lex->insert_list=0;
	};

insert_field_spec:
	insert_values {}
	| '(' ')' insert_values {}
	| '(' fields ')' insert_values {}
	| SET
	  {
	    LEX *lex=Lex;
	    if (!(lex->insert_list = new List_item) ||
		lex->many_values.push_back(lex->insert_list))
	      YYABORT;
	   }
	   ident_eq_list;

opt_field_spec:
	/* empty */	  { }
	| '(' fields ')'  { }
	| '(' ')'	  { };

fields:
	fields ',' insert_ident { Lex->field_list.push_back($3); }
	| insert_ident		{ Lex->field_list.push_back($1); };

insert_values:
	VALUES	values_list  {}
	| VALUE_SYM values_list  {}
	|     create_select     { Select->set_braces(0);} union_clause {}
	| '(' create_select ')' { Select->set_braces(1);} union_opt {}
        ;

values_list:
	values_list ','  no_braces
	| no_braces;

ident_eq_list:
	ident_eq_list ',' ident_eq_value
	|
	ident_eq_value;

ident_eq_value:
	simple_ident equal expr_or_default
	 {
	  LEX *lex=Lex;
	  if (lex->field_list.push_back($1) ||
	      lex->insert_list->push_back($3))
	    YYABORT;
	 };

equal:	EQ		{}
	| SET_VAR	{}
	;

opt_equal:
	/* empty */	{}
	| equal		{}
	;

no_braces:
	 '('
	 {
	    if (!(Lex->insert_list = new List_item))
	      YYABORT;
	 }
	 opt_values ')'
	 {
	  LEX *lex=Lex;
	  if (lex->many_values.push_back(lex->insert_list))
	    YYABORT;
	 };

opt_values:
	/* empty */ {}
	| values;

values:
	values ','  expr_or_default
	{
	  if (Lex->insert_list->push_back($3))
	    YYABORT;
	}
	| expr_or_default
	  {
	    if (Lex->insert_list->push_back($1))
	      YYABORT;
	  }
	;

expr_or_default:
	expr	  { $$= $1;}
	| DEFAULT {$$= new Item_default_value(); }
	;

opt_insert_update:
        /* empty */
        | ON DUPLICATE_SYM
          { /* for simplisity, let's forget about
               INSERT ... SELECT ... UPDATE
               for a moment */
	    if (Lex->sql_command != SQLCOM_INSERT)
            {
	      send_error(Lex->thd, ER_SYNTAX_ERROR);
              YYABORT;
            }
          }
          KEY_SYM UPDATE_SYM update_list
        ;

/* Update rows in a table */

update:
	UPDATE_SYM
	{
	  LEX *lex= Lex;
	  mysql_init_select(lex);
          lex->sql_command= SQLCOM_UPDATE;
        }
        opt_low_priority opt_ignore join_table_list
	SET update_list where_clause opt_order_clause delete_limit_clause
	{
	  LEX *lex= Lex;
	  Select->set_lock_for_tables($3);
          if (lex->select_lex.table_list.elements > 1)
            lex->sql_command= SQLCOM_UPDATE_MULTI;
	}
	;

update_list:
	update_list ',' simple_ident equal expr_or_default
	{
	  if (add_item_to_list(YYTHD, $3) || add_value_to_list(YYTHD, $5))
	    YYABORT;
	}
	| simple_ident equal expr_or_default
	  {
	    if (add_item_to_list(YYTHD, $1) || add_value_to_list(YYTHD, $3))
	      YYABORT;
	  };

opt_low_priority:
	/* empty */	{ $$= YYTHD->update_lock_default; }
	| LOW_PRIORITY	{ $$= TL_WRITE_LOW_PRIORITY; };

/* Delete rows from a table */

delete:
	DELETE_SYM
	{
	  LEX *lex= Lex;
	  lex->sql_command= SQLCOM_DELETE;
	  lex->lock_option= lex->thd->update_lock_default;
	  lex->select_lex.init_order();
	}
	opt_delete_options single_multi {}
	;

single_multi:
 	FROM table_ident
	{
	  if (!Select->add_table_to_list(YYTHD, $2, NULL, TL_OPTION_UPDATING,
					 Lex->lock_option))
	    YYABORT;
	}
	where_clause opt_order_clause
	delete_limit_clause {}
	| table_wild_list
	  { mysql_init_multi_delete(Lex); }
          FROM join_table_list where_clause
	| FROM table_wild_list
	  { mysql_init_multi_delete(Lex); }
	  USING join_table_list where_clause
	  {}
	;

table_wild_list:
	  table_wild_one {}
	  | table_wild_list ',' table_wild_one {};

table_wild_one:
	ident opt_wild opt_table_alias
	{
	  if (!Select->add_table_to_list(YYTHD, new Table_ident($1), $3,
					 TL_OPTION_UPDATING, Lex->lock_option))
	    YYABORT;
        }
	| ident '.' ident opt_wild opt_table_alias
	  {
	    if (!Select->add_table_to_list(YYTHD,
					   new Table_ident(YYTHD, $1, $3, 0),
					   $5, TL_OPTION_UPDATING,
					   Lex->lock_option))
	      YYABORT;
	  }
	;

opt_wild:
	/* empty */	{}
	| '.' '*'	{};


opt_delete_options:
	/* empty */	{}
	| opt_delete_option opt_delete_options {};

opt_delete_option:
	QUICK		{ Select->options|= OPTION_QUICK; }
	| LOW_PRIORITY	{ Lex->lock_option= TL_WRITE_LOW_PRIORITY; };

truncate:
	TRUNCATE_SYM opt_table_sym table_name
	{
	  LEX* lex= Lex;
	  lex->sql_command= SQLCOM_TRUNCATE;
	  lex->select_lex.options= 0;
	  lex->select_lex.init_order();
	}
	;

opt_table_sym:
	/* empty */
	| TABLE_SYM;

/* Show things */

show:	SHOW
	{
	  LEX *lex=Lex;
	  lex->wild=0;
	  bzero((char*) &lex->create_info,sizeof(lex->create_info));
	}
	show_param
	{}
	;

show_param:
	DATABASES wild
	  { Lex->sql_command= SQLCOM_SHOW_DATABASES; }
	| TABLES opt_db wild
	  {
	    LEX *lex= Lex;
	    lex->sql_command= SQLCOM_SHOW_TABLES;
	    lex->select_lex.db= $2;
	    lex->select_lex.options= 0;
	   }
	| TABLE_SYM STATUS_SYM opt_db wild
	  {
	    LEX *lex= Lex;
	    lex->sql_command= SQLCOM_SHOW_TABLES;
	    lex->select_lex.options|= SELECT_DESCRIBE;
	    lex->select_lex.db= $3;
	  }
	| OPEN_SYM TABLES opt_db wild
	  {
	    LEX *lex= Lex;
	    lex->sql_command= SQLCOM_SHOW_OPEN_TABLES;
	    lex->select_lex.db= $3;
	    lex->select_lex.options= 0;
	  }
	| opt_full COLUMNS from_or_in table_ident opt_db wild
	  {
	    Lex->sql_command= SQLCOM_SHOW_FIELDS;
	    if ($5)
	      $4->change_db($5);
	    if (!Select->add_table_to_list(YYTHD, $4, NULL, 0))
	      YYABORT;
	  }
        | NEW_SYM MASTER_SYM FOR_SYM SLAVE WITH MASTER_LOG_FILE_SYM EQ
	  TEXT_STRING_sys AND MASTER_LOG_POS_SYM EQ ulonglong_num
	  AND MASTER_SERVER_ID_SYM EQ
	ULONG_NUM
          {
	    Lex->sql_command = SQLCOM_SHOW_NEW_MASTER;
	    Lex->mi.log_file_name = $8.str;
	    Lex->mi.pos = $12;
	    Lex->mi.server_id = $16;
          }
        | master_or_binary LOGS_SYM
          {
	    Lex->sql_command = SQLCOM_SHOW_BINLOGS;
          }
        | SLAVE HOSTS_SYM
          {
	    Lex->sql_command = SQLCOM_SHOW_SLAVE_HOSTS;
          }
        | BINLOG_SYM EVENTS_SYM binlog_in binlog_from
          {
	    LEX *lex= Lex;
	    lex->sql_command= SQLCOM_SHOW_BINLOG_EVENTS;
          } opt_limit_clause_init
	| keys_or_index FROM table_ident opt_db
	  {
	    Lex->sql_command= SQLCOM_SHOW_KEYS;
	    if ($4)
	      $3->change_db($4);
	    if (!Select->add_table_to_list(YYTHD, $3, NULL, 0))
	      YYABORT;
	  }
	| COLUMN_SYM TYPES_SYM
	  {
	    LEX *lex=Lex;
	    lex->sql_command= SQLCOM_SHOW_COLUMN_TYPES;
	  }
	| TABLE_SYM TYPES_SYM
	  {
	    LEX *lex=Lex;
	    lex->sql_command= SQLCOM_SHOW_TABLE_TYPES;
	  }
	| PRIVILEGES
	  {
	    LEX *lex=Lex;
	    lex->sql_command= SQLCOM_SHOW_PRIVILEGES;
	  }
        | COUNT_SYM '(' '*' ')' WARNINGS
          { (void) create_select_for_variable("warning_count"); }
        | COUNT_SYM '(' '*' ')' ERRORS
	  { (void) create_select_for_variable("error_count"); }
        | WARNINGS opt_limit_clause_init
          { Lex->sql_command = SQLCOM_SHOW_WARNS;}
        | ERRORS opt_limit_clause_init
          { Lex->sql_command = SQLCOM_SHOW_ERRORS;}
	| STATUS_SYM wild
	  { Lex->sql_command= SQLCOM_SHOW_STATUS; }
        | INNOBASE_SYM STATUS_SYM
          { Lex->sql_command = SQLCOM_SHOW_INNODB_STATUS;}
	| opt_full PROCESSLIST_SYM
	  { Lex->sql_command= SQLCOM_SHOW_PROCESSLIST;}
	| opt_var_type VARIABLES wild
	  {
	    THD *thd= YYTHD;
	    thd->lex->sql_command= SQLCOM_SHOW_VARIABLES;
	    thd->lex->option_type= (enum_var_type) $1;
	  }
	| charset wild
	  { Lex->sql_command= SQLCOM_SHOW_CHARSETS; }
	| COLLATION_SYM wild
	  { Lex->sql_command= SQLCOM_SHOW_COLLATIONS; }
	| BERKELEY_DB_SYM LOGS_SYM
	  { Lex->sql_command= SQLCOM_SHOW_LOGS; }
	| LOGS_SYM
	  { Lex->sql_command= SQLCOM_SHOW_LOGS; }
	| GRANTS FOR_SYM user
	  {
	    LEX *lex=Lex;
	    lex->sql_command= SQLCOM_SHOW_GRANTS;
	    lex->grant_user=$3;
	    lex->grant_user->password.str=NullS;
	  }
	| CREATE DATABASE opt_if_not_exists ident
	  {
	    Lex->sql_command=SQLCOM_SHOW_CREATE_DB;
	    Lex->create_info.options=$3;
	    Lex->name=$4.str;
	  }
        | CREATE TABLE_SYM table_ident
          {
	    Lex->sql_command = SQLCOM_SHOW_CREATE;
	    if (!Select->add_table_to_list(YYTHD, $3, NULL,0))
	      YYABORT;
	  }
        | MASTER_SYM STATUS_SYM
          {
	    Lex->sql_command = SQLCOM_SHOW_MASTER_STAT;
          }
        | SLAVE STATUS_SYM
          {
	    Lex->sql_command = SQLCOM_SHOW_SLAVE_STAT;
          };

master_or_binary:
	MASTER_SYM
	| BINARY;

opt_db:
	/* empty */  { $$= 0; }
	| from_or_in ident { $$= $2.str; };

wild:
	/* empty */
	| LIKE text_string { Lex->wild= $2; };

opt_full:
	/* empty */ { Lex->verbose=0; }
	| FULL	    { Lex->verbose=1; };

from_or_in:
	FROM
	| IN_SYM;

binlog_in:
	/* empty */ { Lex->mi.log_file_name = 0; }
        | IN_SYM TEXT_STRING_sys { Lex->mi.log_file_name = $2.str; };

binlog_from:
	/* empty */ { Lex->mi.pos = 4; /* skip magic number */ }
        | FROM ulonglong_num { Lex->mi.pos = $2; };


/* A Oracle compatible synonym for show */
describe:
	describe_command table_ident
	{
	  LEX *lex=Lex;
	  lex->wild=0;
	  lex->verbose=0;
	  lex->sql_command=SQLCOM_SHOW_FIELDS;
	  if (!Select->add_table_to_list(lex->thd, $2, NULL,0))
	    YYABORT;
	}
	opt_describe_column {}
	| describe_command { Lex->describe=1; } select
          {
	    LEX *lex=Lex;
	    lex->select_lex.options|= SELECT_DESCRIBE;
	  }
	;

describe_command:
	DESC
	| DESCRIBE;

opt_describe_column:
	/* empty */	{}
	| text_string	{ Lex->wild= $1; }
	| ident
	  { Lex->wild= new String((const char*) $1.str,$1.length,system_charset_info); };


/* flush things */

flush:
	FLUSH_SYM opt_no_write_to_binlog
	{
	  LEX *lex=Lex;
	  lex->sql_command= SQLCOM_FLUSH; lex->type=0;
          lex->no_write_to_binlog= $2;
	}
	flush_options
	{}
	;

flush_options:
	flush_options ',' flush_option
	| flush_option;

flush_option:
	table_or_tables	{ Lex->type|= REFRESH_TABLES; } opt_table_list {}
	| TABLES WITH READ_SYM LOCK_SYM { Lex->type|= REFRESH_TABLES | REFRESH_READ_LOCK; }
	| QUERY_SYM CACHE_SYM { Lex->type|= REFRESH_QUERY_CACHE_FREE; }
	| HOSTS_SYM	{ Lex->type|= REFRESH_HOSTS; }
	| PRIVILEGES	{ Lex->type|= REFRESH_GRANT; }
	| LOGS_SYM	{ Lex->type|= REFRESH_LOG; }
	| STATUS_SYM	{ Lex->type|= REFRESH_STATUS; }
        | SLAVE         { Lex->type|= REFRESH_SLAVE; }
        | MASTER_SYM    { Lex->type|= REFRESH_MASTER; }
	| DES_KEY_FILE	{ Lex->type|= REFRESH_DES_KEY_FILE; }
 	| RESOURCES     { Lex->type|= REFRESH_USER_RESOURCES; };

opt_table_list:
	/* empty */  {;}
	| table_list {;};

reset:
	RESET_SYM
	{
	  LEX *lex=Lex;
	  lex->sql_command= SQLCOM_RESET; lex->type=0;
	} reset_options
	{}
	;

reset_options:
	reset_options ',' reset_option
	| reset_option;

reset_option:
        SLAVE                 { Lex->type|= REFRESH_SLAVE; }
        | MASTER_SYM          { Lex->type|= REFRESH_MASTER; }
	| QUERY_SYM CACHE_SYM { Lex->type|= REFRESH_QUERY_CACHE;};

purge:
	PURGE
	{
	  LEX *lex=Lex;
	  lex->type=0;
	} purge_options
	{}
	;

purge_options:
	master_or_binary LOGS_SYM purge_option
	;

purge_option:
        TO_SYM TEXT_STRING_sys
        {
	   Lex->sql_command = SQLCOM_PURGE;
	   Lex->to_log = $2.str;
        }
	| BEFORE_SYM expr
	{
	  if ($2->check_cols(1) || $2->fix_fields(Lex->thd, 0, &$2))
	  {
	    net_printf(Lex->thd, ER_WRONG_ARGUMENTS, "PURGE LOGS BEFORE");
	    YYABORT;
	  }
	  Item *tmp= new Item_func_unix_timestamp($2);
	  Lex->sql_command = SQLCOM_PURGE_BEFORE;
	  Lex->purge_time= (ulong) tmp->val_int();
	}
	;

/* kill threads */

kill:
	KILL_SYM kill_option expr
	{
	  LEX *lex=Lex;
	  if ($3->fix_fields(lex->thd, 0, &$3) || $3->check_cols(1))
	  {
	    send_error(lex->thd, ER_SET_CONSTANTS_ONLY);
	    YYABORT;
	  }
          lex->sql_command=SQLCOM_KILL;
	  lex->thread_id= (ulong) $3->val_int();
	};

kill_option:
	/* empty */	 { Lex->type= 0; }
	| CONNECTION_SYM { Lex->type= 0; }
	| QUERY_SYM      { Lex->type= ONLY_KILL_QUERY; };

/* change database */

use:	USE_SYM ident
	{
	  LEX *lex=Lex;
	  lex->sql_command=SQLCOM_CHANGE_DB;
	  lex->select_lex.db= $2.str;
	};

/* import, export of files */

load:	LOAD DATA_SYM load_data_lock opt_local INFILE TEXT_STRING_sys
	{
	  LEX *lex=Lex;
	  lex->sql_command= SQLCOM_LOAD;
	  lex->lock_option= $3;
	  lex->local_file=  $4;
	  if (!(lex->exchange= new sql_exchange($6.str,0)))
	    YYABORT;
	  lex->field_list.empty();
	}
	opt_duplicate INTO TABLE_SYM table_ident opt_field_term opt_line_term
	opt_ignore_lines opt_field_spec
	{
	  if (!Select->add_table_to_list(YYTHD, $11, NULL, TL_OPTION_UPDATING))
	    YYABORT;
	}
        |
	LOAD TABLE_SYM table_ident FROM MASTER_SYM
        {
	  Lex->sql_command = SQLCOM_LOAD_MASTER_TABLE;
	  if (!Select->add_table_to_list(YYTHD, $3, NULL, TL_OPTION_UPDATING))
	    YYABORT;

        }
        |
	LOAD DATA_SYM FROM MASTER_SYM
        {
	  Lex->sql_command = SQLCOM_LOAD_MASTER_DATA;
        };

opt_local:
	/* empty */	{ $$=0;}
	| LOCAL_SYM	{ $$=1;};

load_data_lock:
	/* empty */	{ $$= YYTHD->update_lock_default; }
	| CONCURRENT	{ $$= TL_WRITE_CONCURRENT_INSERT ; }
	| LOW_PRIORITY	{ $$= TL_WRITE_LOW_PRIORITY; };


opt_duplicate:
	/* empty */	{ Lex->duplicates=DUP_ERROR; }
	| REPLACE	{ Lex->duplicates=DUP_REPLACE; }
	| IGNORE_SYM	{ Lex->duplicates=DUP_IGNORE; };

opt_field_term:
	/* empty */
	| COLUMNS field_term_list;

field_term_list:
	field_term_list field_term
	| field_term;

field_term:
	TERMINATED BY text_string { Lex->exchange->field_term= $3;}
	| OPTIONALLY ENCLOSED BY text_string
	  {
	    LEX *lex=Lex;
	    lex->exchange->enclosed= $4;
	    lex->exchange->opt_enclosed=1;
	  }
	| ENCLOSED BY text_string { Lex->exchange->enclosed= $3;}
	| ESCAPED BY text_string  { Lex->exchange->escaped= $3;};

opt_line_term:
	/* empty */
	| LINES line_term_list;

line_term_list:
	line_term_list line_term
	| line_term;

line_term:
	TERMINATED BY text_string { Lex->exchange->line_term= $3;}
	| STARTING BY text_string { Lex->exchange->line_start= $3;};

opt_ignore_lines:
	/* empty */
	| IGNORE_SYM NUM LINES
	  { Lex->exchange->skip_lines=atol($2.str); };

/* Common definitions */

text_literal:
	TEXT_STRING_literal
	{
	  THD *thd= YYTHD;
	  $$ = new Item_string($1.str,$1.length,thd->variables.collation_connection);
	}
	| NCHAR_STRING
	{ $$=  new Item_string($1.str,$1.length,national_charset_info); }
	| UNDERSCORE_CHARSET TEXT_STRING
	  { $$ = new Item_string($2.str,$2.length,Lex->charset); }
	| text_literal TEXT_STRING_literal
	  { ((Item_string*) $1)->append($2.str,$2.length); }
	;

text_string:
	TEXT_STRING_literal
	{ $$=  new String($1.str,$1.length,YYTHD->variables.collation_connection); }
	| HEX_NUM
	  {
	    Item *tmp = new Item_varbinary($1.str,$1.length);
	    $$= tmp ? tmp->val_str((String*) 0) : (String*) 0;
	  }
	;

param_marker:
        '?'
        {
	  LEX *lex=Lex;
          if (YYTHD->prepare_command)
          {
            lex->param_list.push_back($$=new Item_param((uint)(lex->tok_start-(uchar *)YYTHD->query)));
            lex->param_count++;
          }
          else
          {
            yyerror("You have an error in your SQL syntax");
            YYABORT;
          }
        }
	;

literal:
	text_literal	{ $$ =	$1; }
	| NUM		{ $$ =	new Item_int($1.str, (longlong) strtol($1.str, NULL, 10),$1.length); }
	| LONG_NUM	{ $$ =	new Item_int($1.str, (longlong) strtoll($1.str,NULL,10), $1.length); }
	| ULONGLONG_NUM	{ $$ =	new Item_uint($1.str, $1.length); }
	| REAL_NUM	{ $$ =	new Item_real($1.str, $1.length); }
	| FLOAT_NUM	{ $$ =	new Item_float($1.str, $1.length); }
	| NULL_SYM	{ $$ =	new Item_null();
			  Lex->next_state=MY_LEX_OPERATOR_OR_IDENT;}
	| HEX_NUM	{ $$ =	new Item_varbinary($1.str,$1.length);}
	| UNDERSCORE_CHARSET HEX_NUM
	  {
	    Item *tmp= new Item_varbinary($2.str,$2.length);
	    String *str= tmp ? tmp->val_str((String*) 0) : (String*) 0;
	    $$ = new Item_string(str ? str->ptr() : "", str ? str->length() :
				 0, Lex->charset);
	  }
	| DATE_SYM text_literal { $$ = $2; }
	| TIME_SYM text_literal { $$ = $2; }
	| TIMESTAMP text_literal { $$ = $2; };

/**********************************************************************
** Createing different items.
**********************************************************************/

insert_ident:
	simple_ident	 { $$=$1; }
	| table_wild	 { $$=$1; };

table_wild:
	ident '.' '*'
	{
	  $$ = new Item_field(NullS,$1.str,"*");
	  Lex->current_select->with_wild++;
	}
	| ident '.' ident '.' '*'
	{
	  $$ = new Item_field((YYTHD->client_capabilities &
   			     CLIENT_NO_SCHEMA ? NullS : $1.str),
			     $3.str,"*");
	  Lex->current_select->with_wild++;
	}
	;

order_ident:
	expr { $$=$1; };

simple_ident:
	ident
	{
<<<<<<< HEAD
	  SELECT_LEX *sel=Select;
	  $$= (sel->parsing_place != SELECT_LEX_NODE::IN_HAVING ||
	       sel->get_in_sum_expr() > 0) ?
              (Item*) new Item_field(NullS,NullS,$1.str) :
	      (Item*) new Item_ref(NullS,NullS,$1.str);
=======
	  sp_pvar_t *spv;
	  LEX *lex = Lex;
          sp_pcontext *spc = lex->spcont;

	  if (spc && (spv = spc->find_pvar(&$1)))
	  { /* We're compiling a stored procedure and found a variable */
	    if (lex->sql_command != SQLCOM_CALL && ! spv->isset)
	    {
	      net_printf(YYTHD, ER_SP_UNINIT_VAR, $1.str);
	      YYABORT;
	    }
	    else
	      $$ = (Item*) new Item_splocal(spv->offset);
	  }
	  else
	  {
	    SELECT_LEX_NODE *sel=Select;
	    $$= (sel->parsing_place != SELECT_LEX_NODE::IN_HAVING ||
	         sel->get_in_sum_expr() > 0) ?
                 (Item*) new Item_field(NullS,NullS,$1.str) :
	         (Item*) new Item_ref(NullS,NullS,$1.str);
	  }
>>>>>>> b9a5feb2
	}
	| ident '.' ident
	{
	  THD *thd= YYTHD;
<<<<<<< HEAD
	  LEX *lex= &thd->lex;
	  SELECT_LEX *sel= lex->current_select;
=======
	  LEX *lex= thd->lex;
	  SELECT_LEX_NODE *sel= lex->current_select;
>>>>>>> b9a5feb2
	  if (sel->no_table_names_allowed)
	  {
	    my_printf_error(ER_TABLENAME_NOT_ALLOWED_HERE,
			    ER(ER_TABLENAME_NOT_ALLOWED_HERE),
			    MYF(0), $1.str, thd->where);
	  }
	  $$= (sel->parsing_place != SELECT_LEX_NODE::IN_HAVING ||
	       sel->get_in_sum_expr() > 0) ?
	      (Item*) new Item_field(NullS,$1.str,$3.str) :
	      (Item*) new Item_ref(NullS,$1.str,$3.str);
	}
	| '.' ident '.' ident
	{
	  THD *thd= YYTHD;
<<<<<<< HEAD
	  LEX *lex= &thd->lex;
	  SELECT_LEX *sel= lex->current_select;
=======
	  LEX *lex= thd->lex;
	  SELECT_LEX_NODE *sel= lex->current_select;
>>>>>>> b9a5feb2
	  if (sel->no_table_names_allowed)
	  {
	    my_printf_error(ER_TABLENAME_NOT_ALLOWED_HERE,
			    ER(ER_TABLENAME_NOT_ALLOWED_HERE),
			    MYF(0), $2.str, thd->where);
	  }
	  $$= (sel->parsing_place != SELECT_LEX_NODE::IN_HAVING ||
	       sel->get_in_sum_expr() > 0) ?
	      (Item*) new Item_field(NullS,$2.str,$4.str) :
              (Item*) new Item_ref(NullS,$2.str,$4.str);
	}
	| ident '.' ident '.' ident
	{
	  THD *thd= YYTHD;
<<<<<<< HEAD
	  LEX *lex= &thd->lex;
	  SELECT_LEX *sel= lex->current_select;
=======
	  LEX *lex= thd->lex;
	  SELECT_LEX_NODE *sel= lex->current_select;
>>>>>>> b9a5feb2
	  if (sel->no_table_names_allowed)
	  {
	    my_printf_error(ER_TABLENAME_NOT_ALLOWED_HERE,
			    ER(ER_TABLENAME_NOT_ALLOWED_HERE),
			    MYF(0), $3.str, thd->where);
	  }
	  $$= (sel->parsing_place != SELECT_LEX_NODE::IN_HAVING ||
	       sel->get_in_sum_expr() > 0) ?
	      (Item*) new Item_field((YYTHD->client_capabilities &
				      CLIENT_NO_SCHEMA ? NullS : $1.str),
				     $3.str, $5.str) :
	      (Item*) new Item_ref((YYTHD->client_capabilities &
				    CLIENT_NO_SCHEMA ? NullS : $1.str),
                                   $3.str, $5.str);
	};


field_ident:
	ident			{ $$=$1;}
	| ident '.' ident	{ $$=$3;}	/* Skipp schema name in create*/
	| '.' ident		{ $$=$2;}	/* For Delphi */;

table_ident:
	ident			{ $$=new Table_ident($1); }
	| ident '.' ident	{ $$=new Table_ident(YYTHD, $1,$3,0);}
	| '.' ident		{ $$=new Table_ident($2);}
   /* For Delphi */;

IDENT_sys:
	IDENT
	{
	  THD *thd= YYTHD;
	  if (thd->charset_is_system_charset)
	    $$= $1;
	  else
	    thd->convert_string(&$$, system_charset_info,
				$1.str, $1.length, thd->charset());
	}
	;

TEXT_STRING_sys:
	TEXT_STRING
	{
	  THD *thd= YYTHD;
	  if (thd->charset_is_system_charset)
	    $$= $1;
	  else
	    thd->convert_string(&$$, system_charset_info,
				$1.str, $1.length, thd->charset());
	}
	;

TEXT_STRING_literal:
	TEXT_STRING
	{
	  THD *thd= YYTHD;
	  if (thd->charset_is_collation_connection)
	    $$= $1;
	  else
	    thd->convert_string(&$$, thd->variables.collation_connection,
				$1.str, $1.length, thd->charset());
	}
	;


ident:
	IDENT_sys	    { $$=$1; }
	| keyword
	{
	  THD *thd= YYTHD;
	  $$.str=    thd->strmake($1.str, $1.length);
	  $$.length= $1.length;
	}
	;

ident_or_text:
	ident 			{ $$=$1;}
	| TEXT_STRING_sys	{ $$=$1;}
	| LEX_HOSTNAME		{ $$=$1;};

user:
	ident_or_text
	{
	  THD *thd= YYTHD;
	  if (!($$=(LEX_USER*) thd->alloc(sizeof(st_lex_user))))
	    YYABORT;
	  $$->user = $1;
	  $$->host.str= (char *) "%";
	  $$->host.length= 1;
	}
	| ident_or_text '@' ident_or_text
	  {
	    THD *thd= YYTHD;
	    if (!($$=(LEX_USER*) thd->alloc(sizeof(st_lex_user))))
	      YYABORT;
	    $$->user = $1; $$->host=$3;
	  };

/* Keyword that we allow for identifiers */

keyword:
	ACTION			{}
	| ADDDATE_SYM		{}
	| AFTER_SYM		{}
	| AGAINST		{}
	| AGGREGATE_SYM		{}
	| ANY_SYM		{}
	| ASCII_SYM		{}
	| AUTO_INC		{}
	| AVG_ROW_LENGTH	{}
	| AVG_SYM		{}
	| BACKUP_SYM		{}
	| BEGIN_SYM		{}
	| BERKELEY_DB_SYM	{}
	| BINLOG_SYM		{}
	| BIT_SYM		{}
	| BOOL_SYM		{}
	| BOOLEAN_SYM		{}
	| BYTE_SYM		{}
	| CACHE_SYM		{}
	| CHANGED		{}
	| CHARSET		{}
	| CHECKSUM_SYM		{}
	| CIPHER_SYM		{}
	| CLIENT_SYM		{}
	| CLOSE_SYM		{}
	| COLLATION_SYM		{}
	| COMMENT_SYM		{}
	| COMMITTED_SYM		{}
	| COMMIT_SYM		{}
	| COMPRESSED_SYM	{}
	| CONCURRENT		{}
	| CUBE_SYM		{}
	| DATA_SYM		{}
	| DATETIME		{}
	| DATE_SYM		{}
	| DAY_SYM		{}
	| DELAY_KEY_WRITE_SYM	{}
	| DES_KEY_FILE		{}
	| DIRECTORY_SYM		{}
	| DO_SYM		{}
	| DUAL_SYM		{}
	| DUMPFILE		{}
	| DUPLICATE_SYM		{}
	| DYNAMIC_SYM		{}
	| END			{}
	| ENUM			{}
	| ESCAPE_SYM		{}
	| EVENTS_SYM		{}
	| EXECUTE_SYM		{}
	| EXTENDED_SYM		{}
	| FAST_SYM		{}
	| DISABLE_SYM		{}
	| ENABLE_SYM		{}
	| FULL			{}
	| FILE_SYM		{}
	| FIRST_SYM		{}
	| FIXED_SYM		{}
	| FLUSH_SYM		{}
	| GEOMETRY_SYM		{}
	| GEOMETRYCOLLECTION	{}
	| GRANTS		{}
	| GLOBAL_SYM		{}
	| HANDLER_SYM		{}
	| HEAP_SYM		{}
	| HELP_SYM		{}
	| HOSTS_SYM		{}
	| HOUR_SYM		{}
	| IDENTIFIED_SYM	{}
	| INDEXES		{}
	| ISOLATION		{}
	| ISAM_SYM		{}
	| ISSUER_SYM		{}
	| INNOBASE_SYM		{}
	| INSERT_METHOD		{}
	| RELAY_THREAD		{}
	| LAST_SYM		{}
	| LEAVES                {}
	| LEVEL_SYM		{}
	| LINESTRING		{}
	| LOCAL_SYM		{}
	| LOCKS_SYM		{}
	| LOGS_SYM		{}
	| MAX_ROWS		{}
	| MASTER_SYM		{}
	| MASTER_HOST_SYM	{}
	| MASTER_PORT_SYM	{}
	| MASTER_LOG_FILE_SYM	{}
	| MASTER_LOG_POS_SYM	{}
	| MASTER_USER_SYM	{}
	| MASTER_PASSWORD_SYM	{}
	| MASTER_CONNECT_RETRY_SYM	{}
	| MAX_CONNECTIONS_PER_HOUR	 {}
	| MAX_QUERIES_PER_HOUR	{}
	| MAX_UPDATES_PER_HOUR	{}
	| MEDIUM_SYM		{}
	| MERGE_SYM		{}
	| MEMORY_SYM		{}
	| MICROSECOND_SYM	{}
	| MINUTE_SYM		{}
	| MIN_ROWS		{}
	| MODIFY_SYM		{}
	| MODE_SYM		{}
	| MONTH_SYM		{}
	| MULTILINESTRING	{}
	| MULTIPOINT		{}
	| MULTIPOLYGON		{}
	| MYISAM_SYM		{}
	| NAMES_SYM		{}
	| NATIONAL_SYM		{}
	| NCHAR_SYM		{}
	| NEXT_SYM		{}
	| NEW_SYM		{}
	| NO_SYM		{}
	| NONE_SYM		{}
	| OFFSET_SYM		{}
	| OPEN_SYM		{}
	| PACK_KEYS_SYM		{}
	| PARTIAL		{}
	| PASSWORD		{}
	| POINT_SYM		{}
	| POLYGON		{}
	| PREV_SYM		{}
	| PROCESS		{}
	| PROCESSLIST_SYM	{}
	| QUERY_SYM		{}
	| QUICK			{}
	| RAID_0_SYM		{}
	| RAID_CHUNKS		{}
	| RAID_CHUNKSIZE	{}
	| RAID_STRIPED_SYM	{}
	| RAID_TYPE		{}
	| RELAY_LOG_FILE_SYM	{}
	| RELAY_LOG_POS_SYM	{}
	| RELOAD		{}
	| REPAIR		{}
	| REPEATABLE_SYM	{}
	| REPLICATION		{}
	| RESET_SYM		{}
	| RESOURCES		{}
	| RESTORE_SYM		{}
	| ROLLBACK_SYM		{}
	| ROLLUP_SYM		{}
	| ROWS_SYM		{}
	| ROW_FORMAT_SYM	{}
	| ROW_SYM		{}
	| SAVEPOINT_SYM		{}
	| SECOND_SYM		{}
	| SERIAL_SYM		{}
	| SERIALIZABLE_SYM	{}
	| SESSION_SYM		{}
	| SIGNED_SYM		{}
	| SIMPLE_SYM		{}
	| SHARE_SYM		{}
	| SHUTDOWN		{}
	| SLAVE			{}
	| SOUNDS_SYM		{}
	| SQL_CACHE_SYM		{}
	| SQL_BUFFER_RESULT	{}
	| SQL_NO_CACHE_SYM	{}
	| SQL_THREAD		{}
	| START_SYM		{}
	| STATUS_SYM		{}
	| STOP_SYM		{}
	| STRING_SYM		{}
	| SUBDATE_SYM		{}
	| SUBJECT_SYM		{}
	| SUPER_SYM		{}
	| TEMPORARY		{}
	| TEXT_SYM		{}
	| TRANSACTION_SYM	{}
	| TRUNCATE_SYM		{}
	| TIMESTAMP		{}
	| TIME_SYM		{}
	| TYPE_SYM		{}
	| FUNCTION_SYM		{}
	| UNCOMMITTED_SYM	{}
	| UNICODE_SYM		{}
	| USER			{}
	| USE_FRM		{}
	| VARIABLES		{}
	| VALUE_SYM		{}
	| WORK_SYM		{}
	| X509_SYM		{}
	| YEAR_SYM		{}
	;

/* Option functions */

set:
	SET opt_option
	{
	  LEX *lex=Lex;
	  lex->sql_command= SQLCOM_SET_OPTION;
	  lex->option_type=OPT_DEFAULT;
	  lex->var_list.empty();
	}
	option_value_list
	{}
	;

opt_option:
	/* empty */ {}
	| OPTION {};

option_value_list:
	option_type option_value
	| option_value_list ',' option_type option_value;

option_type:
	/* empty */	{}
	| GLOBAL_SYM	{ Lex->option_type= OPT_GLOBAL; }
	| LOCAL_SYM	{ Lex->option_type= OPT_SESSION; }
	| SESSION_SYM	{ Lex->option_type= OPT_SESSION; }
	;

opt_var_type:
	/* empty */	{ $$=OPT_SESSION; }
	| GLOBAL_SYM	{ $$=OPT_GLOBAL; }
	| LOCAL_SYM	{ $$=OPT_SESSION; }
	| SESSION_SYM	{ $$=OPT_SESSION; }
	;

opt_var_ident_type:
	/* empty */		{ $$=OPT_DEFAULT; }
	| GLOBAL_SYM '.'	{ $$=OPT_GLOBAL; }
	| LOCAL_SYM '.'		{ $$=OPT_SESSION; }
	| SESSION_SYM '.'	{ $$=OPT_SESSION; }
	;

option_value:
	  '@' ident_or_text equal expr
	  {
<<<<<<< HEAD
	    LEX *lex=Lex;
	    lex->var_list.push_back(new set_var(lex->option_type, $1.var,
						&$1.base_name, $3));
=======
	    Lex->var_list.push_back(new set_var_user(new Item_func_set_user_var($2,$4)));
>>>>>>> b9a5feb2
	  }
	| internal_or_splocal
	  {}
	| '@' '@' opt_var_ident_type internal_variable_name equal set_expr_or_default
	  {
	    LEX *lex=Lex;
	    lex->var_list.push_back(new set_var((enum_var_type) $3, $4.var,
						&$4.base_name, $6));
	  }
	| TRANSACTION_SYM ISOLATION LEVEL_SYM isolation_types
	  {
	    LEX *lex=Lex;
	    LEX_STRING tmp;
	    tmp.str=0;
	    tmp.length=0;
	    lex->var_list.push_back(new set_var(lex->option_type,
						find_sys_var("tx_isolation"),
						&tmp,
						new Item_int((int32) $4)));
	  }
	| charset old_or_new_charset_name_or_default
	{
	  THD *thd= YYTHD;
	  LEX *lex= Lex;
	  $2= $2 ? $2: global_system_variables.character_set_client;
	  lex->var_list.push_back(new set_var_collation_client($2,thd->variables.character_set_database,$2));
	}
	| NAMES_SYM charset_name_or_default opt_collate
	{
	  THD *thd= YYTHD;
	  LEX *lex= Lex;
	  $2= $2 ? $2 : global_system_variables.character_set_client;
	  $3= $3 ? $3 : $2;
	  if (!my_charset_same($2,$3))
	  {
	    net_printf(thd,ER_COLLATION_CHARSET_MISMATCH,$3->name,$2->csname);
	    YYABORT;
	  }
	  lex->var_list.push_back(new set_var_collation_client($3,$3,$3));
	}
	| PASSWORD equal text_or_password
	  {
	    THD *thd=YYTHD;
	    LEX_USER *user;
	    if (!(user=(LEX_USER*) thd->alloc(sizeof(LEX_USER))))
	      YYABORT;
	    user->host.str=0;
	    user->user.str=thd->priv_user;
	    thd->lex->var_list.push_back(new set_var_password(user, $3));
	  }
	| PASSWORD FOR_SYM user equal text_or_password
	  {
	    Lex->var_list.push_back(new set_var_password($3,$5));
	  }
	;

internal_variable_name:
	ident
	{
	  sys_var *tmp=find_sys_var($1.str, $1.length);
	  if (!tmp)
	    YYABORT;
	  $$.var= tmp;
	  $$.base_name.str=0;
	  $$.base_name.length=0;
	}
	| ident '.' ident
	  {
	    sys_var *tmp=find_sys_var($3.str, $3.length);
	    if (!tmp)
	      YYABORT;
	    if (!tmp->is_struct())
	      net_printf(YYTHD, ER_VARIABLE_IS_NOT_STRUCT, $3.str);
	    $$.var= tmp;
	    $$.base_name= $1;
	  }
	| DEFAULT '.' ident
	  {
	    sys_var *tmp=find_sys_var($3.str, $3.length);
	    if (!tmp)
	      YYABORT;
	    if (!tmp->is_struct())
	      net_printf(YYTHD, ER_VARIABLE_IS_NOT_STRUCT, $3.str);
	    $$.var= tmp;
	    $$.base_name.str=    (char*) "default";
	    $$.base_name.length= 7;
	  }
        ;

internal_or_splocal:
	ident equal set_expr_or_default
	{
	  LEX *lex= Lex;
          sp_pcontext *spc= lex->spcont;
	  sp_pvar_t *spv;

	  if (!spc || !(spv = spc->find_pvar(&$1)))
	  { /* Not an SP local variable */
	    sys_var *tmp= find_sys_var($1.str, $1.length);

	    if (!tmp)
	      YYABORT;
	    lex->var_list.push_back(new set_var(lex->option_type, tmp, $3));
	  }
	  else
	  { /* An SP local variable */
	    sp_instr_set *i= new sp_instr_set(lex->sphead->instructions(),
	                                      spv->offset, $3, spv->type);

	    lex->sphead->add_instr(i);
	    spv->isset= TRUE;
	  }
	}
	;

isolation_types:
	READ_SYM UNCOMMITTED_SYM	{ $$= ISO_READ_UNCOMMITTED; }
	| READ_SYM COMMITTED_SYM	{ $$= ISO_READ_COMMITTED; }
	| REPEATABLE_SYM READ_SYM	{ $$= ISO_REPEATABLE_READ; }
	| SERIALIZABLE_SYM		{ $$= ISO_SERIALIZABLE; }
	;

text_or_password:
	TEXT_STRING { $$=$1.str;}
	| PASSWORD '(' TEXT_STRING ')'
	  {
	    if (!$3.length)
	      $$=$3.str;
	    else
	    {
	      char *buff=(char*) YYTHD->alloc(HASH_PASSWORD_LENGTH+1);
	      make_scrambled_password(buff,$3.str,use_old_passwords,
				      &YYTHD->rand);
	      $$=buff;
	    }
	  }
          ;


set_expr_or_default:
	expr      { $$=$1; }
	| DEFAULT { $$=0; }
	| ON	  { $$=new Item_string("ON",  2, system_charset_info); }
	| ALL	  { $$=new Item_string("ALL", 3, system_charset_info); }
	| BINARY  { $$=new Item_string("binary", 6, system_charset_info); }
	;


/* Lock function */

lock:
	LOCK_SYM table_or_tables
	{
	  Lex->sql_command=SQLCOM_LOCK_TABLES;
	}
	table_lock_list
	{}
	;

table_or_tables:
	TABLE_SYM
	| TABLES;

table_lock_list:
	table_lock
	| table_lock_list ',' table_lock;

table_lock:
	table_ident opt_table_alias lock_option
	{
	  if (!Select->add_table_to_list(YYTHD, $1, $2, 0, (thr_lock_type) $3))
	   YYABORT;
	}
        ;

lock_option:
	READ_SYM	{ $$=TL_READ_NO_INSERT; }
	| WRITE_SYM     { $$=YYTHD->update_lock_default; }
	| LOW_PRIORITY WRITE_SYM { $$=TL_WRITE_LOW_PRIORITY; }
	| READ_SYM LOCAL_SYM { $$= TL_READ; }
        ;

unlock:
	UNLOCK_SYM table_or_tables { Lex->sql_command=SQLCOM_UNLOCK_TABLES; }
        ;


/*
** Handler: direct access to ISAM functions
*/

handler:
	HANDLER_SYM table_ident OPEN_SYM opt_table_alias
	{
	  LEX *lex= Lex;
	  lex->sql_command = SQLCOM_HA_OPEN;
	  if (!lex->current_select->add_table_to_list(lex->thd, $2, $4, 0))
	    YYABORT;
	}
	| HANDLER_SYM table_ident CLOSE_SYM
	{
	  LEX *lex= Lex;
	  lex->sql_command = SQLCOM_HA_CLOSE;
	  if (!lex->current_select->add_table_to_list(lex->thd, $2, 0, 0))
	    YYABORT;
	}
	| HANDLER_SYM table_ident READ_SYM
	{
	  LEX *lex=Lex;
	  lex->sql_command = SQLCOM_HA_READ;
	  lex->ha_rkey_mode= HA_READ_KEY_EXACT;	/* Avoid purify warnings */
	  lex->current_select->select_limit= 1;
	  lex->current_select->offset_limit= 0L;
	  if (!lex->current_select->add_table_to_list(lex->thd, $2, 0, 0))
	    YYABORT;
        }
        handler_read_or_scan where_clause opt_limit_clause {}
        ;

handler_read_or_scan:
	handler_scan_function         { Lex->backup_dir= 0; }
        | ident handler_rkey_function { Lex->backup_dir= $1.str; }
        ;

handler_scan_function:
	FIRST_SYM  { Lex->ha_read_mode = RFIRST; }
	| NEXT_SYM { Lex->ha_read_mode = RNEXT;  }
        ;

handler_rkey_function:
	FIRST_SYM  { Lex->ha_read_mode = RFIRST; }
	| NEXT_SYM { Lex->ha_read_mode = RNEXT;  }
	| PREV_SYM { Lex->ha_read_mode = RPREV;  }
	| LAST_SYM { Lex->ha_read_mode = RLAST;  }
	| handler_rkey_mode
	{
	  LEX *lex=Lex;
	  lex->ha_read_mode = RKEY;
	  lex->ha_rkey_mode=$1;
	  if (!(lex->insert_list = new List_item))
	    YYABORT;
	} '(' values ')' { }
        ;

handler_rkey_mode:
	  EQ     { $$=HA_READ_KEY_EXACT;   }
	| GE     { $$=HA_READ_KEY_OR_NEXT; }
	| LE     { $$=HA_READ_KEY_OR_PREV; }
	| GT_SYM { $$=HA_READ_AFTER_KEY;   }
	| LT     { $$=HA_READ_BEFORE_KEY;  }
        ;

/* GRANT / REVOKE */

revoke:
	REVOKE
	{
	  LEX *lex=Lex;
	  lex->sql_command = SQLCOM_REVOKE;
	  lex->users_list.empty();
	  lex->columns.empty();
	  lex->grant= lex->grant_tot_col=0;
	  lex->select_lex.db=0;
	  lex->ssl_type= SSL_TYPE_NOT_SPECIFIED;
	  lex->ssl_cipher= lex->x509_subject= lex->x509_issuer= 0;
	  bzero((char*) &lex->mqh, sizeof(lex->mqh));
	}
	revoke_command
	{}
        ;

revoke_command:
	grant_privileges ON opt_table FROM user_list
	{}
	|
	ALL PRIVILEGES ',' GRANT FROM user_list
	{
	  Lex->sql_command = SQLCOM_REVOKE_ALL;
	}
	;

grant:
	GRANT
	{
	  LEX *lex=Lex;
	  lex->users_list.empty();
	  lex->columns.empty();
	  lex->sql_command = SQLCOM_GRANT;
	  lex->grant= lex->grant_tot_col= 0;
	  lex->select_lex.db= 0;
	  lex->ssl_type= SSL_TYPE_NOT_SPECIFIED;
	  lex->ssl_cipher= lex->x509_subject= lex->x509_issuer= 0;
	  bzero((char *)&(lex->mqh),sizeof(lex->mqh));
	}
	grant_privileges ON opt_table TO_SYM user_list
	require_clause grant_options
	{}
	;

grant_privileges:
	grant_privilege_list {}
	| ALL PRIVILEGES	{ Lex->grant = GLOBAL_ACLS;}
	| ALL			{ Lex->grant = GLOBAL_ACLS;}
        ;

grant_privilege_list:
	grant_privilege
	| grant_privilege_list ',' grant_privilege;

grant_privilege:
	SELECT_SYM 	{ Lex->which_columns = SELECT_ACL;} opt_column_list {}
	| INSERT	{ Lex->which_columns = INSERT_ACL;} opt_column_list {}
	| UPDATE_SYM	{ Lex->which_columns = UPDATE_ACL; } opt_column_list {}
	| REFERENCES	{ Lex->which_columns = REFERENCES_ACL;} opt_column_list {}
	| DELETE_SYM	{ Lex->grant |= DELETE_ACL;}
	| USAGE		{}
	| INDEX		{ Lex->grant |= INDEX_ACL;}
	| ALTER		{ Lex->grant |= ALTER_ACL;}
	| CREATE	{ Lex->grant |= CREATE_ACL;}
	| DROP		{ Lex->grant |= DROP_ACL;}
	| EXECUTE_SYM	{ Lex->grant |= EXECUTE_ACL;}
	| RELOAD	{ Lex->grant |= RELOAD_ACL;}
	| SHUTDOWN	{ Lex->grant |= SHUTDOWN_ACL;}
	| PROCESS	{ Lex->grant |= PROCESS_ACL;}
	| FILE_SYM	{ Lex->grant |= FILE_ACL;}
	| GRANT OPTION  { Lex->grant |= GRANT_ACL;}
	| SHOW DATABASES { Lex->grant |= SHOW_DB_ACL;}
	| SUPER_SYM	{ Lex->grant |= SUPER_ACL;}
	| CREATE TEMPORARY TABLES { Lex->grant |= CREATE_TMP_ACL;}
	| LOCK_SYM TABLES   { Lex->grant |= LOCK_TABLES_ACL; }
	| REPLICATION SLAVE  { Lex->grant |= REPL_SLAVE_ACL;}
	| REPLICATION CLIENT_SYM { Lex->grant |= REPL_CLIENT_ACL;}
	;


opt_and:
	/* empty */	{}
	| AND		{}
	;

require_list:
	 require_list_element opt_and require_list
	 | require_list_element
	 ;

require_list_element:
	SUBJECT_SYM TEXT_STRING
	{
	  LEX *lex=Lex;
	  if (lex->x509_subject)
	  {
	    net_printf(lex->thd,ER_DUP_ARGUMENT, "SUBJECT");
	    YYABORT;
	  }
	  lex->x509_subject=$2.str;
	}
	| ISSUER_SYM TEXT_STRING
	{
	  LEX *lex=Lex;
	  if (lex->x509_issuer)
	  {
	    net_printf(lex->thd,ER_DUP_ARGUMENT, "ISSUER");
	    YYABORT;
	  }
	  lex->x509_issuer=$2.str;
	}
	| CIPHER_SYM TEXT_STRING
	{
	  LEX *lex=Lex;
	  if (lex->ssl_cipher)
	  {
	    net_printf(lex->thd,ER_DUP_ARGUMENT, "CIPHER");
	    YYABORT;
	  }
	  lex->ssl_cipher=$2.str;
	}
	;

opt_table:
	'*'
	  {
	    LEX *lex= Lex;
	    lex->current_select->db= lex->thd->db;
	    if (lex->grant == GLOBAL_ACLS)
	      lex->grant = DB_ACLS & ~GRANT_ACL;
	    else if (lex->columns.elements)
	    {
	      send_error(lex->thd,ER_ILLEGAL_GRANT_FOR_TABLE);
	      YYABORT;
	    }
	  }
	| ident '.' '*'
	  {
	    LEX *lex= Lex;
	    lex->current_select->db = $1.str;
	    if (lex->grant == GLOBAL_ACLS)
	      lex->grant = DB_ACLS & ~GRANT_ACL;
	    else if (lex->columns.elements)
	    {
	      send_error(lex->thd,ER_ILLEGAL_GRANT_FOR_TABLE);
	      YYABORT;
	    }
	  }
	| '*' '.' '*'
	  {
	    LEX *lex= Lex;
	    lex->current_select->db = NULL;
	    if (lex->grant == GLOBAL_ACLS)
	      lex->grant= GLOBAL_ACLS & ~GRANT_ACL;
	    else if (lex->columns.elements)
	    {
	      send_error(lex->thd,ER_ILLEGAL_GRANT_FOR_TABLE);
	      YYABORT;
	    }
	  }
	| table_ident
	  {
	    LEX *lex=Lex;
	    if (!lex->current_select->add_table_to_list(lex->thd, $1,NULL,0))
	      YYABORT;
	    if (lex->grant == GLOBAL_ACLS)
	      lex->grant =  TABLE_ACLS & ~GRANT_ACL;
	  }
          ;


user_list:
	grant_user  { if (Lex->users_list.push_back($1)) YYABORT;}
	| user_list ',' grant_user
	  {
	    if (Lex->users_list.push_back($3))
	      YYABORT;
	  }
	;


grant_user:
	user IDENTIFIED_SYM BY TEXT_STRING
	{
	   $$=$1; $1->password=$4;
	   if ($4.length)
	   {
	     char *buff=(char*) YYTHD->alloc(HASH_PASSWORD_LENGTH+1);
	     if (buff)
	     {
	       make_scrambled_password(buff,$4.str,use_old_passwords,
				       &YYTHD->rand);
	       $1->password.str=buff;
	       $1->password.length=HASH_PASSWORD_LENGTH;
	     }
	  }
	}
	| user IDENTIFIED_SYM BY PASSWORD TEXT_STRING
	  { $$=$1; $1->password=$5 ; }
	| user
	  { $$=$1; $1->password.str=NullS; }
        ;


opt_column_list:
	/* empty */
	{
	  LEX *lex=Lex;
	  lex->grant |= lex->which_columns;
	}
	| '(' column_list ')';

column_list:
	column_list ',' column_list_id
	| column_list_id;

column_list_id:
	ident
	{
	  String *new_str = new String((const char*) $1.str,$1.length,system_charset_info);
	  List_iterator <LEX_COLUMN> iter(Lex->columns);
	  class LEX_COLUMN *point;
	  LEX *lex=Lex;
	  while ((point=iter++))
	  {
	    if (!my_strcasecmp(system_charset_info,
                               point->column.ptr(), new_str->ptr()))
		break;
	  }
	  lex->grant_tot_col|= lex->which_columns;
	  if (point)
	    point->rights |= lex->which_columns;
	  else
	    lex->columns.push_back(new LEX_COLUMN (*new_str,lex->which_columns));
	}
        ;


require_clause: /* empty */
        | REQUIRE_SYM require_list
          {
            Lex->ssl_type=SSL_TYPE_SPECIFIED;
          }
        | REQUIRE_SYM SSL_SYM
          {
            Lex->ssl_type=SSL_TYPE_ANY;
          }
        | REQUIRE_SYM X509_SYM
          {
            Lex->ssl_type=SSL_TYPE_X509;
          }
	| REQUIRE_SYM NONE_SYM
	  {
	    Lex->ssl_type=SSL_TYPE_NONE;
	  }
          ;

grant_options:
	/* empty */ {}
	| WITH grant_option_list;

grant_option_list:
	grant_option_list grant_option {}
	| grant_option {}
        ;

grant_option:
	GRANT OPTION { Lex->grant |= GRANT_ACL;}
        | MAX_QUERIES_PER_HOUR ULONG_NUM
        {
	  Lex->mqh.questions=$2;
	  Lex->mqh.bits |= 1;
	}
        | MAX_UPDATES_PER_HOUR ULONG_NUM
        {
	  Lex->mqh.updates=$2;
	  Lex->mqh.bits |= 2;
	}
        | MAX_CONNECTIONS_PER_HOUR ULONG_NUM
        {
	  Lex->mqh.connections=$2;
	  Lex->mqh.bits |= 4;
	}
        ;

begin:
	BEGIN_SYM   { Lex->sql_command = SQLCOM_BEGIN;} opt_work {}
	;

opt_work:
	/* empty */ {}
	| WORK_SYM {;}
        ;

commit:
	COMMIT_SYM   { Lex->sql_command = SQLCOM_COMMIT;};

rollback:
	ROLLBACK_SYM
	{
	  Lex->sql_command = SQLCOM_ROLLBACK;
	}
	| ROLLBACK_SYM TO_SYM SAVEPOINT_SYM ident
	{
	  Lex->sql_command = SQLCOM_ROLLBACK_TO_SAVEPOINT;
	  Lex->savepoint_name = $4.str;
	};
savepoint:
	SAVEPOINT_SYM ident
	{
	  Lex->sql_command = SQLCOM_SAVEPOINT;
	  Lex->savepoint_name = $2.str;
	};

/*
   UNIONS : glue selects together
*/


union_clause:
	/* empty */ {}
	| union_list
	;

union_list:
	UNION_SYM    union_option
	{
	  LEX *lex=Lex;
	  if (lex->exchange)
	  {
	    /* Only the last SELECT can have  INTO...... */
	    net_printf(lex->thd, ER_WRONG_USAGE, "UNION", "INTO");
	    YYABORT;
	  }
	  if (lex->current_select->linkage == GLOBAL_OPTIONS_TYPE)
	  {
	    send_error(lex->thd, ER_SYNTAX_ERROR);
	    YYABORT;
	  }
	  if (mysql_new_select(lex, 0))
	    YYABORT;
          mysql_init_select(lex);
	  lex->current_select->linkage=UNION_TYPE;
	}
	select_init {}
	;

union_opt:
	union_list {}
	| optional_order_or_limit {}
	;

optional_order_or_limit:
      	/* Empty */ {}
	|
	  {
	    THD *thd= YYTHD;
	    LEX *lex= thd->lex;
	    DBUG_ASSERT(lex->current_select->linkage != GLOBAL_OPTIONS_TYPE);
	    SELECT_LEX *sel= lex->current_select;
	    SELECT_LEX_UNIT *unit= sel->master_unit();
	    SELECT_LEX *fake= unit->fake_select_lex;
	    unit->global_parameters= fake;
	    fake->no_table_names_allowed= 1;
	    lex->current_select= fake;
	    thd->where= "global ORDER clause";
	  }
	order_or_limit
          {
	    THD *thd= YYTHD;
	    thd->lex->current_select->no_table_names_allowed= 0;
	    thd->where= "";
          }
	;

order_or_limit:
	order_clause opt_limit_clause_init
	| limit_clause
	;

union_option:
	/* empty */ {}
	| ALL {Select->master_unit()->union_option= 1;};

singlerow_subselect:
	subselect_start singlerow_subselect_init
	subselect_end
	{
	  $$= $2;
	};

singlerow_subselect_init:
	select_init2
	{
	  $$= new Item_singlerow_subselect(YYTHD,
					   Lex->current_select->master_unit()->
                                             first_select());
	};

exists_subselect:
	subselect_start exists_subselect_init
	subselect_end
	{
	  $$= $2;
	};

exists_subselect_init:
	select_init2
	{
	  $$= new Item_exists_subselect(YYTHD,
					Lex->current_select->master_unit()->
					  first_select());
	};

in_subselect:
  subselect_start in_subselect_init
  subselect_end
  {
    $$= $2;
  };

in_subselect_init:
  select_init2
  {
    $$= Lex->current_select->master_unit()->first_select();
  };

subselect_start:
	'(' SELECT_SYM
	{
	  LEX *lex=Lex;
	  if (((int)lex->sql_command >= (int)SQLCOM_HA_OPEN &&
	       lex->sql_command <= (int)SQLCOM_HA_READ) ||
	       lex->sql_command == (int)SQLCOM_KILL)
	  {	
	    send_error(lex->thd, ER_SYNTAX_ERROR);
	    YYABORT;
	  }
	  if (mysql_new_select(Lex, 1))
	    YYABORT;
	};

subselect_end:
	')'
	{
	  LEX *lex=Lex;
	  lex->current_select = lex->current_select->return_after_parsing();
	};<|MERGE_RESOLUTION|>--- conflicted
+++ resolved
@@ -525,11 +525,8 @@
 %token	SECOND_SYM
 %token	SECOND_MICROSECOND_SYM
 %token	SHARE_SYM
-<<<<<<< HEAD
+%token  SP_FUNC
 %token	SUBDATE_SYM
-=======
-%token  SP_FUNC
->>>>>>> b9a5feb2
 %token	SUBSTRING
 %token	SUBSTRING_INDEX
 %token	TRIM
@@ -599,12 +596,8 @@
 	IDENT TEXT_STRING REAL_NUM FLOAT_NUM NUM LONG_NUM HEX_NUM LEX_HOSTNAME
 	ULONGLONG_NUM field_ident select_alias ident ident_or_text
         UNDERSCORE_CHARSET IDENT_sys TEXT_STRING_sys TEXT_STRING_literal
-<<<<<<< HEAD
 	NCHAR_STRING opt_component
-=======
-	NCHAR_STRING
         SP_FUNC ident_or_spfunc
->>>>>>> b9a5feb2
 
 %type <lex_str_ptr>
 	opt_table_alias
@@ -2684,11 +2677,7 @@
 	    THD *thd= YYTHD;
 	    if (add_item_to_list(thd, new Item_field(NULL, NULL, "*")))
 	      YYABORT;
-<<<<<<< HEAD
-	    (thd->lex.current_select->with_wild)++;
-=======
-	    (thd->lex->current_select->select_lex()->with_wild)++;
->>>>>>> b9a5feb2
+	    (thd->lex->current_select->with_wild)++;
 	  };
 
 
@@ -2992,15 +2981,12 @@
 	  { $$= ((Item*(*)(Item*,Item*))($1.symbol->create_func))($3,$5);}
 	| FUNC_ARG3 '(' expr ',' expr ',' expr ')'
 	  { $$= ((Item*(*)(Item*,Item*,Item*))($1.symbol->create_func))($3,$5,$7);}
-<<<<<<< HEAD
 	| ADDDATE_SYM '(' expr ',' expr ')'
 	  { $$= new Item_date_add_interval($3, $5, INTERVAL_DAY, 0);}
 	| ADDDATE_SYM '(' expr ',' INTERVAL_SYM expr interval ')'
 	  { $$= new Item_date_add_interval($3, $6, $7, 0); }
-=======
 	| REPEAT_SYM '(' expr ',' expr ')'
 	  { $$= new Item_func_repeat($3,$5); }
->>>>>>> b9a5feb2
 	| ATAN	'(' expr ')'
 	  { $$= new Item_func_atan($3); }
 	| ATAN	'(' expr ',' expr ')'
@@ -4872,13 +4858,6 @@
 simple_ident:
 	ident
 	{
-<<<<<<< HEAD
-	  SELECT_LEX *sel=Select;
-	  $$= (sel->parsing_place != SELECT_LEX_NODE::IN_HAVING ||
-	       sel->get_in_sum_expr() > 0) ?
-              (Item*) new Item_field(NullS,NullS,$1.str) :
-	      (Item*) new Item_ref(NullS,NullS,$1.str);
-=======
 	  sp_pvar_t *spv;
 	  LEX *lex = Lex;
           sp_pcontext *spc = lex->spcont;
@@ -4895,24 +4874,18 @@
 	  }
 	  else
 	  {
-	    SELECT_LEX_NODE *sel=Select;
+	    SELECT_LEX *sel=Select;
 	    $$= (sel->parsing_place != SELECT_LEX_NODE::IN_HAVING ||
 	         sel->get_in_sum_expr() > 0) ?
                  (Item*) new Item_field(NullS,NullS,$1.str) :
 	         (Item*) new Item_ref(NullS,NullS,$1.str);
 	  }
->>>>>>> b9a5feb2
 	}
 	| ident '.' ident
 	{
 	  THD *thd= YYTHD;
-<<<<<<< HEAD
-	  LEX *lex= &thd->lex;
+	  LEX *lex= thd->lex;
 	  SELECT_LEX *sel= lex->current_select;
-=======
-	  LEX *lex= thd->lex;
-	  SELECT_LEX_NODE *sel= lex->current_select;
->>>>>>> b9a5feb2
 	  if (sel->no_table_names_allowed)
 	  {
 	    my_printf_error(ER_TABLENAME_NOT_ALLOWED_HERE,
@@ -4927,13 +4900,8 @@
 	| '.' ident '.' ident
 	{
 	  THD *thd= YYTHD;
-<<<<<<< HEAD
-	  LEX *lex= &thd->lex;
+	  LEX *lex= thd->lex;
 	  SELECT_LEX *sel= lex->current_select;
-=======
-	  LEX *lex= thd->lex;
-	  SELECT_LEX_NODE *sel= lex->current_select;
->>>>>>> b9a5feb2
 	  if (sel->no_table_names_allowed)
 	  {
 	    my_printf_error(ER_TABLENAME_NOT_ALLOWED_HERE,
@@ -4948,13 +4916,8 @@
 	| ident '.' ident '.' ident
 	{
 	  THD *thd= YYTHD;
-<<<<<<< HEAD
-	  LEX *lex= &thd->lex;
+	  LEX *lex= thd->lex;
 	  SELECT_LEX *sel= lex->current_select;
-=======
-	  LEX *lex= thd->lex;
-	  SELECT_LEX_NODE *sel= lex->current_select;
->>>>>>> b9a5feb2
 	  if (sel->no_table_names_allowed)
 	  {
 	    my_printf_error(ER_TABLENAME_NOT_ALLOWED_HERE,
@@ -5288,13 +5251,7 @@
 option_value:
 	  '@' ident_or_text equal expr
 	  {
-<<<<<<< HEAD
-	    LEX *lex=Lex;
-	    lex->var_list.push_back(new set_var(lex->option_type, $1.var,
-						&$1.base_name, $3));
-=======
-	    Lex->var_list.push_back(new set_var_user(new Item_func_set_user_var($2,$4)));
->>>>>>> b9a5feb2
+ Lex->var_list.push_back(new set_var_user(new Item_func_set_user_var($2,$4)));
 	  }
 	| internal_or_splocal
 	  {}
@@ -5383,32 +5340,6 @@
 	    $$.base_name.length= 7;
 	  }
         ;
-
-internal_or_splocal:
-	ident equal set_expr_or_default
-	{
-	  LEX *lex= Lex;
-          sp_pcontext *spc= lex->spcont;
-	  sp_pvar_t *spv;
-
-	  if (!spc || !(spv = spc->find_pvar(&$1)))
-	  { /* Not an SP local variable */
-	    sys_var *tmp= find_sys_var($1.str, $1.length);
-
-	    if (!tmp)
-	      YYABORT;
-	    lex->var_list.push_back(new set_var(lex->option_type, tmp, $3));
-	  }
-	  else
-	  { /* An SP local variable */
-	    sp_instr_set *i= new sp_instr_set(lex->sphead->instructions(),
-	                                      spv->offset, $3, spv->type);
-
-	    lex->sphead->add_instr(i);
-	    spv->isset= TRUE;
-	  }
-	}
-	;
 
 isolation_types:
 	READ_SYM UNCOMMITTED_SYM	{ $$= ISO_READ_UNCOMMITTED; }
