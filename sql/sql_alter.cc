--- conflicted
+++ resolved
@@ -18,14 +18,8 @@
                                              // mysql_exchange_partition
 #include "sql_base.h"                        // open_temporary_tables
 #include "sql_alter.h"
-<<<<<<< HEAD
 #include "wsrep_mysqld.h"
 
-=======
-#ifdef WITH_WSREP
-#include "wsrep_mysqld.h"
-#endif /* WITH_WSREP */
->>>>>>> 24823068
 Alter_info::Alter_info(const Alter_info &rhs, MEM_ROOT *mem_root)
   :drop_list(rhs.drop_list, mem_root),
   alter_list(rhs.alter_list, mem_root),
@@ -313,17 +307,6 @@
 #ifdef WITH_WSREP
   TABLE *find_temporary_table(THD *thd, const TABLE_LIST *tl);
 
-<<<<<<< HEAD
-  if ((!thd->is_current_stmt_binlog_format_row() ||
-       !find_temporary_table(thd, first_table)))
-  {
-    WSREP_TO_ISOLATION_BEGIN(((lex->name.str) ? select_lex->db : NULL),
-                             ((lex->name.str) ? lex->name.str : NULL),
-                             first_table);
-  }
-#endif /* WITH_WSREP */
-
-=======
   if (WSREP(thd) &&
       (!thd->is_current_stmt_binlog_format_row() ||
        !find_temporary_table(thd, first_table)))
@@ -337,7 +320,7 @@
     thd->variables.auto_increment_increment = 1;
   }
 #endif /* WITH_WSREP */
->>>>>>> 24823068
+
   result= mysql_alter_table(thd, select_lex->db, lex->name.str,
                             &create_info,
                             first_table,
@@ -347,20 +330,12 @@
                             lex->ignore);
 
   DBUG_RETURN(result);
-<<<<<<< HEAD
-
 #ifdef WITH_WSREP
 error:
-  WSREP_WARN("ALTER TABLE isolation failure");
-  DBUG_RETURN(TRUE);
-=======
-#ifdef WITH_WSREP
-error:
   {
     WSREP_WARN("ALTER TABLE isolation failure");
     DBUG_RETURN(TRUE);
   }
->>>>>>> 24823068
 #endif /* WITH_WSREP */
 }
 
