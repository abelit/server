--- conflicted
+++ resolved
@@ -235,12 +235,6 @@
     { memcpy(buff,ptr,length); }
   inline void set_image(char *buff,uint length, CHARSET_INFO *cs)
     { memcpy(ptr,buff,length); }
-<<<<<<< HEAD
-  virtual void get_key_image(char *buff, uint length, imagetype type_arg)
-    { get_image(buff,length, &my_charset_bin); }
-  virtual void set_key_image(char *buff,uint length)
-    { set_image(buff,length, &my_charset_bin); }
-=======
 
 
   /*
@@ -250,8 +244,6 @@
       Field::get_key_image()
       buff   [out] output buffer
       length       output buffer size
-      cs           charset, always same as this->charset(),
-                   (to be removed in 5.x)
       type         itMBR for geometry blobs, otherwise itRAW
 
     DESCRIPTION
@@ -271,16 +263,13 @@
       Number of copied bytes (excluding padded zero bytes -- see above).
   */
 
-  virtual uint get_key_image(char *buff, uint length,
-                             CHARSET_INFO *cs,
-                             imagetype type)
-  {
-    get_image(buff,length,cs);
+  virtual uint get_key_image(char *buff, uint length, imagetype type)
+  {
+    get_image(buff, length, &my_charset_bin);
     return length;
   }
-  virtual void set_key_image(char *buff,uint length, CHARSET_INFO *cs)
-    { set_image(buff,length,cs); }
->>>>>>> 25033826
+  virtual void set_key_image(char *buff,uint length)
+    { set_image(buff,length, &my_charset_bin); }
   inline longlong val_int_offset(uint row_offset)
     {
       ptr+=row_offset;
@@ -1112,12 +1101,8 @@
   enum_field_types real_type() const { return FIELD_TYPE_STRING; }
   bool has_charset(void) const
   { return charset() == &my_charset_bin ? FALSE : TRUE; }
-<<<<<<< HEAD
   Field *new_field(MEM_ROOT *root, struct st_table *new_table, bool keep_type);
-=======
-  virtual uint get_key_image(char *buff,uint length, CHARSET_INFO *cs,
-                             imagetype type);
->>>>>>> 25033826
+  virtual uint get_key_image(char *buff,uint length, imagetype type);
 };
 
 
@@ -1169,13 +1154,8 @@
   my_decimal *val_decimal(my_decimal *);
   int cmp(const char *,const char*);
   void sort_string(char *buff,uint length);
-<<<<<<< HEAD
-  void get_key_image(char *buff,uint length, imagetype type);
+  uint get_key_image(char *buff,uint length, imagetype type);
   void set_key_image(char *buff,uint length);
-=======
-  uint get_key_image(char *buff,uint length, CHARSET_INFO *cs, imagetype type);
-  void set_key_image(char *buff,uint length, CHARSET_INFO *cs);
->>>>>>> 25033826
   void sql_type(String &str) const;
   char *pack(char *to, const char *from, uint max_length=~(uint) 0);
   char *pack_key(char *to, const char *from, uint max_length);
@@ -1279,13 +1259,8 @@
       store_length(length);
       memcpy_fixed(ptr+packlength,&data,sizeof(char*));
     }
-<<<<<<< HEAD
-  void get_key_image(char *buff,uint length, imagetype type);
+  uint get_key_image(char *buff,uint length, imagetype type);
   void set_key_image(char *buff,uint length);
-=======
-  uint get_key_image(char *buff,uint length, CHARSET_INFO *cs, imagetype type);
-  void set_key_image(char *buff,uint length, CHARSET_INFO *cs);
->>>>>>> 25033826
   void sql_type(String &str) const;
   inline bool copy()
   { char *tmp;
@@ -1342,15 +1317,9 @@
   int  store(double nr);
   int  store(longlong nr, bool unsigned_val);
   int  store_decimal(const my_decimal *);
-  void get_key_image(char *buff,uint length,imagetype type);
+  uint get_key_image(char *buff,uint length,imagetype type);
   uint size_of() const { return sizeof(*this); }
   int  reset(void) { return !maybe_null() || Field_blob::reset(); }
-<<<<<<< HEAD
-=======
-
-  uint get_key_image(char *buff,uint length, CHARSET_INFO *cs,imagetype type);
-  void set_key_image(char *buff,uint length, CHARSET_INFO *cs);
->>>>>>> 25033826
 };
 #endif /*HAVE_SPATIAL*/
 
@@ -1458,7 +1427,7 @@
   int cmp_offset(uint row_offset);
   int cmp_binary_offset(uint row_offset)
   { return cmp_offset(row_offset); }
-  void get_key_image(char *buff, uint length, imagetype type);
+  uint get_key_image(char *buff, uint length, imagetype type);
   void set_key_image(char *buff, uint length)
   { Field_bit::store(buff, length, &my_charset_bin); }
   void sort_string(char *buff, uint length)
