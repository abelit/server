--- conflicted
+++ resolved
@@ -1,11 +1,8 @@
 #ifndef SQL_PARTITION_INCLUDED
 #define SQL_PARTITION_INCLUDED
 
-<<<<<<< HEAD
-/* Copyright (c) 2006, 2013, Oracle and/or its affiliates.
-=======
-/* Copyright (c) 2006, 2017, Oracle and/or its affiliates. All rights reserved.
->>>>>>> 1da916c3
+/* Copyright (c) 2006, 2017, Oracle and/or its affiliates.
+   Copyright (c) 2011, 2017, MariaDB
 
   This program is free software; you can redistribute it and/or modify
   it under the terms of the GNU General Public License as published by
@@ -278,21 +275,12 @@
 #define partition_key_modified(X,Y) 0
 #endif
 
-<<<<<<< HEAD
 int __attribute__((warn_unused_result))
   create_partition_name(char *out, size_t outlen, const char *in1, const char
                         *in2, uint name_variant, bool translate);
 int __attribute__((warn_unused_result))
   create_subpartition_name(char *out, size_t outlen, const char *in1, const
                            char *in2, const char *in3, uint name_variant);
-=======
-bool create_partition_name(char *out, const char *in1,
-                           const char *in2, uint name_variant,
-                           bool translate);
-bool create_subpartition_name(char *out, const char *in1,
-                              const char *in2, const char *in3,
-                              uint name_variant);
->>>>>>> 1da916c3
 
 void set_field_ptr(Field **ptr, const uchar *new_buf, const uchar *old_buf);
 void set_key_field_ptr(KEY *key_info, const uchar *new_buf,
