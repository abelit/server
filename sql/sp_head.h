/* -*- C++ -*- */
/*
   Copyright (c) 2002, 2011, Oracle and/or its affiliates.

   This program is free software; you can redistribute it and/or modify
   it under the terms of the GNU General Public License as published by
   the Free Software Foundation; version 2 of the License.

   This program is distributed in the hope that it will be useful,
   but WITHOUT ANY WARRANTY; without even the implied warranty of
   MERCHANTABILITY or FITNESS FOR A PARTICULAR PURPOSE.  See the
   GNU General Public License for more details.

   You should have received a copy of the GNU General Public License
   along with this program; if not, write to the Free Software
   Foundation, Inc., 51 Franklin St, Fifth Floor, Boston, MA 02110-1335  USA */

#ifndef _SP_HEAD_H_
#define _SP_HEAD_H_

#ifdef USE_PRAGMA_INTERFACE
#pragma interface			/* gcc class implementation */
#endif

/*
  It is necessary to include set_var.h instead of item.h because there
  are dependencies on include order for set_var.h and item.h. This
  will be resolved later.
*/
#include "sql_class.h"                          // THD, set_var.h: THD
#include "set_var.h"                            // Item
#include "sp_pcontext.h"                        // sp_pcontext
#include <stddef.h>
#include "sp.h"

/**
  @defgroup Stored_Routines Stored Routines
  @ingroup Runtime_Environment
  @{
*/

uint
sp_get_flags_for_command(LEX *lex);

class sp_instr;
class sp_instr_opt_meta;
class sp_instr_jump_if_not;

/*************************************************************************/

/**
  Stored_program_creation_ctx -- base class for creation context of stored
  programs (stored routines, triggers, events).
*/

class Stored_program_creation_ctx :public Default_object_creation_ctx
{
public:
  CHARSET_INFO *get_db_cl()
  {
    return m_db_cl;
  }

public:
  virtual Stored_program_creation_ctx *clone(MEM_ROOT *mem_root) = 0;

protected:
  Stored_program_creation_ctx(THD *thd)
    : Default_object_creation_ctx(thd),
      m_db_cl(thd->variables.collation_database)
  { }

  Stored_program_creation_ctx(CHARSET_INFO *client_cs,
                              CHARSET_INFO *connection_cl,
                              CHARSET_INFO *db_cl)
    : Default_object_creation_ctx(client_cs, connection_cl),
      m_db_cl(db_cl)
  { }

protected:
  virtual void change_env(THD *thd) const
  {
    thd->variables.collation_database= m_db_cl;

    Default_object_creation_ctx::change_env(thd);
  }

protected:
  /**
    db_cl stores the value of the database collation. Both character set
    and collation attributes are used.

    Database collation is included into the context because it defines the
    default collation for stored-program variables.
  */
  CHARSET_INFO *m_db_cl;
};

/*************************************************************************/

class sp_name : public Sql_alloc,
                public Database_qualified_name
{
public:
  bool       m_explicit_name;                   /**< Prepend the db name? */

  sp_name(const LEX_CSTRING *db, const LEX_CSTRING *name,
          bool use_explicit_name)
    : Database_qualified_name(db, name), m_explicit_name(use_explicit_name)
  {
    if (lower_case_table_names && m_db.str)
      m_db.length= my_casedn_str(files_charset_info, (char*) m_db.str);
  }

  /** Create temporary sp_name object from MDL key. Store in qname_buff */
  sp_name(const MDL_key *key, char *qname_buff);

  ~sp_name()
  {}
};


bool
check_routine_name(const LEX_CSTRING *ident);

class sp_head :private Query_arena,
               public Database_qualified_name,
               public Sql_alloc
{
  sp_head(const sp_head &);	/**< Prevent use of these */
  void operator=(sp_head &);

protected:
  MEM_ROOT main_mem_root;
public:
  /** Possible values of m_flags */
  enum {
    HAS_RETURN= 1,              // For FUNCTIONs only: is set if has RETURN
    MULTI_RESULTS= 8,           // Is set if a procedure with SELECT(s)
    CONTAINS_DYNAMIC_SQL= 16,   // Is set if a procedure with PREPARE/EXECUTE
    IS_INVOKED= 32,             // Is set if this sp_head is being used
    HAS_SET_AUTOCOMMIT_STMT= 64,// Is set if a procedure with 'set autocommit'
    /* Is set if a procedure with COMMIT (implicit or explicit) | ROLLBACK */
    HAS_COMMIT_OR_ROLLBACK= 128,
    LOG_SLOW_STATEMENTS= 256,   // Used by events
    LOG_GENERAL_LOG= 512,        // Used by events
    HAS_SQLCOM_RESET= 1024,
    HAS_SQLCOM_FLUSH= 2048,

    /**
      Marks routines that directly (i.e. not by calling other routines)
      change tables. Note that this flag is set automatically based on
      type of statements used in the stored routine and is different
      from routine characteristic provided by user in a form of CONTAINS
      SQL, READS SQL DATA, MODIFIES SQL DATA clauses. The latter are
      accepted by parser but pretty much ignored after that.
      We don't rely on them:
      a) for compatibility reasons.
      b) because in CONTAINS SQL case they don't provide enough
      information anyway.
     */
    MODIFIES_DATA= 4096,
    /*
      Marks routines that have column type references: DECLARE a t1.a%TYPE;
    */
    HAS_COLUMN_TYPE_REFS= 8192,
    /* Set if has FETCH GROUP NEXT ROW instr. Used to ensure that only
       functions with AGGREGATE keyword use the instr. */
    HAS_AGGREGATE_INSTR= 16384
  };

  sp_package *m_parent;
  const Sp_handler *m_handler;
  uint m_flags;                 // Boolean attributes of a stored routine

  Column_definition m_return_field_def; /**< This is used for FUNCTIONs only. */

  const char *m_tmp_query;	///< Temporary pointer to sub query string
private:
  /*
    Private to guarantee that m_chistics.comment is properly set to:
    - a string which is alloced on this->mem_root
    - or (NULL,0)
    set_chistics() makes sure this.
  */
  Sp_chistics m_chistics;
  void set_chistics(const st_sp_chistics &chistics);
  inline void set_chistics_agg_type(enum enum_sp_aggregate_type type)
  {
    m_chistics.agg_type= type;
  }
public:
  sql_mode_t m_sql_mode;		///< For SHOW CREATE and execution
  bool       m_explicit_name;                   /**< Prepend the db name? */
  LEX_CSTRING m_qname;		///< db.name
  LEX_CSTRING m_params;
  LEX_CSTRING m_body;
  LEX_CSTRING m_body_utf8;
  LEX_CSTRING m_defstr;
  AUTHID      m_definer;

  const st_sp_chistics &chistics() const { return m_chistics; }
  const LEX_CSTRING &comment() const { return m_chistics.comment; }
  void set_suid(enum_sp_suid_behaviour suid) { m_chistics.suid= suid; }
  enum_sp_suid_behaviour suid() const { return m_chistics.suid; }
  bool detistic() const { return m_chistics.detistic; }
  enum_sp_data_access daccess() const { return m_chistics.daccess; }
  enum_sp_aggregate_type agg_type() const { return m_chistics.agg_type; }
  /**
    Is this routine being executed?
  */
  virtual bool is_invoked() const { return m_flags & IS_INVOKED; }

  /**
    Get the value of the SP cache version, as remembered
    when the routine was inserted into the cache.
  */
  ulong sp_cache_version() const;

  /** Set the value of the SP cache version.  */
  void set_sp_cache_version(ulong version_arg) const
  {
    m_sp_cache_version= version_arg;
  }

  sp_rcontext *rcontext_create(THD *thd, Field *retval, List<Item> *args);
  sp_rcontext *rcontext_create(THD *thd, Field *retval,
                               Item **args, uint arg_count);
  sp_rcontext *rcontext_create(THD *thd, Field *retval,
                               Row_definition_list *list,
                               bool switch_security_ctx);
  bool eq_routine_spec(const sp_head *) const;
private:
  /**
    Version of the stored routine cache at the moment when the
    routine was added to it. Is used only for functions and
    procedures, not used for triggers or events.  When sp_head is
    created, its version is 0. When it's added to the cache, the
    version is assigned the global value 'Cversion'.
    If later on Cversion is incremented, we know that the routine
    is obsolete and should not be used --
    sp_cache_flush_obsolete() will purge it.
  */
  mutable ulong m_sp_cache_version;
  Stored_program_creation_ctx *m_creation_ctx;
  /**
    Boolean combination of (1<<flag), where flag is a member of
    LEX::enum_binlog_stmt_unsafe.
  */
  uint32 unsafe_flags;

public:
  inline Stored_program_creation_ctx *get_creation_ctx()
  {
    return m_creation_ctx;
  }

  inline void set_creation_ctx(Stored_program_creation_ctx *creation_ctx)
  {
    m_creation_ctx= creation_ctx->clone(mem_root);
  }

  longlong m_created;
  longlong m_modified;
  /** Recursion level of the current SP instance. The levels are numbered from 0 */
  ulong m_recursion_level;
  /**
    A list of diferent recursion level instances for the same procedure.
    For every recursion level we have a sp_head instance. This instances
    connected in the list. The list ordered by increasing recursion level
    (m_recursion_level).
  */
  sp_head *m_next_cached_sp;
  /**
    Pointer to the first element of the above list
  */
  sp_head *m_first_instance;
  /**
    Pointer to the first free (non-INVOKED) routine in the list of
    cached instances for this SP. This pointer is set only for the first
    SP in the list of instences (see above m_first_cached_sp pointer).
    The pointer equal to 0 if we have no free instances.
    For non-first instance value of this pointer meanless (point to itself);
  */
  sp_head *m_first_free_instance;
  /**
    Pointer to the last element in the list of instances of the SP.
    For non-first instance value of this pointer meanless (point to itself);
  */
  sp_head *m_last_cached_sp;
  /**
    Set containing names of stored routines used by this routine.
    Note that unlike elements of similar set for statement elements of this
    set are not linked in one list. Because of this we are able save memory
    by using for this set same objects that are used in 'sroutines' sets
    for statements of which this stored routine consists.
  */
  HASH m_sroutines;
  // Pointers set during parsing
  const char *m_param_begin;
  const char *m_param_end;

private:
  const char *m_body_begin;

public:
  /*
    Security context for stored routine which should be run under
    definer privileges.
  */
  Security_context m_security_ctx;

  /**
    List of all items (Item_trigger_field objects) representing fields in
    old/new version of row in trigger. We use this list for checking whenever
    all such fields are valid at trigger creation time and for binding these
    fields to TABLE object at table open (although for latter pointer to table
    being opened is probably enough).
  */
  SQL_I_List<Item_trigger_field> m_trg_table_fields;

<<<<<<< HEAD
  static void *
  operator new(size_t size) throw ();

  static void
  operator delete(void *ptr, size_t size) throw ();

  sp_head(sp_package *parent, const Sp_handler *handler,
          enum_sp_aggregate_type);
=======
protected:
  sp_head(MEM_ROOT *mem_root, sp_package *parent, const Sp_handler *handler);
  virtual ~sp_head();
public:
  static void destroy(sp_head *sp);
  static sp_head *create(sp_package *parent, const Sp_handler *handler);
>>>>>>> bc43bf3e

  /// Initialize after we have reset mem_root
  void
  init(LEX *lex);

  /** Copy sp name from parser. */
  void
  init_sp_name(const sp_name *spname);

  /** Set the body-definition start position. */
  void
  set_body_start(THD *thd, const char *begin_ptr);

  /** Set the statement-definition (body-definition) end position. */
  void
  set_stmt_end(THD *thd);


  bool
  execute_trigger(THD *thd,
                  const LEX_CSTRING *db_name,
                  const LEX_CSTRING *table_name,
                  GRANT_INFO *grant_info);

  bool
  execute_function(THD *thd, Item **args, uint argcount, Field *return_fld,
                   sp_rcontext **nctx, Query_arena *call_arena);

  bool
  execute_procedure(THD *thd, List<Item> *args);

  static void
  show_create_routine_get_fields(THD *thd, const Sp_handler *sph,
                                 List<Item> *fields);

  bool
  show_create_routine(THD *thd, const Sp_handler *sph);

  MEM_ROOT *get_main_mem_root() { return &main_mem_root; }

  int
  add_instr(sp_instr *instr);

  bool
  add_instr_jump(THD *thd, sp_pcontext *spcont);

  bool
  add_instr_jump(THD *thd, sp_pcontext *spcont, uint dest);

  bool
  add_instr_jump_forward_with_backpatch(THD *thd, sp_pcontext *spcont,
                                        sp_label *lab);
  bool
  add_instr_jump_forward_with_backpatch(THD *thd, sp_pcontext *spcont)
  {
    return add_instr_jump_forward_with_backpatch(thd, spcont,
                                                 spcont->last_label());
  }

  bool
  add_instr_freturn(THD *thd, sp_pcontext *spcont, Item *item, LEX *lex);

  bool
  add_instr_preturn(THD *thd, sp_pcontext *spcont);

  Item *adjust_assignment_source(THD *thd, Item *val, Item *val2);
  /**
    @param thd                     - the current thd
    @param spcont                  - the current parse context
    @param spv                     - the SP variable
    @param val                     - the value to be assigned to the variable
    @param lex                     - the LEX that was used to create "val"
    @param responsible_to_free_lex - if the generated sp_instr_set should
                                     free "lex".
    @retval true                   - on error
    @retval false                  - on success
  */
  bool set_local_variable(THD *thd, sp_pcontext *spcont,
                          const Sp_rcontext_handler *rh,
                          sp_variable *spv, Item *val, LEX *lex,
                          bool responsible_to_free_lex);
  bool set_local_variable_row_field(THD *thd, sp_pcontext *spcont,
                                    const Sp_rcontext_handler *rh,
                                    sp_variable *spv, uint field_idx,
                                    Item *val, LEX *lex);
  bool set_local_variable_row_field_by_name(THD *thd, sp_pcontext *spcont,
                                            const Sp_rcontext_handler *rh,
                                            sp_variable *spv,
                                            const LEX_CSTRING *field_name,
                                            Item *val, LEX *lex);
  bool check_package_routine_end_name(const LEX_CSTRING &end_name) const;
  bool check_standalone_routine_end_name(const sp_name *end_name) const;
  bool check_group_aggregate_instructions_function() const;
  bool check_group_aggregate_instructions_forbid() const;
  bool check_group_aggregate_instructions_require() const;
private:
  /**
    Generate a code to set a single cursor parameter variable.
    @param thd          - current thd, for mem_root allocations.
    @param param_spcont - the context of the parameter block
    @param idx          - the index of the parameter
    @param prm          - the actual parameter (contains information about
                          the assignment source expression Item,
                          its free list, and its LEX)
  */
  bool add_set_cursor_param_variable(THD *thd,
                                     sp_pcontext *param_spcont, uint idx,
                                     sp_assignment_lex *prm)
  {
    DBUG_ASSERT(idx < param_spcont->context_var_count());
    sp_variable *spvar= param_spcont->get_context_variable(idx);
    /*
      add_instr() gets free_list from m_thd->free_list.
      Initialize it before the set_local_variable() call.
    */
    DBUG_ASSERT(m_thd->free_list == NULL);
    m_thd->free_list= prm->get_free_list();
    if (set_local_variable(thd, param_spcont,
                           &sp_rcontext_handler_local,
                           spvar, prm->get_item(), prm, true))
      return true;
    /*
      Safety:
      The item and its free_list are now fully owned by the sp_instr_set
      instance, created by set_local_variable(). The sp_instr_set instance
      is now responsible for freeing the item and the free_list.
      Reset the "item" and the "free_list" members of "prm",
      to avoid double pointers to the same objects from "prm" and
      from the sp_instr_set instance.
    */
    prm->set_item_and_free_list(NULL, NULL);
    return false;
  }

  /**
    Generate a code to set all cursor parameter variables.
    This method is called only when parameters exists,
    and the number of formal parameters matches the number of actual
    parameters. See also comments to add_open_cursor().
  */
  bool add_set_cursor_param_variables(THD *thd, sp_pcontext *param_spcont,
                                      List<sp_assignment_lex> *parameters)
  {
    DBUG_ASSERT(param_spcont->context_var_count() == parameters->elements);
    sp_assignment_lex *prm;
    List_iterator<sp_assignment_lex> li(*parameters);
    for (uint idx= 0; (prm= li++); idx++)
    {
      if (add_set_cursor_param_variable(thd, param_spcont, idx, prm))
        return true;
    }
    return false;
  }

  /**
    Generate a code to set all cursor parameter variables for a FOR LOOP, e.g.:
      FOR index IN cursor(1,2,3)
    @param
  */
  bool add_set_for_loop_cursor_param_variables(THD *thd,
                                               sp_pcontext *param_spcont,
                                               sp_assignment_lex *param_lex,
                                               Item_args *parameters);

public:
  /**
    Generate a code for an "OPEN cursor" statement.
    @param thd          - current thd, for mem_root allocations
    @param spcont       - the context of the cursor
    @param offset       - the offset of the cursor
    @param param_spcont - the context of the cursor parameter block
    @param parameters   - the list of the OPEN actual parameters

    The caller must make sure that the number of local variables
    in "param_spcont" (formal parameters) matches the number of list elements
    in "parameters" (actual parameters).
    NULL in either of them means 0 parameters.
  */
  bool add_open_cursor(THD *thd, sp_pcontext *spcont,
                       uint offset,
                       sp_pcontext *param_spcont,
                       List<sp_assignment_lex> *parameters);

  /**
    Generate an initiation code for a CURSOR FOR LOOP, e.g.:
      FOR index IN cursor         -- cursor without parameters
      FOR index IN cursor(1,2,3)  -- cursor with parameters

    The code generated by this method does the following during SP run-time:
    - Sets all cursor parameter vartiables from "parameters"
    - Initializes the index ROW-type variable from the cursor
      (the structure is copied from the cursor to the index variable)
    - The cursor gets opened
    - The first records is fetched from the cursor to the variable "index".

    @param thd        - the current thread (for mem_root and error reporting)
    @param spcont     - the current parse context
    @param index      - the loop "index" ROW-type variable
    @param pcursor    - the cursor
    @param coffset    - the cursor offset
    @param param_lex  - the LEX that owns Items in "parameters"
    @param parameters - the cursor parameters Item array
    @retval true      - on error (EOM)
    @retval false     - on success
  */
  bool add_for_loop_open_cursor(THD *thd, sp_pcontext *spcont,
                                sp_variable *index,
                                const sp_pcursor *pcursor, uint coffset,
                                sp_assignment_lex *param_lex,
                                Item_args *parameters);
  /**
    Returns true if any substatement in the routine directly
    (not through another routine) modifies data/changes table.

    @sa Comment for MODIFIES_DATA flag.
  */
  bool modifies_data() const
  { return m_flags & MODIFIES_DATA; }

  inline uint instructions()
  { return m_instr.elements; }

  inline sp_instr *
  last_instruction()
  {
    sp_instr *i;

    get_dynamic(&m_instr, (uchar*)&i, m_instr.elements-1);
    return i;
  }

  bool replace_instr_to_nop(THD *thd, uint ip);

  /*
    Resets lex in 'thd' and keeps a copy of the old one.

    @todo Conflicting comment in sp_head.cc
  */
  bool
  reset_lex(THD *thd);

  bool
  reset_lex(THD *thd, sp_lex_local *sublex);

  /**
    Merge two LEX instances.
    @param oldlex - the upper level LEX we're going to restore to.
    @param sublex - the local lex that have just parsed some substatement.
    @returns      - false on success, true on error (e.g. failed to
                    merge the routine list or the table list).
    This method is shared by:
    - restore_lex(), when the old LEX is popped by sp_head::m_lex.pop()
    - THD::restore_from_local_lex_to_old_lex(), when the old LEX
      is stored in the caller's local variable.
  */
  bool
  merge_lex(THD *thd, LEX *oldlex, LEX *sublex);

  /**
    Restores lex in 'thd' from our copy, but keeps some status from the
    one in 'thd', like ptr, tables, fields, etc.

    @todo Conflicting comment in sp_head.cc
  */
  bool
  restore_lex(THD *thd)
  {
    DBUG_ENTER("sp_head::restore_lex");
    LEX *oldlex= (LEX *) m_lex.pop();
    if (!oldlex)
      DBUG_RETURN(false); // Nothing to restore
    LEX *sublex= thd->lex;
    // This restores thd->lex and thd->stmt_lex
    if (thd->restore_from_local_lex_to_old_lex(oldlex))
      DBUG_RETURN(true);
    if (!sublex->sp_lex_in_use)
    {
      sublex->sphead= NULL;
      lex_end(sublex);
      delete sublex;
    }
    DBUG_RETURN(false);
  }

  /// Put the instruction on the backpatch list, associated with the label.
  int
  push_backpatch(THD *thd, sp_instr *, sp_label *);
  int
  push_backpatch_goto(THD *thd, sp_pcontext *ctx, sp_label *lab);

  /// Update all instruction with this label in the backpatch list to
  /// the current position.
  void
  backpatch(sp_label *);
  void
  backpatch_goto(THD *thd, sp_label *, sp_label *);

  /// Check for unresolved goto label
  bool
  check_unresolved_goto();

  /// Start a new cont. backpatch level. If 'i' is NULL, the level is just incr.
  int
  new_cont_backpatch(sp_instr_opt_meta *i);

  /// Add an instruction to the current level
  int
  add_cont_backpatch(sp_instr_opt_meta *i);

  /// Backpatch (and pop) the current level to the current position.
  void
  do_cont_backpatch();

  /// Add cpush instructions for all cursors declared in the current frame
  bool sp_add_instr_cpush_for_cursors(THD *thd, sp_pcontext *pcontext);

  const LEX_CSTRING *name() const
  { return &m_name; }

  char *create_string(THD *thd, ulong *lenp);

  Field *create_result_field(uint field_max_length, const LEX_CSTRING *field_name,
                             TABLE *table) const;


  /**
    Check and prepare an instance of Column_definition for field creation
    (fill all necessary attributes), for variables, parameters and
    function return values.

    @param[in]  thd          Thread handle
    @param[in]  lex          Yacc parsing context
    @param[out] field_def    An instance of create_field to be filled

    @retval false on success
    @retval true  on error
  */
  bool fill_field_definition(THD *thd, Column_definition *field_def)
  {
    const Type_handler *h= field_def->type_handler();
    return h->Column_definition_fix_attributes(field_def) ||
           field_def->sp_prepare_create_field(thd, mem_root);
  }
  bool row_fill_field_definitions(THD *thd, Row_definition_list *row)
  {
    /*
      Prepare all row fields. This will (among other things)
      - convert VARCHAR lengths from character length to octet length
      - calculate interval lengths for SET and ENUM
    */
    List_iterator<Spvar_definition> it(*row);
    for (Spvar_definition *def= it++; def; def= it++)
    {
      if (fill_spvar_definition(thd, def))
        return true;
    }
    return false;
  }
  /**
    Check and prepare a Column_definition for a variable or a parameter.
  */
  bool fill_spvar_definition(THD *thd, Column_definition *def)
  {
    if (fill_field_definition(thd, def))
      return true;
    def->pack_flag|= FIELDFLAG_MAYBE_NULL;
    return false;
  }
  bool fill_spvar_definition(THD *thd, Column_definition *def,
                             LEX_CSTRING *name)
  {
    def->field_name= *name;
    return fill_spvar_definition(thd, def);
  }

private:
  /**
    Set a column type reference for a parameter definition
  */
  void fill_spvar_using_type_reference(sp_variable *spvar,
                                       Qualified_column_ident *ref)
  {
    spvar->field_def.set_column_type_ref(ref);
    spvar->field_def.field_name= spvar->name;
    m_flags|= sp_head::HAS_COLUMN_TYPE_REFS;
  }

  void fill_spvar_using_table_rowtype_reference(THD *thd,
                                                sp_variable *spvar,
                                                Table_ident *ref)
  {
    spvar->field_def.set_table_rowtype_ref(ref);
    spvar->field_def.field_name= spvar->name;
    fill_spvar_definition(thd, &spvar->field_def);
    m_flags|= sp_head::HAS_COLUMN_TYPE_REFS;
  }

public:
  bool spvar_fill_row(THD *thd, sp_variable *spvar, Row_definition_list *def);
  bool spvar_fill_type_reference(THD *thd, sp_variable *spvar,
                                 const LEX_CSTRING &table,
                                 const LEX_CSTRING &column);
  bool spvar_fill_type_reference(THD *thd, sp_variable *spvar,
                                 const LEX_CSTRING &db,
                                 const LEX_CSTRING &table,
                                 const LEX_CSTRING &column);
  bool spvar_fill_table_rowtype_reference(THD *thd, sp_variable *spvar,
                                          const LEX_CSTRING &table);
  bool spvar_fill_table_rowtype_reference(THD *thd, sp_variable *spvar,
                                          const LEX_CSTRING &db,
                                          const LEX_CSTRING &table);

  void set_c_chistics(const st_sp_chistics &chistics);
  void set_info(longlong created, longlong modified,
		const st_sp_chistics &chistics, sql_mode_t sql_mode);

  void set_definer(const char *definer, size_t definerlen)
  {
    AUTHID tmp;
    tmp.parse(definer, definerlen);
    m_definer.copy(mem_root, &tmp.user, &tmp.host);
  }
  void set_definer(const LEX_CSTRING *user_name, const LEX_CSTRING *host_name)
  {
    m_definer.copy(mem_root, user_name, host_name);
  }

  void reset_thd_mem_root(THD *thd);

  void restore_thd_mem_root(THD *thd);

  /**
    Optimize the code.
  */
  void optimize();

  /**
    Helper used during flow analysis during code optimization.
    See the implementation of <code>opt_mark()</code>.
    @param ip the instruction to add to the leads list
    @param leads the list of remaining paths to explore in the graph that
    represents the code, during flow analysis.
  */
  void add_mark_lead(uint ip, List<sp_instr> *leads);

  inline sp_instr *
  get_instr(uint i)
  {
    sp_instr *ip;

    if (i < m_instr.elements)
      get_dynamic(&m_instr, (uchar*)&ip, i);
    else
      ip= NULL;
    return ip;
  }

  /* Add tables used by routine to the table list. */
  bool add_used_tables_to_table_list(THD *thd,
                                     TABLE_LIST ***query_tables_last_ptr,
                                     TABLE_LIST *belong_to_view);

  /**
    Check if this stored routine contains statements disallowed
    in a stored function or trigger, and set an appropriate error message
    if this is the case.
  */
  bool is_not_allowed_in_function(const char *where)
  {
    if (m_flags & CONTAINS_DYNAMIC_SQL)
      my_error(ER_STMT_NOT_ALLOWED_IN_SF_OR_TRG, MYF(0), "Dynamic SQL");
    else if (m_flags & MULTI_RESULTS)
      my_error(ER_SP_NO_RETSET, MYF(0), where);
    else if (m_flags & HAS_SET_AUTOCOMMIT_STMT)
      my_error(ER_SP_CANT_SET_AUTOCOMMIT, MYF(0));
    else if (m_flags & HAS_COMMIT_OR_ROLLBACK)
      my_error(ER_COMMIT_NOT_ALLOWED_IN_SF_OR_TRG, MYF(0));
    else if (m_flags & HAS_SQLCOM_RESET)
      my_error(ER_STMT_NOT_ALLOWED_IN_SF_OR_TRG, MYF(0), "RESET");
    else if (m_flags & HAS_SQLCOM_FLUSH)
      my_error(ER_STMT_NOT_ALLOWED_IN_SF_OR_TRG, MYF(0), "FLUSH");

    return MY_TEST(m_flags &
                  (CONTAINS_DYNAMIC_SQL | MULTI_RESULTS |
                   HAS_SET_AUTOCOMMIT_STMT | HAS_COMMIT_OR_ROLLBACK |
                   HAS_SQLCOM_RESET | HAS_SQLCOM_FLUSH));
  }

#ifndef DBUG_OFF
  int show_routine_code(THD *thd);
#endif

  /*
    This method is intended for attributes of a routine which need
    to propagate upwards to the Query_tables_list of the caller (when
    a property of a sp_head needs to "taint" the calling statement).
  */
  void propagate_attributes(Query_tables_list *prelocking_ctx)
  {
    DBUG_ENTER("sp_head::propagate_attributes");
    /*
      If this routine needs row-based binary logging, the entire top statement
      too (we cannot switch from statement-based to row-based only for this
      routine, as in statement-based the top-statement may be binlogged and
      the substatements not).
    */
    DBUG_PRINT("info", ("lex->get_stmt_unsafe_flags(): 0x%x",
                        prelocking_ctx->get_stmt_unsafe_flags()));
    DBUG_PRINT("info", ("sp_head(%p=%s)->unsafe_flags: 0x%x",
                        this, name()->str, unsafe_flags));
    prelocking_ctx->set_stmt_unsafe_flags(unsafe_flags);
    DBUG_VOID_RETURN;
  }

  sp_pcontext *get_parse_context() { return m_pcont; }

  /*
    Check EXECUTE access:
    - in case of a standalone rotuine, for the routine itself
    - in case of a package routine, for the owner package body
  */
  bool check_execute_access(THD *thd) const;

  virtual sp_package *get_package()
  {
    return NULL;
  }

protected:

  MEM_ROOT *m_thd_root;		///< Temp. store for thd's mem_root
  THD *m_thd;			///< Set if we have reset mem_root

  sp_pcontext *m_pcont;		///< Parse context
  List<LEX> m_lex;		///< Temp. store for the other lex
  DYNAMIC_ARRAY m_instr;	///< The "instructions"

  enum backpatch_instr_type { GOTO, CPOP, HPOP };
  typedef struct
  {
    sp_label *lab;
    sp_instr *instr;
    backpatch_instr_type instr_type;
  } bp_t;
  List<bp_t> m_backpatch;	///< Instructions needing backpatching
  List<bp_t> m_backpatch_goto; // Instructions needing backpatching (for goto)

  /**
    We need a special list for backpatching of instructions with a continue
    destination (in the case of a continue handler catching an error in
    the test), since it would otherwise interfere with the normal backpatch
    mechanism - e.g. jump_if_not instructions have two different destinations
    which are to be patched differently.
    Since these occur in a more restricted way (always the same "level" in
    the code), we don't need the label.
  */
  List<sp_instr_opt_meta> m_cont_backpatch;
  uint m_cont_level;            // The current cont. backpatch level

  /**
    Multi-set representing optimized list of tables to be locked by this
    routine. Does not include tables which are used by invoked routines.

    @note
    For prelocking-free SPs this multiset is constructed too.
    We do so because the same instance of sp_head may be called both
    in prelocked mode and in non-prelocked mode.
  */
  HASH m_sptabs;

  bool
  execute(THD *thd, bool merge_da_on_success);

  /**
    Perform a forward flow analysis in the generated code.
    Mark reachable instructions, for the optimizer.
  */
  void opt_mark();

  /**
    Merge the list of tables used by query into the multi-set of tables used
    by routine.
  */
  bool merge_table_list(THD *thd, TABLE_LIST *table, LEX *lex_for_tmp_check);

  /// Put the instruction on the a backpatch list, associated with the label.
  int
  push_backpatch(THD *thd, sp_instr *, sp_label *, List<bp_t> *list,
                 backpatch_instr_type itype);

}; // class sp_head : public Sql_alloc


class sp_package: public sp_head
{
  bool validate_public_routines(THD *thd, sp_package *spec);
  bool validate_private_routines(THD *thd);
public:
  class LexList: public List<LEX>
  {
  public:
    LexList() { elements= 0; }
    // Find a package routine by a non qualified name
    LEX *find(const LEX_CSTRING &name, stored_procedure_type type);
    // Find a package routine by a package-qualified name, e.g. 'pkg.proc'
    LEX *find_qualified(const LEX_CSTRING &name, stored_procedure_type type);
    // Check if a routine with the given qualified name already exists
    bool check_dup_qualified(const LEX_CSTRING &name, const Sp_handler *sph)
    {
      if (!find_qualified(name, sph->type()))
        return false;
      my_error(ER_SP_ALREADY_EXISTS, MYF(0), sph->type_str(), name.str);
      return true;
    }
    bool check_dup_qualified(const sp_head *sp)
    {
      return check_dup_qualified(sp->m_name, sp->m_handler);
    }
    void cleanup();
  };
  /*
    The LEX for a new package subroutine is initially assigned to
    m_current_routine. After scanning parameters, return type and chistics,
    the parser detects if we have a declaration or a definition, e.g.:
         PROCEDURE p1(a INT);
      vs
         PROCEDURE p1(a INT) AS BEGIN NULL; END;
    (i.e. either semicolon or the "AS" keyword)
    m_current_routine is then added either to m_routine_implementations,
    or m_routine_declarations, and then m_current_routine is set to NULL.
  */
  LEX *m_current_routine;
  LexList m_routine_implementations;
  LexList m_routine_declarations;

  LEX *m_top_level_lex;
  sp_rcontext *m_rcontext;
  uint m_invoked_subroutine_count;
  bool m_is_instantiated;
  bool m_is_cloning_routine;

private:
  sp_package(MEM_ROOT *mem_root,
             LEX *top_level_lex,
             const sp_name *name,
             const Sp_handler *sph);
  ~sp_package();
public:
  static sp_package *create(LEX *top_level_lex, const sp_name *name,
                            const Sp_handler *sph);

  bool add_routine_declaration(LEX *lex)
  {
    return m_routine_declarations.check_dup_qualified(lex->sphead) ||
           m_routine_declarations.push_back(lex, &main_mem_root);
  }
  bool add_routine_implementation(LEX *lex)
  {
    return m_routine_implementations.check_dup_qualified(lex->sphead) ||
           m_routine_implementations.push_back(lex, &main_mem_root);
  }
  sp_package *get_package() { return this; }
  bool is_invoked() const
  {
    /*
      Cannot flush a package out of the SP cache when:
      - its initialization block is running
      - one of its subroutine is running
    */
    return sp_head::is_invoked() || m_invoked_subroutine_count > 0;
  }
  sp_variable *find_package_variable(const LEX_CSTRING *name) const
  {
    /*
      sp_head::m_pcont is a special level for routine parameters.
      Variables declared inside CREATE PACKAGE BODY reside in m_children.at(0).
    */
    sp_pcontext *ctx= m_pcont->child_context(0);
    return ctx ? ctx->find_variable(name, true) : NULL;
  }
  bool validate_after_parser(THD *thd);
  bool instantiate_if_needed(THD *thd);
};


class sp_lex_cursor: public sp_lex_local, public Query_arena
{
public:
  sp_lex_cursor(THD *thd, const LEX *oldlex, MEM_ROOT *mem_root_arg)
   :sp_lex_local(thd, oldlex),
    Query_arena(mem_root_arg, STMT_INITIALIZED_FOR_SP)
  { }
  sp_lex_cursor(THD *thd, const LEX *oldlex)
   :sp_lex_local(thd, oldlex),
    Query_arena(thd->lex->sphead->get_main_mem_root(), STMT_INITIALIZED_FOR_SP)
  { }
  ~sp_lex_cursor() { free_items(); }
  void cleanup_stmt() { }
  Query_arena *query_arena() { return this; }
  bool validate()
  {
    DBUG_ASSERT(sql_command == SQLCOM_SELECT);
    if (result)
    {
      my_error(ER_SP_BAD_CURSOR_SELECT, MYF(0));
      return true;
    }
    return false;
  }
  bool stmt_finalize(THD *thd)
  {
    if (validate())
      return true;
    sp_lex_in_use= true;
    free_list= thd->free_list;
    thd->free_list= NULL;
    return false;
  }
};


//
// "Instructions"...
//

class sp_instr :public Query_arena, public Sql_alloc
{
  sp_instr(const sp_instr &);	/**< Prevent use of these */
  void operator=(sp_instr &);

public:

  uint marked;
  uint m_ip;			///< My index
  sp_pcontext *m_ctx;		///< My parse context
  uint m_lineno;

  /// Should give each a name or type code for debugging purposes?
  sp_instr(uint ip, sp_pcontext *ctx)
    :Query_arena(0, STMT_INITIALIZED_FOR_SP), marked(0), m_ip(ip), m_ctx(ctx)
  {}

  virtual ~sp_instr()
  { free_items(); }


  /**
    Execute this instruction

   
    @param thd         Thread handle
    @param[out] nextp  index of the next instruction to execute. (For most
                       instructions this will be the instruction following this
                       one). Note that this parameter is undefined in case of
                       errors, use get_cont_dest() to find the continuation
                       instruction for CONTINUE error handlers.
   
    @retval 0      on success, 
    @retval other  if some error occurred
  */

  virtual int execute(THD *thd, uint *nextp) = 0;

  /**
    Execute <code>open_and_lock_tables()</code> for this statement.
    Open and lock the tables used by this statement, as a pre-requisite
    to execute the core logic of this instruction with
    <code>exec_core()</code>.
    @param thd the current thread
    @param tables the list of tables to open and lock
    @return zero on success, non zero on failure.
  */
  int exec_open_and_lock_tables(THD *thd, TABLE_LIST *tables);

  /**
    Get the continuation destination of this instruction.
    @return the continuation destination
  */
  virtual uint get_cont_dest() const;

  /*
    Execute core function of instruction after all preparations (e.g.
    setting of proper LEX, saving part of the thread context have been
    done).

    Should be implemented for instructions using expressions or whole
    statements (thus having to have own LEX). Used in concert with
    sp_lex_keeper class and its descendants (there are none currently).
  */
  virtual int exec_core(THD *thd, uint *nextp);

  virtual void print(String *str) = 0;

  virtual void backpatch(uint dest, sp_pcontext *dst_ctx)
  {}

  /**
    Mark this instruction as reachable during optimization and return the
    index to the next instruction. Jump instruction will add their
    destination to the leads list.
  */
  virtual uint opt_mark(sp_head *sp, List<sp_instr> *leads)
  {
    marked= 1;
    return m_ip+1;
  }

  /**
    Short-cut jumps to jumps during optimization. This is used by the
    jump instructions' opt_mark() methods. 'start' is the starting point,
    used to prevent the mark sweep from looping for ever. Return the
    end destination.
  */
  virtual uint opt_shortcut_jump(sp_head *sp, sp_instr *start)
  {
    return m_ip;
  }

  /**
    Inform the instruction that it has been moved during optimization.
    Most instructions will simply update its index, but jump instructions
    must also take care of their destination pointers. Forward jumps get
    pushed to the backpatch list 'ibp'.
  */
  virtual void opt_move(uint dst, List<sp_instr> *ibp)
  {
    m_ip= dst;
  }

}; // class sp_instr : public Sql_alloc


/**
  Auxilary class to which instructions delegate responsibility
  for handling LEX and preparations before executing statement
  or calculating complex expression.

  Exist mainly to avoid having double hierarchy between instruction
  classes.

  @todo
    Add ability to not store LEX and do any preparations if
    expression used is simple.
*/

class sp_lex_keeper
{
  /** Prevent use of these */
  sp_lex_keeper(const sp_lex_keeper &);
  void operator=(sp_lex_keeper &);
public:

  sp_lex_keeper(LEX *lex, bool lex_resp)
    : m_lex(lex), m_lex_resp(lex_resp), 
      lex_query_tables_own_last(NULL)
  {
    lex->sp_lex_in_use= TRUE;
  }
  virtual ~sp_lex_keeper()
  {
    if (m_lex_resp)
    {
      /* Prevent endless recursion. */
      m_lex->sphead= NULL;
      lex_end(m_lex);
      delete m_lex;
    }
  }

  /**
    Prepare execution of instruction using LEX, if requested check whenever
    we have read access to tables used and open/lock them, call instruction's
    exec_core() method, perform cleanup afterwards.
   
    @todo Conflicting comment in sp_head.cc
  */
  int reset_lex_and_exec_core(THD *thd, uint *nextp, bool open_tables,
                              sp_instr* instr);

  int cursor_reset_lex_and_exec_core(THD *thd, uint *nextp, bool open_tables,
                                     sp_instr *instr);

  inline uint sql_command() const
  {
    return (uint)m_lex->sql_command;
  }

  void disable_query_cache()
  {
    m_lex->safe_to_cache_query= 0;
  }

private:

  LEX *m_lex;
  /**
    Indicates whenever this sp_lex_keeper instance responsible
    for LEX deletion.
  */
  bool m_lex_resp;

  /*
    Support for being able to execute this statement in two modes:
    a) inside prelocked mode set by the calling procedure or its ancestor.
    b) outside of prelocked mode, when this statement enters/leaves
       prelocked mode itself.
  */
  
  /**
    List of additional tables this statement needs to lock when it
    enters/leaves prelocked mode on its own.
  */
  TABLE_LIST *prelocking_tables;

  /**
    The value m_lex->query_tables_own_last should be set to this when the
    statement enters/leaves prelocked mode on its own.
  */
  TABLE_LIST **lex_query_tables_own_last;
};


/**
  Call out to some prepared SQL statement.
*/
class sp_instr_stmt : public sp_instr
{
  sp_instr_stmt(const sp_instr_stmt &);	/**< Prevent use of these */
  void operator=(sp_instr_stmt &);

public:

  LEX_STRING m_query;		///< For thd->query

  sp_instr_stmt(uint ip, sp_pcontext *ctx, LEX *lex)
    : sp_instr(ip, ctx), m_lex_keeper(lex, TRUE)
  {
    m_query.str= 0;
    m_query.length= 0;
  }

  virtual ~sp_instr_stmt()
  {};

  virtual int execute(THD *thd, uint *nextp);

  virtual int exec_core(THD *thd, uint *nextp);

  virtual void print(String *str);

private:

  sp_lex_keeper m_lex_keeper;

}; // class sp_instr_stmt : public sp_instr


class sp_instr_set : public sp_instr
{
  sp_instr_set(const sp_instr_set &);	/**< Prevent use of these */
  void operator=(sp_instr_set &);

public:

  sp_instr_set(uint ip, sp_pcontext *ctx,
               const Sp_rcontext_handler *rh,
	       uint offset, Item *val,
               LEX *lex, bool lex_resp)
    : sp_instr(ip, ctx),
      m_rcontext_handler(rh), m_offset(offset), m_value(val),
      m_lex_keeper(lex, lex_resp)
  {}

  virtual ~sp_instr_set()
  {}

  virtual int execute(THD *thd, uint *nextp);

  virtual int exec_core(THD *thd, uint *nextp);

  virtual void print(String *str);

protected:
  sp_rcontext *get_rcontext(THD *thd) const;
  const Sp_rcontext_handler *m_rcontext_handler;
  uint m_offset;		///< Frame offset
  Item *m_value;
  sp_lex_keeper m_lex_keeper;
}; // class sp_instr_set : public sp_instr


/*
  This class handles assignments of a ROW fields:
    DECLARE rec ROW (a INT,b INT);
    SET rec.a= 10;
*/
class sp_instr_set_row_field : public sp_instr_set
{
  sp_instr_set_row_field(const sp_instr_set_row_field &); // Prevent use of this
  void operator=(sp_instr_set_row_field &);
  uint m_field_offset;

public:

  sp_instr_set_row_field(uint ip, sp_pcontext *ctx,
                         const Sp_rcontext_handler *rh,
                         uint offset, uint field_offset,
                         Item *val,
                         LEX *lex, bool lex_resp)
    : sp_instr_set(ip, ctx, rh, offset, val, lex, lex_resp),
      m_field_offset(field_offset)
  {}

  virtual ~sp_instr_set_row_field()
  {}

  virtual int exec_core(THD *thd, uint *nextp);

  virtual void print(String *str);
}; // class sp_instr_set_field : public sp_instr_set


/**
  This class handles assignment instructions like this:
  DECLARE
    CURSOR cur IS SELECT * FROM t1;
    rec cur%ROWTYPE;
  BEGIN
    rec.column1:= 10; -- This instruction
  END;

  The idea is that during sp_rcontext::create() we do not know the extact
  structure of "rec". It gets resolved at run time, during the corresponding
  sp_instr_cursor_copy_struct::exec_core().

  So sp_instr_set_row_field_by_name searches for ROW fields by name,
  while sp_instr_set_row_field (see above) searches for ROW fields by index.
*/
class sp_instr_set_row_field_by_name : public sp_instr_set
{
  // Prevent use of this
  sp_instr_set_row_field_by_name(const sp_instr_set_row_field &);
  void operator=(sp_instr_set_row_field_by_name &);
  const LEX_CSTRING m_field_name;

public:

  sp_instr_set_row_field_by_name(uint ip, sp_pcontext *ctx,
                                 const Sp_rcontext_handler *rh,
                                 uint offset, const LEX_CSTRING &field_name,
                                 Item *val,
                                 LEX *lex, bool lex_resp)
    : sp_instr_set(ip, ctx, rh, offset, val, lex, lex_resp),
      m_field_name(field_name)
  {}

  virtual ~sp_instr_set_row_field_by_name()
  {}

  virtual int exec_core(THD *thd, uint *nextp);

  virtual void print(String *str);
}; // class sp_instr_set_field_by_name : public sp_instr_set


/**
  Set NEW/OLD row field value instruction. Used in triggers.
*/
class sp_instr_set_trigger_field : public sp_instr
{
  sp_instr_set_trigger_field(const sp_instr_set_trigger_field &);
  void operator=(sp_instr_set_trigger_field &);

public:

  sp_instr_set_trigger_field(uint ip, sp_pcontext *ctx,
                             Item_trigger_field *trg_fld,
                             Item *val, LEX *lex)
    : sp_instr(ip, ctx),
      trigger_field(trg_fld),
      value(val), m_lex_keeper(lex, TRUE)
  {}

  virtual ~sp_instr_set_trigger_field()
  {}

  virtual int execute(THD *thd, uint *nextp);

  virtual int exec_core(THD *thd, uint *nextp);

  virtual void print(String *str);

private:
  Item_trigger_field *trigger_field;
  Item *value;
  sp_lex_keeper m_lex_keeper;
}; // class sp_instr_trigger_field : public sp_instr


/**
  An abstract class for all instructions with destinations that
  needs to be updated by the optimizer.

  Even if not all subclasses will use both the normal destination and
  the continuation destination, we put them both here for simplicity.
*/
class sp_instr_opt_meta : public sp_instr
{
public:

  uint m_dest;			///< Where we will go
  uint m_cont_dest;             ///< Where continue handlers will go

  sp_instr_opt_meta(uint ip, sp_pcontext *ctx)
    : sp_instr(ip, ctx),
      m_dest(0), m_cont_dest(0), m_optdest(0), m_cont_optdest(0)
  {}

  sp_instr_opt_meta(uint ip, sp_pcontext *ctx, uint dest)
    : sp_instr(ip, ctx),
      m_dest(dest), m_cont_dest(0), m_optdest(0), m_cont_optdest(0)
  {}

  virtual ~sp_instr_opt_meta()
  {}

  virtual void set_destination(uint old_dest, uint new_dest)
    = 0;

  virtual uint get_cont_dest() const;

protected:

  sp_instr *m_optdest;		///< Used during optimization
  sp_instr *m_cont_optdest;     ///< Used during optimization

}; // class sp_instr_opt_meta : public sp_instr

class sp_instr_jump : public sp_instr_opt_meta
{
  sp_instr_jump(const sp_instr_jump &);	/**< Prevent use of these */
  void operator=(sp_instr_jump &);

public:

  sp_instr_jump(uint ip, sp_pcontext *ctx)
    : sp_instr_opt_meta(ip, ctx)
  {}

  sp_instr_jump(uint ip, sp_pcontext *ctx, uint dest)
    : sp_instr_opt_meta(ip, ctx, dest)
  {}

  virtual ~sp_instr_jump()
  {}

  virtual int execute(THD *thd, uint *nextp);

  virtual void print(String *str);

  virtual uint opt_mark(sp_head *sp, List<sp_instr> *leads);

  virtual uint opt_shortcut_jump(sp_head *sp, sp_instr *start);

  virtual void opt_move(uint dst, List<sp_instr> *ibp);

  virtual void backpatch(uint dest, sp_pcontext *dst_ctx)
  {
    /* Calling backpatch twice is a logic flaw in jump resolution. */
    DBUG_ASSERT(m_dest == 0);
    m_dest= dest;
  }

  /**
    Update the destination; used by the optimizer.
  */
  virtual void set_destination(uint old_dest, uint new_dest)
  {
    if (m_dest == old_dest)
      m_dest= new_dest;
  }

}; // class sp_instr_jump : public sp_instr_opt_meta


class sp_instr_jump_if_not : public sp_instr_jump
{
  sp_instr_jump_if_not(const sp_instr_jump_if_not &); /**< Prevent use of these */
  void operator=(sp_instr_jump_if_not &);

public:

  sp_instr_jump_if_not(uint ip, sp_pcontext *ctx, Item *i, LEX *lex)
    : sp_instr_jump(ip, ctx), m_expr(i),
      m_lex_keeper(lex, TRUE)
  {}

  sp_instr_jump_if_not(uint ip, sp_pcontext *ctx, Item *i, uint dest, LEX *lex)
    : sp_instr_jump(ip, ctx, dest), m_expr(i),
      m_lex_keeper(lex, TRUE)
  {}

  virtual ~sp_instr_jump_if_not()
  {}

  virtual int execute(THD *thd, uint *nextp);

  virtual int exec_core(THD *thd, uint *nextp);

  virtual void print(String *str);

  virtual uint opt_mark(sp_head *sp, List<sp_instr> *leads);

  /** Override sp_instr_jump's shortcut; we stop here */
  virtual uint opt_shortcut_jump(sp_head *sp, sp_instr *start)
  {
    return m_ip;
  }

  virtual void opt_move(uint dst, List<sp_instr> *ibp);

  virtual void set_destination(uint old_dest, uint new_dest)
  {
    sp_instr_jump::set_destination(old_dest, new_dest);
    if (m_cont_dest == old_dest)
      m_cont_dest= new_dest;
  }

private:

  Item *m_expr;			///< The condition
  sp_lex_keeper m_lex_keeper;

}; // class sp_instr_jump_if_not : public sp_instr_jump


class sp_instr_preturn : public sp_instr
{
  sp_instr_preturn(const sp_instr_preturn &);	/**< Prevent use of these */
  void operator=(sp_instr_preturn &);

public:

  sp_instr_preturn(uint ip, sp_pcontext *ctx)
    : sp_instr(ip, ctx)
  {}

  virtual ~sp_instr_preturn()
  {}

  virtual int execute(THD *thd, uint *nextp)
  {
    DBUG_ENTER("sp_instr_preturn::execute");
    *nextp= UINT_MAX;
    DBUG_RETURN(0);
  }

  virtual void print(String *str)
  {
    str->append(STRING_WITH_LEN("preturn"));
  }

  virtual uint opt_mark(sp_head *sp, List<sp_instr> *leads)
  {
    marked= 1;
    return UINT_MAX;
  }

}; // class sp_instr_preturn : public sp_instr


class sp_instr_freturn : public sp_instr
{
  sp_instr_freturn(const sp_instr_freturn &);	/**< Prevent use of these */
  void operator=(sp_instr_freturn &);

public:

  sp_instr_freturn(uint ip, sp_pcontext *ctx,
		   Item *val, const Type_handler *handler, LEX *lex)
    : sp_instr(ip, ctx), m_value(val), m_type_handler(handler),
      m_lex_keeper(lex, TRUE)
  {}

  virtual ~sp_instr_freturn()
  {}

  virtual int execute(THD *thd, uint *nextp);

  virtual int exec_core(THD *thd, uint *nextp);

  virtual void print(String *str);

  virtual uint opt_mark(sp_head *sp, List<sp_instr> *leads)
  {
    marked= 1;
    return UINT_MAX;
  }

protected:

  Item *m_value;
  const Type_handler *m_type_handler;
  sp_lex_keeper m_lex_keeper;

}; // class sp_instr_freturn : public sp_instr


class sp_instr_hpush_jump : public sp_instr_jump
{
  sp_instr_hpush_jump(const sp_instr_hpush_jump &); /**< Prevent use of these */
  void operator=(sp_instr_hpush_jump &);

public:

  sp_instr_hpush_jump(uint ip,
                      sp_pcontext *ctx,
                      sp_handler *handler)
   :sp_instr_jump(ip, ctx),
    m_handler(handler),
    m_opt_hpop(0),
    m_frame(ctx->current_var_count())
  {
    DBUG_ASSERT(m_handler->condition_values.elements == 0);
  }

  virtual ~sp_instr_hpush_jump()
  {
    m_handler->condition_values.empty();
    m_handler= NULL;
  }

  virtual int execute(THD *thd, uint *nextp);

  virtual void print(String *str);

  virtual uint opt_mark(sp_head *sp, List<sp_instr> *leads);

  /** Override sp_instr_jump's shortcut; we stop here. */
  virtual uint opt_shortcut_jump(sp_head *sp, sp_instr *start)
  {
    return m_ip;
  }

  virtual void backpatch(uint dest, sp_pcontext *dst_ctx)
  {
    DBUG_ASSERT(!m_dest || !m_opt_hpop);
    if (!m_dest)
      m_dest= dest;
    else
      m_opt_hpop= dest;
  }

  void add_condition(sp_condition_value *condition_value)
  { m_handler->condition_values.push_back(condition_value); }

  sp_handler *get_handler()
  { return m_handler; }

private:
  /// Handler.
  sp_handler *m_handler;

  /// hpop marking end of handler scope.
  uint m_opt_hpop;

  // This attribute is needed for SHOW PROCEDURE CODE only (i.e. it's needed in
  // debug version only). It's used in print().
  uint m_frame;

}; // class sp_instr_hpush_jump : public sp_instr_jump


class sp_instr_hpop : public sp_instr
{
  sp_instr_hpop(const sp_instr_hpop &);	/**< Prevent use of these */
  void operator=(sp_instr_hpop &);

public:

  sp_instr_hpop(uint ip, sp_pcontext *ctx, uint count)
    : sp_instr(ip, ctx), m_count(count)
  {}

  virtual ~sp_instr_hpop()
  {}

  void update_count(uint count)
  {
    m_count= count;
  }

  virtual int execute(THD *thd, uint *nextp);

  virtual void print(String *str);

private:

  uint m_count;

}; // class sp_instr_hpop : public sp_instr


class sp_instr_hreturn : public sp_instr_jump
{
  sp_instr_hreturn(const sp_instr_hreturn &);	/**< Prevent use of these */
  void operator=(sp_instr_hreturn &);

public:

  sp_instr_hreturn(uint ip, sp_pcontext *ctx)
   :sp_instr_jump(ip, ctx),
    m_frame(ctx->current_var_count())
  {}

  virtual ~sp_instr_hreturn()
  {}

  virtual int execute(THD *thd, uint *nextp);

  virtual void print(String *str);

  /* This instruction will not be short cut optimized. */
  virtual uint opt_shortcut_jump(sp_head *sp, sp_instr *start)
  {
    return m_ip;
  }

  virtual uint opt_mark(sp_head *sp, List<sp_instr> *leads);

private:

  uint m_frame;

}; // class sp_instr_hreturn : public sp_instr_jump


/** This is DECLARE CURSOR */
class sp_instr_cpush : public sp_instr,
                       public sp_cursor
{
  sp_instr_cpush(const sp_instr_cpush &); /**< Prevent use of these */
  void operator=(sp_instr_cpush &);

public:

  sp_instr_cpush(uint ip, sp_pcontext *ctx, LEX *lex, uint offset)
    : sp_instr(ip, ctx), m_lex_keeper(lex, TRUE), m_cursor(offset)
  {}

  virtual ~sp_instr_cpush()
  {}

  virtual int execute(THD *thd, uint *nextp);

  virtual void print(String *str);

  /**
    This call is used to cleanup the instruction when a sensitive
    cursor is closed. For now stored procedures always use materialized
    cursors and the call is not used.
  */
  virtual void cleanup_stmt() { /* no op */ }
private:

  sp_lex_keeper m_lex_keeper;
  uint m_cursor;                /**< Frame offset (for debugging) */

}; // class sp_instr_cpush : public sp_instr


class sp_instr_cpop : public sp_instr
{
  sp_instr_cpop(const sp_instr_cpop &); /**< Prevent use of these */
  void operator=(sp_instr_cpop &);

public:

  sp_instr_cpop(uint ip, sp_pcontext *ctx, uint count)
    : sp_instr(ip, ctx), m_count(count)
  {}

  virtual ~sp_instr_cpop()
  {}

  void update_count(uint count)
  {
    m_count= count;
  }

  virtual int execute(THD *thd, uint *nextp);

  virtual void print(String *str);

private:

  uint m_count;

}; // class sp_instr_cpop : public sp_instr


class sp_instr_copen : public sp_instr
{
  sp_instr_copen(const sp_instr_copen &); /**< Prevent use of these */
  void operator=(sp_instr_copen &);

public:

  sp_instr_copen(uint ip, sp_pcontext *ctx, uint c)
    : sp_instr(ip, ctx), m_cursor(c)
  {}

  virtual ~sp_instr_copen()
  {}

  virtual int execute(THD *thd, uint *nextp);

  virtual int exec_core(THD *thd, uint *nextp);

  virtual void print(String *str);

private:

  uint m_cursor;		///< Stack index

}; // class sp_instr_copen : public sp_instr_stmt


/**
  Initialize the structure of a cursor%ROWTYPE variable
  from the LEX containing the cursor SELECT statement.
*/
class sp_instr_cursor_copy_struct: public sp_instr
{
  /**< Prevent use of these */
  sp_instr_cursor_copy_struct(const sp_instr_cursor_copy_struct &);
  void operator=(sp_instr_cursor_copy_struct &);
  sp_lex_keeper m_lex_keeper;
  uint m_cursor;
  uint m_var;
public:
  sp_instr_cursor_copy_struct(uint ip, sp_pcontext *ctx, uint coffs,
                              sp_lex_cursor *lex, uint voffs)
    : sp_instr(ip, ctx), m_lex_keeper(lex, FALSE),
      m_cursor(coffs),
      m_var(voffs)
  {}
  virtual ~sp_instr_cursor_copy_struct()
  {}
  virtual int execute(THD *thd, uint *nextp);
  virtual int exec_core(THD *thd, uint *nextp);
  virtual void print(String *str);
};


class sp_instr_cclose : public sp_instr
{
  sp_instr_cclose(const sp_instr_cclose &); /**< Prevent use of these */
  void operator=(sp_instr_cclose &);

public:

  sp_instr_cclose(uint ip, sp_pcontext *ctx, uint c)
    : sp_instr(ip, ctx), m_cursor(c)
  {}

  virtual ~sp_instr_cclose()
  {}

  virtual int execute(THD *thd, uint *nextp);

  virtual void print(String *str);

private:

  uint m_cursor;

}; // class sp_instr_cclose : public sp_instr


class sp_instr_cfetch : public sp_instr
{
  sp_instr_cfetch(const sp_instr_cfetch &); /**< Prevent use of these */
  void operator=(sp_instr_cfetch &);

public:

  sp_instr_cfetch(uint ip, sp_pcontext *ctx, uint c, bool error_on_no_data)
    : sp_instr(ip, ctx), m_cursor(c), m_error_on_no_data(error_on_no_data)
  {
    m_varlist.empty();
  }

  virtual ~sp_instr_cfetch()
  {}

  virtual int execute(THD *thd, uint *nextp);

  virtual void print(String *str);

  void add_to_varlist(sp_variable *var)
  {
    m_varlist.push_back(var);
  }

private:

  uint m_cursor;
  List<sp_variable> m_varlist;
  bool m_error_on_no_data;

}; // class sp_instr_cfetch : public sp_instr

/*
This class is created for the special fetch instruction
FETCH GROUP NEXT ROW, used in the user-defined aggregate
functions
*/

class sp_instr_agg_cfetch : public sp_instr
{
  sp_instr_agg_cfetch(const sp_instr_cfetch &); /**< Prevent use of these */
  void operator=(sp_instr_cfetch &);

public:

  sp_instr_agg_cfetch(uint ip, sp_pcontext *ctx)
    : sp_instr(ip, ctx){}

  virtual ~sp_instr_agg_cfetch()
  {}

  virtual int execute(THD *thd, uint *nextp);

  virtual void print(String *str);
}; // class sp_instr_agg_cfetch : public sp_instr




class sp_instr_error : public sp_instr
{
  sp_instr_error(const sp_instr_error &); /**< Prevent use of these */
  void operator=(sp_instr_error &);

public:

  sp_instr_error(uint ip, sp_pcontext *ctx, int errcode)
    : sp_instr(ip, ctx), m_errcode(errcode)
  {}

  virtual ~sp_instr_error()
  {}

  virtual int execute(THD *thd, uint *nextp);

  virtual void print(String *str);

  virtual uint opt_mark(sp_head *sp, List<sp_instr> *leads)
  {
    marked= 1;
    return UINT_MAX;
  }

private:

  int m_errcode;

}; // class sp_instr_error : public sp_instr


class sp_instr_set_case_expr : public sp_instr_opt_meta
{
public:

  sp_instr_set_case_expr(uint ip, sp_pcontext *ctx, uint case_expr_id,
                         Item *case_expr, LEX *lex)
    : sp_instr_opt_meta(ip, ctx),
      m_case_expr_id(case_expr_id), m_case_expr(case_expr),
      m_lex_keeper(lex, TRUE)
  {}

  virtual ~sp_instr_set_case_expr()
  {}

  virtual int execute(THD *thd, uint *nextp);

  virtual int exec_core(THD *thd, uint *nextp);

  virtual void print(String *str);

  virtual uint opt_mark(sp_head *sp, List<sp_instr> *leads);

  virtual void opt_move(uint dst, List<sp_instr> *ibp);

  virtual void set_destination(uint old_dest, uint new_dest)
  {
    if (m_cont_dest == old_dest)
      m_cont_dest= new_dest;
  }

private:

  uint m_case_expr_id;
  Item *m_case_expr;
  sp_lex_keeper m_lex_keeper;

}; // class sp_instr_set_case_expr : public sp_instr_opt_meta

bool check_show_routine_access(THD *thd, sp_head *sp, bool *full_access);

#ifndef NO_EMBEDDED_ACCESS_CHECKS
bool
sp_change_security_context(THD *thd, sp_head *sp,
                           Security_context **backup);
void
sp_restore_security_context(THD *thd, Security_context *backup);

bool
set_routine_security_ctx(THD *thd, sp_head *sp, Security_context **save_ctx);
#endif /* NO_EMBEDDED_ACCESS_CHECKS */

TABLE_LIST *
sp_add_to_query_tables(THD *thd, LEX *lex,
		       const LEX_CSTRING *db, const LEX_CSTRING *name,
                       thr_lock_type locktype,
                       enum_mdl_type mdl_type);

/**
  @} (end of group Stored_Routines)
*/

#endif /* _SP_HEAD_H_ */<|MERGE_RESOLUTION|>--- conflicted
+++ resolved
@@ -1,6 +1,7 @@
 /* -*- C++ -*- */
 /*
    Copyright (c) 2002, 2011, Oracle and/or its affiliates.
+   Copyright (c) 2020, MariaDB
 
    This program is free software; you can redistribute it and/or modify
    it under the terms of the GNU General Public License as published by
@@ -127,8 +128,8 @@
                public Database_qualified_name,
                public Sql_alloc
 {
-  sp_head(const sp_head &);	/**< Prevent use of these */
-  void operator=(sp_head &);
+  sp_head(const sp_head &)= delete;
+  void operator=(sp_head &)= delete;
 
 protected:
   MEM_ROOT main_mem_root;
@@ -319,23 +320,14 @@
   */
   SQL_I_List<Item_trigger_field> m_trg_table_fields;
 
-<<<<<<< HEAD
-  static void *
-  operator new(size_t size) throw ();
-
-  static void
-  operator delete(void *ptr, size_t size) throw ();
-
-  sp_head(sp_package *parent, const Sp_handler *handler,
-          enum_sp_aggregate_type);
-=======
 protected:
-  sp_head(MEM_ROOT *mem_root, sp_package *parent, const Sp_handler *handler);
+  sp_head(MEM_ROOT *mem_root, sp_package *parent, const Sp_handler *handler,
+          enum_sp_aggregate_type agg_type);
   virtual ~sp_head();
 public:
   static void destroy(sp_head *sp);
-  static sp_head *create(sp_package *parent, const Sp_handler *handler);
->>>>>>> bc43bf3e
+  static sp_head *create(sp_package *parent, const Sp_handler *handler,
+                         enum_sp_aggregate_type agg_type);
 
   /// Initialize after we have reset mem_root
   void
