/* Copyright (c) 2000, 2019, Oracle and/or its affiliates.
   Copyright (c) 2010, 2019, MariaDB Corporation.

   This program is free software; you can redistribute it and/or modify
   it under the terms of the GNU General Public License as published by
   the Free Software Foundation; version 2 of the License.

   This program is distributed in the hope that it will be useful,
   but WITHOUT ANY WARRANTY; without even the implied warranty of
   MERCHANTABILITY or FITNESS FOR A PARTICULAR PURPOSE.  See the
   GNU General Public License for more details.

   You should have received a copy of the GNU General Public License
   along with this program; if not, write to the Free Software
   Foundation, Inc., 51 Franklin St, Fifth Floor, Boston, MA 02110-1335  USA */

/**
  @defgroup Semantic_Analysis Semantic Analysis
*/

#ifndef SQL_LEX_INCLUDED
#define SQL_LEX_INCLUDED

#include "violite.h"                            /* SSL_type */
#include "sql_trigger.h"
#include "thr_lock.h"                  /* thr_lock_type, TL_UNLOCK */
#include "mem_root_array.h"
#include "sql_cmd.h"
#include "sql_alter.h"                // Alter_info
#include "sql_window.h"
#include "sql_trigger.h"
#include "sp.h"                       // enum stored_procedure_type
#include "sql_tvc.h"
#include "item.h"

/* Used for flags of nesting constructs */
#define SELECT_NESTING_MAP_SIZE 64
typedef Bitmap<SELECT_NESTING_MAP_SIZE> nesting_map;

/* YACC and LEX Definitions */


/**
  A string with metadata. Usually points to a string in the client
  character set, but unlike Lex_ident_cli_st (see below) it does not
  necessarily point to a query fragment. It can also point to memory
  of other kinds (e.g. an additional THD allocated memory buffer
  not overlapping with the current query text).

  We'll add more flags here eventually, to know if the string has, e.g.:
  - multi-byte characters
  - bad byte sequences
  - backslash escapes:   'a\nb'
  and reuse the original query fragments instead of making the string
  copy too early, in Lex_input_stream::get_text().
  This will allow to avoid unnecessary copying, as well as
  create more optimal Item types in sql_yacc.yy
*/
struct Lex_string_with_metadata_st: public LEX_CSTRING
{
private:
  bool m_is_8bit; // True if the string has 8bit characters
  char m_quote;   // Quote character, or 0 if not quoted
public:
  void set_8bit(bool is_8bit) { m_is_8bit= is_8bit; }
  void set_metadata(bool is_8bit, char quote)
  {
    m_is_8bit= is_8bit;
    m_quote= quote;
  }
  void set(const char *s, size_t len, bool is_8bit, char quote)
  {
    str= s;
    length= len;
    set_metadata(is_8bit, quote);
  }
  void set(const LEX_CSTRING *s, bool is_8bit, char quote)
  {
    ((LEX_CSTRING &)*this)= *s;
    set_metadata(is_8bit, quote);
  }
  bool is_8bit() const { return m_is_8bit; }
  bool is_quoted() const { return m_quote != '\0'; }
  char quote() const { return m_quote; }
  // Get string repertoire by the 8-bit flag and the character set
  uint repertoire(CHARSET_INFO *cs) const
  {
    return !m_is_8bit && my_charset_is_ascii_based(cs) ?
           MY_REPERTOIRE_ASCII : MY_REPERTOIRE_UNICODE30;
  }
  // Get string repertoire by the 8-bit flag, for ASCII-based character sets
  uint repertoire() const
  {
    return !m_is_8bit ? MY_REPERTOIRE_ASCII : MY_REPERTOIRE_UNICODE30;
  }
};


/*
  Used to store identifiers in the client character set.
  Points to a query fragment.
*/
struct Lex_ident_cli_st: public Lex_string_with_metadata_st
{
public:
  void set_keyword(const char *s, size_t len)
  {
    set(s, len, false, '\0');
  }
  void set_ident(const char *s, size_t len, bool is_8bit)
  {
    set(s, len, is_8bit, '\0');
  }
  void set_ident_quoted(const char *s, size_t len, bool is_8bit, char quote)
  {
    set(s, len, is_8bit, quote);
  }
  void set_unquoted(const LEX_CSTRING *s, bool is_8bit)
  {
    set(s, is_8bit, '\0');
  }
  const char *pos() const { return str - is_quoted(); }
  const char *end() const { return str + length + is_quoted(); }
};


class Lex_ident_cli: public Lex_ident_cli_st
{
public:
  Lex_ident_cli(const LEX_CSTRING *s, bool is_8bit)
  {
    set_unquoted(s, is_8bit);
  }
  Lex_ident_cli(const char *s, size_t len)
  {
    set_ident(s, len, false);
  }
};


struct Lex_ident_sys_st: public LEX_CSTRING
{
public:
  bool copy_ident_cli(THD *thd, const Lex_ident_cli_st *str);
  bool copy_keyword(THD *thd, const Lex_ident_cli_st *str);
  bool copy_sys(THD *thd, const LEX_CSTRING *str);
  bool convert(THD *thd, const LEX_CSTRING *str, CHARSET_INFO *cs);
  bool copy_or_convert(THD *thd, const Lex_ident_cli_st *str, CHARSET_INFO *cs);
  bool is_null() const { return str == NULL; }
  bool to_size_number(ulonglong *to) const;
  void set_valid_utf8(const LEX_CSTRING *name)
  {
    DBUG_ASSERT(Well_formed_prefix(system_charset_info, name->str,
                                   name->length).length() == name->length);
    str= name->str ; length= name->length;
  }
};


class Lex_ident_sys: public Lex_ident_sys_st
{
public:
  Lex_ident_sys(THD *thd, const Lex_ident_cli_st *str)
  {
    if (copy_ident_cli(thd, str))
      ((LEX_CSTRING &) *this)= null_clex_str;
  }
  Lex_ident_sys()
  {
    ((LEX_CSTRING &) *this)= null_clex_str;
  }
  Lex_ident_sys(const char *name, size_t length)
  {
    LEX_CSTRING tmp= {name, length};
    set_valid_utf8(&tmp);
  }
  Lex_ident_sys & operator=(const Lex_ident_sys_st &name)
  {
    Lex_ident_sys_st::operator=(name);
    return *this;
  }
};


/**
  ORDER BY ... LIMIT parameters;
*/
class Lex_order_limit_lock: public Sql_alloc
{
public:
  SQL_I_List<st_order> *order_list;   /* ORDER clause */
  Lex_select_lock lock;
  Lex_select_limit limit;

  Lex_order_limit_lock() :order_list(NULL)
  {}

  bool set_to(st_select_lex *sel);
};


enum sub_select_type
{
  UNSPECIFIED_TYPE,
  /* following 3 enums should be as they are*/
  UNION_TYPE, INTERSECT_TYPE, EXCEPT_TYPE,
  GLOBAL_OPTIONS_TYPE, DERIVED_TABLE_TYPE, OLAP_TYPE
};

inline int cmp_unit_op(enum sub_select_type op1, enum sub_select_type op2)
{
  DBUG_ASSERT(op1 >= UNION_TYPE && op1 <= EXCEPT_TYPE);
  DBUG_ASSERT(op2 >= UNION_TYPE && op2 <= EXCEPT_TYPE);
  return (op1 == INTERSECT_TYPE ? 1 : 0) - (op2 == INTERSECT_TYPE ? 1 : 0);
}

enum unit_common_op {OP_MIX, OP_UNION, OP_INTERSECT, OP_EXCEPT};

enum enum_view_suid
{
  VIEW_SUID_INVOKER= 0,
  VIEW_SUID_DEFINER= 1,
  VIEW_SUID_DEFAULT= 2
};


enum plsql_cursor_attr_t
{
  PLSQL_CURSOR_ATTR_ISOPEN,
  PLSQL_CURSOR_ATTR_FOUND,
  PLSQL_CURSOR_ATTR_NOTFOUND,
  PLSQL_CURSOR_ATTR_ROWCOUNT
};


enum enum_sp_suid_behaviour
{
  SP_IS_DEFAULT_SUID= 0,
  SP_IS_NOT_SUID,
  SP_IS_SUID
};


enum enum_sp_aggregate_type
{
  DEFAULT_AGGREGATE= 0,
  NOT_AGGREGATE,
  GROUP_AGGREGATE
};


/* These may not be declared yet */
class Table_ident;
class sql_exchange;
class LEX_COLUMN;
class sp_head;
class sp_name;
class sp_instr;
class sp_pcontext;
class sp_variable;
class sp_assignment_lex;
class st_alter_tablespace;
class partition_info;
class Event_parse_data;
class set_var_base;
class sys_var;
class Item_func_match;
class File_parser;
class Key_part_spec;
class Item_window_func;
struct sql_digest_state;
class With_clause;
class my_var;
class select_handler;
class Pushdown_select;

#define ALLOC_ROOT_SET 1024

#ifdef MYSQL_SERVER
/*
  There are 8 different type of table access so there is no more than
  combinations 2^8 = 256:

  . STMT_READS_TRANS_TABLE

  . STMT_READS_NON_TRANS_TABLE

  . STMT_READS_TEMP_TRANS_TABLE

  . STMT_READS_TEMP_NON_TRANS_TABLE

  . STMT_WRITES_TRANS_TABLE

  . STMT_WRITES_NON_TRANS_TABLE

  . STMT_WRITES_TEMP_TRANS_TABLE

  . STMT_WRITES_TEMP_NON_TRANS_TABLE

  The unsafe conditions for each combination is represented within a byte
  and stores the status of the option --binlog-direct-non-trans-updates,
  whether the trx-cache is empty or not, and whether the isolation level
  is lower than ISO_REPEATABLE_READ:

  . option (OFF/ON)
  . trx-cache (empty/not empty)
  . isolation (>= ISO_REPEATABLE_READ / < ISO_REPEATABLE_READ)

  bits 0 : . OFF, . empty, . >= ISO_REPEATABLE_READ
  bits 1 : . OFF, . empty, . < ISO_REPEATABLE_READ
  bits 2 : . OFF, . not empty, . >= ISO_REPEATABLE_READ
  bits 3 : . OFF, . not empty, . < ISO_REPEATABLE_READ
  bits 4 : . ON, . empty, . >= ISO_REPEATABLE_READ
  bits 5 : . ON, . empty, . < ISO_REPEATABLE_READ
  bits 6 : . ON, . not empty, . >= ISO_REPEATABLE_READ
  bits 7 : . ON, . not empty, . < ISO_REPEATABLE_READ
*/
extern uint binlog_unsafe_map[256];
/*
  Initializes the array with unsafe combinations and its respective
  conditions.
*/
void binlog_unsafe_map_init();
#endif

#ifdef MYSQL_SERVER
/*
  The following hack is needed because mysql_yacc.cc does not define
  YYSTYPE before including this file
*/
#ifdef MYSQL_YACC
#define LEX_YYSTYPE void *
#else
#include "lex_symbol.h"
#ifdef MYSQL_LEX
#include "item_func.h"            /* Cast_target used in sql_yacc.hh */
#include "sql_get_diagnostics.h"  /* Types used in sql_yacc.hh */
#include "sp_pcontext.h"
#include "sql_yacc.hh"
#define LEX_YYSTYPE YYSTYPE *
#else
#define LEX_YYSTYPE void *
#endif
#endif
#endif

// describe/explain types
#define DESCRIBE_NORMAL         1
#define DESCRIBE_EXTENDED       2
/*
  This is not within #ifdef because we want "EXPLAIN PARTITIONS ..." to produce
  additional "partitions" column even if partitioning is not compiled in.
*/
#define DESCRIBE_PARTITIONS	4
#define DESCRIBE_EXTENDED2	8

#ifdef MYSQL_SERVER

extern const LEX_STRING  empty_lex_str;
extern MYSQL_PLUGIN_IMPORT const LEX_CSTRING empty_clex_str;
extern const LEX_CSTRING star_clex_str;
extern const LEX_CSTRING param_clex_str;

enum enum_sp_data_access
{
  SP_DEFAULT_ACCESS= 0,
  SP_CONTAINS_SQL,
  SP_NO_SQL,
  SP_READS_SQL_DATA,
  SP_MODIFIES_SQL_DATA
};

const LEX_CSTRING sp_data_access_name[]=
{
  { STRING_WITH_LEN("") },
  { STRING_WITH_LEN("CONTAINS SQL") },
  { STRING_WITH_LEN("NO SQL") },
  { STRING_WITH_LEN("READS SQL DATA") },
  { STRING_WITH_LEN("MODIFIES SQL DATA") }
};

#define DERIVED_SUBQUERY        1
#define DERIVED_VIEW            2
#define DERIVED_WITH            4

enum enum_view_create_mode
{
  VIEW_CREATE_NEW,              // check that there are not such VIEW/table
  VIEW_ALTER,                   // check that VIEW .frm with such name exists
  VIEW_CREATE_OR_REPLACE        // check only that there are not such table
};


class Create_view_info: public Sql_alloc
{
public:
  LEX_CSTRING select;              // The SELECT statement of CREATE VIEW
  enum enum_view_create_mode mode;
  uint16 algorithm;
  uint8 check;
  enum enum_view_suid suid;
  Create_view_info(enum_view_create_mode mode_arg,
                   uint16 algorithm_arg,
                   enum_view_suid suid_arg)
   :select(null_clex_str),
    mode(mode_arg),
    algorithm(algorithm_arg),
    check(VIEW_CHECK_NONE),
    suid(suid_arg)
  { }
};


enum enum_drop_mode
{
  DROP_DEFAULT, // mode is not specified
  DROP_CASCADE, // CASCADE option
  DROP_RESTRICT // RESTRICT option
};

/* Options to add_table_to_list() */
#define TL_OPTION_UPDATING      1
#define TL_OPTION_FORCE_INDEX   2
#define TL_OPTION_IGNORE_LEAVES 4
#define TL_OPTION_ALIAS         8
#define TL_OPTION_SEQUENCE      16

typedef List<Item> List_item;
typedef Mem_root_array<ORDER*, true> Group_list_ptrs;

/* SERVERS CACHE CHANGES */
typedef struct st_lex_server_options
{
  long port;
  LEX_CSTRING server_name, host, db, username, password, scheme, socket, owner;
  void reset(LEX_CSTRING name)
  {
    server_name= name;
    host= db= username= password= scheme= socket= owner= null_clex_str;
    port= -1;
  }
} LEX_SERVER_OPTIONS;


/**
  Structure to hold parameters for CHANGE MASTER, START SLAVE, and STOP SLAVE.

  Remark: this should not be confused with Master_info (and perhaps
  would better be renamed to st_lex_replication_info).  Some fields,
  e.g., delay, are saved in Relay_log_info, not in Master_info.
*/
struct LEX_MASTER_INFO
{
  DYNAMIC_ARRAY repl_ignore_server_ids;
  DYNAMIC_ARRAY repl_do_domain_ids;
  DYNAMIC_ARRAY repl_ignore_domain_ids;
  const char *host, *user, *password, *log_file_name;
  const char *ssl_key, *ssl_cert, *ssl_ca, *ssl_capath, *ssl_cipher;
  const char *ssl_crl, *ssl_crlpath;
  const char *relay_log_name;
  LEX_CSTRING connection_name;
  /* Value in START SLAVE UNTIL master_gtid_pos=xxx */
  LEX_CSTRING gtid_pos_str;
  ulonglong pos;
  ulong relay_log_pos;
  ulong server_id;
  uint port, connect_retry;
  float heartbeat_period;
  int sql_delay;
  /*
    Enum is used for making it possible to detect if the user
    changed variable or if it should be left at old value
   */
  enum {LEX_MI_UNCHANGED= 0, LEX_MI_DISABLE, LEX_MI_ENABLE}
    ssl, ssl_verify_server_cert, heartbeat_opt, repl_ignore_server_ids_opt,
    repl_do_domain_ids_opt, repl_ignore_domain_ids_opt;
  enum {
    LEX_GTID_UNCHANGED, LEX_GTID_NO, LEX_GTID_CURRENT_POS, LEX_GTID_SLAVE_POS
  } use_gtid_opt;

  void init()
  {
    bzero(this, sizeof(*this));
    my_init_dynamic_array(&repl_ignore_server_ids,
                          sizeof(::server_id), 0, 16, MYF(0));
    my_init_dynamic_array(&repl_do_domain_ids,
                          sizeof(ulong), 0, 16, MYF(0));
    my_init_dynamic_array(&repl_ignore_domain_ids,
                          sizeof(ulong), 0, 16, MYF(0));
    sql_delay= -1;
  }
  void reset(bool is_change_master)
  {
    if (unlikely(is_change_master))
    {
      delete_dynamic(&repl_ignore_server_ids);
      /* Free all the array elements. */
      delete_dynamic(&repl_do_domain_ids);
      delete_dynamic(&repl_ignore_domain_ids);
    }

    host= user= password= log_file_name= ssl_key= ssl_cert= ssl_ca=
      ssl_capath= ssl_cipher= relay_log_name= 0;
    pos= relay_log_pos= server_id= port= connect_retry= 0;
    heartbeat_period= 0;
    ssl= ssl_verify_server_cert= heartbeat_opt=
      repl_ignore_server_ids_opt= repl_do_domain_ids_opt=
      repl_ignore_domain_ids_opt= LEX_MI_UNCHANGED;
    gtid_pos_str= null_clex_str;
    use_gtid_opt= LEX_GTID_UNCHANGED;
    sql_delay= -1;
  }
};

typedef struct st_lex_reset_slave
{
  bool all;
} LEX_RESET_SLAVE;

enum olap_type 
{
  UNSPECIFIED_OLAP_TYPE, CUBE_TYPE, ROLLUP_TYPE
};

/* 
  String names used to print a statement with index hints.
  Keep in sync with index_hint_type.
*/
extern const char * index_hint_type_name[];
typedef uchar index_clause_map;

/*
  Bits in index_clause_map : one for each possible FOR clause in
  USE/FORCE/IGNORE INDEX index hint specification
*/
#define INDEX_HINT_MASK_JOIN  (1)
#define INDEX_HINT_MASK_GROUP (1 << 1)
#define INDEX_HINT_MASK_ORDER (1 << 2)

#define INDEX_HINT_MASK_ALL (INDEX_HINT_MASK_JOIN | INDEX_HINT_MASK_GROUP | \
                             INDEX_HINT_MASK_ORDER)

class select_result_sink;

/* Single element of an USE/FORCE/IGNORE INDEX list specified as a SQL hint  */
class Index_hint : public Sql_alloc
{
public:
  /* The type of the hint : USE/FORCE/IGNORE */
  enum index_hint_type type;
  /* Where the hit applies to. A bitmask of INDEX_HINT_MASK_<place> values */
  index_clause_map clause;
  /* 
    The index name. Empty (str=NULL) name represents an empty list 
    USE INDEX () clause 
  */ 
  LEX_CSTRING key_name;

  Index_hint (enum index_hint_type type_arg, index_clause_map clause_arg,
              const char *str, size_t length) :
    type(type_arg), clause(clause_arg)
  {
    key_name.str= str;
    key_name.length= length;
  }

  void print(THD *thd, String *str);
}; 

/* 
  The state of the lex parsing for selects 
   
   master and slaves are pointers to select_lex.
   master is pointer to upper level node.
   slave is pointer to lower level node
   select_lex is a SELECT without union
   unit is container of either
     - One SELECT
     - UNION of selects
   select_lex and unit are both inherited form st_select_lex_node
   neighbors are two select_lex or units on the same level

   All select describing structures linked with following pointers:
   - list of neighbors (next/prev) (prev of first element point to slave
     pointer of upper structure)
     - For select this is a list of UNION's (or one element list)
     - For units this is a list of sub queries for the upper level select

   - pointer to master (master), which is
     If this is a unit
       - pointer to outer select_lex
     If this is a select_lex
       - pointer to outer unit structure for select

   - pointer to slave (slave), which is either:
     If this is a unit:
       - first SELECT that belong to this unit
     If this is a select_lex
       - first unit that belong to this SELECT (subquries or derived tables)

   - list of all select_lex (link_next/link_prev)
     This is to be used for things like derived tables creation, where we
     go through this list and create the derived tables.

   If unit contain several selects (UNION now, INTERSECT etc later)
   then it have special select_lex called fake_select_lex. It used for
   storing global parameters (like ORDER BY, LIMIT) and executing union.
   Subqueries used in global ORDER BY clause will be attached to this
   fake_select_lex, which will allow them correctly resolve fields of
   'upper' UNION and outer selects.

   For example for following query:

   select *
     from table1
     where table1.field IN (select * from table1_1_1 union
                            select * from table1_1_2)
     union
   select *
     from table2
     where table2.field=(select (select f1 from table2_1_1_1_1
                                   where table2_1_1_1_1.f2=table2_1_1.f3)
                           from table2_1_1
                           where table2_1_1.f1=table2.f2)
     union
   select * from table3;

   we will have following structure:

   select1: (select * from table1 ...)
   select2: (select * from table2 ...)
   select3: (select * from table3)
   select1.1.1: (select * from table1_1_1)
   ...

     main unit
     fake0
     select1 select2 select3
     |^^     |^
    s|||     ||master
    l|||     |+---------------------------------+
    a|||     +---------------------------------+|
    v|||master                         slave   ||
    e||+-------------------------+             ||
     V|            neighbor      |             V|
     unit1.1<+==================>unit1.2       unit2.1
     fake1.1
     select1.1.1 select 1.1.2    select1.2.1   select2.1.1
                                               |^
                                               ||
                                               V|
                                               unit2.1.1.1
                                               select2.1.1.1.1


   relation in main unit will be following:
   (bigger picture for:
      main unit
      fake0
      select1 select2 select3
   in the above picture)

         main unit
         |^^^^|fake_select_lex
         |||||+--------------------------------------------+
         ||||+--------------------------------------------+|
         |||+------------------------------+              ||
         ||+--------------+                |              ||
    slave||master         |                |              ||
         V|      neighbor |       neighbor |        master|V
         select1<========>select2<========>select3        fake0

    list of all select_lex will be following (as it will be constructed by
    parser):

    select1->select2->select3->select2.1.1->select 2.1.2->select2.1.1.1.1-+
                                                                          |
    +---------------------------------------------------------------------+
    |
    +->select1.1.1->select1.1.2

*/

/* 
    Base class for st_select_lex (SELECT_LEX) & 
    st_select_lex_unit (SELECT_LEX_UNIT)
*/
struct LEX;
class st_select_lex;
class st_select_lex_unit;


class st_select_lex_node {
protected:
  st_select_lex_node *next, **prev,   /* neighbor list */
    *master, *slave,                  /* vertical links */
    *link_next, **link_prev;          /* list of whole SELECT_LEX */

  void init_query_common();
public:

  ulonglong options;

  /*
    result of this query can't be cached, bit field, can be :
      UNCACHEABLE_DEPENDENT_GENERATED
      UNCACHEABLE_DEPENDENT_INJECTED
      UNCACHEABLE_RAND
      UNCACHEABLE_SIDEEFFECT
      UNCACHEABLE_EXPLAIN
      UNCACHEABLE_PREPARE
  */
  uint8 uncacheable;
private:
  enum sub_select_type linkage;
public:
  bool is_linkage_set() const
  {
    return linkage == UNION_TYPE || linkage == INTERSECT_TYPE || linkage == EXCEPT_TYPE;
  }
  enum sub_select_type get_linkage() { return linkage; }
  bool distinct;
  bool no_table_names_allowed; /* used for global order by */

  static void *operator new(size_t size, MEM_ROOT *mem_root) throw ()
  { return (void*) alloc_root(mem_root, (uint) size); }
  static void operator delete(void *ptr,size_t size) { TRASH_FREE(ptr, size); }
  static void operator delete(void *ptr, MEM_ROOT *mem_root) {}

  // Ensures that at least all members used during cleanup() are initialized.
  st_select_lex_node()
    : next(NULL), prev(NULL),
      master(NULL), slave(NULL),
      link_next(NULL), link_prev(NULL),
      linkage(UNSPECIFIED_TYPE)
  {
  }

  inline st_select_lex_node* get_master() { return master; }
  inline st_select_lex_node* get_slave() { return slave; }
  void include_down(st_select_lex_node *upper);
  void add_slave(st_select_lex_node *slave_arg);
  void include_neighbour(st_select_lex_node *before);
  void link_chain_down(st_select_lex_node *first);
  void link_neighbour(st_select_lex_node *neighbour)
  {
    DBUG_ASSERT(next == NULL);
    DBUG_ASSERT(neighbour != NULL);
    next= neighbour;
    neighbour->prev= &next;
  }
  void cut_next() { next= NULL; }
  void include_standalone(st_select_lex_node *sel, st_select_lex_node **ref);
  void include_global(st_select_lex_node **plink);
  void exclude();
  void exclude_from_tree();
  void exclude_from_global()
  {
    if (!link_prev)
      return;
    if (((*link_prev)= link_next))
      link_next->link_prev= link_prev;
    link_next= NULL;
    link_prev= NULL;
  }


  void set_slave(st_select_lex_node *slave_arg) { slave= slave_arg; }
  void move_node(st_select_lex_node *where_to_move)
  {
    if (where_to_move == this)
      return;
    if (next)
      next->prev= prev;
    *prev= next;
    *where_to_move->prev= this;
    next= where_to_move;
  }
  st_select_lex_node *insert_chain_before(st_select_lex_node **ptr_pos_to_insert,
                                          st_select_lex_node *end_chain_node);
  void move_as_slave(st_select_lex_node *new_master);
  void set_linkage(enum sub_select_type l)
  {
    DBUG_ENTER("st_select_lex_node::set_linkage");
    DBUG_PRINT("info", ("node: %p  linkage: %d->%d", this, linkage, l));
    linkage= l;
    DBUG_VOID_RETURN;
  }
  /*
    This method created for reiniting LEX in mysql_admin_table() and can be
    used only if you are going remove all SELECT_LEX & units except belonger
    to LEX (LEX::unit & LEX::select, for other purposes there are
    SELECT_LEX_UNIT::exclude_level & SELECT_LEX_UNIT::exclude_tree.

    It is also used in parsing to detach builtin select.
  */
  void cut_subtree() { slave= 0; }
  friend class st_select_lex_unit;
  friend bool mysql_new_select(LEX *lex, bool move_down, SELECT_LEX *sel);
  friend bool mysql_make_view(THD *thd, TABLE_SHARE *share, TABLE_LIST *table,
                              bool open_view_no_parse);
  friend class st_select_lex;
private:
  void fast_exclude();
};
typedef class st_select_lex_node SELECT_LEX_NODE;

/* 
   SELECT_LEX_UNIT - unit of selects (UNION, INTERSECT, ...) group 
   SELECT_LEXs
*/
class THD;
class select_result;
class JOIN;
class select_unit;
class Procedure;
class Explain_query;

void delete_explain_query(LEX *lex);
void create_explain_query(LEX *lex, MEM_ROOT *mem_root);
void create_explain_query_if_not_exists(LEX *lex, MEM_ROOT *mem_root);
bool print_explain_for_slow_log(LEX *lex, THD *thd, String *str);

class st_select_lex_unit: public st_select_lex_node {
protected:
  TABLE_LIST result_table_list;
  select_unit *union_result;
  ulonglong found_rows_for_union;
  bool saved_error;

  bool prepare_join(THD *thd, SELECT_LEX *sl, select_result *result,
                    ulong additional_options,
                    bool is_union_select);
  bool join_union_type_handlers(THD *thd,
                                class Type_holder *holders, uint count);
  bool join_union_type_attributes(THD *thd,
                                  class Type_holder *holders, uint count);
public:
  bool join_union_item_types(THD *thd, List<Item> &types, uint count);
public:
  // Ensures that at least all members used during cleanup() are initialized.
  st_select_lex_unit()
    : union_result(NULL), table(NULL), result(NULL),
      cleaned(false),
      fake_select_lex(NULL)
  {
  }

  TABLE *table; /* temporary table using for appending UNION results */
  select_result *result;
  st_select_lex *pre_last_parse;
  bool  prepared, // prepare phase already performed for UNION (unit)
    optimized, // optimize phase already performed for UNION (unit)
    optimized_2,
    executed, // already executed
    cleaned;

  bool optimize_started;

  // list of fields which points to temporary table for union
  List<Item> item_list;
  /*
    list of types of items inside union (used for union & derived tables)
    
    Item_type_holders from which this list consist may have pointers to Field,
    pointers is valid only after preparing SELECTS of this unit and before
    any SELECT of this unit execution
  */
  List<Item> types;
  /**
    There is INTERSECT and it is item used in creating temporary
    table for it
  */
  Item_int *intersect_mark;
  /**
     TRUE if the unit contained TVC at the top level that has been wrapped
     into SELECT:
     VALUES (v1) ... (vn) => SELECT * FROM (VALUES (v1) ... (vn)) as tvc
  */
  bool with_wrapped_tvc;
  /**
    Pointer to 'last' select, or pointer to select where we stored
    global parameters for union.

    If this is a union of multiple selects, the parser puts the global
    parameters in fake_select_lex. If the union doesn't use a
    temporary table, st_select_lex_unit::prepare() nulls out
    fake_select_lex, but saves a copy in saved_fake_select_lex in
    order to preserve the global parameters.

    If it is not a union, first_select() is the last select.

    @return select containing the global parameters
  */
  inline st_select_lex *global_parameters()
  {
    if (fake_select_lex != NULL)
      return fake_select_lex;
    else if (saved_fake_select_lex != NULL)
      return saved_fake_select_lex;
    return first_select();
  };
  //node on which we should return current_select pointer after parsing subquery
  st_select_lex *return_to;
  /* LIMIT clause runtime counters */
  ha_rows select_limit_cnt, offset_limit_cnt;
  /* not NULL if unit used in subselect, point to subselect item */
  Item_subselect *item;
  /*
    TABLE_LIST representing this union in the embedding select. Used for
    derived tables/views handling.
  */
  TABLE_LIST *derived;
  bool is_view;
  /* With clause attached to this unit (if any) */
  With_clause *with_clause;
  /* With element where this unit is used as the specification (if any) */
  With_element *with_element;
  /* thread handler */
  THD *thd;
  /*
    SELECT_LEX for hidden SELECT in union which process global
    ORDER BY and LIMIT
  */
  st_select_lex *fake_select_lex;
  /**
    SELECT_LEX that stores LIMIT and OFFSET for UNION ALL when noq
    fake_select_lex is used.
  */
  st_select_lex *saved_fake_select_lex;

  st_select_lex *union_distinct; /* pointer to the last UNION DISTINCT */
  bool describe; /* union exec() called for EXPLAIN */
  Procedure *last_procedure;     /* Pointer to procedure, if such exists */

  bool columns_are_renamed;

  void init_query();
  st_select_lex* outer_select();
  st_select_lex* first_select()
  {
    return reinterpret_cast<st_select_lex*>(slave);
  }
  void set_with_clause(With_clause *with_cl);
  st_select_lex_unit* next_unit()
  {
    return reinterpret_cast<st_select_lex_unit*>(next);
  }
  st_select_lex* return_after_parsing() { return return_to; }
  void exclude_level();
  // void exclude_tree(); // it is not used for long time
  bool is_excluded() { return prev == NULL; }

  /* UNION methods */
  bool prepare(TABLE_LIST *derived_arg, select_result *sel_result,
               ulong additional_options);
  bool optimize();
  bool exec();
  bool exec_recursive();
  bool cleanup();
  inline void unclean() { cleaned= 0; }
  void reinit_exec_mechanism();

  void print(String *str, enum_query_type query_type);

  bool add_fake_select_lex(THD *thd);
  void init_prepare_fake_select_lex(THD *thd, bool first_execution);
  inline bool is_prepared() { return prepared; }
  bool change_result(select_result_interceptor *result,
                     select_result_interceptor *old_result);
  void set_limit(st_select_lex *values);
  void set_thd(THD *thd_arg) { thd= thd_arg; }
  inline bool is_unit_op ();
  bool union_needs_tmp_table();

  void set_unique_exclude();
  bool check_distinct_in_union();

  friend struct LEX;
  friend int subselect_union_engine::exec();

  List<Item> *get_column_types(bool for_cursor);

  select_unit *get_union_result() { return union_result; }
  int save_union_explain(Explain_query *output);
  int save_union_explain_part2(Explain_query *output);
  unit_common_op common_op();

  void reset_distinct();
  void fix_distinct();

  void register_select_chain(SELECT_LEX *first_sel);

  bool set_nest_level(int new_nest_level);
  bool check_parameters(SELECT_LEX *main_select);

  bool set_lock_to_the_last_select(Lex_select_lock l);

  friend class st_select_lex;
};

typedef class st_select_lex_unit SELECT_LEX_UNIT;
typedef Bounds_checked_array<Item*> Ref_ptr_array;


/**
  Structure which consists of the field and the item that
  corresponds to this field.
*/

class Field_pair :public Sql_alloc
{
public:
  Field *field;
  Item *corresponding_item;
  Field_pair(Field *fld, Item *item)
    :field(fld), corresponding_item(item) {}
};

Field_pair *get_corresponding_field_pair(Item *item,
                                         List<Field_pair> pair_list);
Field_pair *find_matching_field_pair(Item *item, List<Field_pair> pair_list);


#define TOUCHED_SEL_COND 1/* WHERE/HAVING/ON should be reinited before use */
#define TOUCHED_SEL_DERIVED (1<<1)/* derived should be reinited before use */


/*
  SELECT_LEX - store information of parsed SELECT statment
*/
class st_select_lex: public st_select_lex_node
{
public:
  /*
    Currently the field first_nested is used only by parser.
    It containa either a reference to the first select
    of the nest of selects to which 'this' belongs to, or
    in the case of priority jump it contains a reference to
    the select to which the priority nest has to be attached to.
    If there is no priority jump then the first select of the
    nest contains the reference to itself in first_nested.
    Example:
      select1 union select2 intersect select
    Here we have a priority jump at select2.
    So select2->first_nested points to select1,
    while select3->first_nested points to select2 and
    select1->first_nested points to select1.
  */
  st_select_lex *first_nested;

  Name_resolution_context context;
  LEX_CSTRING db;
  Item *where, *having;                         /* WHERE & HAVING clauses */
  Item *prep_where; /* saved WHERE clause for prepared statement processing */
  Item *prep_having;/* saved HAVING clause for prepared statement processing */
  Item *cond_pushed_into_where;  /* condition pushed into the select's WHERE  */
  Item *cond_pushed_into_having; /* condition pushed into the select's HAVING */
  List<Item> attach_to_conds;
  /* Saved values of the WHERE and HAVING clauses*/
  Item::cond_result cond_value, having_value;
  /*
    Point to the LEX in which it was created, used in view subquery detection.

    TODO: make also st_select_lex::parent_stmt_lex (see LEX::stmt_lex)
    and use st_select_lex::parent_lex & st_select_lex::parent_stmt_lex
    instead of global (from THD) references where it is possible.
  */
  LEX *parent_lex;
  enum olap_type olap;
  /* FROM clause - points to the beginning of the TABLE_LIST::next_local list. */
  SQL_I_List<TABLE_LIST>  table_list;

  /*
    GROUP BY clause.
    This list may be mutated during optimization (by remove_const()),
    so for prepared statements, we keep a copy of the ORDER.next pointers in
    group_list_ptrs, and re-establish the original list before each execution.
  */
  SQL_I_List<ORDER>       group_list;
  Group_list_ptrs        *group_list_ptrs;

  List<Item>          item_list;  /* list of fields & expressions */
  List<Item>          pre_fix; /* above list before fix_fields */
  bool                is_item_list_lookup;
  /* 
    Usualy it is pointer to ftfunc_list_alloc, but in union used to create fake
    select_lex for calling mysql_select under results of union
  */
  List<Item_func_match> *ftfunc_list;
  List<Item_func_match> ftfunc_list_alloc;
  /*
    The list of items to which MIN/MAX optimizations of opt_sum_query()
    have been applied. Used to rollback those optimizations if it's needed.
  */
  List<Item_sum> min_max_opt_list;
  JOIN *join; /* after JOIN::prepare it is pointer to corresponding JOIN */
  List<TABLE_LIST> top_join_list; /* join list of the top level          */
  List<TABLE_LIST> *join_list;    /* list for the currently parsed join  */
  TABLE_LIST *embedding;          /* table embedding to the above list   */
  List<TABLE_LIST> sj_nests;      /* Semi-join nests within this join */
  /*
    Beginning of the list of leaves in a FROM clause, where the leaves
    inlcude all base tables including view tables. The tables are connected
    by TABLE_LIST::next_leaf, so leaf_tables points to the left-most leaf.

    List of all base tables local to a subquery including all view
    tables. Unlike 'next_local', this in this list views are *not*
    leaves. Created in setup_tables() -> make_leaves_list().
  */
  /* 
    Subqueries that will need to be converted to semi-join nests, including
    those converted to jtbm nests. The list is emptied when conversion is done.
  */
  List<Item_in_subselect> sj_subselects;
  /*
    List of IN-predicates in this st_select_lex that
    can be transformed into IN-subselect defined with TVC.
  */
  List<Item_func_in> in_funcs;
  /*
    Number of current derived table made with TVC during the
    transformation of IN-predicate into IN-subquery for this
    st_select_lex.
  */
  uint curr_tvc_name;
  
  /*
    Needed to correctly generate 'PRIMARY' or 'SIMPLE' for select_type column
    of EXPLAIN
  */
  bool have_merged_subqueries;

  List<TABLE_LIST> leaf_tables;
  List<TABLE_LIST> leaf_tables_exec;
  List<TABLE_LIST> leaf_tables_prep;
  enum leaf_list_state {UNINIT, READY, SAVED};
  enum leaf_list_state prep_leaf_list_state;
  uint insert_tables;
  st_select_lex *merged_into; /* select which this select is merged into */
                              /* (not 0 only for views/derived tables)   */

  const char *type;               /* type of select for EXPLAIN          */

  SQL_I_List<ORDER> order_list;   /* ORDER clause */
  SQL_I_List<ORDER> gorder_list;
  Item *select_limit, *offset_limit;  /* LIMIT clause parameters */
  bool is_set_query_expr_tail;

  /// Array of pointers to top elements of all_fields list
  Ref_ptr_array ref_pointer_array;

  /*
    number of items in select_list and HAVING clause used to get number
    bigger then can be number of entries that will be added to all item
    list during split_sum_func
  */
  uint select_n_having_items;
  uint cond_count;    /* number of sargable Items in where/having/on          */
  uint between_count; /* number of between predicates in where/having/on      */
  uint max_equal_elems; /* maximal number of elements in multiple equalities  */   
  /*
    Number of fields used in select list or where clause of current select
    and all inner subselects.
  */
  uint select_n_where_fields;
  /* reserved for exists 2 in */
  uint select_n_reserved;
  /*
   it counts the number of bit fields in the SELECT list. These are used when DISTINCT is
   converted to a GROUP BY involving BIT fields.
  */
  uint hidden_bit_fields;
  enum_parsing_place parsing_place; /* where we are parsing expression */
  enum_parsing_place save_parsing_place;
  enum_parsing_place context_analysis_place; /* where we are in prepare */
  bool with_sum_func;   /* sum function indicator */

  ulong table_join_options;
  uint in_sum_expr;
  uint select_number; /* number of select (used for EXPLAIN) */

  /*
    nest_levels are local to the query or VIEW,
    and that view merge procedure does not re-calculate them.
    So we also have to remember unit against which we count levels.
  */
  SELECT_LEX_UNIT *nest_level_base;
  int nest_level;     /* nesting level of select */
  Item_sum *inner_sum_func_list; /* list of sum func in nested selects */ 
  uint with_wild; /* item list contain '*' */
  bool braces;    /* SELECT ... UNION (SELECT ... ) <- this braces */
  bool automatic_brackets; /* dummy select for INTERSECT precedence */
  /* TRUE when having fix field called in processing of this SELECT */
  bool having_fix_field;
  /*
    TRUE when fix field is called for a new condition pushed into the
    HAVING clause of this SELECT
  */
  bool having_fix_field_for_pushed_cond;
  /* List of references to fields referenced from inner selects */
  List<Item_outer_ref> inner_refs_list;
  /* Number of Item_sum-derived objects in this SELECT */
  uint n_sum_items;
  /* Number of Item_sum-derived objects in children and descendant SELECTs */
  uint n_child_sum_items;

  /* explicit LIMIT clause was used */
  bool explicit_limit;
  /*
    This array is used to note  whether we have any candidates for
    expression caching in the corresponding clauses
  */
  bool expr_cache_may_be_used[PARSING_PLACE_SIZE];
  /*
    there are subquery in HAVING clause => we can't close tables before
    query processing end even if we use temporary table
  */
  bool subquery_in_having;
  /* TRUE <=> this SELECT is correlated w.r.t. some ancestor select */
  bool with_all_modifier;  /* used for selects in union */
  bool is_correlated;
  /*
    This variable is required to ensure proper work of subqueries and
    stored procedures. Generally, one should use the states of
    Query_arena to determine if it's a statement prepare or first
    execution of a stored procedure. However, in case when there was an
    error during the first execution of a stored procedure, the SP body
    is not expelled from the SP cache. Therefore, a deeply nested
    subquery might be left unoptimized. So we need this per-subquery
    variable to inidicate the optimization/execution state of every
    subquery. Prepared statements work OK in that regard, as in
    case of an error during prepare the PS is not created.
  */
  uint8 changed_elements; // see TOUCHED_SEL_*
  /* TODO: add foloowing first_* to bitmap above */
  bool first_natural_join_processing;
  bool first_cond_optimization;
  /* do not wrap view fields with Item_ref */
  bool no_wrap_view_item;
  /* exclude this select from check of unique_table() */
  bool exclude_from_table_unique_test;
  /* index in the select list of the expression currently being fixed */
  int cur_pos_in_select_list;

  List<udf_func>     udf_list;                  /* udf function calls stack */

  /* 
    This is a copy of the original JOIN USING list that comes from
    the parser. The parser :
      1. Sets the natural_join of the second TABLE_LIST in the join
         and the st_select_lex::prev_join_using.
      2. Makes a parent TABLE_LIST and sets its is_natural_join/
       join_using_fields members.
      3. Uses the wrapper TABLE_LIST as a table in the upper level.
    We cannot assign directly to join_using_fields in the parser because
    at stage (1.) the parent TABLE_LIST is not constructed yet and
    the assignment will override the JOIN USING fields of the lower level
    joins on the right.
  */
  List<String> *prev_join_using;

  /**
    The set of those tables whose fields are referenced in the select list of
    this select level.
  */
  table_map select_list_tables;

  /* namp of nesting SELECT visibility (for aggregate functions check) */
  nesting_map name_visibility_map;
  
  table_map with_dep;
  /* the structure to store fields that are used in the GROUP BY of this select */
  List<Field_pair> grouping_tmp_fields;

  /* it is for correct printing SELECT options */
  thr_lock_type lock_type;
  
  table_value_constr *tvc;
  bool in_tvc;

  /* The interface employed to execute the select query by a foreign engine */
  select_handler *select_h;
  /* The object used to organize execution of the query by a foreign engine */
  Pushdown_select *pushdown_select;

  /** System Versioning */
public:
  uint versioned_tables;
  int vers_setup_conds(THD *thd, TABLE_LIST *tables);
  /* push new Item_field into item_list */
  bool vers_push_field(THD *thd, TABLE_LIST *table, const LEX_CSTRING field_name);

  Item* period_setup_conds(THD *thd, TABLE_LIST *table, Item *where);
  void init_query();
  void init_select();
  st_select_lex_unit* master_unit() { return (st_select_lex_unit*) master; }
  inline void set_master_unit(st_select_lex_unit *master_unit)
  {
    master= (st_select_lex_node *)master_unit;
  }
  void set_master(st_select_lex *master_arg)
  {
    master= master_arg;
  }
  st_select_lex_unit* first_inner_unit() 
  { 
    return (st_select_lex_unit*) slave; 
  }
  st_select_lex* outer_select();
  st_select_lex* next_select() { return (st_select_lex*) next; }
  st_select_lex* next_select_in_list() 
  {
    return (st_select_lex*) link_next;
  }
  st_select_lex_node** next_select_in_list_addr()
  {
    return &link_next;
  }
  st_select_lex* return_after_parsing()
  {
    return master_unit()->return_after_parsing();
  }
  inline bool is_subquery_function() { return master_unit()->item != 0; }

  bool mark_as_dependent(THD *thd, st_select_lex *last, Item *dependency);

  void set_braces(bool value)
  {
    braces= value;
  }
  bool inc_in_sum_expr();
  uint get_in_sum_expr();

  bool add_item_to_list(THD *thd, Item *item);
  bool add_group_to_list(THD *thd, Item *item, bool asc);
  bool add_ftfunc_to_list(THD *thd, Item_func_match *func);
  bool add_order_to_list(THD *thd, Item *item, bool asc);
  bool add_gorder_to_list(THD *thd, Item *item, bool asc);
  TABLE_LIST* add_table_to_list(THD *thd, Table_ident *table,
                                LEX_CSTRING *alias,
                                ulong table_options,
                                thr_lock_type flags= TL_UNLOCK,
                                enum_mdl_type mdl_type= MDL_SHARED_READ,
                                List<Index_hint> *hints= 0,
                                List<String> *partition_names= 0,
                                LEX_STRING *option= 0);
  TABLE_LIST* get_table_list();
  bool init_nested_join(THD *thd);
  TABLE_LIST *end_nested_join(THD *thd);
  TABLE_LIST *nest_last_join(THD *thd);
  void add_joined_table(TABLE_LIST *table);
  bool add_cross_joined_table(TABLE_LIST *left_op, TABLE_LIST *right_op,
                              bool straight_fl);
  TABLE_LIST *convert_right_join();
  List<Item>* get_item_list();
  ulong get_table_join_options();
  void set_lock_for_tables(thr_lock_type lock_type, bool for_update);
  /*
    This method created for reiniting LEX in mysql_admin_table() and can be
    used only if you are going remove all SELECT_LEX & units except belonger
    to LEX (LEX::unit & LEX::select, for other purposes there are
    SELECT_LEX_UNIT::exclude_level & SELECT_LEX_UNIT::exclude_tree
  */
  void cut_subtree() { slave= 0; }
  bool test_limit();
  /**
    Get offset for LIMIT.

    Evaluate offset item if necessary.

    @return Number of rows to skip.
  */
  ha_rows get_offset();
  /**
   Get limit.

   Evaluate limit item if necessary.

   @return Limit of rows in result.
  */
  ha_rows get_limit();

  friend struct LEX;
  st_select_lex() : group_list_ptrs(NULL), braces(0), automatic_brackets(0),
  n_sum_items(0), n_child_sum_items(0)
  {}
  void make_empty_select()
  {
    init_query();
    init_select();
  }
  bool setup_ref_array(THD *thd, uint order_group_num);
  void print(THD *thd, String *str, enum_query_type query_type);
  static void print_order(String *str,
                          ORDER *order,
                          enum_query_type query_type);
  void print_limit(THD *thd, String *str, enum_query_type query_type);
  void fix_prepare_information(THD *thd, Item **conds, Item **having_conds);
  /*
    Destroy the used execution plan (JOIN) of this subtree (this
    SELECT_LEX and all nested SELECT_LEXes and SELECT_LEX_UNITs).
  */
  bool cleanup();
  /*
    Recursively cleanup the join of this select lex and of all nested
    select lexes.
  */
  void cleanup_all_joins(bool full);

  void set_index_hint_type(enum index_hint_type type, index_clause_map clause);

  /* 
   Add a index hint to the tagged list of hints. The type and clause of the
   hint will be the current ones (set by set_index_hint()) 
  */
  bool add_index_hint (THD *thd, const char *str, size_t length);

  /* make a list to hold index hints */
  void alloc_index_hints (THD *thd);
  /* read and clear the index hints */
  List<Index_hint>* pop_index_hints(void) 
  {
    List<Index_hint> *hints= index_hints;
    index_hints= NULL;
    return hints;
  }

  void clear_index_hints(void) { index_hints= NULL; }
  bool is_part_of_union() { return master_unit()->is_unit_op(); }
  bool is_top_level_node() 
  { 
    return (select_number == 1) && !is_part_of_union();
  }
  bool optimize_unflattened_subqueries(bool const_only);
  /* Set the EXPLAIN type for this subquery. */
  void set_explain_type(bool on_the_fly);
  bool handle_derived(LEX *lex, uint phases);
  void append_table_to_list(TABLE_LIST *TABLE_LIST::*link, TABLE_LIST *table);
  bool get_free_table_map(table_map *map, uint *tablenr);
  void replace_leaf_table(TABLE_LIST *table, List<TABLE_LIST> &tbl_list);
  void remap_tables(TABLE_LIST *derived, table_map map,
                    uint tablenr, st_select_lex *parent_lex);
  bool merge_subquery(THD *thd, TABLE_LIST *derived, st_select_lex *subq_lex,
                      uint tablenr, table_map map);
  inline bool is_mergeable()
  {
    return (next_select() == 0 && group_list.elements == 0 &&
            having == 0 && with_sum_func == 0 &&
            table_list.elements >= 1 && !(options & SELECT_DISTINCT) &&
            select_limit == 0);
  }
  void mark_as_belong_to_derived(TABLE_LIST *derived);
  void increase_derived_records(ha_rows records);
  void update_used_tables();
  void update_correlated_cache();
  void mark_const_derived(bool empty);

  bool save_leaf_tables(THD *thd);
  bool save_prep_leaf_tables(THD *thd);

  bool is_merged_child_of(st_select_lex *ancestor);

  /*
    For MODE_ONLY_FULL_GROUP_BY we need to maintain two flags:
     - Non-aggregated fields are used in this select.
     - Aggregate functions are used in this select.
    In MODE_ONLY_FULL_GROUP_BY only one of these may be true.
  */
  bool non_agg_field_used() const { return m_non_agg_field_used; }
  bool agg_func_used()      const { return m_agg_func_used; }
  bool custom_agg_func_used() const { return m_custom_agg_func_used; }

  void set_non_agg_field_used(bool val) { m_non_agg_field_used= val; }
  void set_agg_func_used(bool val)      { m_agg_func_used= val; }
  void set_custom_agg_func_used(bool val) { m_custom_agg_func_used= val; }
  inline void set_with_clause(With_clause *with_clause);
  With_clause *get_with_clause()
  {
    return master_unit()->with_clause;
  }
  With_element *get_with_element()
  {
    return master_unit()->with_element;
  }
  With_element *find_table_def_in_with_clauses(TABLE_LIST *table);
  bool check_unrestricted_recursive(bool only_standard_compliant);
  bool check_subqueries_with_recursive_references();
  void collect_grouping_fields_for_derived(THD *thd, ORDER *grouping_list);
  bool collect_grouping_fields(THD *thd);
  bool collect_fields_equal_to_grouping(THD *thd);
  void check_cond_extraction_for_grouping_fields(THD *thd, Item *cond);
  Item *build_cond_for_grouping_fields(THD *thd, Item *cond,
                                       bool no_to_clones);
  
  List<Window_spec> window_specs;
  void prepare_add_window_spec(THD *thd);
  bool add_window_def(THD *thd, LEX_CSTRING *win_name, LEX_CSTRING *win_ref,
                      SQL_I_List<ORDER> win_partition_list,
                      SQL_I_List<ORDER> win_order_list,
                      Window_frame *win_frame);
  bool add_window_spec(THD *thd, LEX_CSTRING *win_ref,
                       SQL_I_List<ORDER> win_partition_list,
                       SQL_I_List<ORDER> win_order_list,
                       Window_frame *win_frame);
  List<Item_window_func> window_funcs;
  bool add_window_func(Item_window_func *win_func)
  {
    return window_funcs.push_back(win_func);
  }

  bool have_window_funcs() const { return (window_funcs.elements !=0); }
  ORDER *find_common_window_func_partition_fields(THD *thd);

  bool cond_pushdown_is_allowed() const
  { return !olap && !explicit_limit && !tvc; }
  
  bool build_pushable_cond_for_having_pushdown(THD *thd, Item *cond);
  void pushdown_cond_into_where_clause(THD *thd, Item *extracted_cond,
                                       Item **remaining_cond,
                                       Item_transformer transformer,
                                       uchar *arg);
  Item *pushdown_from_having_into_where(THD *thd, Item *having);

  select_handler *find_select_handler(THD *thd);

private:
  bool m_non_agg_field_used;
  bool m_agg_func_used;
  bool m_custom_agg_func_used;

  /* current index hint kind. used in filling up index_hints */
  enum index_hint_type current_index_hint_type;
  index_clause_map current_index_hint_clause;
  /* a list of USE/FORCE/IGNORE INDEX */
  List<Index_hint> *index_hints;

public:
  inline void add_where_field(st_select_lex *sel)
  {
    DBUG_ASSERT(this != sel);
    select_n_where_fields+= sel->select_n_where_fields;
  }
  inline void set_linkage_and_distinct(enum sub_select_type l, bool d)
  {
    DBUG_ENTER("SELECT_LEX::set_linkage_and_distinct");
    DBUG_PRINT("info", ("select: %p  distinct %d", this, d));
    set_linkage(l);
    DBUG_ASSERT(l == UNION_TYPE ||
                l == INTERSECT_TYPE ||
                l == EXCEPT_TYPE);
    if (d && master_unit() && master_unit()->union_distinct != this)
      master_unit()->union_distinct= this;
    distinct= d;
    with_all_modifier= !distinct;
    DBUG_VOID_RETURN;
  }
  bool set_nest_level(int new_nest_level);
  bool check_parameters(SELECT_LEX *main_select);
  void mark_select()
  {
    DBUG_ENTER("st_select_lex::mark_select()");
    DBUG_PRINT("info", ("Select #%d", select_number));
    DBUG_VOID_RETURN;
  }
  void register_unit(SELECT_LEX_UNIT *unit,
                     Name_resolution_context *outer_context);
  SELECT_LEX_UNIT *attach_selects_chain(SELECT_LEX *sel,
                                        Name_resolution_context *context);
  void add_statistics(SELECT_LEX_UNIT *unit);
  bool make_unique_derived_name(THD *thd, LEX_CSTRING *alias);
  void lex_start(LEX *plex);
};
typedef class st_select_lex SELECT_LEX;

inline bool st_select_lex_unit::is_unit_op ()
{
  if (!first_select()->next_select())
  {
    if (first_select()->tvc)
      return 1;
    else
      return 0;
  }

  enum sub_select_type linkage= first_select()->next_select()->linkage;
  return linkage == UNION_TYPE || linkage == INTERSECT_TYPE ||
    linkage == EXCEPT_TYPE;
}


struct st_sp_chistics
{
  LEX_CSTRING comment;
  enum enum_sp_suid_behaviour suid;
  bool detistic;
  enum enum_sp_data_access daccess;
  enum enum_sp_aggregate_type agg_type;
  void init() { bzero(this, sizeof(*this)); }
  void set(const st_sp_chistics &other) { *this= other; }
  bool read_from_mysql_proc_row(THD *thd, TABLE *table);
};


class Sp_chistics: public st_sp_chistics
{
public:
  Sp_chistics() { init(); }
};


struct st_trg_chistics: public st_trg_execution_order
{
  enum trg_action_time_type action_time;
  enum trg_event_type event;

  const char *ordering_clause_begin;
  const char *ordering_clause_end;

};

enum xa_option_words {XA_NONE, XA_JOIN, XA_RESUME, XA_ONE_PHASE,
                      XA_SUSPEND, XA_FOR_MIGRATE};

class Sroutine_hash_entry;

/*
  Class representing list of all tables used by statement and other
  information which is necessary for opening and locking its tables,
  like SQL command for this statement.

  Also contains information about stored functions used by statement
  since during its execution we may have to add all tables used by its
  stored functions/triggers to this list in order to pre-open and lock
  them.

  Also used by LEX::reset_n_backup/restore_backup_query_tables_list()
  methods to save and restore this information.
*/

class Query_tables_list
{
public:
  /**
    SQL command for this statement. Part of this class since the
    process of opening and locking tables for the statement needs
    this information to determine correct type of lock for some of
    the tables.
  */
  enum_sql_command sql_command;
  /* Global list of all tables used by this statement */
  TABLE_LIST *query_tables;
  /* Pointer to next_global member of last element in the previous list. */
  TABLE_LIST **query_tables_last;
  /*
    If non-0 then indicates that query requires prelocking and points to
    next_global member of last own element in query table list (i.e. last
    table which was not added to it as part of preparation to prelocking).
    0 - indicates that this query does not need prelocking.
  */
  TABLE_LIST **query_tables_own_last;
  /*
    Set of stored routines called by statement.
    (Note that we use lazy-initialization for this hash).
  */
  enum { START_SROUTINES_HASH_SIZE= 16 };
  HASH sroutines;
  /*
    List linking elements of 'sroutines' set. Allows you to add new elements
    to this set as you iterate through the list of existing elements.
    'sroutines_list_own_last' is pointer to ::next member of last element of
    this list which represents routine which is explicitly used by query.
    'sroutines_list_own_elements' number of explicitly used routines.
    We use these two members for restoring of 'sroutines_list' to the state
    in which it was right after query parsing.
  */
  SQL_I_List<Sroutine_hash_entry> sroutines_list;
  Sroutine_hash_entry **sroutines_list_own_last;
  uint sroutines_list_own_elements;

  /**
    Locking state of tables in this particular statement.

    If we under LOCK TABLES or in prelocked mode we consider tables
    for the statement to be "locked" if there was a call to lock_tables()
    (which called handler::start_stmt()) for tables of this statement
    and there was no matching close_thread_tables() call.

    As result this state may differ significantly from one represented
    by Open_tables_state::lock/locked_tables_mode more, which are always
    "on" under LOCK TABLES or in prelocked mode.
  */
  enum enum_lock_tables_state {
    LTS_NOT_LOCKED = 0,
    LTS_LOCKED
  };
  enum_lock_tables_state lock_tables_state;
  bool is_query_tables_locked()
  {
    return (lock_tables_state == LTS_LOCKED);
  }

  /**
    Number of tables which were open by open_tables() and to be locked
    by lock_tables().
    Note that we set this member only in some cases, when this value
    needs to be passed from open_tables() to lock_tables() which are
    separated by some amount of code.
  */
  uint table_count;

   /*
    These constructor and destructor serve for creation/destruction
    of Query_tables_list instances which are used as backup storage.
  */
  Query_tables_list() {}
  ~Query_tables_list() {}

  /* Initializes (or resets) Query_tables_list object for "real" use. */
  void reset_query_tables_list(bool init);
  void destroy_query_tables_list();
  void set_query_tables_list(Query_tables_list *state)
  {
    *this= *state;
  }

  /*
    Direct addition to the list of query tables.
    If you are using this function, you must ensure that the table
    object, in particular table->db member, is initialized.
  */
  void add_to_query_tables(TABLE_LIST *table)
  {
    *(table->prev_global= query_tables_last)= table;
    query_tables_last= &table->next_global;
  }
  bool requires_prelocking()
  {
    return MY_TEST(query_tables_own_last);
  }
  void mark_as_requiring_prelocking(TABLE_LIST **tables_own_last)
  {
    query_tables_own_last= tables_own_last;
  }
  /* Return pointer to first not-own table in query-tables or 0 */
  TABLE_LIST* first_not_own_table()
  {
    return ( query_tables_own_last ? *query_tables_own_last : 0);
  }
  void chop_off_not_own_tables()
  {
    if (query_tables_own_last)
    {
      *query_tables_own_last= 0;
      query_tables_last= query_tables_own_last;
      query_tables_own_last= 0;
    }
  }

  /** Return a pointer to the last element in query table list. */
  TABLE_LIST *last_table()
  {
    /* Don't use offsetof() macro in order to avoid warnings. */
    return query_tables ?
           (TABLE_LIST*) ((char*) query_tables_last -
                          ((char*) &(query_tables->next_global) -
                           (char*) query_tables)) :
           0;
  }

  /**
    Enumeration listing of all types of unsafe statement.

    @note The order of elements of this enumeration type must
    correspond to the order of the elements of the @c explanations
    array defined in the body of @c THD::issue_unsafe_warnings.
  */
  enum enum_binlog_stmt_unsafe {
    /**
      SELECT..LIMIT is unsafe because the set of rows returned cannot
      be predicted.
    */
    BINLOG_STMT_UNSAFE_LIMIT= 0,
    /**
      INSERT DELAYED is unsafe because the time when rows are inserted
      cannot be predicted.
    */
    BINLOG_STMT_UNSAFE_INSERT_DELAYED,
    /**
      Access to log tables is unsafe because slave and master probably
      log different things.
    */
    BINLOG_STMT_UNSAFE_SYSTEM_TABLE,
    /**
      Inserting into an autoincrement column in a stored routine is unsafe.
      Even with just one autoincrement column, if the routine is invoked more than 
      once slave is not guaranteed to execute the statement graph same way as 
      the master.
      And since it's impossible to estimate how many times a routine can be invoked at 
      the query pre-execution phase (see lock_tables), the statement is marked
      pessimistically unsafe. 
    */
    BINLOG_STMT_UNSAFE_AUTOINC_COLUMNS,
    /**
      Using a UDF (user-defined function) is unsafe.
    */
    BINLOG_STMT_UNSAFE_UDF,
    /**
      Using most system variables is unsafe, because slave may run
      with different options than master.
    */
    BINLOG_STMT_UNSAFE_SYSTEM_VARIABLE,
    /**
      Using some functions is unsafe (e.g., UUID).
    */
    BINLOG_STMT_UNSAFE_SYSTEM_FUNCTION,

    /**
      Mixing transactional and non-transactional statements are unsafe if
      non-transactional reads or writes are occur after transactional
      reads or writes inside a transaction.
    */
    BINLOG_STMT_UNSAFE_NONTRANS_AFTER_TRANS,

    /**
      Mixing self-logging and non-self-logging engines in a statement
      is unsafe.
    */
    BINLOG_STMT_UNSAFE_MULTIPLE_ENGINES_AND_SELF_LOGGING_ENGINE,

    /**
      Statements that read from both transactional and non-transactional
      tables and write to any of them are unsafe.
    */
    BINLOG_STMT_UNSAFE_MIXED_STATEMENT,

    /**
      INSERT...IGNORE SELECT is unsafe because which rows are ignored depends
      on the order that rows are retrieved by SELECT. This order cannot be
      predicted and may differ on master and the slave.
    */
    BINLOG_STMT_UNSAFE_INSERT_IGNORE_SELECT,

    /**
      INSERT...SELECT...UPDATE is unsafe because which rows are updated depends
      on the order that rows are retrieved by SELECT. This order cannot be
      predicted and may differ on master and the slave.
    */
    BINLOG_STMT_UNSAFE_INSERT_SELECT_UPDATE,

    /**
     Query that writes to a table with auto_inc column after selecting from 
     other tables are unsafe as the order in which the rows are retrieved by
     select may differ on master and slave.
    */
    BINLOG_STMT_UNSAFE_WRITE_AUTOINC_SELECT,

    /**
      INSERT...REPLACE SELECT is unsafe because which rows are replaced depends
      on the order that rows are retrieved by SELECT. This order cannot be
      predicted and may differ on master and the slave.
    */
    BINLOG_STMT_UNSAFE_REPLACE_SELECT,

    /**
      CREATE TABLE... IGNORE... SELECT is unsafe because which rows are ignored
      depends on the order that rows are retrieved by SELECT. This order cannot
      be predicted and may differ on master and the slave.
    */
    BINLOG_STMT_UNSAFE_CREATE_IGNORE_SELECT,

    /**
      CREATE TABLE...REPLACE... SELECT is unsafe because which rows are replaced
      depends on the order that rows are retrieved from SELECT. This order
      cannot be predicted and may differ on master and the slave
    */
    BINLOG_STMT_UNSAFE_CREATE_REPLACE_SELECT,

    /**
      CREATE TABLE...SELECT on a table with auto-increment column is unsafe
      because which rows are replaced depends on the order that rows are
      retrieved from SELECT. This order cannot be predicted and may differ on
      master and the slave
    */
    BINLOG_STMT_UNSAFE_CREATE_SELECT_AUTOINC,

    /**
      UPDATE...IGNORE is unsafe because which rows are ignored depends on the
      order that rows are updated. This order cannot be predicted and may differ
      on master and the slave.
    */
    BINLOG_STMT_UNSAFE_UPDATE_IGNORE,

    /**
      INSERT... ON DUPLICATE KEY UPDATE on a table with more than one
      UNIQUE KEYS  is unsafe.
    */
    BINLOG_STMT_UNSAFE_INSERT_TWO_KEYS,

    /**
       INSERT into auto-inc field which is not the first part of composed
       primary key.
    */
    BINLOG_STMT_UNSAFE_AUTOINC_NOT_FIRST,

    /* The last element of this enumeration type. */
    BINLOG_STMT_UNSAFE_COUNT
  };
  /**
    This has all flags from 0 (inclusive) to BINLOG_STMT_FLAG_COUNT
    (exclusive) set.
  */
  static const uint32 BINLOG_STMT_UNSAFE_ALL_FLAGS=
    ((1U << BINLOG_STMT_UNSAFE_COUNT) - 1);

  /**
    Maps elements of enum_binlog_stmt_unsafe to error codes.
  */
  static const int binlog_stmt_unsafe_errcode[BINLOG_STMT_UNSAFE_COUNT];

  /**
    Determine if this statement is marked as unsafe.

    @retval 0 if the statement is not marked as unsafe.
    @retval nonzero if the statement is marked as unsafe.
  */
  inline bool is_stmt_unsafe() const {
    return get_stmt_unsafe_flags() != 0;
  }

  inline bool is_stmt_unsafe(enum_binlog_stmt_unsafe unsafe)
  {
    return binlog_stmt_flags & (1 << unsafe);
  }

  /**
    Flag the current (top-level) statement as unsafe.
    The flag will be reset after the statement has finished.

    @param unsafe_type The type of unsafety: one of the @c
    BINLOG_STMT_FLAG_UNSAFE_* flags in @c enum_binlog_stmt_flag.
  */
  inline void set_stmt_unsafe(enum_binlog_stmt_unsafe unsafe_type) {
    DBUG_ENTER("set_stmt_unsafe");
    DBUG_ASSERT(unsafe_type >= 0 && unsafe_type < BINLOG_STMT_UNSAFE_COUNT);
    binlog_stmt_flags|= (1U << unsafe_type);
    DBUG_VOID_RETURN;
  }

  /**
    Set the bits of binlog_stmt_flags determining the type of
    unsafeness of the current statement.  No existing bits will be
    cleared, but new bits may be set.

    @param flags A binary combination of zero or more bits, (1<<flag)
    where flag is a member of enum_binlog_stmt_unsafe.
  */
  inline void set_stmt_unsafe_flags(uint32 flags) {
    DBUG_ENTER("set_stmt_unsafe_flags");
    DBUG_ASSERT((flags & ~BINLOG_STMT_UNSAFE_ALL_FLAGS) == 0);
    binlog_stmt_flags|= flags;
    DBUG_VOID_RETURN;
  }

  /**
    Return a binary combination of all unsafe warnings for the
    statement.  If the statement has been marked as unsafe by the
    'flag' member of enum_binlog_stmt_unsafe, then the return value
    from this function has bit (1<<flag) set to 1.
  */
  inline uint32 get_stmt_unsafe_flags() const {
    DBUG_ENTER("get_stmt_unsafe_flags");
    DBUG_RETURN(binlog_stmt_flags & BINLOG_STMT_UNSAFE_ALL_FLAGS);
  }

  /**
    Mark the current statement as safe; i.e., clear all bits in
    binlog_stmt_flags that correspond to elements of
    enum_binlog_stmt_unsafe.
  */
  inline void clear_stmt_unsafe() {
    DBUG_ENTER("clear_stmt_unsafe");
    binlog_stmt_flags&= ~BINLOG_STMT_UNSAFE_ALL_FLAGS;
    DBUG_VOID_RETURN;
  }

  /**
    Determine if this statement is a row injection.

    @retval 0 if the statement is not a row injection
    @retval nonzero if the statement is a row injection
  */
  inline bool is_stmt_row_injection() const {
    return binlog_stmt_flags &
      (1U << (BINLOG_STMT_UNSAFE_COUNT + BINLOG_STMT_TYPE_ROW_INJECTION));
  }

  /**
    Flag the statement as a row injection.  A row injection is either
    a BINLOG statement, or a row event in the relay log executed by
    the slave SQL thread.
  */
  inline void set_stmt_row_injection() {
    DBUG_ENTER("set_stmt_row_injection");
    binlog_stmt_flags|=
      (1U << (BINLOG_STMT_UNSAFE_COUNT + BINLOG_STMT_TYPE_ROW_INJECTION));
    DBUG_VOID_RETURN;
  }

  enum enum_stmt_accessed_table
  {
    /*
       If a transactional table is about to be read. Note that
       a write implies a read.
    */
    STMT_READS_TRANS_TABLE= 0,
    /*
       If a non-transactional table is about to be read. Note that
       a write implies a read.
    */
    STMT_READS_NON_TRANS_TABLE,
    /*
       If a temporary transactional table is about to be read. Note
       that a write implies a read.
    */
    STMT_READS_TEMP_TRANS_TABLE,
    /*
       If a temporary non-transactional table is about to be read. Note
      that a write implies a read.
    */
    STMT_READS_TEMP_NON_TRANS_TABLE,
    /*
       If a transactional table is about to be updated.
    */
    STMT_WRITES_TRANS_TABLE,
    /*
       If a non-transactional table is about to be updated.
    */
    STMT_WRITES_NON_TRANS_TABLE,
    /*
       If a temporary transactional table is about to be updated.
    */
    STMT_WRITES_TEMP_TRANS_TABLE,
    /*
       If a temporary non-transactional table is about to be updated.
    */
    STMT_WRITES_TEMP_NON_TRANS_TABLE,
    /*
      The last element of the enumeration. Please, if necessary add
      anything before this.
    */
    STMT_ACCESS_TABLE_COUNT
  };

#ifndef DBUG_OFF
  static inline const char *stmt_accessed_table_string(enum_stmt_accessed_table accessed_table)
  {
    switch (accessed_table)
    {
      case STMT_READS_TRANS_TABLE:
         return "STMT_READS_TRANS_TABLE";
      break;
      case STMT_READS_NON_TRANS_TABLE:
        return "STMT_READS_NON_TRANS_TABLE";
      break;
      case STMT_READS_TEMP_TRANS_TABLE:
        return "STMT_READS_TEMP_TRANS_TABLE";
      break;
      case STMT_READS_TEMP_NON_TRANS_TABLE:
        return "STMT_READS_TEMP_NON_TRANS_TABLE";
      break;  
      case STMT_WRITES_TRANS_TABLE:
        return "STMT_WRITES_TRANS_TABLE";
      break;
      case STMT_WRITES_NON_TRANS_TABLE:
        return "STMT_WRITES_NON_TRANS_TABLE";
      break;
      case STMT_WRITES_TEMP_TRANS_TABLE:
        return "STMT_WRITES_TEMP_TRANS_TABLE";
      break;
      case STMT_WRITES_TEMP_NON_TRANS_TABLE:
        return "STMT_WRITES_TEMP_NON_TRANS_TABLE";
      break;
      case STMT_ACCESS_TABLE_COUNT:
      default:
        DBUG_ASSERT(0);
      break;
    }
    MY_ASSERT_UNREACHABLE();
    return "";
  }
#endif  /* DBUG */
               
  #define BINLOG_DIRECT_ON 0xF0    /* unsafe when
                                      --binlog-direct-non-trans-updates
                                      is ON */

  #define BINLOG_DIRECT_OFF 0xF    /* unsafe when
                                      --binlog-direct-non-trans-updates
                                      is OFF */

  #define TRX_CACHE_EMPTY 0x33     /* unsafe when trx-cache is empty */

  #define TRX_CACHE_NOT_EMPTY 0xCC /* unsafe when trx-cache is not empty */

  #define IL_LT_REPEATABLE 0xAA    /* unsafe when < ISO_REPEATABLE_READ */

  #define IL_GTE_REPEATABLE 0x55   /* unsafe when >= ISO_REPEATABLE_READ */
  
  /**
    Sets the type of table that is about to be accessed while executing a
    statement.

    @param accessed_table Enumeration type that defines the type of table,
                           e.g. temporary, transactional, non-transactional.
  */
  inline void set_stmt_accessed_table(enum_stmt_accessed_table accessed_table)
  {
    DBUG_ENTER("LEX::set_stmt_accessed_table");

    DBUG_ASSERT(accessed_table >= 0 && accessed_table < STMT_ACCESS_TABLE_COUNT);
    stmt_accessed_table_flag |= (1U << accessed_table);

    DBUG_VOID_RETURN;
  }

  /**
    Checks if a type of table is about to be accessed while executing a
    statement.

    @param accessed_table Enumeration type that defines the type of table,
           e.g. temporary, transactional, non-transactional.

    @return
      @retval TRUE  if the type of the table is about to be accessed
      @retval FALSE otherwise
  */
  inline bool stmt_accessed_table(enum_stmt_accessed_table accessed_table)
  {
    DBUG_ENTER("LEX::stmt_accessed_table");

    DBUG_ASSERT(accessed_table >= 0 && accessed_table < STMT_ACCESS_TABLE_COUNT);

    DBUG_RETURN((stmt_accessed_table_flag & (1U << accessed_table)) != 0);
  }

  /**
    Checks either a trans/non trans temporary table is being accessed while
    executing a statement.

    @return
      @retval TRUE  if a temporary table is being accessed
      @retval FALSE otherwise
  */
  inline bool stmt_accessed_temp_table()
  {
    DBUG_ENTER("THD::stmt_accessed_temp_table");
    DBUG_RETURN(stmt_accessed_non_trans_temp_table() ||
                stmt_accessed_trans_temp_table());
  }

  /**
    Checks if a temporary transactional table is being accessed while executing
    a statement.

    @return
      @retval TRUE  if a temporary transactional table is being accessed
      @retval FALSE otherwise
  */
  inline bool stmt_accessed_trans_temp_table()
  {
    DBUG_ENTER("THD::stmt_accessed_trans_temp_table");

    DBUG_RETURN((stmt_accessed_table_flag &
                ((1U << STMT_READS_TEMP_TRANS_TABLE) |
                 (1U << STMT_WRITES_TEMP_TRANS_TABLE))) != 0);
  }
  inline bool stmt_writes_to_non_temp_table()
  {
    DBUG_ENTER("THD::stmt_writes_to_non_temp_table");

    DBUG_RETURN((stmt_accessed_table_flag &
                ((1U << STMT_WRITES_TRANS_TABLE) |
                 (1U << STMT_WRITES_NON_TRANS_TABLE))));
  }

  /**
    Checks if a temporary non-transactional table is about to be accessed
    while executing a statement.

    @return
      @retval TRUE  if a temporary non-transactional table is about to be
                    accessed
      @retval FALSE otherwise
  */
  inline bool stmt_accessed_non_trans_temp_table()
  {
    DBUG_ENTER("THD::stmt_accessed_non_trans_temp_table");

    DBUG_RETURN((stmt_accessed_table_flag &
                ((1U << STMT_READS_TEMP_NON_TRANS_TABLE) |
                 (1U << STMT_WRITES_TEMP_NON_TRANS_TABLE))) != 0);
  }

  /*
    Checks if a mixed statement is unsafe.

    
    @param in_multi_stmt_transaction_mode defines if there is an on-going
           multi-transactional statement.
    @param binlog_direct defines if --binlog-direct-non-trans-updates is
           active.
    @param trx_cache_is_not_empty defines if the trx-cache is empty or not.
    @param trx_isolation defines the isolation level.
 
    @return
      @retval TRUE if the mixed statement is unsafe
      @retval FALSE otherwise
  */
  inline bool is_mixed_stmt_unsafe(bool in_multi_stmt_transaction_mode,
                                   bool binlog_direct,
                                   bool trx_cache_is_not_empty,
                                   uint tx_isolation)
  {
    bool unsafe= FALSE;

    if (in_multi_stmt_transaction_mode)
    {
       uint condition=
         (binlog_direct ? BINLOG_DIRECT_ON : BINLOG_DIRECT_OFF) &
         (trx_cache_is_not_empty ? TRX_CACHE_NOT_EMPTY : TRX_CACHE_EMPTY) &
         (tx_isolation >= ISO_REPEATABLE_READ ? IL_GTE_REPEATABLE : IL_LT_REPEATABLE);

      unsafe= (binlog_unsafe_map[stmt_accessed_table_flag] & condition);

#if !defined(DBUG_OFF)
      DBUG_PRINT("LEX::is_mixed_stmt_unsafe", ("RESULT %02X %02X %02X", condition,
              binlog_unsafe_map[stmt_accessed_table_flag],
              (binlog_unsafe_map[stmt_accessed_table_flag] & condition)));
 
      int type_in= 0;
      for (; type_in < STMT_ACCESS_TABLE_COUNT; type_in++)
      {
        if (stmt_accessed_table((enum_stmt_accessed_table) type_in))
          DBUG_PRINT("LEX::is_mixed_stmt_unsafe", ("ACCESSED %s ",
                  stmt_accessed_table_string((enum_stmt_accessed_table) type_in)));
      }
#endif
    }

    if (stmt_accessed_table(STMT_WRITES_NON_TRANS_TABLE) &&
      stmt_accessed_table(STMT_READS_TRANS_TABLE) &&
      tx_isolation < ISO_REPEATABLE_READ)
      unsafe= TRUE;
    else if (stmt_accessed_table(STMT_WRITES_TEMP_NON_TRANS_TABLE) &&
      stmt_accessed_table(STMT_READS_TRANS_TABLE) &&
      tx_isolation < ISO_REPEATABLE_READ)
      unsafe= TRUE;

    return(unsafe);
  }

  /**
    true if the parsed tree contains references to stored procedures
    or functions, false otherwise
  */
  bool uses_stored_routines() const
  { return sroutines_list.elements != 0; }

private:

  /**
    Enumeration listing special types of statements.

    Currently, the only possible type is ROW_INJECTION.
  */
  enum enum_binlog_stmt_type {
    /**
      The statement is a row injection (i.e., either a BINLOG
      statement or a row event executed by the slave SQL thread).
    */
    BINLOG_STMT_TYPE_ROW_INJECTION = 0,

    /** The last element of this enumeration type. */
    BINLOG_STMT_TYPE_COUNT
  };

  /**
    Bit field indicating the type of statement.

    There are two groups of bits:

    - The low BINLOG_STMT_UNSAFE_COUNT bits indicate the types of
      unsafeness that the current statement has.

    - The next BINLOG_STMT_TYPE_COUNT bits indicate if the statement
      is of some special type.

    This must be a member of LEX, not of THD: each stored procedure
    needs to remember its unsafeness state between calls and each
    stored procedure has its own LEX object (but no own THD object).
  */
  uint32 binlog_stmt_flags;

  /**
    Bit field that determines the type of tables that are about to be
    be accessed while executing a statement.
  */
  uint32 stmt_accessed_table_flag;
};


/*
  st_parsing_options contains the flags for constructions that are
  allowed in the current statement.
*/

struct st_parsing_options
{
  bool allows_variable;

  st_parsing_options() { reset(); }
  void reset();
};


/**
  The state of the lexical parser, when parsing comments.
*/
enum enum_comment_state
{
  /**
    Not parsing comments.
  */
  NO_COMMENT,
  /**
    Parsing comments that need to be preserved.
    Typically, these are user comments '/' '*' ... '*' '/'.
  */
  PRESERVE_COMMENT,
  /**
    Parsing comments that need to be discarded.
    Typically, these are special comments '/' '*' '!' ... '*' '/',
    or '/' '*' '!' 'M' 'M' 'm' 'm' 'm' ... '*' '/', where the comment
    markers should not be expanded.
  */
  DISCARD_COMMENT
};


/**
  @brief This class represents the character input stream consumed during
  lexical analysis.

  In addition to consuming the input stream, this class performs some
  comment pre processing, by filtering out out of bound special text
  from the query input stream.
  Two buffers, with pointers inside each buffers, are maintained in
  parallel. The 'raw' buffer is the original query text, which may
  contain out-of-bound comments. The 'cpp' (for comments pre processor)
  is the pre-processed buffer that contains only the query text that
  should be seen once out-of-bound data is removed.
*/

class Lex_input_stream
{
  size_t unescape(CHARSET_INFO *cs, char *to,
                  const char *str, const char *end, int sep);
  my_charset_conv_wc_mb get_escape_func(THD *thd, my_wc_t sep) const;
public:
  Lex_input_stream()
  {
  }

  ~Lex_input_stream()
  {
  }

  /**
     Object initializer. Must be called before usage.

     @retval FALSE OK
     @retval TRUE  Error
  */
  bool init(THD *thd, char *buff, size_t length);

  void reset(char *buff, size_t length);

  /**
    The main method to scan the next token, with token contraction processing
    for LALR(2) resolution, e.g. translate "WITH" followed by "ROLLUP"
    to a single token WITH_ROLLUP_SYM.
  */
  int lex_token(union YYSTYPE *yylval, THD *thd);

  void reduce_digest_token(uint token_left, uint token_right);

private:
  /**
    Set the echo mode.

    When echo is true, characters parsed from the raw input stream are
    preserved. When false, characters parsed are silently ignored.
    @param echo the echo mode.
  */
  void set_echo(bool echo)
  {
    m_echo= echo;
  }

  void save_in_comment_state()
  {
    m_echo_saved= m_echo;
    in_comment_saved= in_comment;
  }

  void restore_in_comment_state()
  {
    m_echo= m_echo_saved;
    in_comment= in_comment_saved;
  }

  /**
    Skip binary from the input stream.
    @param n number of bytes to accept.
  */
  void skip_binary(int n)
  {
    if (m_echo)
    {
      memcpy(m_cpp_ptr, m_ptr, n);
      m_cpp_ptr += n;
    }
    m_ptr += n;
  }

  /**
    Get a character, and advance in the stream.
    @return the next character to parse.
  */
  unsigned char yyGet()
  {
    char c= *m_ptr++;
    if (m_echo)
      *m_cpp_ptr++ = c;
    return c;
  }

  /**
    Get the last character accepted.
    @return the last character accepted.
  */
  unsigned char yyGetLast()
  {
    return m_ptr[-1];
  }

  /**
    Look at the next character to parse, but do not accept it.
  */
  unsigned char yyPeek()
  {
    return m_ptr[0];
  }

  /**
    Look ahead at some character to parse.
    @param n offset of the character to look up
  */
  unsigned char yyPeekn(int n)
  {
    return m_ptr[n];
  }

  /**
    Cancel the effect of the last yyGet() or yySkip().
    Note that the echo mode should not change between calls to yyGet / yySkip
    and yyUnget. The caller is responsible for ensuring that.
  */
  void yyUnget()
  {
    m_ptr--;
    if (m_echo)
      m_cpp_ptr--;
  }

  /**
    Accept a character, by advancing the input stream.
  */
  void yySkip()
  {
    if (m_echo)
      *m_cpp_ptr++ = *m_ptr++;
    else
      m_ptr++;
  }

  /**
    Accept multiple characters at once.
    @param n the number of characters to accept.
  */
  void yySkipn(int n)
  {
    if (m_echo)
    {
      memcpy(m_cpp_ptr, m_ptr, n);
      m_cpp_ptr += n;
    }
    m_ptr += n;
  }

  /**
    Puts a character back into the stream, canceling
    the effect of the last yyGet() or yySkip().
    Note that the echo mode should not change between calls
    to unput, get, or skip from the stream.
  */
  char *yyUnput(char ch)
  {
    *--m_ptr= ch;
    if (m_echo)
      m_cpp_ptr--;
    return m_ptr;
  }

  /**
    End of file indicator for the query text to parse.
    @param n number of characters expected
    @return true if there are less than n characters to parse
  */
  bool eof(int n)
  {
    return ((m_ptr + n) >= m_end_of_query);
  }

  /** Mark the stream position as the start of a new token. */
  void start_token()
  {
    m_tok_start_prev= m_tok_start;
    m_tok_start= m_ptr;
    m_tok_end= m_ptr;

    m_cpp_tok_start_prev= m_cpp_tok_start;
    m_cpp_tok_start= m_cpp_ptr;
    m_cpp_tok_end= m_cpp_ptr;
  }

  /**
    Adjust the starting position of the current token.
    This is used to compensate for starting whitespace.
  */
  void restart_token()
  {
    m_tok_start= m_ptr;
    m_cpp_tok_start= m_cpp_ptr;
  }

  /**
    Get the maximum length of the utf8-body buffer.
    The utf8 body can grow because of the character set conversion and escaping.
  */
  size_t get_body_utf8_maximum_length(THD *thd);

  /** Get the length of the current token, in the raw buffer. */
  uint yyLength()
  {
    /*
      The assumption is that the lexical analyser is always 1 character ahead,
      which the -1 account for.
    */
    DBUG_ASSERT(m_ptr > m_tok_start);
    return (uint) ((m_ptr - m_tok_start) - 1);
  }

  /**
    Test if a lookahead token was already scanned by lex_token(),
    for LALR(2) resolution.
  */
  bool has_lookahead() const
  {
    return lookahead_token >= 0;
  }

public:

  /**
    End of file indicator for the query text to parse.
    @return true if there are no more characters to parse
  */
  bool eof()
  {
    return (m_ptr >= m_end_of_query);
  }

  /** Get the raw query buffer. */
  const char *get_buf()
  {
    return m_buf;
  }

  /** Get the pre-processed query buffer. */
  const char *get_cpp_buf()
  {
    return m_cpp_buf;
  }

  /** Get the end of the raw query buffer. */
  const char *get_end_of_query()
  {
    return m_end_of_query;
  }

  /** Get the token start position, in the raw buffer. */
  const char *get_tok_start()
  {
    return has_lookahead() ? m_tok_start_prev : m_tok_start;
  }

  void set_cpp_tok_start(const char *pos)
  {
    m_cpp_tok_start= pos;
  }

  /** Get the token end position, in the raw buffer. */
  const char *get_tok_end()
  {
    return m_tok_end;
  }

  /** Get the current stream pointer, in the raw buffer. */
  const char *get_ptr()
  {
    return m_ptr;
  }

  /** Get the token start position, in the pre-processed buffer. */
  const char *get_cpp_tok_start()
  {
    return has_lookahead() ? m_cpp_tok_start_prev : m_cpp_tok_start;
  }

  /** Get the token end position, in the pre-processed buffer. */
  const char *get_cpp_tok_end()
  {
    return m_cpp_tok_end;
  }

  /**
    Get the token end position in the pre-processed buffer,
    with trailing spaces removed.
  */
  const char *get_cpp_tok_end_rtrim()
  {
    const char *p;
    for (p= m_cpp_tok_end;
         p > m_cpp_buf && my_isspace(system_charset_info, p[-1]);
         p--)
    { }
    return p;
  }

  /** Get the current stream pointer, in the pre-processed buffer. */
  const char *get_cpp_ptr()
  {
    return m_cpp_ptr;
  }

  /**
    Get the current stream pointer, in the pre-processed buffer,
    with traling spaces removed.
  */
  const char *get_cpp_ptr_rtrim()
  {
    const char *p;
    for (p= m_cpp_ptr;
         p > m_cpp_buf && my_isspace(system_charset_info, p[-1]);
         p--)
    { }
    return p;
  }
  /** Get the utf8-body string. */
  const char *get_body_utf8_str()
  {
    return m_body_utf8;
  }

  /** Get the utf8-body length. */
  size_t get_body_utf8_length()
  {
    return (size_t) (m_body_utf8_ptr - m_body_utf8);
  }

  void body_utf8_start(THD *thd, const char *begin_ptr);
  void body_utf8_append(const char *ptr);
  void body_utf8_append(const char *ptr, const char *end_ptr);
  void body_utf8_append_ident(THD *thd,
                              const Lex_string_with_metadata_st *txt,
                              const char *end_ptr);
  void body_utf8_append_escape(THD *thd,
                               const LEX_CSTRING *txt,
                               CHARSET_INFO *txt_cs,
                               const char *end_ptr,
                               my_wc_t sep);

private:
  /**
    LALR(2) resolution, look ahead token.
    Value of the next token to return, if any,
    or -1, if no token was parsed in advance.
    Note: 0 is a legal token, and represents YYEOF.
  */
  int lookahead_token;

  /** LALR(2) resolution, value of the look ahead token.*/
  LEX_YYSTYPE lookahead_yylval;

  bool get_text(Lex_string_with_metadata_st *to,
                uint sep, int pre_skip, int post_skip);

  void add_digest_token(uint token, LEX_YYSTYPE yylval);

  bool consume_comment(int remaining_recursions_permitted);
  int lex_one_token(union YYSTYPE *yylval, THD *thd);
  int find_keyword(Lex_ident_cli_st *str, uint len, bool function);
  LEX_CSTRING get_token(uint skip, uint length);
  int scan_ident_sysvar(THD *thd, Lex_ident_cli_st *str);
  int scan_ident_start(THD *thd, Lex_ident_cli_st *str);
  int scan_ident_middle(THD *thd, Lex_ident_cli_st *str,
                        CHARSET_INFO **cs, my_lex_states *);
  int scan_ident_delimited(THD *thd, Lex_ident_cli_st *str, uchar quote_char);
  bool get_7bit_or_8bit_ident(THD *thd, uchar *last_char);

  /** Current thread. */
  THD *m_thd;

  /** Pointer to the current position in the raw input stream. */
  char *m_ptr;

  /** Starting position of the last token parsed, in the raw buffer. */
  const char *m_tok_start;

  /** Ending position of the previous token parsed, in the raw buffer. */
  const char *m_tok_end;

  /** End of the query text in the input stream, in the raw buffer. */
  const char *m_end_of_query;

  /** Starting position of the previous token parsed, in the raw buffer. */
  const char *m_tok_start_prev;

  /** Begining of the query text in the input stream, in the raw buffer. */
  const char *m_buf;

  /** Length of the raw buffer. */
  size_t m_buf_length;

  /** Echo the parsed stream to the pre-processed buffer. */
  bool m_echo;
  bool m_echo_saved;

  /** Pre-processed buffer. */
  char *m_cpp_buf;

  /** Pointer to the current position in the pre-processed input stream. */
  char *m_cpp_ptr;

  /**
    Starting position of the last token parsed,
    in the pre-processed buffer.
  */
  const char *m_cpp_tok_start;

  /**
    Starting position of the previous token parsed,
    in the pre-procedded buffer.
  */
  const char *m_cpp_tok_start_prev;

  /**
    Ending position of the previous token parsed,
    in the pre-processed buffer.
  */
  const char *m_cpp_tok_end;

  /** UTF8-body buffer created during parsing. */
  char *m_body_utf8;

  /** Pointer to the current position in the UTF8-body buffer. */
  char *m_body_utf8_ptr;

  /**
    Position in the pre-processed buffer. The query from m_cpp_buf to
    m_cpp_utf_processed_ptr is converted to UTF8-body.
  */
  const char *m_cpp_utf8_processed_ptr;

public:

  /** Current state of the lexical analyser. */
  enum my_lex_states next_state;

  /**
    Position of ';' in the stream, to delimit multiple queries.
    This delimiter is in the raw buffer.
  */
  const char *found_semicolon;

  /** SQL_MODE = IGNORE_SPACE. */
  bool ignore_space;

  /**
    TRUE if we're parsing a prepared statement: in this mode
    we should allow placeholders.
  */
  bool stmt_prepare_mode;
  /**
    TRUE if we should allow multi-statements.
  */
  bool multi_statements;

  /** Current line number. */
  uint yylineno;

  /**
    Current statement digest instrumentation.
  */
  sql_digest_state* m_digest;

private:
  /** State of the lexical analyser for comments. */
  enum_comment_state in_comment;
  enum_comment_state in_comment_saved;

  /**
    Starting position of the TEXT_STRING or IDENT in the pre-processed
    buffer.

    NOTE: this member must be used within MYSQLlex() function only.
  */
  const char *m_cpp_text_start;

  /**
    Ending position of the TEXT_STRING or IDENT in the pre-processed
    buffer.

    NOTE: this member must be used within MYSQLlex() function only.
    */
  const char *m_cpp_text_end;

  /**
    Character set specified by the character-set-introducer.

    NOTE: this member must be used within MYSQLlex() function only.
  */
  CHARSET_INFO *m_underscore_cs;
};


/**
  Abstract representation of a statement.
  This class is an interface between the parser and the runtime.
  The parser builds the appropriate sub classes of Sql_statement
  to represent a SQL statement in the parsed tree.
  The execute() method in the sub classes contain the runtime implementation.
  Note that this interface is used for SQL statement recently implemented,
  the code for older statements tend to load the LEX structure with more
  attributes instead.
  The recommended way to implement new statements is to sub-class
  Sql_statement, as this improves code modularity (see the 'big switch' in
  dispatch_command()), and decrease the total size of the LEX structure
  (therefore saving memory in stored programs).
*/
class Sql_statement : public Sql_alloc
{
public:
  /**
    Execute this SQL statement.
    @param thd the current thread.
    @return 0 on success.
  */
  virtual bool execute(THD *thd) = 0;

protected:
  /**
    Constructor.
    @param lex the LEX structure that represents parts of this statement.
  */
  Sql_statement(LEX *lex)
    : m_lex(lex)
  {}

  /** Destructor. */
  virtual ~Sql_statement()
  {
    /*
      Sql_statement objects are allocated in thd->mem_root.
      In MySQL, the C++ destructor is never called, the underlying MEM_ROOT is
      simply destroyed instead.
      Do not rely on the destructor for any cleanup.
    */
    DBUG_ASSERT(FALSE);
  }

protected:
  /**
    The legacy LEX structure for this statement.
    The LEX structure contains the existing properties of the parsed tree.
    TODO: with time, attributes from LEX should move to sub classes of
    Sql_statement, so that the parser only builds Sql_statement objects
    with the minimum set of attributes, instead of a LEX structure that
    contains the collection of every possible attribute.
  */
  LEX *m_lex;
};


class Delete_plan;
class SQL_SELECT;

class Explain_query;
class Explain_update;
class Explain_delete;

/* 
  Query plan of a single-table UPDATE.
  (This is actually a plan for single-table DELETE also)
*/

class Update_plan
{
protected:
  bool impossible_where;
  bool no_partitions;
public:
  /*
    When single-table UPDATE updates a VIEW, that VIEW's select is still
    listed as the first child.  When we print EXPLAIN, it looks like a
    subquery.
    In order to get rid of it, updating_a_view=TRUE means that first child
    select should not be shown when printing EXPLAIN.
  */
  bool updating_a_view;
   
  /* Allocate things there */
  MEM_ROOT *mem_root;

  TABLE *table;
  SQL_SELECT *select;
  uint index;
  ha_rows scanned_rows;
  /*
    Top-level select_lex. Most of its fields are not used, we need it only to
    get to the subqueries.
  */
  SELECT_LEX *select_lex;
  
  key_map possible_keys;
  bool using_filesort;
  bool using_io_buffer;
  
  /* Set this plan to be a plan to do nothing because of impossible WHERE */
  void set_impossible_where() { impossible_where= true; }
  void set_no_partitions() { no_partitions= true; }

  Explain_update* save_explain_update_data(MEM_ROOT *mem_root, THD *thd);
protected:
  bool save_explain_data_intern(MEM_ROOT *mem_root, Explain_update *eu, bool is_analyze);
public:
  virtual ~Update_plan() {}

  Update_plan(MEM_ROOT *mem_root_arg) : 
    impossible_where(false), no_partitions(false), 
    mem_root(mem_root_arg), 
    using_filesort(false), using_io_buffer(false)
  {}
};


/* Query plan of a single-table DELETE */
class Delete_plan : public Update_plan
{
  bool deleting_all_rows;
public:

  /* Construction functions */
  Delete_plan(MEM_ROOT *mem_root_arg) : 
    Update_plan(mem_root_arg), 
    deleting_all_rows(false)
  {}

  /* Set this query plan to be a plan to make a call to h->delete_all_rows() */
  void set_delete_all_rows(ha_rows rows_arg) 
  { 
    deleting_all_rows= true;
    scanned_rows= rows_arg;
  }
  void cancel_delete_all_rows()
  {
    deleting_all_rows= false;
  }

  Explain_delete* save_explain_delete_data(MEM_ROOT *mem_root, THD *thd);
};

enum account_lock_type
{
  ACCOUNTLOCK_UNSPECIFIED= 0,
  ACCOUNTLOCK_LOCKED,
  ACCOUNTLOCK_UNLOCKED
};

enum password_exp_type
{
  PASSWORD_EXPIRE_UNSPECIFIED= 0,
  PASSWORD_EXPIRE_NOW,
  PASSWORD_EXPIRE_NEVER,
  PASSWORD_EXPIRE_DEFAULT,
  PASSWORD_EXPIRE_INTERVAL
};

struct Account_options: public USER_RESOURCES
{
  Account_options() { }

  void reset()
  {
    bzero(this, sizeof(*this));
    ssl_type= SSL_TYPE_NOT_SPECIFIED;
  }

  enum SSL_type ssl_type;                       // defined in violite.h
  LEX_CSTRING x509_subject, x509_issuer, ssl_cipher;
  account_lock_type account_locked;
  password_exp_type password_expire;
  longlong num_expiration_days;
};

class Query_arena_memroot;
/* The state of the lex parsing. This is saved in the THD struct */


class Lex_prepared_stmt
{
  Lex_ident_sys m_name; // Statement name (in all queries)
  Item *m_code;         // PREPARE or EXECUTE IMMEDIATE source expression
  List<Item> m_params;  // List of parameters for EXECUTE [IMMEDIATE]
public:

  Lex_prepared_stmt()
   :m_code(NULL)
  { }
  const Lex_ident_sys &name() const
  {
    return m_name;
  }
  uint param_count() const
  {
    return m_params.elements;
  }
  List<Item> &params()
  {
    return m_params;
  }
  void set(const Lex_ident_sys_st &ident, Item *code, List<Item> *params)
  {
    DBUG_ASSERT(m_params.elements == 0);
    m_name= ident;
    m_code= code;
    if (params)
      m_params= *params;
  }
  bool params_fix_fields(THD *thd)
  {
    // Fix Items in the EXECUTE..USING list
    List_iterator_fast<Item> param_it(m_params);
    while (Item *param= param_it++)
    {
      if (param->fix_fields_if_needed_for_scalar(thd, 0))
        return true;
    }
    return false;
  }
  bool get_dynamic_sql_string(THD *thd, LEX_CSTRING *dst, String *buffer);
  void lex_start()
  {
    m_params.empty();
  }
};


struct LEX: public Query_tables_list
{
  SELECT_LEX_UNIT unit;                         /* most upper unit */
  inline SELECT_LEX *first_select_lex() {return unit.first_select();}

private:
  SELECT_LEX builtin_select;
  /* current SELECT_LEX in parsing */

public:
  SELECT_LEX *current_select;
  /* list of all SELECT_LEX */
  SELECT_LEX *all_selects_list;
  /* current with clause in parsing if any, otherwise 0*/
  With_clause *curr_with_clause;  
  /* pointer to the first with clause in the current statement */
  With_clause *with_clauses_list;
  /*
    (*with_clauses_list_last_next) contains a pointer to the last
     with clause in the current statement
  */
  With_clause **with_clauses_list_last_next;
  /*
    When a copy of a with element is parsed this is set to the offset of
    the with element in the input string, otherwise it's set to 0
  */
  my_ptrdiff_t clone_spec_offset;

  Create_view_info *create_view;

  /* Query Plan Footprint of a currently running select  */
  Explain_query *explain;

  // type information
  CHARSET_INFO *charset;
  /*
    LEX which represents current statement (conventional, SP or PS)

    For example during view parsing THD::lex will point to the views LEX and
    lex::stmt_lex will point to LEX of the statement where the view will be
    included

    Currently it is used to have always correct select numbering inside
    statement (LEX::current_select_number) without storing and restoring a
    global counter which was THD::select_number.

    TODO: make some unified statement representation (now SP has different)
    to store such data like LEX::current_select_number.
  */
  LEX *stmt_lex;

  LEX_CSTRING name;
  const char *help_arg;
  const char *backup_dir;                       /* For RESTORE/BACKUP */
  const char* to_log;                           /* For PURGE MASTER LOGS TO */
  String *wild; /* Wildcard in SHOW {something} LIKE 'wild'*/ 
  sql_exchange *exchange;
  select_result *result;
  /**
    @c the two may also hold BINLOG arguments: either comment holds a
    base64-char string or both represent the BINLOG fragment user variables.
  */
  LEX_CSTRING comment, ident;
  LEX_USER *grant_user;
  XID *xid;
  THD *thd;

  /* maintain a list of used plugins for this LEX */
  DYNAMIC_ARRAY plugins;
  plugin_ref plugins_static_buffer[INITIAL_LEX_PLUGIN_LIST_SIZE];

  /** SELECT of CREATE VIEW statement */
  LEX_STRING create_view_select;

  uint current_select_number; // valid for statment LEX (not view)

  /** Start of 'ON table', in trigger statements.  */
  const char* raw_trg_on_table_name_begin;
  /** End of 'ON table', in trigger statements. */
  const char* raw_trg_on_table_name_end;

  /* Partition info structure filled in by PARTITION BY parse part */
  partition_info *part_info;

  /*
    The definer of the object being created (view, trigger, stored routine).
    I.e. the value of DEFINER clause.
  */
  LEX_USER *definer;

  /* Used in ALTER/CREATE user to store account locking options */
  Account_options account_options;

  Table_type table_type;                        /* Used for SHOW CREATE */
  List<Key_part_spec> ref_list;
  List<LEX_USER>      users_list;
  List<LEX_COLUMN>    columns;
  List<Item>          *insert_list,field_list,value_list,update_list;
  List<List_item>     many_values;
  List<set_var_base>  var_list;
  List<set_var_base>  stmt_var_list; //SET_STATEMENT values
  List<set_var_base>  old_var_list; // SET STATEMENT old values
private:
  Query_arena_memroot *arena_for_set_stmt;
  MEM_ROOT *mem_root_for_set_stmt;
  bool sp_block_finalize(THD *thd, const Lex_spblock_st spblock,
                                   class sp_label **splabel);
  bool sp_change_context(THD *thd, const sp_pcontext *ctx, bool exclusive);
  bool sp_exit_block(THD *thd, sp_label *lab);
  bool sp_exit_block(THD *thd, sp_label *lab, Item *when);

  bool sp_continue_loop(THD *thd, sp_label *lab);
  bool sp_continue_loop(THD *thd, sp_label *lab, Item *when);

  bool sp_for_loop_condition(THD *thd, const Lex_for_loop_st &loop);
  bool sp_for_loop_increment(THD *thd, const Lex_for_loop_st &loop);

  /*
    Check if Item_field and Item_ref are allowed in the current statement.
    @retval false OK (fields are allowed)
    @retval true  ERROR (fields are not allowed). Error is raised.
  */
  bool check_expr_allows_fields_or_error(THD *thd, const char *name) const;
public:
  void parse_error(uint err_number= ER_SYNTAX_ERROR);
  inline bool is_arena_for_set_stmt() {return arena_for_set_stmt != 0;}
  bool set_arena_for_set_stmt(Query_arena *backup);
  void reset_arena_for_set_stmt(Query_arena *backup);
  void free_arena_for_set_stmt();

  List<Item_func_set_user_var> set_var_list; // in-query assignment list
  List<Item_param>    param_list;
  List<LEX_CSTRING>   view_list; // view list (list of field names in view)
  List<LEX_CSTRING>   with_column_list; // list of column names in with_list_element
  List<LEX_STRING>   *column_list; // list of column names (in ANALYZE)
  List<LEX_STRING>   *index_list;  // list of index names (in ANALYZE)
  /*
    A stack of name resolution contexts for the query. This stack is used
    at parse time to set local name resolution contexts for various parts
    of a query. For example, in a JOIN ... ON (some_condition) clause the
    Items in 'some_condition' must be resolved only against the operands
    of the the join, and not against the whole clause. Similarly, Items in
    subqueries should be resolved against the subqueries (and outer queries).
    The stack is used in the following way: when the parser detects that
    all Items in some clause need a local context, it creates a new context
    and pushes it on the stack. All newly created Items always store the
    top-most context in the stack. Once the parser leaves the clause that
    required a local context, the parser pops the top-most context.
  */
  List<Name_resolution_context> context_stack;
  SELECT_LEX *select_stack[MAX_SELECT_NESTING + 1];
  uint select_stack_top;

  SQL_I_List<ORDER> proc_list;
  SQL_I_List<TABLE_LIST> auxiliary_table_list, save_list;
  Column_definition *last_field;
  Item_sum *in_sum_func;
  udf_func udf;
  HA_CHECK_OPT   check_opt;                        // check/repair options
  Table_specification_st create_info;
  Key *last_key;
  LEX_MASTER_INFO mi;                              // used by CHANGE MASTER
  LEX_SERVER_OPTIONS server_options;
  LEX_CSTRING relay_log_connection_name;
  LEX_RESET_SLAVE reset_slave_info;
  ulonglong type;
  ulong next_binlog_file_number;
  /* The following is used by KILL */
  killed_state kill_signal;
  killed_type  kill_type;
  bool is_shutdown_wait_for_slaves;
  /*
    This variable is used in post-parse stage to declare that sum-functions,
    or functions which have sense only if GROUP BY is present, are allowed.
    For example in a query
    SELECT ... FROM ...WHERE MIN(i) == 1 GROUP BY ... HAVING MIN(i) > 2
    MIN(i) in the WHERE clause is not allowed in the opposite to MIN(i)
    in the HAVING clause. Due to possible nesting of select construct
    the variable can contain 0 or 1 for each nest level.
  */
  nesting_map allow_sum_func;

  Sql_cmd *m_sql_cmd;

  /*
    Usually `expr` rule of yacc is quite reused but some commands better
    not support subqueries which comes standard with this rule, like
    KILL, HA_READ, CREATE/ALTER EVENT etc. Set this to a non-NULL
    clause name to get an error.
  */
  const char *clause_that_disallows_subselect;
  bool selects_allow_into;
  bool selects_allow_procedure;
  /*
    A special command "PARSE_VCOL_EXPR" is defined for the parser 
    to translate a defining expression of a virtual column into an 
    Item object.
    The following flag is used to prevent other applications to use 
    this command.
  */
  bool parse_vcol_expr;

  enum enum_duplicates duplicates;
  enum enum_tx_isolation tx_isolation;
  enum enum_ha_read_modes ha_read_mode;
  union {
    enum ha_rkey_function ha_rkey_mode;
    enum xa_option_words xa_opt;
    bool with_admin_option;                     // GRANT role
    bool with_persistent_for_clause; // uses PERSISTENT FOR clause (in ANALYZE)
  };
  enum enum_var_type option_type;
  enum enum_drop_mode drop_mode;

  uint profile_query_id;
  uint profile_options;
  uint grant, grant_tot_col, which_columns;
  enum backup_stages backup_stage;
  enum Foreign_key::fk_match_opt fk_match_option;
  enum_fk_option fk_update_opt;
  enum_fk_option fk_delete_opt;
  uint slave_thd_opt, start_transaction_opt;
  int nest_level;
  /*
    In LEX representing update which were transformed to multi-update
    stores total number of tables. For LEX representing multi-delete
    holds number of tables from which we will delete records.
  */
  uint table_count;
  uint8 describe;
  bool  analyze_stmt; /* TRUE<=> this is "ANALYZE $stmt" */
  bool  explain_json;
  /*
    A flag that indicates what kinds of derived tables are present in the
    query (0 if no derived tables, otherwise a combination of flags
    DERIVED_SUBQUERY and DERIVED_VIEW).
  */
  uint8 derived_tables;
  uint8 context_analysis_only;
  bool local_file;
  bool check_exists;
  bool autocommit;
  bool verbose, no_write_to_binlog;

  enum enum_yes_no_unknown tx_chain, tx_release;
  bool safe_to_cache_query;
  bool ignore;
  bool next_is_main; // use "main" SELECT_LEX for nrxt allocation;
  bool next_is_down; // use "main" SELECT_LEX for nrxt allocation;
  st_parsing_options parsing_options;
  uint8 lex_options; // see OPTION_LEX_*
  /*
    In sql_cache we store SQL_CACHE flag as specified by user to be
    able to restore SELECT statement from internal structures.
  */
  enum e_sql_cache { SQL_CACHE_UNSPECIFIED, SQL_NO_CACHE, SQL_CACHE };
  e_sql_cache sql_cache;

  Alter_info alter_info;
  /*
    For CREATE TABLE statement last element of table list which is not
    part of SELECT or LIKE part (i.e. either element for table we are
    creating or last of tables referenced by foreign keys).
  */
  TABLE_LIST *create_last_non_select_table;
  Lex_prepared_stmt prepared_stmt;
  sp_head *sphead;
  sp_name *spname;
  bool sp_lex_in_use;   // Keep track on lex usage in SPs for error handling
  bool all_privileges;

  sp_pcontext *spcont;

  st_sp_chistics sp_chistics;

  Event_parse_data *event_parse_data;

  /*
    field_list was created for view and should be removed before PS/SP
    rexecuton
  */
  bool empty_field_list_on_rset;
  /* Characterstics of trigger being created */
  st_trg_chistics trg_chistics;
  /*
    List of all items (Item_trigger_field objects) representing fields in
    old/new version of row in trigger. We use this list for checking whenever
    all such fields are valid at trigger creation time and for binding these
    fields to TABLE object at table open (altough for latter pointer to table
    being opened is probably enough).
  */
  SQL_I_List<Item_trigger_field> trg_table_fields;

  /*
    stmt_definition_begin is intended to point to the next word after
    DEFINER-clause in the following statements:
      - CREATE TRIGGER (points to "TRIGGER");
      - CREATE PROCEDURE (points to "PROCEDURE");
      - CREATE FUNCTION (points to "FUNCTION" or "AGGREGATE");
      - CREATE EVENT (points to "EVENT")

    This pointer is required to add possibly omitted DEFINER-clause to the
    DDL-statement before dumping it to the binlog.

    keyword_delayed_begin_offset is the offset to the beginning of the DELAYED
    keyword in INSERT DELAYED statement. keyword_delayed_end_offset is the
    offset to the character right after the DELAYED keyword.
  */
  union {
    const char *stmt_definition_begin;
    uint keyword_delayed_begin_offset;
  };

  union {
    const char *stmt_definition_end;
    uint keyword_delayed_end_offset;
  };

  /**
    Collects create options for KEY
  */
  engine_option_value *option_list;

  /**
    Helper pointer to the end of the list when parsing options for
      LEX::create_info.option_list (for table)
      LEX::last_field->option_list (for fields)
      LEX::option_list             (for indexes)
  */
  engine_option_value *option_list_last;

  /**
    During name resolution search only in the table list given by 
    Name_resolution_context::first_name_resolution_table and
    Name_resolution_context::last_name_resolution_table
    (see Item_field::fix_fields()). 
  */
  bool use_only_table_context;

  /*
    Reference to a struct that contains information in various commands
    to add/create/drop/change table spaces.
  */
  st_alter_tablespace *alter_tablespace_info;
  
  bool escape_used;
  bool default_used;    /* using default() function */
  bool is_lex_started; /* If lex_start() did run. For debugging. */

  /*
    The set of those tables whose fields are referenced in all subqueries
    of the query.
    TODO: possibly this it is incorrect to have used tables in LEX because
    with subquery, it is not clear what does the field mean. To fix this
    we should aggregate used tables information for selected expressions
    into the select_lex.
  */
  table_map  used_tables;
  /**
    Maximum number of rows and/or keys examined by the query, both read,
    changed or written. This is the argument of LIMIT ROWS EXAMINED.
    The limit is represented by two variables - the Item is needed because
    in case of parameters we have to delay its evaluation until execution.
    Once evaluated, its value is stored in examined_rows_limit_cnt.
  */
  Item *limit_rows_examined;
  ulonglong limit_rows_examined_cnt;
  /**
    Holds a set of domain_ids for deletion at FLUSH..DELETE_DOMAIN_ID
  */
  DYNAMIC_ARRAY delete_gtid_domain;
  static const ulong initial_gtid_domain_buffer_size= 16;
  uint32 gtid_domain_static_buffer[initial_gtid_domain_buffer_size];

  inline void set_limit_rows_examined()
  {
    if (limit_rows_examined)
      limit_rows_examined_cnt= limit_rows_examined->val_uint();
    else
      limit_rows_examined_cnt= ULONGLONG_MAX;
  }


  SQL_I_List<ORDER> save_group_list;
  SQL_I_List<ORDER> save_order_list;
  LEX_CSTRING *win_ref;
  Window_frame *win_frame;
  Window_frame_bound *frame_top_bound;
  Window_frame_bound *frame_bottom_bound;
  Window_spec *win_spec;

  /* System Versioning */
  vers_select_conds_t vers_conditions;
  vers_select_conds_t period_conditions;

  inline void free_set_stmt_mem_root()
  {
    DBUG_ASSERT(!is_arena_for_set_stmt());
    if (mem_root_for_set_stmt)
    {
      free_root(mem_root_for_set_stmt, MYF(0));
      delete mem_root_for_set_stmt;
      mem_root_for_set_stmt= 0;
    }
  }

  LEX();

  virtual ~LEX()
  {
    free_set_stmt_mem_root();
    destroy_query_tables_list();
    plugin_unlock_list(NULL, (plugin_ref *)plugins.buffer, plugins.elements);
    delete_dynamic(&plugins);
  }

  virtual class Query_arena *query_arena()
  {
    DBUG_ASSERT(0);
    return NULL;
  }

  void start(THD *thd);

  inline bool is_ps_or_view_context_analysis()
  {
    return (context_analysis_only &
            (CONTEXT_ANALYSIS_ONLY_PREPARE |
             CONTEXT_ANALYSIS_ONLY_VCOL_EXPR |
             CONTEXT_ANALYSIS_ONLY_VIEW));
  }

  inline bool is_view_context_analysis()
  {
    return (context_analysis_only & CONTEXT_ANALYSIS_ONLY_VIEW);
  }

  inline void uncacheable(uint8 cause)
  {
    safe_to_cache_query= 0;

    if (current_select) // initialisation SP variables has no SELECT
    {
      /*
        There are no sense to mark select_lex and union fields of LEX,
        but we should merk all subselects as uncacheable from current till
        most upper
      */
      SELECT_LEX *sl;
      SELECT_LEX_UNIT *un;
      for (sl= current_select, un= sl->master_unit();
           un && un != &unit;
           sl= sl->outer_select(), un= (sl ? sl->master_unit() : NULL))
      {
       sl->uncacheable|= cause;
       un->uncacheable|= cause;
      }
      if (sl)
        sl->uncacheable|= cause;
    }
    if (first_select_lex())
      first_select_lex()->uncacheable|= cause;
  }
  void set_trg_event_type_for_tables();

  TABLE_LIST *unlink_first_table(bool *link_to_local);
  void link_first_table_back(TABLE_LIST *first, bool link_to_local);
  void first_lists_tables_same();
  void fix_first_select_number();

  bool can_be_merged();
  bool can_use_merged();
  bool can_not_use_merged();
  bool only_view_structure();
  bool need_correct_ident();
  uint8 get_effective_with_check(TABLE_LIST *view);
  /*
    Is this update command where 'WHITH CHECK OPTION' clause is important

    SYNOPSIS
      LEX::which_check_option_applicable()

    RETURN
      TRUE   have to take 'WHITH CHECK OPTION' clause into account
      FALSE  'WHITH CHECK OPTION' clause do not need
  */
  inline bool which_check_option_applicable()
  {
    switch (sql_command) {
    case SQLCOM_UPDATE:
    case SQLCOM_UPDATE_MULTI:
    case SQLCOM_DELETE:
    case SQLCOM_DELETE_MULTI:
    case SQLCOM_INSERT:
    case SQLCOM_INSERT_SELECT:
    case SQLCOM_REPLACE:
    case SQLCOM_REPLACE_SELECT:
    case SQLCOM_LOAD:
      return TRUE;
    default:
      return FALSE;
    }
  }

  void cleanup_after_one_table_open();

  bool push_context(Name_resolution_context *context);

  Name_resolution_context *pop_context();

  SELECT_LEX *select_stack_head()
  {
    if (likely(select_stack_top))
      return select_stack[select_stack_top - 1];
    return NULL;
  }

  bool push_select(SELECT_LEX *select_lex)
  {
    DBUG_ENTER("LEX::push_select");
    DBUG_PRINT("info", ("Top Select was %p (%d)  depth: %u  pushed: %p (%d)",
                        select_stack_head(),
                        select_stack_top,
                        (select_stack_top ?
                         select_stack_head()->select_number :
                         0),
                        select_lex, select_lex->select_number));
    if (unlikely(select_stack_top > MAX_SELECT_NESTING))
    {
      my_error(ER_TOO_HIGH_LEVEL_OF_NESTING_FOR_SELECT, MYF(0));
      DBUG_RETURN(TRUE);
    }
    if (push_context(&select_lex->context))
      DBUG_RETURN(TRUE);
    select_stack[select_stack_top++]= select_lex;
    current_select= select_lex;
    DBUG_RETURN(FALSE);
  }

  SELECT_LEX *pop_select()
  {
    DBUG_ENTER("LEX::pop_select");
    SELECT_LEX *select_lex;
    if (likely(select_stack_top))
      select_lex= select_stack[--select_stack_top];
    else
      select_lex= 0;
    DBUG_PRINT("info", ("Top Select is %p (%d)  depth: %u  poped: %p (%d)",
                        select_stack_head(),
                        select_stack_top,
                        (select_stack_top ?
                         select_stack_head()->select_number :
                         0),
                        select_lex,
                        (select_lex ? select_lex->select_number : 0)));
    DBUG_ASSERT(select_lex);

    pop_context();

    if (unlikely(!select_stack_top))
    {
      current_select= NULL;
      DBUG_PRINT("info", ("Top Select is empty"));
    }
    else
      current_select= select_stack[select_stack_top - 1];

    DBUG_RETURN(select_lex);
  }

  SELECT_LEX *current_select_or_default()
  {
    return current_select ? current_select : &builtin_select;
  }

  bool copy_db_to(LEX_CSTRING *to);

  Name_resolution_context *current_context()
  {
    return context_stack.head();
  }

  /*
    Restore the LEX and THD in case of a parse error.
  */
  static void cleanup_lex_after_parse_error(THD *thd);

  void reset_n_backup_query_tables_list(Query_tables_list *backup);
  void restore_backup_query_tables_list(Query_tables_list *backup);

  bool table_or_sp_used();

  bool is_partition_management() const;
  bool part_values_current(THD *thd);
  bool part_values_history(THD *thd);

  /**
    @brief check if the statement is a single-level join
    @return result of the check
      @retval TRUE  The statement doesn't contain subqueries, unions and 
                    stored procedure calls.
      @retval FALSE There are subqueries, UNIONs or stored procedure calls.
  */
  bool is_single_level_stmt() 
  { 
    /* 
      This check exploits the fact that the last added to all_select_list is
      on its top. So select_lex (as the first added) will be at the tail 
      of the list.
    */ 
    if (first_select_lex() == all_selects_list && !sroutines.records)
    {
      return TRUE;
    }
    return FALSE;
  }

  bool save_prep_leaf_tables();

  int print_explain(select_result_sink *output, uint8 explain_flags,
                    bool is_analyze, bool *printed_anything);
  void restore_set_statement_var();

  void init_last_field(Column_definition *field, const LEX_CSTRING *name,
                       const CHARSET_INFO *cs);
  bool last_field_generated_always_as_row_start_or_end(Lex_ident *p,
                                                       const char *type,
                                                       uint flags);
  bool last_field_generated_always_as_row_start();
  bool last_field_generated_always_as_row_end();
  bool set_bincmp(CHARSET_INFO *cs, bool bin);

  bool new_sp_instr_stmt(THD *, const LEX_CSTRING &prefix,
                         const LEX_CSTRING &suffix);
  bool sp_proc_stmt_statement_finalize_buf(THD *, const LEX_CSTRING &qbuf);
  bool sp_proc_stmt_statement_finalize(THD *, bool no_lookahead);

  sp_variable *sp_param_init(LEX_CSTRING *name);
  bool sp_param_fill_definition(sp_variable *spvar);

  int case_stmt_action_expr(Item* expr);
  int case_stmt_action_when(Item *when, bool simple);
  int case_stmt_action_then();
  bool setup_select_in_parentheses();
  bool set_trigger_new_row(const LEX_CSTRING *name, Item *val);
  bool set_trigger_field(const LEX_CSTRING *name1, const LEX_CSTRING *name2,
                         Item *val);
  bool set_system_variable(enum_var_type var_type, sys_var *var,
                           const LEX_CSTRING *base_name, Item *val);
  bool set_system_variable(enum_var_type var_type, const LEX_CSTRING *name,
                           Item *val);
  bool set_system_variable(THD *thd, enum_var_type var_type,
                           const LEX_CSTRING *name1,
                           const LEX_CSTRING *name2,
                           Item *val);
  bool set_default_system_variable(enum_var_type var_type,
                                   const LEX_CSTRING *name,
                                   Item *val);
  bool set_user_variable(THD *thd, const LEX_CSTRING *name, Item *val);
  void set_stmt_init();
  sp_name *make_sp_name(THD *thd, const LEX_CSTRING *name);
  sp_name *make_sp_name(THD *thd, const LEX_CSTRING *name1,
                                  const LEX_CSTRING *name2);
  sp_name *make_sp_name_package_routine(THD *thd, const LEX_CSTRING *name);
  sp_head *make_sp_head(THD *thd, const sp_name *name, const Sp_handler *sph,
                        enum_sp_aggregate_type agg_type);
  sp_head *make_sp_head_no_recursive(THD *thd, const sp_name *name,
                                     const Sp_handler *sph,
                                     enum_sp_aggregate_type agg_type);
  bool sp_body_finalize_routine(THD *);
  bool sp_body_finalize_trigger(THD *);
  bool sp_body_finalize_event(THD *);
  bool sp_body_finalize_function(THD *);
  bool sp_body_finalize_procedure(THD *);
  bool sp_body_finalize_procedure_standalone(THD *, const sp_name *end_name);
  sp_package *create_package_start(THD *thd,
                                   enum_sql_command command,
                                   const Sp_handler *sph,
                                   const sp_name *name,
                                   DDL_options_st options);
  bool create_package_finalize(THD *thd,
                               const sp_name *name,
                               const sp_name *name2,
                               const char *body_start,
                               const char *body_end);
  bool call_statement_start(THD *thd, sp_name *name);
  bool call_statement_start(THD *thd, const LEX_CSTRING *name);
  bool call_statement_start(THD *thd, const LEX_CSTRING *name1,
                                      const LEX_CSTRING *name2);
  sp_variable *find_variable(const LEX_CSTRING *name,
                             sp_pcontext **ctx,
                             const Sp_rcontext_handler **rh) const;
  sp_variable *find_variable(const LEX_CSTRING *name,
                             const Sp_rcontext_handler **rh) const
  {
    sp_pcontext *not_used_ctx;
    return find_variable(name, &not_used_ctx, rh);
  }
  bool set_variable(const LEX_CSTRING *name, Item *item);
  bool set_variable(const LEX_CSTRING *name1, const LEX_CSTRING *name2,
                    Item *item);
  void sp_variable_declarations_init(THD *thd, int nvars);
  bool sp_variable_declarations_finalize(THD *thd, int nvars,
                                         const Column_definition *cdef,
                                         Item *def);
  bool sp_variable_declarations_set_default(THD *thd, int nvars, Item *def);
  bool sp_variable_declarations_row_finalize(THD *thd, int nvars,
                                             Row_definition_list *row,
                                             Item *def);
  bool sp_variable_declarations_with_ref_finalize(THD *thd, int nvars,
                                                  Qualified_column_ident *col,
                                                  Item *def);
  bool sp_variable_declarations_rowtype_finalize(THD *thd, int nvars,
                                                 Qualified_column_ident *,
                                                 Item *def);
  bool sp_variable_declarations_cursor_rowtype_finalize(THD *thd, int nvars,
                                                        uint offset,
                                                        Item *def);
  bool sp_variable_declarations_table_rowtype_finalize(THD *thd, int nvars,
                                                       const LEX_CSTRING &db,
                                                       const LEX_CSTRING &table,
                                                       Item *def);
  bool sp_variable_declarations_column_type_finalize(THD *thd, int nvars,
                                                     Qualified_column_ident *ref,
                                                     Item *def);
  bool sp_variable_declarations_vartype_finalize(THD *thd, int nvars,
                                                 const LEX_CSTRING &name,
                                                 Item *def);
  bool sp_variable_declarations_copy_type_finalize(THD *thd, int nvars,
                                                   const Column_definition &ref,
                                                   Row_definition_list *fields,
                                                   Item *def);
  bool sp_handler_declaration_init(THD *thd, int type);
  bool sp_handler_declaration_finalize(THD *thd, int type);

  bool sp_declare_cursor(THD *thd, const LEX_CSTRING *name,
                         class sp_lex_cursor *cursor_stmt,
                         sp_pcontext *param_ctx, bool add_cpush_instr);

  bool sp_open_cursor(THD *thd, const LEX_CSTRING *name,
                      List<sp_assignment_lex> *parameters);
  Item_splocal *create_item_for_sp_var(const Lex_ident_cli_st *name,
                                       sp_variable *spvar);

  Item *create_item_qualified_asterisk(THD *thd, const Lex_ident_sys_st *name);
  Item *create_item_qualified_asterisk(THD *thd,
                                       const Lex_ident_sys_st *a,
                                       const Lex_ident_sys_st *b);
  Item *create_item_qualified_asterisk(THD *thd, const Lex_ident_cli_st *cname)
  {
    Lex_ident_sys name(thd, cname);
    if (name.is_null())
      return NULL; // EOM
    return create_item_qualified_asterisk(thd, &name);
  }
  Item *create_item_qualified_asterisk(THD *thd,
                                       const Lex_ident_cli_st *ca,
                                       const Lex_ident_cli_st *cb)
  {
    Lex_ident_sys a(thd, ca), b(thd, cb);
    if (a.is_null() || b.is_null())
      return NULL; // EOM
    return create_item_qualified_asterisk(thd, &a, &b);
  }

  Item *create_item_ident_field(THD *thd, const char *db, const char *table,
                                const Lex_ident_sys_st *name);
  Item *create_item_ident_nosp(THD *thd, Lex_ident_sys_st *name)
  {
    return create_item_ident_field(thd, NullS, NullS, name);
  }
  Item *create_item_ident_sp(THD *thd, Lex_ident_sys_st *name,
                             const char *start, const char *end);
  Item *create_item_ident(THD *thd, Lex_ident_cli_st *cname)
  {
    Lex_ident_sys name(thd, cname);
    if (name.is_null())
      return NULL; // EOM
    return sphead ?
           create_item_ident_sp(thd, &name, cname->pos(), cname->end()) :
           create_item_ident_nosp(thd, &name);
  }
  /*
    Create an Item corresponding to a qualified name: a.b
    when the parser is out of an SP context.
      @param THD        - THD, for mem_root
      @param a          - the first name
      @param b          - the second name
      @retval           - a pointer to a created item, or NULL on error.

    Possible Item types that can be created:
    - Item_trigger_field
    - Item_field
    - Item_ref
  */
  Item *create_item_ident_nospvar(THD *thd,
                                  const Lex_ident_sys_st *a,
                                  const Lex_ident_sys_st *b);
  /*
    Create an Item corresponding to a ROW field valiable:  var.field
      @param THD        - THD, for mem_root
      @param rh [OUT]   - the rcontext handler (local vs package variables)
      @param var        - the ROW variable name
      @param field      - the ROW variable field name
      @param spvar      - the variable that was previously found by name
                          using "var_name".
      @param start      - position in the query (for binary log)
      @param end        - end in the query (for binary log)
  */
  Item_splocal *create_item_spvar_row_field(THD *thd,
                                            const Sp_rcontext_handler *rh,
                                            const Lex_ident_sys *var,
                                            const Lex_ident_sys *field,
                                            sp_variable *spvar,
                                            const char *start,
                                            const char *end);
  /*
    Create an item from its qualified name.
    Depending on context, it can be either a ROW variable field,
    or trigger, table field, table field reference.
    See comments to create_item_spvar_row_field() and
    create_item_ident_nospvar().
      @param thd         - THD, for mem_root
      @param a           - the first name
      @param b           - the second name
      @retval            - NULL on error, or a pointer to a new Item.
  */
  Item *create_item_ident(THD *thd,
                          const Lex_ident_cli_st *a,
                          const Lex_ident_cli_st *b);
  /*
    Create an item from its qualified name.
    Depending on context, it can be a table field, a table field reference,
    or a sequence NEXTVAL and CURRVAL.
      @param thd         - THD, for mem_root
      @param a           - the first name
      @param b           - the second name
      @param c           - the third name
      @retval            - NULL on error, or a pointer to a new Item.
  */
  Item *create_item_ident(THD *thd,
                          const Lex_ident_sys_st *a,
                          const Lex_ident_sys_st *b,
                          const Lex_ident_sys_st *c);

  Item *create_item_ident(THD *thd,
                          const Lex_ident_cli_st *ca,
                          const Lex_ident_cli_st *cb,
                          const Lex_ident_cli_st *cc)
  {
    Lex_ident_sys b(thd, cb), c(thd, cc);
    if (b.is_null() || c.is_null())
      return NULL;
    if (ca->pos() == cb->pos())  // SELECT .t1.col1
    {
      DBUG_ASSERT(ca->length == 0);
      Lex_ident_sys none;
      return create_item_ident(thd, &none, &b, &c);
    }
    Lex_ident_sys a(thd, ca);
    return a.is_null() ? NULL : create_item_ident(thd, &a, &b, &c);
  }

  /*
    Create an item for "NEXT VALUE FOR sequence_name"
  */
  Item *create_item_func_nextval(THD *thd, Table_ident *ident);
  Item *create_item_func_nextval(THD *thd, const LEX_CSTRING *db,
                                           const LEX_CSTRING *name);
  /*
    Create an item for "PREVIOUS VALUE FOR sequence_name"
  */
  Item *create_item_func_lastval(THD *thd, Table_ident *ident);
  Item *create_item_func_lastval(THD *thd, const LEX_CSTRING *db,
                                           const LEX_CSTRING *name);
  
  /*
    Create an item for "SETVAL(sequence_name, value [, is_used [, round]])
  */
  Item *create_item_func_setval(THD *thd, Table_ident *ident, longlong value,
                                ulonglong round, bool is_used);

  /*
    Create an item for a name in LIMIT clause: LIMIT var
      @param THD         - THD, for mem_root
      @param var_name    - the variable name
      @retval            - a new Item corresponding to the SP variable,
                           or NULL on error
                           (non in SP, unknown variable, wrong data type).
  */
  Item *create_item_limit(THD *thd, const Lex_ident_cli_st *var_name);

  /*
    Create an item for a qualified name in LIMIT clause: LIMIT var.field
      @param THD         - THD, for mem_root
      @param var_name    - the variable name
      @param field_name  - the variable field name
      @param start       - start in the query (for binary log)
      @param end         - end in the query (for binary log)
      @retval            - a new Item corresponding to the SP variable,
                           or NULL on error
                           (non in SP, unknown variable, unknown ROW field,
                            wrong data type).
  */
  Item *create_item_limit(THD *thd,
                          const Lex_ident_cli_st *var_name,
                          const Lex_ident_cli_st *field_name);

  Item *create_item_query_expression(THD *thd, st_select_lex_unit *unit);

  Item *make_item_func_replace(THD *thd, Item *org, Item *find, Item *replace);
  Item *make_item_func_substr(THD *thd, Item *a, Item *b, Item *c);
  Item *make_item_func_substr(THD *thd, Item *a, Item *b);
  Item *make_item_func_call_generic(THD *thd, Lex_ident_cli_st *db,
                                    Lex_ident_cli_st *name, List<Item> *args);
  my_var *create_outvar(THD *thd, const LEX_CSTRING *name);

  /*
    Create a my_var instance for a ROW field variable that was used
    as an OUT SP parameter: CALL p1(var.field);
      @param THD        - THD, for mem_root
      @param var_name   - the variable name
      @param field_name - the variable field name
  */
  my_var *create_outvar(THD *thd,
                        const LEX_CSTRING *var_name,
                        const LEX_CSTRING *field_name);

  bool is_trigger_new_or_old_reference(const LEX_CSTRING *name) const;

  Item *create_and_link_Item_trigger_field(THD *thd, const LEX_CSTRING *name,
                                           bool new_row);
  // For syntax with colon, e.g. :NEW.a  or :OLD.a
  Item *make_item_colon_ident_ident(THD *thd,
                                    const Lex_ident_cli_st *a,
                                    const Lex_ident_cli_st *b);
  // PLSQL: cursor%ISOPEN etc
  Item *make_item_plsql_cursor_attr(THD *thd, const LEX_CSTRING *name,
                                    plsql_cursor_attr_t attr);

  // For "SELECT @@var", "SELECT @@var.field"
  Item *make_item_sysvar(THD *thd,
                         enum_var_type type,
                         const LEX_CSTRING *name)
  {
    return make_item_sysvar(thd, type, name, &null_clex_str);
  }
  Item *make_item_sysvar(THD *thd,
                         enum_var_type type,
                         const LEX_CSTRING *name,
                         const LEX_CSTRING *component);
  void sp_block_init(THD *thd, const LEX_CSTRING *label);
  void sp_block_init(THD *thd)
  {
    // Unlabeled blocks get an empty label
    sp_block_init(thd, &empty_clex_str);
  }
  bool sp_block_finalize(THD *thd, const Lex_spblock_st spblock)
  {
    class sp_label *tmp;
    return sp_block_finalize(thd, spblock, &tmp);
  }
  bool sp_block_finalize(THD *thd)
  {
    return sp_block_finalize(thd, Lex_spblock());
  }
  bool sp_block_finalize(THD *thd, const Lex_spblock_st spblock,
                                   const LEX_CSTRING *end_label);
  bool sp_block_finalize(THD *thd, const LEX_CSTRING *end_label)
  {
    return sp_block_finalize(thd, Lex_spblock(), end_label);
  }
  bool sp_declarations_join(Lex_spblock_st *res,
                            const Lex_spblock_st b1,
                            const Lex_spblock_st b2) const
  {
    if ((b2.vars || b2.conds) && (b1.curs || b1.hndlrs))
    {
      my_error(ER_SP_VARCOND_AFTER_CURSHNDLR, MYF(0));
      return true;
    }
    if (b2.curs && b1.hndlrs)
    {
      my_error(ER_SP_CURSOR_AFTER_HANDLER, MYF(0));
      return true;
    }
    res->join(b1, b2);
    return false;
  }
  bool sp_block_with_exceptions_finalize_declarations(THD *thd);
  bool sp_block_with_exceptions_finalize_executable_section(THD *thd,
                                                  uint executable_section_ip);
  bool sp_block_with_exceptions_finalize_exceptions(THD *thd,
                                                  uint executable_section_ip,
                                                  uint exception_count);
  bool sp_block_with_exceptions_add_empty(THD *thd);
  bool sp_exit_statement(THD *thd, Item *when);
  bool sp_exit_statement(THD *thd, const LEX_CSTRING *label_name, Item *item);
  bool sp_leave_statement(THD *thd, const LEX_CSTRING *label_name);
  bool sp_goto_statement(THD *thd, const LEX_CSTRING *label_name);

  bool sp_continue_statement(THD *thd, Item *when);
  bool sp_continue_statement(THD *thd, const LEX_CSTRING *label_name, Item *when);
  bool sp_iterate_statement(THD *thd, const LEX_CSTRING *label_name);

  bool maybe_start_compound_statement(THD *thd);
  bool sp_push_loop_label(THD *thd, const LEX_CSTRING *label_name);
  bool sp_push_loop_empty_label(THD *thd);
  bool sp_pop_loop_label(THD *thd, const LEX_CSTRING *label_name);
  void sp_pop_loop_empty_label(THD *thd);
  bool sp_while_loop_expression(THD *thd, Item *expr);
  bool sp_while_loop_finalize(THD *thd);
  bool sp_push_goto_label(THD *thd, const LEX_CSTRING *label_name);

  Item_param *add_placeholder(THD *thd, const LEX_CSTRING *name,
                              const char *start, const char *end);

  /* Integer range FOR LOOP methods */
  sp_variable *sp_add_for_loop_variable(THD *thd, const LEX_CSTRING *name,
                                        Item *value);
  sp_variable *sp_add_for_loop_target_bound(THD *thd, Item *value)
  {
    LEX_CSTRING name= { STRING_WITH_LEN("[target_bound]") };
    return sp_add_for_loop_variable(thd, &name, value);
  }
  bool sp_for_loop_intrange_declarations(THD *thd, Lex_for_loop_st *loop,
                                        const LEX_CSTRING *index,
                                        const Lex_for_loop_bounds_st &bounds);
  bool sp_for_loop_intrange_condition_test(THD *thd, const Lex_for_loop_st &loop);
  bool sp_for_loop_intrange_finalize(THD *thd, const Lex_for_loop_st &loop);

  /* Cursor FOR LOOP methods */
  bool sp_for_loop_cursor_declarations(THD *thd, Lex_for_loop_st *loop,
                                       const LEX_CSTRING *index,
                                       const Lex_for_loop_bounds_st &bounds);
  sp_variable *sp_add_for_loop_cursor_variable(THD *thd,
                                               const LEX_CSTRING *name,
                                               const class sp_pcursor *cur,
                                               uint coffset,
                                               sp_assignment_lex *param_lex,
                                               Item_args *parameters);
  bool sp_for_loop_implicit_cursor_statement(THD *thd,
                                             Lex_for_loop_bounds_st *bounds,
                                             sp_lex_cursor *cur);
  bool sp_for_loop_cursor_condition_test(THD *thd, const Lex_for_loop_st &loop);
  bool sp_for_loop_cursor_finalize(THD *thd, const Lex_for_loop_st &);

  /* Generic FOR LOOP methods*/

  /*
    Generate FOR loop declarations and
    initialize "loop" from "index" and "bounds".

    @param [IN]  thd    - current THD, for mem_root and error reporting
    @param [OUT] loop   - the loop generated SP variables are stored here,
                          together with additional loop characteristics.
    @param [IN]  index  - the loop index variable name
    @param [IN]  bounds - the loop bounds (in sp_assignment_lex format)
                          and additional loop characteristics,
                          as created by the sp_for_loop_bounds rule.
    @retval true        - on error
    @retval false       - on success

    This methods adds declarations:
    - An explicit integer or cursor%ROWTYPE "index" variable
    - An implicit integer upper bound variable, in case of integer range loops
    - A CURSOR, in case of an implicit CURSOR loops
    The generated variables are stored into "loop".
    Additional loop characteristics are copied from "bounds" to "loop".
  */
  bool sp_for_loop_declarations(THD *thd, Lex_for_loop_st *loop,
                                const LEX_CSTRING *index,
                                const Lex_for_loop_bounds_st &bounds)
  {
    return bounds.is_for_loop_cursor() ?
           sp_for_loop_cursor_declarations(thd, loop, index, bounds) :
           sp_for_loop_intrange_declarations(thd, loop, index, bounds);
  }

  /*
    Generate a conditional jump instruction to leave the loop,
    using a proper condition depending on the loop type:
    - Item_func_le            -- integer range loops
    - Item_func_ge            -- integer range reverse loops
    - Item_func_cursor_found  -- cursor loops
  */
  bool sp_for_loop_condition_test(THD *thd, const Lex_for_loop_st &loop)
  {
    return loop.is_for_loop_cursor() ?
           sp_for_loop_cursor_condition_test(thd, loop) :
           sp_for_loop_intrange_condition_test(thd, loop);
  }

  /*
    Generate "increment" instructions followed by a jump to the
    condition test in the beginnig of the loop.
    "Increment" depends on the loop type and can be:
    - index:= index + 1;       -- integer range loops
    - index:= index - 1;       -- integer range reverse loops
    - FETCH cursor INTO index; -- cursor loops
  */
  bool sp_for_loop_finalize(THD *thd, const Lex_for_loop_st &loop)
  {
    return loop.is_for_loop_cursor() ?
           sp_for_loop_cursor_finalize(thd, loop) :
           sp_for_loop_intrange_finalize(thd, loop);
  }
  bool sp_for_loop_outer_block_finalize(THD *thd, const Lex_for_loop_st &loop);

  /*
    Make an Item when an identifier is found in the FOR loop bounds:
      FOR rec IN cursor
      FOR rec IN var1 .. var2
      FOR rec IN row1.field1 .. xxx
  */
  Item *create_item_for_loop_bound(THD *thd,
                                   const LEX_CSTRING *a,
                                   const LEX_CSTRING *b,
                                   const LEX_CSTRING *c);
  /* End of FOR LOOP methods */

  bool add_signal_statement(THD *thd, const class sp_condition_value *value);
  bool add_resignal_statement(THD *thd, const class sp_condition_value *value);

  // Check if "KEY IF NOT EXISTS name" used outside of ALTER context
  bool check_add_key(DDL_options_st ddl)
  {
    if (ddl.if_not_exists() && sql_command != SQLCOM_ALTER_TABLE)
    {
      parse_error();
      return true;
    }
    return false;
  }
  // Add a key as a part of CREATE TABLE or ALTER TABLE
  bool add_key(Key::Keytype key_type, const LEX_CSTRING *key_name,
               ha_key_alg algorithm, DDL_options_st ddl)
  {
    if (check_add_key(ddl) ||
        !(last_key= new Key(key_type, key_name, algorithm, false, ddl)))
      return true;
    alter_info.key_list.push_back(last_key);
    return false;
  }
  // Add a key for a CREATE INDEX statement
  bool add_create_index(Key::Keytype key_type, const LEX_CSTRING *key_name,
                        ha_key_alg algorithm, DDL_options_st ddl)
  {
    if (check_create_options(ddl) ||
       !(last_key= new Key(key_type, key_name, algorithm, false, ddl)))
      return true;
    alter_info.key_list.push_back(last_key);
    return false;
  }
  bool add_create_index_prepare(Table_ident *table)
  {
    sql_command= SQLCOM_CREATE_INDEX;
    if (!current_select->add_table_to_list(thd, table, NULL,
                                           TL_OPTION_UPDATING,
                                           TL_READ_NO_INSERT,
                                           MDL_SHARED_UPGRADABLE))
      return true;
    alter_info.reset();
    alter_info.flags= ALTER_ADD_INDEX;
    option_list= NULL;
    return false;
  }
  /*
    Add an UNIQUE or PRIMARY key which is a part of a column definition:
      CREATE TABLE t1 (a INT PRIMARY KEY);
  */
  void add_key_to_list(LEX_CSTRING *field_name,
                       enum Key::Keytype type, bool check_exists);
  // Add a constraint as a part of CREATE TABLE or ALTER TABLE
  bool add_constraint(const LEX_CSTRING &name, Virtual_column_info *constr,
                      bool if_not_exists)
  {
    constr->name= name;
    constr->flags= if_not_exists ?
                   Alter_info::CHECK_CONSTRAINT_IF_NOT_EXISTS : 0;
    alter_info.check_constraint_list.push_back(constr);
    return false;
  }
  bool add_alter_list(const char *par_name, Virtual_column_info *expr,
                      bool par_exists);
  void set_command(enum_sql_command command,
                   DDL_options_st options)
  {
    sql_command= command;
    create_info.set(options);
  }
  void set_command(enum_sql_command command,
                   uint scope,
                   DDL_options_st options)
  {
    set_command(command, options);
    create_info.options|= scope; // HA_LEX_CREATE_TMP_TABLE or 0
  }
  bool check_create_options(DDL_options_st options)
  {
    if (options.or_replace() && options.if_not_exists())
    {
      my_error(ER_WRONG_USAGE, MYF(0), "OR REPLACE", "IF NOT EXISTS");
      return true;
    }
    return false;
  }
  bool set_create_options_with_check(DDL_options_st options)
  {
    create_info.set(options);
    return check_create_options(create_info);
  }
  bool add_create_options_with_check(DDL_options_st options)
  {
    create_info.add(options);
    return check_create_options(create_info);
  }
  bool sp_add_cfetch(THD *thd, const LEX_CSTRING *name);
  bool sp_add_agg_cfetch();

  bool set_command_with_check(enum_sql_command command,
                              uint scope,
                              DDL_options_st options)
  {
    set_command(command, scope, options);
    return check_create_options(options);
  }
  bool set_command_with_check(enum_sql_command command, DDL_options_st options)
  {
    set_command(command, options);
    return check_create_options(options);
  }
  /*
    DROP shares lex->create_info to store TEMPORARY and IF EXISTS options
    to save on extra initialization in lex_start().
    Add some wrappers, to avoid direct use of lex->create_info in the
    caller code processing DROP statements (which might look confusing).
  */
  bool tmp_table() const { return create_info.tmp_table(); }
  bool if_exists() const { return create_info.if_exists(); }

  /*
    Run specified phases for derived tables/views in the given list

    @param table_list - list of derived tables/view to handle
    @param phase      - phases to process tables/views through

    @details
    This method runs phases specified by the 'phases' on derived
    tables/views found in the 'table_list' with help of the
    TABLE_LIST::handle_derived function.
    'this' is passed as an argument to the TABLE_LIST::handle_derived.

    @return false -  ok
    @return true  -  error
  */
  bool handle_list_of_derived(TABLE_LIST *table_list, uint phases)
  {
    for (TABLE_LIST *tl= table_list; tl; tl= tl->next_local)
    {
      if (tl->is_view_or_derived() && tl->handle_derived(this, phases))
        return true;
    }
    return false;
  }

  SELECT_LEX *exclude_last_select();
  SELECT_LEX *exclude_not_first_select(SELECT_LEX *exclude);
  void check_automatic_up(enum sub_select_type type);
  bool create_or_alter_view_finalize(THD *thd, Table_ident *table_ident);
  bool add_alter_view(THD *thd, uint16 algorithm, enum_view_suid suid,
                      Table_ident *table_ident);
  bool add_create_view(THD *thd, DDL_options_st ddl,
                       uint16 algorithm, enum_view_suid suid,
                       Table_ident *table_ident);
  bool add_grant_command(THD *thd, enum_sql_command sql_command_arg,
                         stored_procedure_type type_arg);

  Vers_parse_info &vers_get_info()
  {
    return create_info.vers_info;
  }

  int add_period(Lex_ident name, Lex_ident_sys_st start, Lex_ident_sys_st end)
  {
    Table_period_info &info= create_info.period_info;

    if (check_exists && info.name.streq(name))
      return 0;

    if (info.is_set())
    {
       my_error(ER_MORE_THAN_ONE_PERIOD, MYF(0));
       return 1;
    }
    info.set_period(start, end);
    info.name= name;

    info.constr= new Virtual_column_info();
    info.constr->expr= lt_creator.create(thd,
                                         create_item_ident_nosp(thd, &start),
                                         create_item_ident_nosp(thd, &end));
    add_constraint(null_clex_str, info.constr, false);
    return 0;
  }

  sp_package *get_sp_package() const;

  /**
    Check if the select is a simple select (not an union).
    @retval
      0 ok
    @retval
      1 error   ; In this case the error messege is sent to the client
  */
  bool check_simple_select(const LEX_CSTRING *option)
  {
    if (current_select != &builtin_select)
    {
      char command[80];
      strmake(command, option->str, MY_MIN(option->length, sizeof(command)-1));
      my_error(ER_CANT_USE_OPTION_HERE, MYF(0), command);
      return true;
    }
    return false;
  }

  void tvc_start()
  {
    field_list.empty();
    many_values.empty();
    insert_list= 0;
  }
<<<<<<< HEAD

  SELECT_LEX_UNIT *alloc_unit();
  SELECT_LEX *alloc_select(bool is_select);
  SELECT_LEX_UNIT *create_unit(SELECT_LEX*);
  SELECT_LEX *wrap_unit_into_derived(SELECT_LEX_UNIT *unit);
  SELECT_LEX *wrap_select_chain_into_derived(SELECT_LEX *sel);
  bool main_select_push();
  bool insert_select_hack(SELECT_LEX *sel);
  SELECT_LEX *create_priority_nest(SELECT_LEX *first_in_nest);

  bool set_main_unit(st_select_lex_unit *u)
  {
    unit.options= u->options;
    unit.uncacheable= u->uncacheable;
    unit.register_select_chain(u->first_select());
    unit.first_select()->options|= builtin_select.options;
    unit.fake_select_lex= u->fake_select_lex;
    unit.union_distinct= u->union_distinct;
    unit.set_with_clause(u->with_clause);
    builtin_select.exclude_from_global();
    return false;
  }
  bool check_main_unit_semantics();

  SELECT_LEX_UNIT *parsed_select_expr_start(SELECT_LEX *s1, SELECT_LEX *s2,
                                            enum sub_select_type unit_type,
                                            bool distinct);
  SELECT_LEX_UNIT *parsed_select_expr_cont(SELECT_LEX_UNIT *unit,
                                           SELECT_LEX *s2,
                                           enum sub_select_type unit_type,
                                           bool distinct, bool oracle);
  bool parsed_multi_operand_query_expression_body(SELECT_LEX_UNIT *unit);
  SELECT_LEX_UNIT *add_tail_to_query_expression_body(SELECT_LEX_UNIT *unit,
						     Lex_order_limit_lock *l);
  SELECT_LEX_UNIT *
  add_tail_to_query_expression_body_ext_parens(SELECT_LEX_UNIT *unit,
					       Lex_order_limit_lock *l);
  SELECT_LEX_UNIT *parsed_body_ext_parens_primary(SELECT_LEX_UNIT *unit,
                                                  SELECT_LEX *primary,
                                              enum sub_select_type unit_type,
                                              bool distinct);
  SELECT_LEX_UNIT *
  add_primary_to_query_expression_body(SELECT_LEX_UNIT *unit,
                                       SELECT_LEX *sel,
                                       enum sub_select_type unit_type,
                                       bool distinct,
                                       bool oracle);
  SELECT_LEX_UNIT *
  add_primary_to_query_expression_body_ext_parens(
                                       SELECT_LEX_UNIT *unit,
                                       SELECT_LEX *sel,
                                       enum sub_select_type unit_type,
                                       bool distinct);
  SELECT_LEX *parsed_subselect(SELECT_LEX_UNIT *unit);
  bool parsed_insert_select(SELECT_LEX *firs_select);
  bool parsed_TVC_start();
  SELECT_LEX *parsed_TVC_end();
  TABLE_LIST *parsed_derived_table(SELECT_LEX_UNIT *unit,
                                   int for_system_time,
                                   LEX_CSTRING *alias);
  bool parsed_create_view(SELECT_LEX_UNIT *unit, int check);
  bool select_finalize(st_select_lex_unit *expr);
  bool select_finalize(st_select_lex_unit *expr, Lex_select_lock l);
  void relink_hack(st_select_lex *select_lex);

  bool stmt_install_plugin(const DDL_options_st &opt,
                           const Lex_ident_sys_st &name,
                           const LEX_CSTRING &soname);
  void stmt_install_plugin(const LEX_CSTRING &soname);

  bool stmt_uninstall_plugin_by_name(const DDL_options_st &opt,
                                     const Lex_ident_sys_st &name);
  bool stmt_uninstall_plugin_by_soname(const DDL_options_st &opt,
                                       const LEX_CSTRING &soname);
  bool stmt_prepare_validate(const char *stmt_type);
  bool stmt_prepare(const Lex_ident_sys_st &ident, Item *code);
  bool stmt_execute(const Lex_ident_sys_st &ident, List<Item> *params);
  bool stmt_execute_immediate(Item *code, List<Item> *params);
  void stmt_deallocate_prepare(const Lex_ident_sys_st &ident);

  bool stmt_alter_table_exchange_partition(Table_ident *table);

  void stmt_purge_to(const LEX_CSTRING &to);
  bool stmt_purge_before(Item *item);

private:
  bool stmt_create_routine_start(const DDL_options_st &options)
  {
    create_info.set(options);
    return main_select_push() || check_create_options(options);
  }
public:
  bool stmt_create_function_start(const DDL_options_st &options)
  {
    sql_command= SQLCOM_CREATE_SPFUNCTION;
    return stmt_create_routine_start(options);
  }
  bool stmt_create_procedure_start(const DDL_options_st &options)
  {
    sql_command= SQLCOM_CREATE_PROCEDURE;
    return stmt_create_routine_start(options);
  }
  void stmt_create_routine_finalize()
  {
    pop_select(); // main select
  }

  bool stmt_create_stored_function_start(const DDL_options_st &options,
                                         enum_sp_aggregate_type,
                                         const sp_name *name);
  bool stmt_create_stored_function_finalize_standalone(const sp_name *end_name);

  bool stmt_create_udf_function(const DDL_options_st &options,
                                enum_sp_aggregate_type agg_type,
                                const Lex_ident_sys_st &name,
                                Item_result return_type,
                                const LEX_CSTRING &soname);
  Spvar_definition *row_field_name(THD *thd, const Lex_ident_sys_st &name);
=======
  bool tvc_finalize();
  bool tvc_finalize_derived();

  void mark_first_table_as_inserting();
>>>>>>> 9c72963d
};


/**
  Set_signal_information is a container used in the parsed tree to represent
  the collection of assignments to condition items in the SIGNAL and RESIGNAL
  statements.
*/
class Set_signal_information
{
public:
  /** Empty default constructor, use clear() */
 Set_signal_information() {} 

  /** Copy constructor. */
  Set_signal_information(const Set_signal_information& set);

  /** Destructor. */
  ~Set_signal_information()
  {}

  /** Clear all items. */
  void clear();

  /**
    For each condition item assignment, m_item[] contains the parsed tree
    that represents the expression assigned, if any.
    m_item[] is an array indexed by Diag_condition_item_name.
  */
  Item *m_item[LAST_DIAG_SET_PROPERTY+1];
};


/**
  The internal state of the syntax parser.
  This object is only available during parsing,
  and is private to the syntax parser implementation (sql_yacc.yy).
*/
class Yacc_state
{
public:
  Yacc_state() : yacc_yyss(NULL), yacc_yyvs(NULL) { reset(); }

  void reset()
  {
    if (yacc_yyss != NULL) {
      my_free(yacc_yyss);
      yacc_yyss = NULL;
    }
    if (yacc_yyvs != NULL) {
      my_free(yacc_yyvs);
      yacc_yyvs = NULL;
    }
    m_set_signal_info.clear();
    m_lock_type= TL_READ_DEFAULT;
    m_mdl_type= MDL_SHARED_READ;
  }

  ~Yacc_state();

  /**
    Reset part of the state which needs resetting before parsing
    substatement.
  */
  void reset_before_substatement()
  {
    m_lock_type= TL_READ_DEFAULT;
    m_mdl_type= MDL_SHARED_READ;
  }

  /**
    Bison internal state stack, yyss, when dynamically allocated using
    my_yyoverflow().
  */
  uchar *yacc_yyss;

  /**
    Bison internal semantic value stack, yyvs, when dynamically allocated using
    my_yyoverflow().
  */
  uchar *yacc_yyvs;

  /**
    Fragments of parsed tree,
    used during the parsing of SIGNAL and RESIGNAL.
  */
  Set_signal_information m_set_signal_info;

  /**
    Type of lock to be used for tables being added to the statement's
    table list in table_factor, table_alias_ref, single_multi and
    table_wild_one rules.
    Statements which use these rules but require lock type different
    from one specified by this member have to override it by using
    st_select_lex::set_lock_for_tables() method.

    The default value of this member is TL_READ_DEFAULT. The only two
    cases in which we change it are:
    - When parsing SELECT HIGH_PRIORITY.
    - Rule for DELETE. In which we use this member to pass information
      about type of lock from delete to single_multi part of rule.

    We should try to avoid introducing new use cases as we would like
    to get rid of this member eventually.
  */
  thr_lock_type m_lock_type;

  /**
    The type of requested metadata lock for tables added to
    the statement table list.
  */
  enum_mdl_type m_mdl_type;

  /*
    TODO: move more attributes from the LEX structure here.
  */
};

/**
  Internal state of the parser.
  The complete state consist of:
  - state data used during lexical parsing,
  - state data used during syntactic parsing.
*/
class Parser_state
{
public:
  Parser_state()
    : m_yacc()
  {}

  /**
     Object initializer. Must be called before usage.

     @retval FALSE OK
     @retval TRUE  Error
  */
  bool init(THD *thd, char *buff, size_t length)
  {
    return m_lip.init(thd, buff, length);
  }

  ~Parser_state()
  {}

  Lex_input_stream m_lip;
  Yacc_state m_yacc;

  /**
    Current performance digest instrumentation. 
  */
  PSI_digest_locker* m_digest_psi;

  void reset(char *found_semicolon, unsigned int length)
  {
    m_lip.reset(found_semicolon, length);
    m_yacc.reset();
  }
};


extern sql_digest_state *
digest_add_token(sql_digest_state *state, uint token, LEX_YYSTYPE yylval);

extern sql_digest_state *
digest_reduce_token(sql_digest_state *state, uint token_left, uint token_right);

struct st_lex_local: public LEX, public Sql_alloc
{
};


/**
  An st_lex_local extension with automatic initialization for SP purposes.
  Used to parse sub-expressions and SP sub-statements.

  This class is reused for:
  1. sp_head::reset_lex() based constructs
    - SP variable assignments (e.g. SET x=10;)
    - FOR loop conditions and index variable increments
    - Cursor statements
    - SP statements
    - SP function RETURN statements
    - CASE statements
    - REPEAT..UNTIL expressions
    - WHILE expressions
    - EXIT..WHEN and CONTINUE..WHEN statements
  2. sp_assignment_lex based constructs:
    - CURSOR parameter assignments
*/
class sp_lex_local: public st_lex_local
{
public:
  sp_lex_local(THD *thd, const LEX *oldlex)
  {
    /* Reset most stuff. */
    start(thd);
    /* Keep the parent SP stuff */
    sphead= oldlex->sphead;
    spcont= oldlex->spcont;
    /* Keep the parent trigger stuff too */
    trg_chistics= oldlex->trg_chistics;
    trg_table_fields.empty();
    sp_lex_in_use= false;
  }
};


/**
  An assignment specific LEX, which additionally has an Item (an expression)
  and an associated with the Item free_list, which is usually freed
  after the expression is calculated.

  Note, consider changing some of sp_lex_local to sp_assignment_lex,
  as the latter allows to use a simpler grammar in sql_yacc.yy (IMO).

  If the expression is simple (e.g. does not have function calls),
  then m_item and m_free_list point to the same Item.

  If the expressions is complex (e.g. have function calls),
  then m_item points to the leftmost Item, while m_free_list points
  to the rightmost item.
  For example:
      f1(COALESCE(f2(10), f2(20)))
  - m_item points to Item_func_sp for f1 (the leftmost Item)
  - m_free_list points to Item_int for 20 (the rightmost Item)

  Note, we could avoid storing m_item at all, as we can always reach
  the leftmost item from the rightmost item by iterating through m_free_list.
  But with a separate m_item the code should be faster.
*/
class sp_assignment_lex: public sp_lex_local
{
  Item *m_item;       // The expression
  Item *m_free_list;  // The associated free_list (sub-expressions)
public:
  sp_assignment_lex(THD *thd, LEX *oldlex)
   :sp_lex_local(thd, oldlex),
    m_item(NULL),
    m_free_list(NULL)
  { }
  void set_item_and_free_list(Item *item, Item *free_list)
  {
    m_item= item;
    m_free_list= free_list;
  }
  Item *get_item() const
  {
    return m_item;
  }
  Item *get_free_list() const
  {
    return m_free_list;
  }
};


extern void lex_init(void);
extern void lex_free(void);
extern void lex_start(THD *thd);
extern void lex_end(LEX *lex);
extern void lex_end_stage1(LEX *lex);
extern void lex_end_stage2(LEX *lex);
void end_lex_with_single_table(THD *thd, TABLE *table, LEX *old_lex);
int init_lex_with_single_table(THD *thd, TABLE *table, LEX *lex);
extern int MYSQLlex(union YYSTYPE *yylval, THD *thd);
extern int ORAlex(union YYSTYPE *yylval, THD *thd);

extern void trim_whitespace(CHARSET_INFO *cs, LEX_CSTRING *str, size_t * prefix_length = 0);

extern bool is_lex_native_function(const LEX_CSTRING *name); 
extern bool is_native_function(THD *thd, const LEX_CSTRING *name);
extern bool is_native_function_with_warn(THD *thd, const LEX_CSTRING *name);

/**
  @} (End of group Semantic_Analysis)
*/

void my_missing_function_error(const LEX_CSTRING &token, const char *name);
bool is_keyword(const char *name, uint len);
int set_statement_var_if_exists(THD *thd, const char *var_name,
                                size_t var_name_length, ulonglong value);

Virtual_column_info *add_virtual_expression(THD *thd, Item *expr);
Item* handle_sql2003_note184_exception(THD *thd, Item* left, bool equal,
                                       Item *expr);

void sp_create_assignment_lex(THD *thd, bool no_lookahead);
bool sp_create_assignment_instr(THD *thd, bool no_lookahead);

void mark_or_conds_to_avoid_pushdown(Item *cond);

#endif /* MYSQL_SERVER */
#endif /* SQL_LEX_INCLUDED */<|MERGE_RESOLUTION|>--- conflicted
+++ resolved
@@ -4421,7 +4421,6 @@
     many_values.empty();
     insert_list= 0;
   }
-<<<<<<< HEAD
 
   SELECT_LEX_UNIT *alloc_unit();
   SELECT_LEX *alloc_select(bool is_select);
@@ -4540,12 +4539,8 @@
                                 Item_result return_type,
                                 const LEX_CSTRING &soname);
   Spvar_definition *row_field_name(THD *thd, const Lex_ident_sys_st &name);
-=======
-  bool tvc_finalize();
-  bool tvc_finalize_derived();
 
   void mark_first_table_as_inserting();
->>>>>>> 9c72963d
 };
 
 
