--- conflicted
+++ resolved
@@ -2844,22 +2844,7 @@
   error= MYSQLparse((void *)thd) || thd->is_fatal_error ||
       thd->net.report_error || init_param_array(this);
 
-<<<<<<< HEAD
-  /*
-    The first thing we do after parse error is freeing sp_head to
-    ensure that we have restored original memroot.
-  */
-  if (error && lex->sphead)
-  {
-    delete lex->sphead;
-    lex->sphead= NULL;
-  }
-
   lex->safe_to_cache_query= FALSE;
-
-=======
-  lex->safe_to_cache_query= FALSE;
->>>>>>> ba60ccbf
   /*
     While doing context analysis of the query (in check_prepared_statement)
     we allocate a lot of additional memory: for open tables, JOINs, derived
