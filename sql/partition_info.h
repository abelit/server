#ifndef PARTITION_INFO_INCLUDED
#define PARTITION_INFO_INCLUDED

/* Copyright (c) 2006, 2010, Oracle and/or its affiliates. All rights reserved.

   This program is free software; you can redistribute it and/or modify
   it under the terms of the GNU General Public License as published by
   the Free Software Foundation; version 2 of the License.

   This program is distributed in the hope that it will be useful,
   but WITHOUT ANY WARRANTY; without even the implied warranty of
   MERCHANTABILITY or FITNESS FOR A PARTICULAR PURPOSE.  See the
   GNU General Public License for more details.

   You should have received a copy of the GNU General Public License
   along with this program; if not, write to the Free Software
   Foundation, Inc., 51 Franklin St, Fifth Floor, Boston, MA  02110-1301  USA */

#ifdef USE_PRAGMA_INTERFACE
#pragma interface			/* gcc class implementation */
#endif

#include "sql_class.h"
#include "partition_element.h"
#include "sql_partition.h"

class partition_info;
struct TABLE_LIST;
/* Some function typedefs */
typedef int (*get_part_id_func)(partition_info *part_info, uint32 *part_id,
                                 longlong *func_value);
typedef int (*get_subpart_id_func)(partition_info *part_info, uint32 *part_id);
typedef bool (*check_constants_func)(THD *thd, partition_info *part_info);
 
struct st_ddl_log_memory_entry;

struct Vers_part_info : public Sql_alloc
{
  Vers_part_info() :
    limit(0),
    now_part(NULL),
    hist_part(NULL)
  {
    interval.type= INTERVAL_LAST;
  }
  Vers_part_info(Vers_part_info &src) :
    interval(src.interval),
    limit(src.limit),
    now_part(NULL),
    hist_part(NULL)
  {
  }
  bool initialized()
  {
    if (now_part)
    {
      DBUG_ASSERT(now_part->id != UINT_MAX32);
      DBUG_ASSERT(now_part->type() == partition_element::CURRENT);
      if (hist_part)
      {
        DBUG_ASSERT(hist_part->id != UINT_MAX32);
        DBUG_ASSERT(hist_part->type() == partition_element::HISTORY);
      }
      return true;
    }
    return false;
  }
  struct {
    my_time_t start;
    INTERVAL step;
    enum interval_type type;
    bool is_set() { return type < INTERVAL_LAST; }
  } interval;
  ulonglong limit;
  partition_element *now_part;
  partition_element *hist_part;
};

class partition_info : public Sql_alloc
{
public:
  /*
   * Here comes a set of definitions needed for partitioned table handlers.
   */
  List<partition_element> partitions;
  List<partition_element> temp_partitions;

  List<const char> part_field_list;
  List<const char> subpart_field_list;
  
  /* 
    If there is no subpartitioning, use only this func to get partition ids.
    If there is subpartitioning, use the this func to get partition id when
    you have both partition and subpartition fields.
  */
  get_part_id_func get_partition_id;

  /* Get partition id when we don't have subpartition fields */
  get_part_id_func get_part_partition_id;

  /* 
    Get subpartition id when we have don't have partition fields by we do
    have subpartition ids.
    Mikael said that for given constant tuple 
    {subpart_field1, ..., subpart_fieldN} the subpartition id will be the
    same in all subpartitions
  */
  get_subpart_id_func get_subpartition_id;

  /*
    When we have various string fields we might need some preparation
    before and clean-up after calling the get_part_id_func's. We need
    one such method for get_part_partition_id and one for
    get_subpartition_id.
  */
  get_part_id_func get_part_partition_id_charset;
  get_subpart_id_func get_subpartition_id_charset;

  check_constants_func check_constants;

  /* NULL-terminated array of fields used in partitioned expression */
  Field **part_field_array;
  Field **subpart_field_array;
  Field **part_charset_field_array;
  Field **subpart_charset_field_array;
  /* 
    Array of all fields used in partition and subpartition expression,
    without duplicates, NULL-terminated.
  */
  Field **full_part_field_array;
  /*
    Set of all fields used in partition and subpartition expression.
    Required for testing of partition fields in write_set when
    updating. We need to set all bits in read_set because the row may
    need to be inserted in a different [sub]partition.
  */
  MY_BITMAP full_part_field_set;

  /*
    When we have a field that requires transformation before calling the
    partition functions we must allocate field buffers for the field of
    the fields in the partition function.
  */
  uchar **part_field_buffers;
  uchar **subpart_field_buffers;
  uchar **restore_part_field_ptrs;
  uchar **restore_subpart_field_ptrs;

  Item *part_expr;
  Item *subpart_expr;

  Item *item_free_list;

  struct st_ddl_log_memory_entry *first_log_entry;
  struct st_ddl_log_memory_entry *exec_log_entry;
  struct st_ddl_log_memory_entry *frm_log_entry;

  /* 
    Bitmaps of partitions used by the current query. 
    * read_partitions  - partitions to be used for reading.
    * lock_partitions  - partitions that must be locked (read or write).
    Usually read_partitions is the same set as lock_partitions, but
    in case of UPDATE the WHERE clause can limit the read_partitions set,
    but not neccesarily the lock_partitions set.
    Usage pattern:
    * Initialized in ha_partition::open().
    * read+lock_partitions is set  according to explicit PARTITION,
      WL#5217, in open_and_lock_tables().
    * Bits in read_partitions can be cleared in prune_partitions()
      in the optimizing step.
      (WL#4443 is about allowing prune_partitions() to affect lock_partitions
      and be done before locking too).
    * When the partition enabled handler get an external_lock call it locks
      all partitions in lock_partitions (and remembers which partitions it
      locked, so that it can unlock them later). In case of LOCK TABLES it will
      lock all partitions, and keep them locked while lock_partitions can
      change for each statement under LOCK TABLES.
    * Freed at the same time item_free_list is freed.
  */
  MY_BITMAP read_partitions;
  MY_BITMAP lock_partitions;
  bool bitmaps_are_initialized;

  union {
    longlong *range_int_array;
    LIST_PART_ENTRY *list_array;
    part_column_list_val *range_col_array;
    part_column_list_val *list_col_array;
  };

  Vers_part_info *vers_info;
  
  /********************************************
   * INTERVAL ANALYSIS
   ********************************************/
  /*
    Partitioning interval analysis function for partitioning, or NULL if 
    interval analysis is not supported for this kind of partitioning.
  */
  get_partitions_in_range_iter get_part_iter_for_interval;
  /*
    Partitioning interval analysis function for subpartitioning, or NULL if
    interval analysis is not supported for this kind of partitioning.
  */
  get_partitions_in_range_iter get_subpart_iter_for_interval;
  
  /********************************************
   * INTERVAL ANALYSIS ENDS 
   ********************************************/

  longlong err_value;
  char* part_info_string;

  partition_element *curr_part_elem;     // part or sub part
  partition_element *current_partition;  // partition
  part_elem_value *curr_list_val;
  uint curr_list_object;
  uint num_columns;

  TABLE *table;
  /*
    These key_map's are used for Partitioning to enable quick decisions
    on whether we can derive more information about which partition to
    scan just by looking at what index is used.
  */
  key_map all_fields_in_PF, all_fields_in_PPF, all_fields_in_SPF;
  key_map some_fields_in_PF;

  handlerton *default_engine_type;
  partition_type part_type;
  partition_type subpart_type;

  uint part_info_len;

  uint num_parts;
  uint num_subparts;
  uint count_curr_subparts;                  // used during parsing

  uint num_list_values;

  uint num_part_fields;
  uint num_subpart_fields;
  uint num_full_part_fields;

  uint has_null_part_id;
  uint32 default_partition_id;
  /*
    This variable is used to calculate the partition id when using
    LINEAR KEY/HASH. This functionality is kept in the MySQL Server
    but mainly of use to handlers supporting partitioning.
  */
  uint16 linear_hash_mask;
  /*
    PARTITION BY KEY ALGORITHM=N
    Which algorithm to use for hashing the fields.
    N = 1 - Use 5.1 hashing (numeric fields are hashed as binary)
    N = 2 - Use 5.5 hashing (numeric fields are hashed like latin1 bytes)
  */
  enum enum_key_algorithm
    {
      KEY_ALGORITHM_NONE= 0,
      KEY_ALGORITHM_51= 1,
      KEY_ALGORITHM_55= 2
    };
  enum_key_algorithm key_algorithm;

  /* Only the number of partitions defined (uses default names and options). */
  bool use_default_partitions;
  bool use_default_num_partitions;
  /* Only the number of subpartitions defined (uses default names etc.). */
  bool use_default_subpartitions;
  bool use_default_num_subpartitions;
  bool default_partitions_setup;
  bool defined_max_value;
  inline bool has_default_partititon()
  {
    return (part_type == LIST_PARTITION && defined_max_value);
  }
  bool list_of_part_fields;                  // KEY or COLUMNS PARTITIONING
  bool list_of_subpart_fields;               // KEY SUBPARTITIONING
  bool linear_hash_ind;                      // LINEAR HASH/KEY
  bool fixed;
  bool is_auto_partitioned;
  bool has_null_value;
  bool column_list;                          // COLUMNS PARTITIONING, 5.5+

  partition_info()
  : get_partition_id(NULL), get_part_partition_id(NULL),
    get_subpartition_id(NULL),
    part_field_array(NULL), subpart_field_array(NULL),
    part_charset_field_array(NULL),
    subpart_charset_field_array(NULL),
    full_part_field_array(NULL),
    part_field_buffers(NULL), subpart_field_buffers(NULL),
    restore_part_field_ptrs(NULL), restore_subpart_field_ptrs(NULL),
    part_expr(NULL), subpart_expr(NULL), item_free_list(NULL),
    first_log_entry(NULL), exec_log_entry(NULL), frm_log_entry(NULL),
    bitmaps_are_initialized(FALSE),
    list_array(NULL), vers_info(NULL), err_value(0),
    part_info_string(NULL),
    curr_part_elem(NULL), current_partition(NULL),
    curr_list_object(0), num_columns(0), table(NULL),
    default_engine_type(NULL),
    part_type(NOT_A_PARTITION), subpart_type(NOT_A_PARTITION),
    part_info_len(0),
    num_parts(0), num_subparts(0),
    count_curr_subparts(0),
    num_list_values(0), num_part_fields(0), num_subpart_fields(0),
    num_full_part_fields(0), has_null_part_id(0), linear_hash_mask(0),
    key_algorithm(KEY_ALGORITHM_NONE),
    use_default_partitions(TRUE), use_default_num_partitions(TRUE),
    use_default_subpartitions(TRUE), use_default_num_subpartitions(TRUE),
    default_partitions_setup(FALSE), defined_max_value(FALSE),
    list_of_part_fields(FALSE), list_of_subpart_fields(FALSE),
    linear_hash_ind(FALSE), fixed(FALSE),
    is_auto_partitioned(FALSE),
    has_null_value(FALSE), column_list(FALSE)
  {
    all_fields_in_PF.clear_all();
    all_fields_in_PPF.clear_all();
    all_fields_in_SPF.clear_all();
    some_fields_in_PF.clear_all();
    partitions.empty();
    temp_partitions.empty();
    part_field_list.empty();
    subpart_field_list.empty();
  }
  ~partition_info() {}

  partition_info *get_clone(THD *thd);
  bool set_named_partition_bitmap(const char *part_name, size_t length);
  bool set_partition_bitmaps(List<String> *partition_names);
  bool set_partition_bitmaps_from_table(TABLE_LIST *table_list);
  /* Answers the question if subpartitioning is used for a certain table */
  bool is_sub_partitioned()
  {
    return (subpart_type == NOT_A_PARTITION ?  FALSE : TRUE);
  }

  /* Returns the total number of partitions on the leaf level */
  uint get_tot_partitions()
  {
    return num_parts * (is_sub_partitioned() ? num_subparts : 1);
  }

  bool set_up_defaults_for_partitioning(THD *thd, handler *file,
                                        HA_CREATE_INFO *info,
                                        uint start_no);
  const char *find_duplicate_field();
  char *find_duplicate_name();
  bool check_engine_mix(handlerton *engine_type, bool default_engine);
  bool check_partition_info(THD *thd, handlerton **eng_type,
                            handler *file, HA_CREATE_INFO *info,
                            partition_info *add_or_reorg_part= NULL);
  void print_no_partition_found(TABLE *table, myf errflag);
  void print_debug(const char *str, uint*);
  Item* get_column_item(Item *item, Field *field);
  int fix_partition_values(THD *thd,
                           part_elem_value *val,
                           partition_element *part_elem);
  bool fix_column_value_functions(THD *thd,
                                  part_elem_value *val,
                                  uint part_id);
  bool fix_parser_data(THD *thd);
  int add_max_value(THD *thd);
  void init_col_val(part_column_list_val *col_val, Item *item);
  int reorganize_into_single_field_col_val(THD *thd);
  part_column_list_val *add_column_value(THD *thd);
  bool set_part_expr(THD *thd, char *start_token, Item *item_ptr,
                     char *end_token, bool is_subpart);
  bool set_up_charset_field_preps(THD *thd);
  bool check_partition_field_length();
  bool init_column_part(THD *thd);
  bool add_column_list_value(THD *thd, Item *item);
  partition_element *get_part_elem(const char *partition_name, char *file_name,
                                   size_t file_name_size, uint32 *part_id);
  void report_part_expr_error(bool use_subpart_expr);
  bool has_same_partitioning(partition_info *new_part_info);
  bool error_if_requires_values() const;
private:
  bool set_up_default_partitions(THD *thd, handler *file, HA_CREATE_INFO *info,
                                 uint start_no);
  bool set_up_default_subpartitions(THD *thd, handler *file,
                                    HA_CREATE_INFO *info);
  char *create_default_partition_names(THD *thd, uint part_no, uint num_parts,
                                       uint start_no);
  char *create_default_subpartition_name(THD *thd, uint subpart_no,
                                         const char *part_name);
  // FIXME: prune_partition_bitmaps() is duplicate of set_read_partitions()
  bool prune_partition_bitmaps(List<String> *partition_names);
  bool add_named_partition(const char *part_name, size_t length);
public:
  bool set_read_partitions(List<char> *partition_names);
  bool has_unique_name(partition_element *element);
<<<<<<< HEAD

  bool vers_init_info(THD *thd);
  bool vers_set_interval(Item *item, interval_type int_type, my_time_t start)
  {
    DBUG_ASSERT(part_type == VERSIONING_PARTITION);
    vers_info->interval.type= int_type;
    vers_info->interval.start= start;
    return get_interval_value(item, int_type, &vers_info->interval.step) ||
           vers_info->interval.step.neg || vers_info->interval.step.second_part ||
          !(vers_info->interval.step.year || vers_info->interval.step.month ||
            vers_info->interval.step.day || vers_info->interval.step.hour ||
            vers_info->interval.step.minute || vers_info->interval.step.second);
  }
  bool vers_set_limit(ulonglong limit)
  {
    DBUG_ASSERT(part_type == VERSIONING_PARTITION);
    vers_info->limit= limit;
    return !limit;
  }
  void vers_set_hist_part(THD *thd);
  bool vers_setup_expression(THD *thd, uint32 alter_add= 0); /* Stage 1. */
  partition_element *get_partition(uint part_id)
  {
    List_iterator<partition_element> it(partitions);
    partition_element *el;
    while ((el= it++))
    {
      if (el->id == part_id)
        return el;
    }
    return NULL;
  }
=======
  bool field_in_partition_expr(Field *field) const;
>>>>>>> 91173f98
};

uint32 get_next_partition_id_range(struct st_partition_iter* part_iter);
bool check_partition_dirs(partition_info *part_info);

/* Initialize the iterator to return a single partition with given part_id */

static inline void init_single_partition_iterator(uint32 part_id,
                                           PARTITION_ITERATOR *part_iter)
{
  part_iter->part_nums.start= part_iter->part_nums.cur= part_id;
  part_iter->part_nums.end= part_id+1;
  part_iter->ret_null_part= part_iter->ret_null_part_orig= FALSE;
  part_iter->ret_default_part= part_iter->ret_default_part_orig= FALSE;
  part_iter->get_next= get_next_partition_id_range;
}

/* Initialize the iterator to enumerate all partitions */
static inline
void init_all_partitions_iterator(partition_info *part_info,
                                  PARTITION_ITERATOR *part_iter)
{
  part_iter->part_nums.start= part_iter->part_nums.cur= 0;
  part_iter->part_nums.end= part_info->num_parts;
  part_iter->ret_null_part= part_iter->ret_null_part_orig= FALSE;
  part_iter->ret_default_part= part_iter->ret_default_part_orig= FALSE;
  part_iter->get_next= get_next_partition_id_range;
}

#endif /* PARTITION_INFO_INCLUDED */<|MERGE_RESOLUTION|>--- conflicted
+++ resolved
@@ -392,7 +392,7 @@
 public:
   bool set_read_partitions(List<char> *partition_names);
   bool has_unique_name(partition_element *element);
-<<<<<<< HEAD
+  bool field_in_partition_expr(Field *field) const;
 
   bool vers_init_info(THD *thd);
   bool vers_set_interval(Item *item, interval_type int_type, my_time_t start)
@@ -425,9 +425,6 @@
     }
     return NULL;
   }
-=======
-  bool field_in_partition_expr(Field *field) const;
->>>>>>> 91173f98
 };
 
 uint32 get_next_partition_id_range(struct st_partition_iter* part_iter);
