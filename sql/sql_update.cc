--- conflicted
+++ resolved
@@ -629,15 +629,8 @@
       while (!(error=info.read_record(&info)) && !thd->killed)
       {
         if (table->vfield)
-<<<<<<< HEAD
-          update_virtual_fields(thd, table,
-                                table->triggers ? VCOL_UPDATE_ALL :
-                                                  VCOL_UPDATE_FOR_READ);
+          update_virtual_fields(thd, table, VCOL_UPDATE_FOR_READ);
         thd->inc_examined_row_count(1);
-=======
-          update_virtual_fields(thd, table, VCOL_UPDATE_FOR_READ);
-        thd->examined_row_count++;
->>>>>>> 20ca1bcf
 	if (!select || (error= select->skip_record(thd)) > 0)
 	{
           if (table->file->ha_was_semi_consistent_read())
@@ -749,15 +742,8 @@
   while (!(error=info.read_record(&info)) && !thd->killed)
   {
     if (table->vfield)
-<<<<<<< HEAD
-      update_virtual_fields(thd, table,
-                            table->triggers ? VCOL_UPDATE_ALL :
-                                              VCOL_UPDATE_FOR_READ);
+      update_virtual_fields(thd, table, VCOL_UPDATE_FOR_READ);
     thd->inc_examined_row_count(1);
-=======
-      update_virtual_fields(thd, table, VCOL_UPDATE_FOR_READ);
-    thd->examined_row_count++;
->>>>>>> 20ca1bcf
     if (!select || select->skip_record(thd) > 0)
     {
       if (table->file->ha_was_semi_consistent_read())
@@ -2409,12 +2395,7 @@
         if (table->default_field && (error= table->update_default_fields()))
           goto err2;
         if (table->vfield &&
-<<<<<<< HEAD
-            update_virtual_fields(thd, table,
-                 (table->triggers ? VCOL_UPDATE_ALL : VCOL_UPDATE_FOR_WRITE)))
-=======
             update_virtual_fields(thd, table, VCOL_UPDATE_FOR_WRITE))
->>>>>>> 20ca1bcf
           goto err2;
         if ((error= cur_table->view_check_option(thd, ignore)) !=
             VIEW_CHECK_OK)
