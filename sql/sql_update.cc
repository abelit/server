--- conflicted
+++ resolved
@@ -176,11 +176,7 @@
   if (mysql_prepare_update(thd, table_list, &conds, order_num, order))
     DBUG_RETURN(1);
 
-<<<<<<< HEAD
   old_covering_keys= table->covering_keys;		// Keys used in WHERE
-=======
-  old_used_keys= table->used_keys;		// Keys used in WHERE
->>>>>>> 22e2ca54
   /* Check the fields we are going to modify */
 #ifndef NO_EMBEDDED_ACCESS_CHECKS
   table_list->grant.want_privilege= table->grant.want_privilege= want_privilege;
@@ -205,15 +201,10 @@
       table->timestamp_field_type= TIMESTAMP_NO_AUTO_SET;
     else
     {
-<<<<<<< HEAD
-      bitmap_set_bit(table->write_set,
-                     table->timestamp_field->field_index);
-=======
       if (table->timestamp_field_type == TIMESTAMP_AUTO_SET_ON_UPDATE ||
           table->timestamp_field_type == TIMESTAMP_AUTO_SET_ON_BOTH)
         bitmap_set_bit(table->write_set,
                        table->timestamp_field->field_index);
->>>>>>> 22e2ca54
     }
   }
 
@@ -240,11 +231,7 @@
       limit= 0;                                   // Impossible WHERE
   }
   // Don't count on usage of 'only index' when calculating which key to use
-<<<<<<< HEAD
   table->covering_keys.clear_all();
-=======
-  table->used_keys.clear_all();
->>>>>>> 22e2ca54
 
 #ifdef WITH_PARTITION_STORAGE_ENGINE
   if (prune_partitions(thd, table, conds))
@@ -319,11 +306,7 @@
       We can't update table directly;  We must first search after all
       matching rows before updating the table!
     */
-<<<<<<< HEAD
     if (used_index < MAX_KEY && old_covering_keys.is_set(used_index))
-=======
-    if (used_index < MAX_KEY && old_used_keys.is_set(used_index))
->>>>>>> 22e2ca54
     {
       table->key_read=1;
       table->mark_columns_used_by_index(used_index);
