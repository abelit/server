/* Copyright (C) 2000 MySQL AB

   This program is free software; you can redistribute it and/or modify
   it under the terms of the GNU General Public License as published by
   the Free Software Foundation; either version 2 of the License, or
   (at your option) any later version.

   This program is distributed in the hope that it will be useful,
   but WITHOUT ANY WARRANTY; without even the implied warranty of
   MERCHANTABILITY or FITNESS FOR A PARTICULAR PURPOSE.  See the
   GNU General Public License for more details.

   You should have received a copy of the GNU General Public License
   along with this program; if not, write to the Free Software
   Foundation, Inc., 59 Temple Place, Suite 330, Boston, MA  02111-1307  USA */

/*
  Write and read of logical packets to/from socket

  Writes are cached into net_buffer_length big packets.
  Read packets are reallocated dynamicly when reading big packets.
  Each logical packet has the following pre-info:
  3 byte length & 1 byte package-number.
*/

#ifdef __WIN__
#include <winsock.h>
#endif
#include <my_global.h>
#include <mysql.h>
#include <mysql_embed.h>
#include <mysql_com.h>
#include <mysqld_error.h>
#include <my_sys.h>
#include <m_string.h>
#include <my_net.h>
#include <violite.h>
#include <signal.h>
#include <errno.h>

/*
  The following handles the differences when this is linked between the
  client and the server.

  This gives an error if a too big packet is found
  The server can change this with the -O switch, but because the client
  can't normally do this the client should have a bigger max_allowed_packet.
*/

#if defined(__WIN__) || !defined(MYSQL_SERVER)
  /* The following is because alarms doesn't work on windows. */
#define NO_ALARM
#endif
  
#ifndef NO_ALARM
#include "my_pthread.h"
void sql_print_error(const char *format,...);
#else
#define DONT_USE_THR_ALARM
#endif /* NO_ALARM */

#include "thr_alarm.h"

#ifdef MYSQL_SERVER
#define USE_QUERY_CACHE
extern uint test_flags;
extern void query_cache_insert(NET *net, const char *packet, ulong length);
extern ulong bytes_sent, bytes_received, net_big_packet_count;
extern pthread_mutex_t LOCK_bytes_sent , LOCK_bytes_received;
#else
#undef statistic_add
#undef statistic_increment
#define statistic_add(A,B,C)
#define statistic_increment(A,B)
#endif

#define TEST_BLOCKING		8
#define MAX_PACKET_LENGTH (256L*256L*256L-1)

static my_bool net_write_buff(NET *net,const char *packet,ulong len);


	/* Init with packet info */

int my_net_init(NET *net, Vio* vio)
{
  DBUG_ENTER("my_net_init");
  my_net_local_init(net);			/* Set some limits */
  if (!(net->buff=(uchar*) my_malloc((uint32) net->max_packet+
				     NET_HEADER_SIZE + COMP_HEADER_SIZE,
				     MYF(MY_WME))))
    DBUG_RETURN(1);
  net->buff_end=net->buff+net->max_packet;
  net->vio = vio;
  net->no_send_ok = 0;
  net->error=0; net->return_errno=0; net->return_status=0;
  net->pkt_nr=net->compress_pkt_nr=0;
  net->write_pos=net->read_pos = net->buff;
  net->last_error[0]=0;
  net->compress=0; net->reading_or_writing=0;
  net->where_b = net->remain_in_buf=0;
  net->last_errno=0;
  net->query_cache_query=0;

  if (vio != 0)					/* If real connection */
  {
    net->fd  = vio_fd(vio);			/* For perl DBI/DBD */
#if defined(MYSQL_SERVER) && !defined(___WIN__) && !defined(__EMX__) && !defined(OS2)
    if (!(test_flags & TEST_BLOCKING))
    {
      my_bool old_mode;
      vio_blocking(vio, FALSE, &old_mode);
    }
#endif
    vio_fastsend(vio);
  }
  DBUG_RETURN(0);
}


void net_end(NET *net)
{
  DBUG_ENTER("net_end");
  my_free((gptr) net->buff,MYF(MY_ALLOW_ZERO_PTR));
  net->buff=0;
  DBUG_VOID_RETURN;
}


/* Realloc the packet buffer */

static my_bool net_realloc(NET *net, ulong length)
{
  uchar *buff;
  ulong pkt_length;
  DBUG_ENTER("net_realloc");
  DBUG_PRINT("enter",("length: %lu", length));

  if (length >= net->max_packet_size)
  {
    DBUG_PRINT("error",("Packet too large. Max sixe: %lu",
			net->max_packet_size));
    net->error=1;
    net->last_errno=ER_NET_PACKET_TOO_LARGE;
    DBUG_RETURN(1);
  }
  pkt_length = (length+IO_SIZE-1) & ~(IO_SIZE-1); 
  /*
    We must allocate some extra bytes for the end 0 and to be able to
    read big compressed blocks
  */
  if (!(buff=(uchar*) my_realloc((char*) net->buff, (uint32) pkt_length +
				 NET_HEADER_SIZE + COMP_HEADER_SIZE,
				 MYF(MY_WME))))
  {
    net->error=1;
#ifdef MYSQL_SERVER
    net->last_errno=ER_OUT_OF_RESOURCES;
#endif
    DBUG_RETURN(1);
  }
  net->buff=net->write_pos=buff;
  net->buff_end=buff+(net->max_packet=pkt_length);
  DBUG_RETURN(0);
}

	/* Remove unwanted characters from connection */

void net_clear(NET *net)
{
  DBUG_ENTER("net_clear");
#if !defined(EXTRA_DEBUG) && !defined(EMBEDDED_LIBRARY)
  {
    int count;					/* One may get 'unused' warn */
    my_bool old_mode;
    if (!vio_blocking(net->vio, FALSE, &old_mode))
    {
      while ((count = vio_read(net->vio, (char*) (net->buff),
			       (uint32) net->max_packet)) > 0)
	DBUG_PRINT("info",("skipped %d bytes from file: %s",
			   count, vio_description(net->vio)));
      vio_blocking(net->vio, TRUE, &old_mode);
    }
  }
#endif /* EXTRA_DEBUG */
  net->pkt_nr=net->compress_pkt_nr=0;		/* Ready for new command */
  net->write_pos=net->buff;
  DBUG_VOID_RETURN;
}

	/* Flush write_buffer if not empty. */

int net_flush(NET *net)
{
  int error=0;
  DBUG_ENTER("net_flush");
  if (net->buff != net->write_pos)
  {
    error=net_real_write(net,(char*) net->buff,
			 (ulong) (net->write_pos - net->buff));
    net->write_pos=net->buff;
  }
  /* Sync packet number if using compression */
  if (net->compress)
    net->pkt_nr=net->compress_pkt_nr;
  DBUG_RETURN(error);
}


/*****************************************************************************
** Write something to server/client buffer
*****************************************************************************/

/*
** Write a logical packet with packet header
** Format: Packet length (3 bytes), packet number(1 byte)
**         When compression is used a 3 byte compression length is added
** NOTE: If compression is used the original package is modified!
*/

int
my_net_write(NET *net,const char *packet,ulong len)
{
  uchar buff[NET_HEADER_SIZE];
  /*
    Big packets are handled by splitting them in packets of MAX_PACKET_LENGTH
    length. The last packet is always a packet that is < MAX_PACKET_LENGTH.
    (The last packet may even have a length of 0)
  */
  while (len >= MAX_PACKET_LENGTH)
  {
    const ulong z_size = MAX_PACKET_LENGTH;
    int3store(buff, z_size);
    buff[3]= (uchar) net->pkt_nr++;
    if (net_write_buff(net, (char*) buff, NET_HEADER_SIZE) ||
	net_write_buff(net, packet, z_size))
      return 1;
    packet += z_size;
    len-=     z_size;
  }
  /* Write last packet */
  int3store(buff,len);
  buff[3]= (uchar) net->pkt_nr++;
  if (net_write_buff(net,(char*) buff,NET_HEADER_SIZE))
    return 1;
  DBUG_DUMP("packet_header",(char*) buff,NET_HEADER_SIZE);
  return test(net_write_buff(net,packet,len));
}

/*
  Send a command to the server.
  As the command is part of the first data packet, we have to do some data
  juggling to put the command in there, without having to create a new
  packet.
  This function will split big packets into sub-packets if needed.
  (Each sub packet can only be 2^24 bytes)
*/

int
net_write_command(NET *net,uchar command,const char *packet,ulong len)
{
  ulong length=len+1;				/* 1 extra byte for command */
  uchar buff[NET_HEADER_SIZE+1];
  uint header_size=NET_HEADER_SIZE+1;
  DBUG_ENTER("net_write_command");
  DBUG_PRINT("enter",("length: %lu", len));

  buff[4]=command;				/* For first packet */

  if (length >= MAX_PACKET_LENGTH)
  {
    /* Take into account that we have the command in the first header */
    len= MAX_PACKET_LENGTH -1;
    do
    {
      int3store(buff, MAX_PACKET_LENGTH);
      buff[3]= (uchar) net->pkt_nr++;
      if (net_write_buff(net,(char*) buff, header_size) ||
	  net_write_buff(net,packet,len))
	DBUG_RETURN(1);
      packet+= len;
      length-= MAX_PACKET_LENGTH;
      len= MAX_PACKET_LENGTH;
      header_size= NET_HEADER_SIZE;
    } while (length >= MAX_PACKET_LENGTH);
    len=length;					/* Data left to be written */
  }
  int3store(buff,length);
  buff[3]= (uchar) net->pkt_nr++;
  DBUG_RETURN(test(net_write_buff(net,(char*) buff,header_size) ||
		   net_write_buff(net,packet,len) || net_flush(net)));
}

/*
  Caching the data in a local buffer before sending it.

  SYNOPSIS
    net_write_buff()
    net		Network handler
    packet	Packet to send
    len		Length of packet

  DESCRIPTION
    Fill up net->buffer and send it to the client when full.

    If the rest of the to-be-sent-packet is bigger than buffer,
    send it in one big block (to avoid copying to internal buffer).
    If not, copy the rest of the data to the buffer and return without
    sending data.

  NOTES
    The cached buffer can be sent as it is with 'net_flush()'.

    In this code we have to be careful to not send a packet longer than
    MAX_PACKET_LENGTH to net_real_write() if we are using the compressed protocol
    as we store the length of the compressed packet in 3 bytes.

  RETURN
  0	ok
  1
*/

static my_bool
net_write_buff(NET *net,const char *packet,ulong len)
{
  ulong left_length;
  if (net->compress && net->max_packet > MAX_PACKET_LENGTH)
    left_length= MAX_PACKET_LENGTH - (net->write_pos - net->buff);
  else
    left_length= (ulong) (net->buff_end - net->write_pos);

  if (len > left_length)
  {
    if (net->write_pos != net->buff)
    {
      /* Fill up already used packet and write it */
      memcpy((char*) net->write_pos,packet,left_length);
      if (net_real_write(net,(char*) net->buff, 
			 (ulong) (net->write_pos - net->buff) + left_length))
	return 1;
      net->write_pos= net->buff;
      packet+= left_length;
      len-= left_length;
    }
    if (net->compress)
    {
      /*
	We can't have bigger packets than 16M with compression
	Because the uncompressed length is stored in 3 bytes
      */
      left_length= MAX_PACKET_LENGTH;
      while (len > left_length)
      {
	if (net_real_write(net, packet, left_length))
	  return 1;
	packet+= left_length;
	len-= left_length;
      }
    }
    if (len > net->max_packet)
      return net_real_write(net, packet, len) ? 1 : 0;
    /* Send out rest of the blocks as full sized blocks */
  }
  memcpy((char*) net->write_pos,packet,len);
  net->write_pos+= len;
  return 0;
}


/*
  Read and write one packet using timeouts.
  If needed, the packet is compressed before sending.
*/

int
net_real_write(NET *net,const char *packet,ulong len)
{
  long int length;
  char *pos,*end;
  thr_alarm_t alarmed;
#ifndef NO_ALARM
  ALARM alarm_buff;
#endif
  uint retry_count=0;
  my_bool net_blocking = vio_is_blocking(net->vio);
  DBUG_ENTER("net_real_write");

#if defined(MYSQL_SERVER) && defined(HAVE_QUERY_CACHE)
  if (net->query_cache_query != 0)
    query_cache_insert(net, packet, len);
#endif

  if (net->error == 2)
    DBUG_RETURN(-1);				/* socket can't be used */

  net->reading_or_writing=2;
#ifdef HAVE_COMPRESS
  if (net->compress)
  {
    ulong complen;
    uchar *b;
    uint header_length=NET_HEADER_SIZE+COMP_HEADER_SIZE;
    if (!(b=(uchar*) my_malloc((uint32) len + NET_HEADER_SIZE +
			       COMP_HEADER_SIZE, MYF(MY_WME))))
    {
#ifdef MYSQL_SERVER
      net->last_errno=ER_OUT_OF_RESOURCES;
      net->error=2;
#endif
      net->reading_or_writing=0;
      DBUG_RETURN(1);
    }
    memcpy(b+header_length,packet,len);

    if (my_compress((byte*) b+header_length,&len,&complen))
      complen=0;
    int3store(&b[NET_HEADER_SIZE],complen);
    int3store(b,len);
    b[3]=(uchar) (net->compress_pkt_nr++);
    len+= header_length;
    packet= (char*) b;
  }
#endif /* HAVE_COMPRESS */

  /* DBUG_DUMP("net",packet,len); */
#ifndef NO_ALARM
  thr_alarm_init(&alarmed);
  if (net_blocking)
    thr_alarm(&alarmed,(uint) net->write_timeout,&alarm_buff);
#else
  alarmed=0;
#endif /* NO_ALARM */

  pos=(char*) packet; end=pos+len;
  while (pos != end)
  {
    if ((long) (length=vio_write(net->vio,pos,(uint32) (end-pos))) <= 0)
    {
      my_bool interrupted = vio_should_retry(net->vio);
#if (!defined(__WIN__) && !defined(__EMX__) && !defined(OS2))
      if ((interrupted || length==0) && !thr_alarm_in_use(&alarmed))
      {
        if (!thr_alarm(&alarmed,(uint) net->write_timeout,&alarm_buff))
        {                                       /* Always true for client */
	  my_bool old_mode;
	  while (vio_blocking(net->vio, TRUE, &old_mode) < 0)
	  {
	    if (vio_should_retry(net->vio) && retry_count++ < net->retry_count)
	      continue;
#ifdef EXTRA_DEBUG
	    fprintf(stderr,
		    "%s: my_net_write: fcntl returned error %d, aborting thread\n",
		    my_progname,vio_errno(net->vio));
#endif /* EXTRA_DEBUG */
#ifdef MYSQL_SERVER	    
	    net->last_errno=ER_NET_ERROR_ON_WRITE;
#endif
	    net->error=2;                     /* Close socket */
	    goto end;
	  }
	  retry_count=0;
	  continue;
	}
      }
      else
#endif /* (!defined(__WIN__) && !defined(__EMX__)) */
	if (thr_alarm_in_use(&alarmed) && !thr_got_alarm(&alarmed) &&
	    interrupted)
      {
	if (retry_count++ < net->retry_count)
	    continue;
#ifdef EXTRA_DEBUG
	  fprintf(stderr, "%s: write looped, aborting thread\n",
		  my_progname);
#endif /* EXTRA_DEBUG */
      }
#if defined(THREAD_SAFE_CLIENT) && !defined(MYSQL_SERVER)
      if (vio_errno(net->vio) == SOCKET_EINTR)
      {
	DBUG_PRINT("warning",("Interrupted write. Retrying..."));
	continue;
      }
#endif /* defined(THREAD_SAFE_CLIENT) && !defined(MYSQL_SERVER) */
      net->error=2;				/* Close socket */
#ifdef MYSQL_SERVER
      net->last_errno= (interrupted ? ER_NET_WRITE_INTERRUPTED :
			ER_NET_ERROR_ON_WRITE);
#endif /* MYSQL_SERVER */
      break;
    }
    pos+=length;
    statistic_add(bytes_sent,length,&LOCK_bytes_sent);
  }
#ifndef __WIN__
 end:
#endif
#ifdef HAVE_COMPRESS
  if (net->compress)
    my_free((char*) packet,MYF(0));
#endif
  if (thr_alarm_in_use(&alarmed))
  {
    my_bool old_mode;
    thr_end_alarm(&alarmed);
    vio_blocking(net->vio, net_blocking, &old_mode);
  }
  net->reading_or_writing=0;
  DBUG_RETURN(((int) (pos != end)));
}


/*****************************************************************************
** Read something from server/clinet
*****************************************************************************/

#ifndef NO_ALARM

static my_bool net_safe_read(NET *net, char *buff, uint32 length,
			     thr_alarm_t *alarmed)
{
  uint retry_count=0;
<<<<<<< HEAD
  while (length > 0)
=======
  if (!thr_alarm_in_use(alarmed))
  {
    if (thr_alarm(alarmed,net->timeout,alarm_buff) ||
	(!vio_is_blocking(net->vio) && vio_blocking(net->vio,TRUE) < 0))
      return;					/* Can't setup, abort */
  }
  while (remain > 0)
>>>>>>> 4916da25
  {
    int tmp;
    if ((tmp=vio_read(net->vio,(char*) net->buff, length)) <= 0)
    {
      my_bool interrupted = vio_should_retry(net->vio);
      if (!thr_got_alarm(alarmed) && interrupted)
      {					/* Probably in MIT threads */
	if (retry_count++ < net->retry_count)
	  continue;
      }
      return 1;
    }
    length-= tmp;
  }
  return 0;
}

/*
  Help function to clear the commuication buffer when we get a too big packet.

  SYNOPSIS
    my_net_skip_rest()
    net		Communication handle
    remain	Bytes to read
    alarmed	Parameter for thr_alarm()
    alarm_buff	Parameter for thr_alarm()

  RETURN VALUES
   0	Was able to read the whole packet
   1	Got mailformed packet from client
*/

static my_bool my_net_skip_rest(NET *net, uint32 remain, thr_alarm_t *alarmed,
				ALARM *alarm_buff)
{
  uint32 old=remain;
  DBUG_ENTER("my_net_skip_rest");
  DBUG_PRINT("enter",("bytes_to_skip: %u", (uint) remain));

  /* The following is good for debugging */
  statistic_increment(net_big_packet_count,&LOCK_bytes_received);

  if (!thr_alarm_in_use(alarmed))
  {
    my_bool old_mode;
    if (!thr_alarm(alarmed,net->read_timeout, alarm_buff) ||
	vio_blocking(net->vio, TRUE, &old_mode) < 0)
      DBUG_RETURN(1);				/* Can't setup, abort */
  }
  for (;;)
  {
    while (remain > 0)
    {
      uint length= min(remain, net->max_packet);
      if (net_safe_read(net, (char*) net->buff, length, alarmed))
	DBUG_RETURN(1);
      statistic_add(bytes_received, length, &LOCK_bytes_received);
      remain -= (uint32) length;
    }
    if (old != MAX_PACKET_LENGTH)
      break;
    if (net_safe_read(net, (char*) net->buff, NET_HEADER_SIZE, alarmed))
      DBUG_RETURN(1);
    old=remain= uint3korr(net->buff);
    net->pkt_nr++;
  }
  DBUG_RETURN(0);
}
#endif /* NO_ALARM */


/*
  Reads one packet to net->buff + net->where_b
  Returns length of packet.  Long packets are handled by my_net_read().
  This function reallocates the net->buff buffer if necessary.
*/

static ulong
my_real_read(NET *net, ulong *complen)
{
  uchar *pos;
  long length;
  uint i,retry_count=0;
  ulong len=packet_error;
  thr_alarm_t alarmed;
#ifndef NO_ALARM
  ALARM alarm_buff;
#endif
  my_bool net_blocking=vio_is_blocking(net->vio);
  uint32 remain= (net->compress ? NET_HEADER_SIZE+COMP_HEADER_SIZE :
		  NET_HEADER_SIZE);
  *complen = 0;

  net->reading_or_writing=1;
  thr_alarm_init(&alarmed);
#ifndef NO_ALARM
  if (net_blocking)
    thr_alarm(&alarmed,net->read_timeout,&alarm_buff);
#endif /* NO_ALARM */

    pos = net->buff + net->where_b;		/* net->packet -4 */
    for (i=0 ; i < 2 ; i++)
    {
      while (remain > 0)
      {
	/* First read is done with non blocking mode */
        if ((int) (length=vio_read(net->vio,(char*) pos,remain)) <= 0L)
        {
          my_bool interrupted = vio_should_retry(net->vio);

	  DBUG_PRINT("info",("vio_read returned %d,  errno: %d",
			     length, vio_errno(net->vio)));
#if (!defined(__WIN__) && !defined(__EMX__) && !defined(OS2)) || defined(MYSQL_SERVER)
	  /*
	    We got an error that there was no data on the socket. We now set up
	    an alarm to not 'read forever', change the socket to non blocking
	    mode and try again
	  */
	  if ((interrupted || length == 0) && !thr_alarm_in_use(&alarmed))
	  {
	    if (!thr_alarm(&alarmed,net->read_timeout,&alarm_buff)) /* Don't wait too long */
	    {
	      my_bool old_mode;
	      while (vio_blocking(net->vio, TRUE, &old_mode) < 0)
	      {
		if (vio_should_retry(net->vio) &&
		    retry_count++ < net->retry_count)
		  continue;
		DBUG_PRINT("error",
			   ("fcntl returned error %d, aborting thread",
			    vio_errno(net->vio)));
#ifdef EXTRA_DEBUG
		fprintf(stderr,
			"%s: read: fcntl returned error %d, aborting thread\n",
			my_progname,vio_errno(net->vio));
#endif /* EXTRA_DEBUG */
		len= packet_error;
		net->error=2;                 /* Close socket */
#ifdef MYSQL_SERVER
		net->last_errno=ER_NET_FCNTL_ERROR;
#endif
		goto end;
	      }
	      retry_count=0;
	      continue;
	    }
	  }
#endif /* (!defined(__WIN__) && !defined(__EMX__)) || defined(MYSQL_SERVER) */
	  if (thr_alarm_in_use(&alarmed) && !thr_got_alarm(&alarmed) &&
	      interrupted)
	  {					/* Probably in MIT threads */
	    if (retry_count++ < net->retry_count)
	      continue;
#ifdef EXTRA_DEBUG
	    fprintf(stderr, "%s: read looped with error %d, aborting thread\n",
		    my_progname,vio_errno(net->vio));
#endif /* EXTRA_DEBUG */
	  }
#if defined(THREAD_SAFE_CLIENT) && !defined(MYSQL_SERVER)
	  if (vio_should_retry(net->vio))
	  {
	    DBUG_PRINT("warning",("Interrupted read. Retrying..."));
	    continue;
	  }
#endif
	  DBUG_PRINT("error",("Couldn't read packet: remain: %u  errno: %d  length: %ld",
			      remain, vio_errno(net->vio), length));
	  len= packet_error;
	  net->error=2;				/* Close socket */
#ifdef MYSQL_SERVER
	  net->last_errno= (interrupted ? ER_NET_READ_INTERRUPTED :
			    ER_NET_READ_ERROR);
#endif
	  goto end;
	}
	remain -= (uint32) length;
	pos+= (ulong) length;
	statistic_add(bytes_received,(ulong) length,&LOCK_bytes_received);
      }
      if (i == 0)
      {					/* First parts is packet length */
	ulong helping;
	if (net->buff[net->where_b + 3] != (uchar) net->pkt_nr)
	{
	  if (net->buff[net->where_b] != (uchar) 255)
	  {
	    DBUG_PRINT("error",
		       ("Packets out of order (Found: %d, expected %u)",
			(int) net->buff[net->where_b + 3],
			net->pkt_nr));
	    DBUG_DUMP("packet_header",(char*) net->buff+net->where_b, 4);
#ifdef EXTRA_DEBUG
	    fprintf(stderr,"Packets out of order (Found: %d, expected %d)\n",
		    (int) net->buff[net->where_b + 3],
		    (uint) (uchar) net->pkt_nr);
#endif
	  }
	  len= packet_error;
#ifdef MYSQL_SERVER
	  net->last_errno=ER_NET_PACKETS_OUT_OF_ORDER;
#endif
	  goto end;
	}
	net->compress_pkt_nr= ++net->pkt_nr;
#ifdef HAVE_COMPRESS
	if (net->compress)
	{
	  /*
	    If the packet is compressed then complen > 0 and contains the
	    number of bytes in the uncompressed packet
	  */
	  *complen=uint3korr(&(net->buff[net->where_b + NET_HEADER_SIZE]));
	}
#endif

	len=uint3korr(net->buff+net->where_b);
	if (!len)				/* End of big multi-packet */
	  goto end;
	helping = max(len,*complen) + net->where_b;
	/* The necessary size of net->buff */
	if (helping >= net->max_packet)
	{
	  if (net_realloc(net,helping))
	  {
#if defined(MYSQL_SERVER) && !defined(NO_ALARM)
	    if (!net->compress &&
		!my_net_skip_rest(net, (uint32) len, &alarmed, &alarm_buff))
	      net->error= 3;		/* Successfully skiped packet */
#endif
	    len= packet_error;          /* Return error and close connection */
	    goto end;
	  }
	}
	pos=net->buff + net->where_b;
	remain = (uint32) len;
      }
    }

end:
  if (thr_alarm_in_use(&alarmed))
  {
    my_bool old_mode;
    thr_end_alarm(&alarmed);
    vio_blocking(net->vio, net_blocking, &old_mode);
  }
  net->reading_or_writing=0;
  return(len);
}


/*
  Read a packet from the client/server and return it without the internal
  package header.
  If the packet is the first packet of a multi-packet packet
  (which is indicated by the length of the packet = 0xffffff) then
  all sub packets are read and concatenated.
  If the packet was compressed, its uncompressed and the length of the
  uncompressed packet is returned.

  The function returns the length of the found packet or packet_error.
  net->read_pos points to the read data.
*/

ulong
my_net_read(NET *net)
{
  ulong len,complen;

#ifdef HAVE_COMPRESS
  if (!net->compress)
  {
#endif
    len = my_real_read(net,&complen);
    if (len == MAX_PACKET_LENGTH)
    {
      /* First packet of a multi-packet.  Concatenate the packets */
      ulong save_pos = net->where_b;
      ulong total_length=0;
      do
      {
	net->where_b += len;
	total_length += len;
	len = my_real_read(net,&complen);
      } while (len == MAX_PACKET_LENGTH);
      if (len != packet_error)
	len+= total_length;
      net->where_b = save_pos;
    }
    net->read_pos = net->buff + net->where_b;
    if (len != packet_error)
      net->read_pos[len]=0;		/* Safeguard for mysql_use_result */
    return len;
#ifdef HAVE_COMPRESS
  }
  else
  {
    /* We are using the compressed protocol */

    ulong buf_length=       net->buf_length;
    ulong start_of_packet=  net->buf_length - net->remain_in_buf;
    ulong first_packet_offset=start_of_packet;
    uint read_length, multi_byte_packet=0;

    if (net->remain_in_buf)
    {
      /* Restore the character that was overwritten by the end 0 */
      net->buff[start_of_packet]=net->save_char;
    }
    else
    {
      /* reuse buffer, as there is nothing in it that we need */
      buf_length=start_of_packet=first_packet_offset=0;
    }
    for (;;)
    {
      ulong packet_len;

      if (buf_length - start_of_packet >= NET_HEADER_SIZE)
      {
	read_length = uint3korr(net->buff+start_of_packet);
	if (!read_length)
	{ 
	  /* End of multi-byte packet */
	  start_of_packet += NET_HEADER_SIZE;
	  break;
	}
	if (read_length + NET_HEADER_SIZE <= buf_length - start_of_packet)
	{
	  if (multi_byte_packet)
	  {
	    /* Remove packet header for second packet */
	    memmove(net->buff + first_packet_offset + start_of_packet,
		    net->buff + first_packet_offset + start_of_packet +
		    NET_HEADER_SIZE,
		    buf_length - start_of_packet);
	    start_of_packet += read_length;
	    buf_length -= NET_HEADER_SIZE;
	  }
	  else
	    start_of_packet+= read_length + NET_HEADER_SIZE;

	  if (read_length != MAX_PACKET_LENGTH)	/* last package */
	  {
	    multi_byte_packet= 0;		/* No last zero len packet */
	    break;
	  }
	  multi_byte_packet= NET_HEADER_SIZE;
	  /* Move data down to read next data packet after current one */
	  if (first_packet_offset)
	  {
	    memmove(net->buff,net->buff+first_packet_offset,
		    buf_length-first_packet_offset);
	    buf_length-=first_packet_offset;
	    start_of_packet -= first_packet_offset;
	    first_packet_offset=0;
	  }
	  continue;
	}
      }
      /* Move data down to read next data packet after current one */
      if (first_packet_offset)
      {
	memmove(net->buff,net->buff+first_packet_offset,
		buf_length-first_packet_offset);
	buf_length-=first_packet_offset;
	start_of_packet -= first_packet_offset;
	first_packet_offset=0;
      }

      net->where_b=buf_length;
      if ((packet_len = my_real_read(net,&complen)) == packet_error)
	return packet_error;
      if (my_uncompress((byte*) net->buff + net->where_b, &packet_len,
			&complen))
      {
	net->error=2;			/* caller will close socket */
#ifdef MYSQL_SERVER
	net->last_errno=ER_NET_UNCOMPRESS_ERROR;
#endif
	return packet_error;
      }
      buf_length+=packet_len;
    }

    net->read_pos=      net->buff+ first_packet_offset + NET_HEADER_SIZE;
    net->buf_length=    buf_length;
    net->remain_in_buf= (ulong) (buf_length - start_of_packet);
    len = ((ulong) (start_of_packet - first_packet_offset) - NET_HEADER_SIZE -
           multi_byte_packet);
    net->save_char= net->read_pos[len];	/* Must be saved */
    net->read_pos[len]=0;		/* Safeguard for mysql_use_result */
  }
#endif /* HAVE_COMPRESS */
  return len;
}

bool net_request_file(NET* net, const char* fname)
{
  char tmp [FN_REFLEN+1],*end;
  DBUG_ENTER("net_request_file");
  tmp[0] = (char) 251;				/* NULL_LENGTH */
  end=strnmov(tmp+1,fname,sizeof(tmp)-2);
  DBUG_RETURN(my_net_write(net,tmp,(uint) (end-tmp)) ||
	      net_flush(net));
}<|MERGE_RESOLUTION|>--- conflicted
+++ resolved
@@ -519,17 +519,7 @@
 			     thr_alarm_t *alarmed)
 {
   uint retry_count=0;
-<<<<<<< HEAD
   while (length > 0)
-=======
-  if (!thr_alarm_in_use(alarmed))
-  {
-    if (thr_alarm(alarmed,net->timeout,alarm_buff) ||
-	(!vio_is_blocking(net->vio) && vio_blocking(net->vio,TRUE) < 0))
-      return;					/* Can't setup, abort */
-  }
-  while (remain > 0)
->>>>>>> 4916da25
   {
     int tmp;
     if ((tmp=vio_read(net->vio,(char*) net->buff, length)) <= 0)
@@ -575,7 +565,7 @@
   if (!thr_alarm_in_use(alarmed))
   {
     my_bool old_mode;
-    if (!thr_alarm(alarmed,net->read_timeout, alarm_buff) ||
+    if (thr_alarm(alarmed,net->read_timeout, alarm_buff) ||
 	vio_blocking(net->vio, TRUE, &old_mode) < 0)
       DBUG_RETURN(1);				/* Can't setup, abort */
   }
