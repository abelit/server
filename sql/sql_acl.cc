--- conflicted
+++ resolved
@@ -745,18 +745,10 @@
 static ACL_ROLE *find_acl_role(const char *user);
 static ROLE_GRANT_PAIR *find_role_grant_pair(const LEX_STRING *u, const LEX_STRING *h, const LEX_STRING *r);
 static ACL_USER_BASE *find_acl_user_base(const char *user, const char *host);
-<<<<<<< HEAD
-static bool update_user_table(THD *thd, TABLE *table, const char *host,
-                              const char *user, const char *new_password,
-                              uint new_password_len);
+static bool update_user_table(THD *, TABLE *, const char *, const char *, const
+                              char *, uint);
 static bool acl_load(THD *thd, TABLE_LIST *tables);
 static bool grant_load(THD *thd, TABLE_LIST *tables);
-=======
-static bool update_user_table(THD *, TABLE *, const char *, const char *, const
-                              char *, uint, bool);
-static my_bool acl_load(THD *thd, TABLE_LIST *tables);
-static my_bool grant_load(THD *thd, TABLE_LIST *tables);
->>>>>>> cee9ab9d
 static inline void get_grantor(THD *thd, char* grantor);
 static bool add_role_user_mapping(const char *uname, const char *hname, const char *rname);
 
@@ -1213,12 +1205,7 @@
   grant_version++; /* Privileges updated */
 
   init_sql_alloc(&acl_memroot, ACL_ALLOC_BLOCK_SIZE, 0, MYF(0));
-<<<<<<< HEAD
-  (void) my_init_dynamic_array(&acl_hosts,sizeof(ACL_HOST), 20, 50, MYF(0));
   if ((table= tables[HOST_TABLE].table)) // "host" table may not exist (e.g. in MySQL 5.6.7+)
-=======
-  if (tables[0].table) // "host" table may not exist (e.g. in MySQL 5.6.7+)
->>>>>>> cee9ab9d
   {
     if (init_read_record(&read_record_info, thd, table, NULL, 1, 1, FALSE))
       goto end;
@@ -1274,19 +1261,11 @@
   }
   freeze_size(&acl_hosts);
 
-<<<<<<< HEAD
-  (void) my_init_dynamic_array(&acl_users,sizeof(ACL_USER), 50, 100, MYF(0));
-  (void) my_hash_init2(&acl_roles,50, &my_charset_utf8_bin,
-                       0, 0, 0, (my_hash_get_key) acl_role_get_key, 0,
-                       (void (*)(void *))free_acl_role, 0);
-
-  table= tables[USER_TABLE].table,
-=======
-  if (init_read_record(&read_record_info, thd, table=tables[1].table,
+  if (init_read_record(&read_record_info, thd, table=tables[USER_TABLE].table,
                        NULL, 1, 1, FALSE))
     goto end;
   table->use_all_columns();
->>>>>>> cee9ab9d
+
   username_char_length= MY_MIN(table->field[1]->char_length(),
                                USERNAME_CHAR_LENGTH);
   password_length= table->field[2]->field_length /
@@ -1298,10 +1277,6 @@
     goto end;
   }
 
-  if (init_read_record(&read_record_info, thd, table, NULL, 1, 1, FALSE))
-    goto end;
-  table->use_all_columns();
-
   DBUG_PRINT("info",("user table fields: %d, password length: %d",
 		     table->s->fields, password_length));
 
@@ -1313,7 +1288,6 @@
       mysql_mutex_unlock(&LOCK_global_system_variables);
       sql_print_error("Fatal error: mysql.user table is in old format, "
                       "but server started with --secure-auth option.");
-      end_read_record(&read_record_info);
       goto end;
     }
     mysql_user_table_is_in_short_password_format= true;
@@ -1610,13 +1584,7 @@
   end_read_record(&read_record_info);
   freeze_size(&acl_dbs);
 
-<<<<<<< HEAD
-  (void) my_init_dynamic_array(&acl_proxy_users, sizeof(ACL_PROXY_USER),
-                               50, 100, MYF(0));
   if ((table= tables[PROXIES_PRIV_TABLE].table))
-=======
-  if (tables[3].table)
->>>>>>> cee9ab9d
   {
     if (init_read_record(&read_record_info, thd, table,
                          NULL, 1, 1, FALSE))
@@ -2801,14 +2769,8 @@
   char buff[512];
   ulong query_length= 0;
   enum_binlog_format save_binlog_format;
-<<<<<<< HEAD
   int result=0;
   const CSET_STRING query_save __attribute__((unused)) = thd->query_string;
-=======
-  uint new_password_len= (uint) strlen(new_password);
-  bool result= 1;
-  bool use_salt= 0;
->>>>>>> cee9ab9d
   DBUG_ENTER("change_password");
   DBUG_PRINT("enter",("host: '%s'  user: '%s'  new_password: '%s'",
 		      user->host.str, user->user.str, user->pwhash.str));
@@ -2856,18 +2818,10 @@
   if (acl_user->plugin.str == native_password_plugin_name.str ||
       acl_user->plugin.str == old_password_plugin_name.str)
   {
-<<<<<<< HEAD
     acl_user->auth_string.str= strmake_root(&acl_memroot, user->pwhash.str, user->pwhash.length);
     acl_user->auth_string.length= user->pwhash.length;
     set_user_salt(acl_user, user->pwhash.str, user->pwhash.length);
     set_user_plugin(acl_user, user->pwhash.length);
-=======
-    acl_user->auth_string.str= strmake_root(&acl_memroot, new_password, new_password_len);
-    acl_user->auth_string.length= new_password_len;
-    set_user_salt(acl_user, new_password, new_password_len);
-    set_user_plugin(acl_user, new_password_len);
-    use_salt= 1;
->>>>>>> cee9ab9d
   }
   else
     push_warning(thd, Sql_condition::WARN_LEVEL_NOTE,
@@ -2877,11 +2831,7 @@
   if (update_user_table(thd, tables[USER_TABLE].table,
                         safe_str(acl_user->host.hostname),
                         safe_str(acl_user->user.str),
-<<<<<<< HEAD
                         user->pwhash.str, user->pwhash.length))
-=======
-			new_password, new_password_len, use_salt))
->>>>>>> cee9ab9d
   {
     mysql_mutex_unlock(&acl_cache->lock); /* purecov: deadcode */
     goto end;
@@ -3336,8 +3286,7 @@
 
 static bool update_user_table(THD *thd, TABLE *table,
                               const char *host, const char *user,
-			      const char *new_password, uint new_password_len,
-                              bool reset_plugin)
+			      const char *new_password, uint new_password_len)
 {
   char user_key[MAX_KEY_LENGTH];
   int error;
@@ -3360,11 +3309,6 @@
   }
   store_record(table,record[1]);
   table->field[2]->store(new_password, new_password_len, system_charset_info);
-  if (reset_plugin && table->s->fields >= 41)
-  {
-    table->field[40]->reset();
-    table->field[41]->reset();
-  }
   if ((error=table->file->ha_update_row(table->record[1],table->record[0])) &&
       error != HA_ERR_RECORD_IS_THE_SAME)
   {
@@ -7881,16 +7825,7 @@
   mysql_show_grants_get_fields(thd, &field_list, buff);
 
   if (protocol->send_result_set_metadata(&field_list,
-<<<<<<< HEAD
-                                         Protocol::SEND_NUM_ROWS |
-                                         Protocol::SEND_EOF))
-  {
-    mysql_mutex_unlock(&acl_cache->lock);
-    mysql_rwlock_unlock(&LOCK_grant);
-
-=======
-                                         Protocol::SEND_NUM_ROWS | Protocol::SEND_EOF))
->>>>>>> cee9ab9d
+                               Protocol::SEND_NUM_ROWS | Protocol::SEND_EOF))
     DBUG_RETURN(TRUE);
 
   mysql_rwlock_rdlock(&LOCK_grant);
