/* Copyright (C) 2005 MySQL AB

  This program is free software; you can redistribute it and/or modify
  it under the terms of the GNU General Public License as published by
  the Free Software Foundation; version 2 of the License.

  This program is distributed in the hope that it will be useful,
  but WITHOUT ANY WARRANTY; without even the implied warranty of
  MERCHANTABILITY or FITNESS FOR A PARTICULAR PURPOSE.  See the
  GNU General Public License for more details.

  You should have received a copy of the GNU General Public License
  along with this program; if not, write to the Free Software
  Foundation, Inc., 59 Temple Place, Suite 330, Boston, MA  02111-1307  USA */

/*
  This handler was developed by Mikael Ronstrom for version 5.1 of MySQL.
  It is an abstraction layer on top of other handlers such as MyISAM,
  InnoDB, Federated, Berkeley DB and so forth. Partitioned tables can also
  be handled by a storage engine. The current example of this is NDB
  Cluster that has internally handled partitioning. This have benefits in
  that many loops needed in the partition handler can be avoided.

  Partitioning has an inherent feature which in some cases is positive and
  in some cases is negative. It splits the data into chunks. This makes
  the data more manageable, queries can easily be parallelised towards the
  parts and indexes are split such that there are less levels in the
  index trees. The inherent disadvantage is that to use a split index
  one has to scan all index parts which is ok for large queries but for
  small queries it can be a disadvantage.

  Partitioning lays the foundation for more manageable databases that are
  extremely large. It does also lay the foundation for more parallelism
  in the execution of queries. This functionality will grow with later
  versions of MySQL.

  You can enable it in your buld by doing the following during your build
  process:
  ./configure --with-partition

  The partition is setup to use table locks. It implements an partition "SHARE"
  that is inserted into a hash by table name. You can use this to store
  information of state that any partition handler object will be able to see
  if it is using the same table.

  Please read the object definition in ha_partition.h before reading the rest
  if this file.
*/

#ifdef __GNUC__
#pragma implementation				// gcc: Class implementation
#endif

#include "mysql_priv.h"

#ifdef WITH_PARTITION_STORAGE_ENGINE
#include "ha_partition.h"

#include <mysql/plugin.h>

static const char *ha_par_ext= ".par";
#ifdef NOT_USED
static int free_share(PARTITION_SHARE * share);
static PARTITION_SHARE *get_share(const char *table_name, TABLE * table);
#endif

/****************************************************************************
                MODULE create/delete handler object
****************************************************************************/

static handler *partition_create_handler(handlerton *hton,
                                         TABLE_SHARE *share,
                                         MEM_ROOT *mem_root);
static uint partition_flags();
static uint alter_table_flags(uint flags);


static int partition_initialize(void *p)
{

  handlerton *partition_hton;
  partition_hton= (handlerton *)p;

  partition_hton->state= SHOW_OPTION_YES;
  partition_hton->db_type= DB_TYPE_PARTITION_DB;
  partition_hton->create= partition_create_handler;
  partition_hton->partition_flags= partition_flags;
  partition_hton->alter_table_flags= alter_table_flags;
  partition_hton->flags= HTON_NOT_USER_SELECTABLE | HTON_HIDDEN;

  return 0;
}

/*
  Create new partition handler

  SYNOPSIS
    partition_create_handler()
    table                       Table object

  RETURN VALUE
    New partition object
*/

static handler *partition_create_handler(handlerton *hton, 
                                         TABLE_SHARE *share,
                                         MEM_ROOT *mem_root)
{
  ha_partition *file= new (mem_root) ha_partition(hton, share);
  if (file && file->initialise_partition(mem_root))
  {
    delete file;
    file= 0;
  }
  return file;
}

/*
  HA_CAN_PARTITION:
  Used by storage engines that can handle partitioning without this
  partition handler
  (Partition, NDB)

  HA_CAN_UPDATE_PARTITION_KEY:
  Set if the handler can update fields that are part of the partition
  function.

  HA_CAN_PARTITION_UNIQUE:
  Set if the handler can handle unique indexes where the fields of the
  unique key are not part of the fields of the partition function. Thus
  a unique key can be set on all fields.

  HA_USE_AUTO_PARTITION
  Set if the handler sets all tables to be partitioned by default.
*/

static uint partition_flags()
{
  return HA_CAN_PARTITION;
}

static uint alter_table_flags(uint flags __attribute__((unused)))
{
  return (HA_PARTITION_FUNCTION_SUPPORTED |
          HA_FAST_CHANGE_PARTITION);
}

const uint ha_partition::NO_CURRENT_PART_ID= 0xFFFFFFFF;

/*
  Constructor method

  SYNOPSIS
    ha_partition()
    table                       Table object

  RETURN VALUE
    NONE
*/

ha_partition::ha_partition(handlerton *hton, TABLE_SHARE *share)
  :handler(hton, share), m_part_info(NULL), m_create_handler(FALSE),
   m_is_sub_partitioned(0), is_clone(FALSE)
{
  DBUG_ENTER("ha_partition::ha_partition(table)");
  init_handler_variables();
  DBUG_VOID_RETURN;
}


/*
  Constructor method

  SYNOPSIS
    ha_partition()
    part_info                       Partition info

  RETURN VALUE
    NONE
*/

ha_partition::ha_partition(handlerton *hton, partition_info *part_info)
  :handler(hton, NULL), m_part_info(part_info),
   m_create_handler(TRUE),
   m_is_sub_partitioned(m_part_info->is_sub_partitioned()), is_clone(FALSE)
{
  DBUG_ENTER("ha_partition::ha_partition(part_info)");
  init_handler_variables();
  DBUG_ASSERT(m_part_info);
  DBUG_VOID_RETURN;
}


/*
  Initialise handler object

  SYNOPSIS
    init_handler_variables()

  RETURN VALUE
    NONE
*/

void ha_partition::init_handler_variables()
{
  active_index= MAX_KEY;
  m_mode= 0;
  m_open_test_lock= 0;
  m_file_buffer= NULL;
  m_name_buffer_ptr= NULL;
  m_engine_array= NULL;
  m_file= NULL;
  m_file_tot_parts= 0;
  m_reorged_file= NULL;
  m_new_file= NULL;
  m_reorged_parts= 0;
  m_added_file= NULL;
  m_tot_parts= 0;
  m_pkey_is_clustered= 0;
  m_lock_type= F_UNLCK;
  m_part_spec.start_part= NO_CURRENT_PART_ID;
  m_scan_value= 2;
  m_ref_length= 0;
  m_part_spec.end_part= NO_CURRENT_PART_ID;
  m_index_scan_type= partition_no_index_scan;
  m_start_key.key= NULL;
  m_start_key.length= 0;
  m_myisam= FALSE;
  m_innodb= FALSE;
  m_extra_cache= FALSE;
  m_extra_cache_size= 0;
  m_table_flags= HA_FILE_BASED | HA_REC_NOT_IN_SEQ;
  m_low_byte_first= 1;
  m_part_field_array= NULL;
  m_ordered_rec_buffer= NULL;
  m_top_entry= NO_CURRENT_PART_ID;
  m_rec_length= 0;
  m_last_part= 0;
  m_rec0= 0;
  m_curr_key_info= 0;
  /*
    this allows blackhole to work properly
  */
  m_no_locks= 0;

#ifdef DONT_HAVE_TO_BE_INITALIZED
  m_start_key.flag= 0;
  m_ordered= TRUE;
#endif
}


const char *ha_partition::table_type() const
{ 
  // we can do this since we only support a single engine type
  return m_file[0]->table_type(); 
}


/*
  Destructor method

  SYNOPSIS
    ~ha_partition()

  RETURN VALUE
    NONE
*/

ha_partition::~ha_partition()
{
  DBUG_ENTER("ha_partition::~ha_partition()");
  if (m_file != NULL)
  {
    uint i;
    for (i= 0; i < m_tot_parts; i++)
      delete m_file[i];
  }
  my_free((char*) m_ordered_rec_buffer, MYF(MY_ALLOW_ZERO_PTR));

  clear_handler_file();
  DBUG_VOID_RETURN;
}


/*
  Initialise partition handler object

  SYNOPSIS
    initialise_partition()
    mem_root			Allocate memory through this

  RETURN VALUE
    1                         Error
    0                         Success

  DESCRIPTION

  The partition handler is only a layer on top of other engines. Thus it
  can't really perform anything without the underlying handlers. Thus we
  add this method as part of the allocation of a handler object.

  1) Allocation of underlying handlers
     If we have access to the partition info we will allocate one handler
     instance for each partition.
  2) Allocation without partition info
     The cases where we don't have access to this information is when called
     in preparation for delete_table and rename_table and in that case we
     only need to set HA_FILE_BASED. In that case we will use the .par file
     that contains information about the partitions and their engines and
     the names of each partition.
  3) Table flags initialisation
     We need also to set table flags for the partition handler. This is not
     static since it depends on what storage engines are used as underlying
     handlers.
     The table flags is set in this routine to simulate the behaviour of a
     normal storage engine
     The flag HA_FILE_BASED will be set independent of the underlying handlers
  4) Index flags initialisation
     When knowledge exists on the indexes it is also possible to initialise the
     index flags. Again the index flags must be initialised by using the under-
     lying handlers since this is storage engine dependent.
     The flag HA_READ_ORDER will be reset for the time being to indicate no
     ordered output is available from partition handler indexes. Later a merge
     sort will be performed using the underlying handlers.
  5) primary_key_is_clustered, has_transactions and low_byte_first is
     calculated here.

*/

bool ha_partition::initialise_partition(MEM_ROOT *mem_root)
{
  handler **file_array, *file;
  DBUG_ENTER("ha_partition::initialise_partition");

  if (m_create_handler)
  {
    m_tot_parts= m_part_info->get_tot_partitions();
    DBUG_ASSERT(m_tot_parts > 0);
    if (new_handlers_from_part_info(mem_root))
      DBUG_RETURN(1);
  }
  else if (!table_share || !table_share->normalized_path.str)
  {
    /*
      Called with dummy table share (delete, rename and alter table)
      Don't need to set-up table flags other than
      HA_FILE_BASED here
    */
    m_table_flags|= HA_FILE_BASED | HA_REC_NOT_IN_SEQ;
    DBUG_RETURN(0);
  }
  else if (get_from_handler_file(table_share->normalized_path.str, mem_root))
  {
    mem_alloc_error(2);
    DBUG_RETURN(1);
  }
  /*
    We create all underlying table handlers here. We do it in this special
    method to be able to report allocation errors.

    Set up table_flags, low_byte_first, primary_key_is_clustered and
    has_transactions since they are called often in all kinds of places,
    other parameters are calculated on demand.
    HA_FILE_BASED is always set for partition handler since we use a
    special file for handling names of partitions, engine types.
    HA_CAN_GEOMETRY, HA_CAN_FULLTEXT, HA_CAN_SQL_HANDLER, HA_DUPLICATE_POS,
    HA_CAN_INSERT_DELAYED is disabled until further investigated.
  */
  m_table_flags= (ulong)m_file[0]->ha_table_flags();
  m_low_byte_first= m_file[0]->low_byte_first();
  m_pkey_is_clustered= TRUE;
  file_array= m_file;
  do
  {
    file= *file_array;
    if (m_low_byte_first != file->low_byte_first())
    {
      // Cannot have handlers with different endian
      my_error(ER_MIX_HANDLER_ERROR, MYF(0));
      DBUG_RETURN(1);
    }
    if (!file->primary_key_is_clustered())
      m_pkey_is_clustered= FALSE;
    m_table_flags&= file->ha_table_flags();
  } while (*(++file_array));
  m_table_flags&= ~(HA_CAN_GEOMETRY | HA_CAN_FULLTEXT | HA_DUPLICATE_POS |
                    HA_CAN_SQL_HANDLER | HA_CAN_INSERT_DELAYED |
                    HA_PRIMARY_KEY_REQUIRED_FOR_POSITION);
  m_table_flags|= HA_FILE_BASED | HA_REC_NOT_IN_SEQ;
  DBUG_RETURN(0);
}

/****************************************************************************
                MODULE meta data changes
****************************************************************************/
/*
  Delete a table

  SYNOPSIS
    delete_table()
    name                    Full path of table name

  RETURN VALUE
    >0                        Error
    0                         Success

  DESCRIPTION
    Used to delete a table. By the time delete_table() has been called all
    opened references to this table will have been closed (and your globally
    shared references released. The variable name will just be the name of
    the table. You will need to remove any files you have created at this
    point.

    If you do not implement this, the default delete_table() is called from
    handler.cc and it will delete all files with the file extentions returned
    by bas_ext().

    Called from handler.cc by delete_table and  ha_create_table(). Only used
    during create if the table_flag HA_DROP_BEFORE_CREATE was specified for
    the storage engine.
*/

int ha_partition::delete_table(const char *name)
{
  int error;
  DBUG_ENTER("ha_partition::delete_table");

  if ((error= del_ren_cre_table(name, NULL, NULL, NULL)))
    DBUG_RETURN(error);
  DBUG_RETURN(handler::delete_table(name));
}


/*
  Rename a table

  SYNOPSIS
    rename_table()
    from                      Full path of old table name
    to                        Full path of new table name

  RETURN VALUE
    >0                        Error
    0                         Success

  DESCRIPTION
    Renames a table from one name to another from alter table call.

    If you do not implement this, the default rename_table() is called from
    handler.cc and it will rename all files with the file extentions returned
    by bas_ext().

    Called from sql_table.cc by mysql_rename_table().
*/

int ha_partition::rename_table(const char *from, const char *to)
{
  int error;
  DBUG_ENTER("ha_partition::rename_table");

  if ((error= del_ren_cre_table(from, to, NULL, NULL)))
    DBUG_RETURN(error);
  DBUG_RETURN(handler::rename_table(from, to));
}


/*
  Create the handler file (.par-file)

  SYNOPSIS
    create_handler_files()
    name                              Full path of table name
    create_info                       Create info generated for CREATE TABLE

  RETURN VALUE
    >0                        Error
    0                         Success

  DESCRIPTION
    create_handler_files is called to create any handler specific files
    before opening the file with openfrm to later call ::create on the
    file object.
    In the partition handler this is used to store the names of partitions
    and types of engines in the partitions.
*/

int ha_partition::create_handler_files(const char *path,
                                       const char *old_path,
                                       int action_flag,
                                       HA_CREATE_INFO *create_info)
{
  DBUG_ENTER("ha_partition::create_handler_files()");

  /*
    We need to update total number of parts since we might write the handler
    file as part of a partition management command
  */
  if (action_flag == CHF_DELETE_FLAG ||
      action_flag == CHF_RENAME_FLAG)
  {
    char name[FN_REFLEN];
    char old_name[FN_REFLEN];

    strxmov(name, path, ha_par_ext, NullS);
    strxmov(old_name, old_path, ha_par_ext, NullS);
    if ((action_flag == CHF_DELETE_FLAG &&
         my_delete(name, MYF(MY_WME))) ||
        (action_flag == CHF_RENAME_FLAG &&
         my_rename(old_name, name, MYF(MY_WME))))
    {
      DBUG_RETURN(TRUE);
    }
  }
  else if (action_flag == CHF_CREATE_FLAG)
  {
    if (create_handler_file(path))
    {
      my_error(ER_CANT_CREATE_HANDLER_FILE, MYF(0));
      DBUG_RETURN(1);
    }
  }
  DBUG_RETURN(0);
}


/*
  Create a partitioned table

  SYNOPSIS
    create()
    name                              Full path of table name
    table_arg                         Table object
    create_info                       Create info generated for CREATE TABLE

  RETURN VALUE
    >0                        Error
    0                         Success

  DESCRIPTION
    create() is called to create a table. The variable name will have the name
    of the table. When create() is called you do not need to worry about
    opening the table. Also, the FRM file will have already been created so
    adjusting create_info will not do you any good. You can overwrite the frm
    file at this point if you wish to change the table definition, but there
    are no methods currently provided for doing that.

    Called from handler.cc by ha_create_table().
*/

int ha_partition::create(const char *name, TABLE *table_arg,
			 HA_CREATE_INFO *create_info)
{
  char t_name[FN_REFLEN];
  DBUG_ENTER("ha_partition::create");

  strmov(t_name, name);
  DBUG_ASSERT(*fn_rext((char*)name) == '\0');
  if (del_ren_cre_table(t_name, NULL, table_arg, create_info))
  {
    handler::delete_table(t_name);
    DBUG_RETURN(1);
  }
  DBUG_RETURN(0);
}


/*
  Drop partitions as part of ALTER TABLE of partitions

  SYNOPSIS
    drop_partitions()
    path                        Complete path of db and table name

  RETURN VALUE
    >0                          Failure
    0                           Success

  DESCRIPTION
    Use part_info object on handler object to deduce which partitions to
    drop (each partition has a state attached to it)
*/

int ha_partition::drop_partitions(const char *path)
{
  List_iterator<partition_element> part_it(m_part_info->partitions);
  char part_name_buff[FN_REFLEN];
  uint no_parts= m_part_info->partitions.elements;
  uint no_subparts= m_part_info->no_subparts;
  uint i= 0;
  uint name_variant;
  int  ret_error;
  int  error= 0;
  DBUG_ENTER("ha_partition::drop_partitions");

  do
  {
    partition_element *part_elem= part_it++;
    if (part_elem->part_state == PART_TO_BE_DROPPED)
    {
      handler *file;
      /*
        This part is to be dropped, meaning the part or all its subparts.
      */
      name_variant= NORMAL_PART_NAME;
      if (m_is_sub_partitioned)
      {
        List_iterator<partition_element> sub_it(part_elem->subpartitions);
        uint j= 0, part;
        do
        {
          partition_element *sub_elem= sub_it++;
          part= i * no_subparts + j;
          create_subpartition_name(part_name_buff, path,
                                   part_elem->partition_name,
                                   sub_elem->partition_name, name_variant);
          file= m_file[part];
          DBUG_PRINT("info", ("Drop subpartition %s", part_name_buff));
          if ((ret_error= file->ha_delete_table(part_name_buff)))
            error= ret_error;
          if (deactivate_ddl_log_entry(sub_elem->log_entry->entry_pos))
            error= 1;
        } while (++j < no_subparts);
      }
      else
      {
        create_partition_name(part_name_buff, path,
                              part_elem->partition_name, name_variant,
                              TRUE);
        file= m_file[i];
        DBUG_PRINT("info", ("Drop partition %s", part_name_buff));
        if ((ret_error= file->ha_delete_table(part_name_buff)))
          error= ret_error;
        if (deactivate_ddl_log_entry(part_elem->log_entry->entry_pos))
          error= 1;
      }
      if (part_elem->part_state == PART_IS_CHANGED)
        part_elem->part_state= PART_NORMAL;
      else
        part_elem->part_state= PART_IS_DROPPED;
    }
  } while (++i < no_parts);
  VOID(sync_ddl_log());
  DBUG_RETURN(error);
}


/*
  Rename partitions as part of ALTER TABLE of partitions

  SYNOPSIS
    rename_partitions()
    path                        Complete path of db and table name

  RETURN VALUE
    TRUE                        Failure
    FALSE                       Success

  DESCRIPTION
    When reorganising partitions, adding hash partitions and coalescing
    partitions it can be necessary to rename partitions while holding
    an exclusive lock on the table.
    Which partitions to rename is given by state of partitions found by the
    partition info struct referenced from the handler object
*/

int ha_partition::rename_partitions(const char *path)
{
  List_iterator<partition_element> part_it(m_part_info->partitions);
  List_iterator<partition_element> temp_it(m_part_info->temp_partitions);
  char part_name_buff[FN_REFLEN];
  char norm_name_buff[FN_REFLEN];
  uint no_parts= m_part_info->partitions.elements;
  uint part_count= 0;
  uint no_subparts= m_part_info->no_subparts;
  uint i= 0;
  uint j= 0;
  int error= 0;
  int ret_error;
  uint temp_partitions= m_part_info->temp_partitions.elements;
  handler *file;
  partition_element *part_elem, *sub_elem;
  DBUG_ENTER("ha_partition::rename_partitions");

  if (temp_partitions)
  {
    /*
      These are the reorganised partitions that have already been copied.
      We delete the partitions and log the delete by inactivating the
      delete log entry in the table log. We only need to synchronise
      these writes before moving to the next loop since there is no
      interaction among reorganised partitions, they cannot have the
      same name.
    */
    do
    {
      part_elem= temp_it++;
      if (m_is_sub_partitioned)
      {
        List_iterator<partition_element> sub_it(part_elem->subpartitions);
        do
        {
          sub_elem= sub_it++;
          file= m_reorged_file[part_count++];
          create_subpartition_name(norm_name_buff, path,
                                   part_elem->partition_name,
                                   sub_elem->partition_name,
                                   NORMAL_PART_NAME);
          DBUG_PRINT("info", ("Delete subpartition %s", norm_name_buff));
          if ((ret_error= file->ha_delete_table(norm_name_buff)))
            error= ret_error;
          else if (deactivate_ddl_log_entry(sub_elem->log_entry->entry_pos))
            error= 1;
          else
            sub_elem->log_entry= NULL; /* Indicate success */
        } while (++j < no_subparts);
      }
      else
      {
        file= m_reorged_file[part_count++];
        create_partition_name(norm_name_buff, path,
                              part_elem->partition_name, NORMAL_PART_NAME,
                              TRUE);
        DBUG_PRINT("info", ("Delete partition %s", norm_name_buff));
        if ((ret_error= file->ha_delete_table(norm_name_buff)))
          error= ret_error;
        else if (deactivate_ddl_log_entry(part_elem->log_entry->entry_pos))
          error= 1;
        else
          part_elem->log_entry= NULL; /* Indicate success */
      }
    } while (++i < temp_partitions);
    VOID(sync_ddl_log());
  }
  i= 0;
  do
  {
    /*
       When state is PART_IS_CHANGED it means that we have created a new
       TEMP partition that is to be renamed to normal partition name and
       we are to delete the old partition with currently the normal name.
       
       We perform this operation by
       1) Delete old partition with normal partition name
       2) Signal this in table log entry
       3) Synch table log to ensure we have consistency in crashes
       4) Rename temporary partition name to normal partition name
       5) Signal this to table log entry
       It is not necessary to synch the last state since a new rename
       should not corrupt things if there was no temporary partition.

       The only other parts we need to cater for are new parts that
       replace reorganised parts. The reorganised parts were deleted
       by the code above that goes through the temp_partitions list.
       Thus the synch above makes it safe to simply perform step 4 and 5
       for those entries.
    */
    part_elem= part_it++;
    if (part_elem->part_state == PART_IS_CHANGED ||
        part_elem->part_state == PART_TO_BE_DROPPED ||
        (part_elem->part_state == PART_IS_ADDED && temp_partitions))
    {
      if (m_is_sub_partitioned)
      {
        List_iterator<partition_element> sub_it(part_elem->subpartitions);
        uint part;

        j= 0;
        do
        {
          sub_elem= sub_it++;
          part= i * no_subparts + j;
          create_subpartition_name(norm_name_buff, path,
                                   part_elem->partition_name,
                                   sub_elem->partition_name,
                                   NORMAL_PART_NAME);
          if (part_elem->part_state == PART_IS_CHANGED)
          {
            file= m_reorged_file[part_count++];
            DBUG_PRINT("info", ("Delete subpartition %s", norm_name_buff));
            if ((ret_error= file->ha_delete_table(norm_name_buff)))
              error= ret_error;
            else if (deactivate_ddl_log_entry(sub_elem->log_entry->entry_pos))
              error= 1;
            VOID(sync_ddl_log());
          }
          file= m_new_file[part];
          create_subpartition_name(part_name_buff, path,
                                   part_elem->partition_name,
                                   sub_elem->partition_name,
                                   TEMP_PART_NAME);
          DBUG_PRINT("info", ("Rename subpartition from %s to %s",
                     part_name_buff, norm_name_buff));
          if ((ret_error= file->ha_rename_table(part_name_buff,
                                                norm_name_buff)))
            error= ret_error;
          else if (deactivate_ddl_log_entry(sub_elem->log_entry->entry_pos))
            error= 1;
          else
            sub_elem->log_entry= NULL;
        } while (++j < no_subparts);
      }
      else
      {
        create_partition_name(norm_name_buff, path,
                              part_elem->partition_name, NORMAL_PART_NAME,
                              TRUE);
        if (part_elem->part_state == PART_IS_CHANGED)
        {
          file= m_reorged_file[part_count++];
          DBUG_PRINT("info", ("Delete partition %s", norm_name_buff));
          if ((ret_error= file->ha_delete_table(norm_name_buff)))
            error= ret_error;
          else if (deactivate_ddl_log_entry(part_elem->log_entry->entry_pos))
            error= 1;
          VOID(sync_ddl_log());
        }
        file= m_new_file[i];
        create_partition_name(part_name_buff, path,
                              part_elem->partition_name, TEMP_PART_NAME,
                              TRUE);
        DBUG_PRINT("info", ("Rename partition from %s to %s",
                   part_name_buff, norm_name_buff));
        if ((ret_error= file->ha_rename_table(part_name_buff,
                                              norm_name_buff)))
          error= ret_error;
        else if (deactivate_ddl_log_entry(part_elem->log_entry->entry_pos))
          error= 1;
        else
          part_elem->log_entry= NULL;
      }
    }
  } while (++i < no_parts);
  VOID(sync_ddl_log());
  DBUG_RETURN(error);
}


#define OPTIMIZE_PARTS 1
#define ANALYZE_PARTS 2
#define CHECK_PARTS   3
#define REPAIR_PARTS 4

static const char *opt_op_name[]= {NULL,
                                   "optimize", "analyze", "check", "repair" };

/*
  Optimize table

  SYNOPSIS
    optimize()
    thd               Thread object
    check_opt         Check/analyze/repair/optimize options

  RETURN VALUES
    >0                Error
    0                 Success
*/

int ha_partition::optimize(THD *thd, HA_CHECK_OPT *check_opt)
{
  DBUG_ENTER("ha_partition::optimize");

  DBUG_RETURN(handle_opt_partitions(thd, check_opt, 
                                    OPTIMIZE_PARTS,
                                    thd->lex->alter_info.flags &
                                    ALTER_OPTIMIZE_PARTITION ? FALSE : TRUE));
}


/*
  Analyze table

  SYNOPSIS
    analyze()
    thd               Thread object
    check_opt         Check/analyze/repair/optimize options

  RETURN VALUES
    >0                Error
    0                 Success
*/

int ha_partition::analyze(THD *thd, HA_CHECK_OPT *check_opt)
{
  DBUG_ENTER("ha_partition::analyze");

  DBUG_RETURN(handle_opt_partitions(thd, check_opt, 
                                    ANALYZE_PARTS,
                                    thd->lex->alter_info.flags &
                                    ALTER_ANALYZE_PARTITION ? FALSE : TRUE));
}


/*
  Check table

  SYNOPSIS
    check()
    thd               Thread object
    check_opt         Check/analyze/repair/optimize options

  RETURN VALUES
    >0                Error
    0                 Success
*/

int ha_partition::check(THD *thd, HA_CHECK_OPT *check_opt)
{
  DBUG_ENTER("ha_partition::check");

  DBUG_RETURN(handle_opt_partitions(thd, check_opt, 
                                    CHECK_PARTS,
                                    thd->lex->alter_info.flags &
                                    ALTER_CHECK_PARTITION ? FALSE : TRUE));
}


/*
  Repair table

  SYNOPSIS
    repair()
    thd               Thread object
    check_opt         Check/analyze/repair/optimize options

  RETURN VALUES
    >0                Error
    0                 Success
*/

int ha_partition::repair(THD *thd, HA_CHECK_OPT *check_opt)
{
  DBUG_ENTER("ha_partition::repair");

  DBUG_RETURN(handle_opt_partitions(thd, check_opt, 
                                    REPAIR_PARTS,
                                    thd->lex->alter_info.flags &
                                    ALTER_REPAIR_PARTITION ? FALSE : TRUE));
}

/*
  Handle optimize/analyze/check/repair of one partition

  SYNOPSIS
    handle_opt_part()
    thd                      Thread object
    check_opt                Options
    file                     Handler object of partition
    flag                     Optimize/Analyze/Check/Repair flag

  RETURN VALUE
    >0                        Failure
    0                         Success
*/

static int handle_opt_part(THD *thd, HA_CHECK_OPT *check_opt,
                           handler *file, uint flag)
{
  int error;
  DBUG_ENTER("handle_opt_part");
  DBUG_PRINT("enter", ("flag = %u", flag));

  if (flag == OPTIMIZE_PARTS)
    error= file->ha_optimize(thd, check_opt);
  else if (flag == ANALYZE_PARTS)
    error= file->ha_analyze(thd, check_opt);
  else if (flag == CHECK_PARTS)
    error= file->ha_check(thd, check_opt);
  else if (flag == REPAIR_PARTS)
    error= file->ha_repair(thd, check_opt);
  else
  {
    DBUG_ASSERT(FALSE);
    error= 1;
  }
  if (error == HA_ADMIN_ALREADY_DONE)
    error= 0;
  DBUG_RETURN(error);
}


/*
   print a message row formatted for ANALYZE/CHECK/OPTIMIZE/REPAIR TABLE 
   (modelled after mi_check_print_msg)
   TODO: move this into the handler, or rewrite mysql_admin_table.
*/
static bool print_admin_msg(THD* thd, const char* msg_type,
                            const char* db_name, const char* table_name,
                            const char* op_name, const char *fmt, ...)
{
  va_list args;
  Protocol *protocol= thd->protocol;
  uint length, msg_length;
  char msgbuf[MI_MAX_MSG_BUF];
  char name[NAME_LEN*2+2];

  va_start(args, fmt);
  msg_length= my_vsnprintf(msgbuf, sizeof(msgbuf), fmt, args);
  va_end(args);
  msgbuf[sizeof(msgbuf) - 1] = 0; // healthy paranoia


  if (!thd->vio_ok())
  {
    sql_print_error(msgbuf);
    return TRUE;
  }

  length=(uint) (strxmov(name, db_name, ".", table_name,NullS) - name);
  /*
     TODO: switch from protocol to push_warning here. The main reason we didn't
     it yet is parallel repair. Due to following trace:
     mi_check_print_msg/push_warning/sql_alloc/my_pthread_getspecific_ptr.

     Also we likely need to lock mutex here (in both cases with protocol and
     push_warning).
  */
  DBUG_PRINT("info",("print_admin_msg:  %s, %s, %s, %s", name, op_name,
                     msg_type, msgbuf));
  protocol->prepare_for_resend();
  protocol->store(name, length, system_charset_info);
  protocol->store(op_name, system_charset_info);
  protocol->store(msg_type, system_charset_info);
  protocol->store(msgbuf, msg_length, system_charset_info);
  if (protocol->write())
  {
    sql_print_error("Failed on my_net_write, writing to stderr instead: %s\n",
                    msgbuf);
    return TRUE;
  }
  return FALSE;
}


/*
  Handle optimize/analyze/check/repair of partitions

  SYNOPSIS
    handle_opt_partitions()
    thd                      Thread object
    check_opt                Options
    flag                     Optimize/Analyze/Check/Repair flag
    all_parts                All partitions or only a subset

  RETURN VALUE
    >0                        Failure
    0                         Success
*/

int ha_partition::handle_opt_partitions(THD *thd, HA_CHECK_OPT *check_opt,
                                        uint flag, bool all_parts)
{
  List_iterator<partition_element> part_it(m_part_info->partitions);
  uint no_parts= m_part_info->no_parts;
  uint no_subparts= m_part_info->no_subparts;
  uint i= 0;
  int error;
  DBUG_ENTER("ha_partition::handle_opt_partitions");
  DBUG_PRINT("enter", ("all_parts %u, flag= %u", all_parts, flag));

  do
  {
    partition_element *part_elem= part_it++;
    /*
      when ALTER TABLE <CMD> PARTITION ...
      it should only do named partitions, otherwise all partitions
    */
    if (all_parts ||
        part_elem->part_state == PART_CHANGED)
    {
      if (m_is_sub_partitioned)
      {
        List_iterator<partition_element> subpart_it(part_elem->subpartitions);
        partition_element *sub_elem;
        uint j= 0, part;
        do
        {
          sub_elem= subpart_it++;
          part= i * no_subparts + j;
          DBUG_PRINT("info", ("Optimize subpartition %u (%s)",
                     part, sub_elem->partition_name));
#ifdef NOT_USED
          if (print_admin_msg(thd, "note", table_share->db.str, table->alias,
                          opt_op_name[flag],
                          "Start to operate on subpartition %s", 
                          sub_elem->partition_name))
            DBUG_RETURN(HA_ADMIN_INTERNAL_ERROR);
#endif
          if ((error= handle_opt_part(thd, check_opt, m_file[part], flag)))
          {
            /* print a line which partition the error belongs to */
            if (error != HA_ADMIN_NOT_IMPLEMENTED &&
                error != HA_ADMIN_ALREADY_DONE &&
                error != HA_ADMIN_TRY_ALTER)
            {
              print_admin_msg(thd, "error", table_share->db.str, table->alias,
                              opt_op_name[flag],
                              "Subpartition %s returned error", 
                              sub_elem->partition_name);
            }
            DBUG_RETURN(error);
          }
        } while (++j < no_subparts);
      }
      else
      {
        DBUG_PRINT("info", ("Optimize partition %u (%s)", i,
                            part_elem->partition_name));
#ifdef NOT_USED
        if (print_admin_msg(thd, "note", table_share->db.str, table->alias,
                        opt_op_name[flag],
                        "Start to operate on partition %s", 
                        part_elem->partition_name))
          DBUG_RETURN(HA_ADMIN_INTERNAL_ERROR);
#endif
        if ((error= handle_opt_part(thd, check_opt, m_file[i], flag)))
        {
          /* print a line which partition the error belongs to */
          if (error != HA_ADMIN_NOT_IMPLEMENTED &&
              error != HA_ADMIN_ALREADY_DONE &&
              error != HA_ADMIN_TRY_ALTER)
          {
            print_admin_msg(thd, "error", table_share->db.str, table->alias,
                            opt_op_name[flag], "Partition %s returned error", 
                            part_elem->partition_name);
          }
          DBUG_RETURN(error);
        }
      }
    }
  } while (++i < no_parts);
  DBUG_RETURN(FALSE);
}


<<<<<<< HEAD
/**
  @brief Check and repair the table if neccesary

  @param thd    Thread object

  @retval TRUE  Error/Not supported
  @retval FALSE Success
*/

bool ha_partition::check_and_repair(THD *thd)
{
  handler **file= m_file;
  DBUG_ENTER("ha_partition::check_and_repair");

  do
  {
    if ((*file)->ha_check_and_repair(thd))
      DBUG_RETURN(TRUE);
  } while (*(++file));
  DBUG_RETURN(FALSE);
}
 

/**
  @breif Check if the table can be automatically repaired

  @retval TRUE  Can be auto repaired
  @retval FALSE Cannot be auto repaired
*/

bool ha_partition::auto_repair() const
{
  DBUG_ENTER("ha_partition::auto_repair");

  /*
    As long as we only support one storage engine per table,
    we can use the first partition for this function.
  */
  DBUG_RETURN(m_file[0]->auto_repair());
}


/**
  @breif Check if the table is crashed

  @retval TRUE  Crashed
  @retval FALSE Not crashed
*/

bool ha_partition::is_crashed() const
{
  handler **file= m_file;
  DBUG_ENTER("ha_partition::is_crashed");

  do
  {
    if ((*file)->is_crashed())
      DBUG_RETURN(TRUE);
  } while (*(++file));
  DBUG_RETURN(FALSE);
}
 

=======
>>>>>>> 07e9a6dc
/*
  Prepare by creating a new partition

  SYNOPSIS
    prepare_new_partition()
    table                      Table object
    create_info                Create info from CREATE TABLE
    file                       Handler object of new partition
    part_name                  partition name

  RETURN VALUE
    >0                         Error
    0                          Success
*/

int ha_partition::prepare_new_partition(TABLE *tbl,
                                        HA_CREATE_INFO *create_info,
                                        handler *file, const char *part_name,
                                        partition_element *p_elem)
{
  int error;
  bool create_flag= FALSE;
  DBUG_ENTER("prepare_new_partition");

  if ((error= set_up_table_before_create(tbl, part_name, create_info,
                                         0, p_elem)))
    goto error;
  if ((error= file->ha_create(part_name, tbl, create_info)))
    goto error;
  create_flag= TRUE;
  if ((error= file->ha_open(tbl, part_name, m_mode, m_open_test_lock)))
    goto error;
  /*
    Note: if you plan to add another call that may return failure,
    better to do it before external_lock() as cleanup_new_partition()
    assumes that external_lock() is last call that may fail here.
    Otherwise see description for cleanup_new_partition().
  */
  if ((error= file->ha_external_lock(current_thd, m_lock_type)))
    goto error;

  DBUG_RETURN(0);
error:
  if (create_flag)
    VOID(file->ha_delete_table(part_name));
  DBUG_RETURN(error);
}


/*
  Cleanup by removing all created partitions after error

  SYNOPSIS
    cleanup_new_partition()
    part_count             Number of partitions to remove

  RETURN VALUE
    NONE

  DESCRIPTION
    This function is called immediately after prepare_new_partition() in
    case the latter fails.

    In prepare_new_partition() last call that may return failure is
    external_lock(). That means if prepare_new_partition() fails,
    partition does not have external lock. Thus no need to call
    external_lock(F_UNLCK) here.

  TODO:
    We must ensure that in the case that we get an error during the process
    that we call external_lock with F_UNLCK, close the table and delete the
    table in the case where we have been successful with prepare_handler.
    We solve this by keeping an array of successful calls to prepare_handler
    which can then be used to undo the call.
*/

void ha_partition::cleanup_new_partition(uint part_count)
{
  handler **save_m_file= m_file;
  DBUG_ENTER("ha_partition::cleanup_new_partition");

  if (m_added_file && m_added_file[0])
  {
    m_file= m_added_file;
    m_added_file= NULL;

    /* delete_table also needed, a bit more complex */
    close();

    m_added_file= m_file;
    m_file= save_m_file;
  }
  DBUG_VOID_RETURN;
}

/*
  Implement the partition changes defined by ALTER TABLE of partitions

  SYNOPSIS
    change_partitions()
    create_info                 HA_CREATE_INFO object describing all
                                fields and indexes in table
    path                        Complete path of db and table name
    out: copied                 Output parameter where number of copied
                                records are added
    out: deleted                Output parameter where number of deleted
                                records are added
    pack_frm_data               Reference to packed frm file
    pack_frm_len                Length of packed frm file

  RETURN VALUE
    >0                        Failure
    0                         Success

  DESCRIPTION
    Add and copy if needed a number of partitions, during this operation
    no other operation is ongoing in the server. This is used by
    ADD PARTITION all types as well as by REORGANIZE PARTITION. For
    one-phased implementations it is used also by DROP and COALESCE
    PARTITIONs.
    One-phased implementation needs the new frm file, other handlers will
    get zero length and a NULL reference here.
*/

int ha_partition::change_partitions(HA_CREATE_INFO *create_info,
                                    const char *path,
                                    ulonglong *copied,
                                    ulonglong *deleted,
                                    const uchar *pack_frm_data
                                    __attribute__((unused)),
                                    size_t pack_frm_len
                                    __attribute__((unused)))
{
  List_iterator<partition_element> part_it(m_part_info->partitions);
  List_iterator <partition_element> t_it(m_part_info->temp_partitions);
  char part_name_buff[FN_REFLEN];
  uint no_parts= m_part_info->partitions.elements;
  uint no_subparts= m_part_info->no_subparts;
  uint i= 0;
  uint no_remain_partitions, part_count, orig_count;
  handler **new_file_array;
  int error= 1;
  bool first;
  uint temp_partitions= m_part_info->temp_partitions.elements;
  THD *thd= current_thd;
  DBUG_ENTER("ha_partition::change_partitions");

  m_reorged_parts= 0;
  if (!m_part_info->is_sub_partitioned())
    no_subparts= 1;

  /*
    Step 1:
      Calculate number of reorganised partitions and allocate space for
      their handler references.
  */
  if (temp_partitions)
  {
    m_reorged_parts= temp_partitions * no_subparts;
  }
  else
  {
    do
    {
      partition_element *part_elem= part_it++;
      if (part_elem->part_state == PART_CHANGED ||
          part_elem->part_state == PART_REORGED_DROPPED)
      {
        m_reorged_parts+= no_subparts;
      }
    } while (++i < no_parts);
  }
  if (m_reorged_parts &&
      !(m_reorged_file= (handler**)sql_calloc(sizeof(handler*)*
                                              (m_reorged_parts + 1))))
  {
    mem_alloc_error(sizeof(handler*)*(m_reorged_parts+1));
    DBUG_RETURN(ER_OUTOFMEMORY);
  }

  /*
    Step 2:
      Calculate number of partitions after change and allocate space for
      their handler references.
  */
  no_remain_partitions= 0;
  if (temp_partitions)
  {
    no_remain_partitions= no_parts * no_subparts;
  }
  else
  {
    part_it.rewind();
    i= 0;
    do
    {
      partition_element *part_elem= part_it++;
      if (part_elem->part_state == PART_NORMAL ||
          part_elem->part_state == PART_TO_BE_ADDED ||
          part_elem->part_state == PART_CHANGED)
      {
        no_remain_partitions+= no_subparts;
      }
    } while (++i < no_parts);
  }
  if (!(new_file_array= (handler**)sql_calloc(sizeof(handler*)*
                                              (2*(no_remain_partitions + 1)))))
  {
    mem_alloc_error(sizeof(handler*)*2*(no_remain_partitions+1));
    DBUG_RETURN(ER_OUTOFMEMORY);
  }
  m_added_file= &new_file_array[no_remain_partitions + 1];

  /*
    Step 3:
      Fill m_reorged_file with handler references and NULL at the end
  */
  if (m_reorged_parts)
  {
    i= 0;
    part_count= 0;
    first= TRUE;
    part_it.rewind();
    do
    {
      partition_element *part_elem= part_it++;
      if (part_elem->part_state == PART_CHANGED ||
          part_elem->part_state == PART_REORGED_DROPPED)
      {
        memcpy((void*)&m_reorged_file[part_count],
               (void*)&m_file[i*no_subparts],
               sizeof(handler*)*no_subparts);
        part_count+= no_subparts;
      }
      else if (first && temp_partitions &&
               part_elem->part_state == PART_TO_BE_ADDED)
      {
        /*
          When doing an ALTER TABLE REORGANIZE PARTITION a number of
          partitions is to be reorganised into a set of new partitions.
          The reorganised partitions are in this case in the temp_partitions
          list. We copy all of them in one batch and thus we only do this
          until we find the first partition with state PART_TO_BE_ADDED
          since this is where the new partitions go in and where the old
          ones used to be.
        */
        first= FALSE;
        DBUG_ASSERT(((i*no_subparts) + m_reorged_parts) <= m_file_tot_parts);
        memcpy((void*)m_reorged_file, &m_file[i*no_subparts],
               sizeof(handler*)*m_reorged_parts);
      }
    } while (++i < no_parts);
  }

  /*
    Step 4:
      Fill new_array_file with handler references. Create the handlers if
      needed.
  */
  i= 0;
  part_count= 0;
  orig_count= 0;
  first= TRUE;
  part_it.rewind();
  do
  {
    partition_element *part_elem= part_it++;
    if (part_elem->part_state == PART_NORMAL)
    {
      DBUG_ASSERT(orig_count + no_subparts <= m_file_tot_parts);
      memcpy((void*)&new_file_array[part_count], (void*)&m_file[orig_count],
             sizeof(handler*)*no_subparts);
      part_count+= no_subparts;
      orig_count+= no_subparts;
    }
    else if (part_elem->part_state == PART_CHANGED ||
             part_elem->part_state == PART_TO_BE_ADDED)
    {
      uint j= 0;
      do
      {
        if (!(new_file_array[part_count++]=
              get_new_handler(table->s,
                              thd->mem_root,
                              part_elem->engine_type)))
        {
          mem_alloc_error(sizeof(handler));
          DBUG_RETURN(ER_OUTOFMEMORY);
        }
      } while (++j < no_subparts);
      if (part_elem->part_state == PART_CHANGED)
        orig_count+= no_subparts;
      else if (temp_partitions && first)
      {
        orig_count+= (no_subparts * temp_partitions);
        first= FALSE;
      }
    }
  } while (++i < no_parts);
  first= FALSE;
  /*
    Step 5:
      Create the new partitions and also open, lock and call external_lock
      on them to prepare them for copy phase and also for later close
      calls
  */
  i= 0;
  part_count= 0;
  part_it.rewind();
  do
  {
    partition_element *part_elem= part_it++;
    if (part_elem->part_state == PART_TO_BE_ADDED ||
        part_elem->part_state == PART_CHANGED)
    {
      /*
        A new partition needs to be created PART_TO_BE_ADDED means an
        entirely new partition and PART_CHANGED means a changed partition
        that will still exist with either more or less data in it.
      */
      uint name_variant= NORMAL_PART_NAME;
      if (part_elem->part_state == PART_CHANGED ||
          (part_elem->part_state == PART_TO_BE_ADDED && temp_partitions))
        name_variant= TEMP_PART_NAME;
      if (m_part_info->is_sub_partitioned())
      {
        List_iterator<partition_element> sub_it(part_elem->subpartitions);
        uint j= 0, part;
        do
        {
          partition_element *sub_elem= sub_it++;
          create_subpartition_name(part_name_buff, path,
                                   part_elem->partition_name,
                                   sub_elem->partition_name,
                                   name_variant);
          part= i * no_subparts + j;
          DBUG_PRINT("info", ("Add subpartition %s", part_name_buff));
          if ((error= prepare_new_partition(table, create_info,
                                            new_file_array[part],
                                            (const char *)part_name_buff,
                                            sub_elem)))
          {
            cleanup_new_partition(part_count);
            DBUG_RETURN(error);
          }
          m_added_file[part_count++]= new_file_array[part];
        } while (++j < no_subparts);
      }
      else
      {
        create_partition_name(part_name_buff, path,
                              part_elem->partition_name, name_variant,
                              TRUE);
        DBUG_PRINT("info", ("Add partition %s", part_name_buff));
        if ((error= prepare_new_partition(table, create_info,
                                          new_file_array[i],
                                          (const char *)part_name_buff,
                                          part_elem)))
        {
          cleanup_new_partition(part_count);
          DBUG_RETURN(error);
        }
        m_added_file[part_count++]= new_file_array[i];
      }
    }
  } while (++i < no_parts);

  /*
    Step 6:
      State update to prepare for next write of the frm file.
  */
  i= 0;
  part_it.rewind();
  do
  {
    partition_element *part_elem= part_it++;
    if (part_elem->part_state == PART_TO_BE_ADDED)
      part_elem->part_state= PART_IS_ADDED;
    else if (part_elem->part_state == PART_CHANGED)
      part_elem->part_state= PART_IS_CHANGED;
    else if (part_elem->part_state == PART_REORGED_DROPPED)
      part_elem->part_state= PART_TO_BE_DROPPED;
  } while (++i < no_parts);
  for (i= 0; i < temp_partitions; i++)
  {
    partition_element *part_elem= t_it++;
    DBUG_ASSERT(part_elem->part_state == PART_TO_BE_REORGED);
    part_elem->part_state= PART_TO_BE_DROPPED;
  }
  m_new_file= new_file_array;
  DBUG_RETURN(copy_partitions(copied, deleted));
}


/*
  Copy partitions as part of ALTER TABLE of partitions

  SYNOPSIS
    copy_partitions()
    out:copied                 Number of records copied
    out:deleted                Number of records deleted

  RETURN VALUE
    >0                         Error code
    0                          Success

  DESCRIPTION
    change_partitions has done all the preparations, now it is time to
    actually copy the data from the reorganised partitions to the new
    partitions.
*/

int ha_partition::copy_partitions(ulonglong *copied, ulonglong *deleted)
{
  uint reorg_part= 0;
  int result= 0;
  longlong func_value;
  DBUG_ENTER("ha_partition::copy_partitions");

  if (m_part_info->linear_hash_ind)
  {
    if (m_part_info->part_type == HASH_PARTITION)
      set_linear_hash_mask(m_part_info, m_part_info->no_parts);
    else
      set_linear_hash_mask(m_part_info, m_part_info->no_subparts);
  }

  while (reorg_part < m_reorged_parts)
  {
    handler *file= m_reorged_file[reorg_part];
    uint32 new_part;

    late_extra_cache(reorg_part);
    if ((result= file->ha_rnd_init(1)))
      goto error;
    while (TRUE)
    {
      if ((result= file->rnd_next(m_rec0)))
      {
        if (result == HA_ERR_RECORD_DELETED)
          continue;                              //Probably MyISAM
        if (result != HA_ERR_END_OF_FILE)
          goto error;
        /*
          End-of-file reached, break out to continue with next partition or
          end the copy process.
        */
        break;
      }
      /* Found record to insert into new handler */
      if (m_part_info->get_partition_id(m_part_info, &new_part,
                                        &func_value))
      {
        /*
           This record is in the original table but will not be in the new
           table since it doesn't fit into any partition any longer due to
           changed partitioning ranges or list values.
        */
        deleted++;
      }
      else
      {
        THD *thd= ha_thd();
        /* Copy record to new handler */
        copied++;
        tmp_disable_binlog(thd); /* Do not replicate the low-level changes. */
        result= m_new_file[new_part]->ha_write_row(m_rec0);
        reenable_binlog(thd);
        if (result)
          goto error;
      }
    }
    late_extra_no_cache(reorg_part);
    file->ha_rnd_end();
    reorg_part++;
  }
  DBUG_RETURN(FALSE);
error:
  DBUG_RETURN(result);
}


/*
  Update create info as part of ALTER TABLE

  SYNOPSIS
    update_create_info()
    create_info                   Create info from ALTER TABLE

  RETURN VALUE
    NONE

  DESCRIPTION
    Method empty so far
*/

void ha_partition::update_create_info(HA_CREATE_INFO *create_info)
{
  info(HA_STATUS_AUTO);

  if (!(create_info->used_fields & HA_CREATE_USED_AUTO))
    create_info->auto_increment_value= stats.auto_increment_value;

  create_info->data_file_name= create_info->index_file_name = NULL;
  return;
}


void ha_partition::change_table_ptr(TABLE *table_arg, TABLE_SHARE *share)
{
  handler **file_array= m_file;
  table= table_arg;
  table_share= share;
  do
  {
    (*file_array)->change_table_ptr(table_arg, share);
  } while (*(++file_array));
  if (m_added_file && m_added_file[0])
  {
    /* if in middle of a drop/rename etc */
    file_array= m_added_file;
    do
    {
      (*file_array)->change_table_ptr(table_arg, share);
    } while (*(++file_array));
  }
}

/*
  Change comments specific to handler

  SYNOPSIS
    update_table_comment()
    comment                       Original comment

  RETURN VALUE
    new comment 

  DESCRIPTION
    No comment changes so far
*/

char *ha_partition::update_table_comment(const char *comment)
{
  return (char*) comment;                       /* Nothing to change */
}



/*
  Handle delete, rename and create table

  SYNOPSIS
    del_ren_cre_table()
    from                    Full path of old table
    to                      Full path of new table
    table_arg               Table object
    create_info             Create info

  RETURN VALUE
    >0                      Error
    0                       Success

  DESCRIPTION
    Common routine to handle delete_table and rename_table.
    The routine uses the partition handler file to get the
    names of the partition instances. Both these routines
    are called after creating the handler without table
    object and thus the file is needed to discover the
    names of the partitions and the underlying storage engines.
*/

uint ha_partition::del_ren_cre_table(const char *from,
				     const char *to,
				     TABLE *table_arg,
				     HA_CREATE_INFO *create_info)
{
  int save_error= 0;
  int error;
  char from_buff[FN_REFLEN], to_buff[FN_REFLEN];
  char *name_buffer_ptr;
  uint i;
  handler **file, **abort_file;
  DBUG_ENTER("del_ren_cre_table()");

  if (get_from_handler_file(from, current_thd->mem_root))
    DBUG_RETURN(TRUE);
  DBUG_ASSERT(m_file_buffer);
  name_buffer_ptr= m_name_buffer_ptr;
  file= m_file;
  i= 0;
  do
  {
    create_partition_name(from_buff, from, name_buffer_ptr, NORMAL_PART_NAME,
                          FALSE);
    if (to != NULL)
    {						// Rename branch
      create_partition_name(to_buff, to, name_buffer_ptr, NORMAL_PART_NAME,
                            FALSE);
      error= (*file)->ha_rename_table(from_buff, to_buff);
    }
    else if (table_arg == NULL)			// delete branch
      error= (*file)->ha_delete_table(from_buff);
    else
    {
      if ((error= set_up_table_before_create(table_arg, from_buff,
                                             create_info, i, NULL)) ||
          ((error= (*file)->ha_create(from_buff, table_arg, create_info))))
        goto create_error;
    }
    name_buffer_ptr= strend(name_buffer_ptr) + 1;
    if (error)
      save_error= error;
    i++;
  } while (*(++file));
  DBUG_RETURN(save_error);
create_error:
  name_buffer_ptr= m_name_buffer_ptr;
  for (abort_file= file, file= m_file; file < abort_file; file++)
  {
    create_partition_name(from_buff, from, name_buffer_ptr, NORMAL_PART_NAME,
                          FALSE);
    VOID((*file)->ha_delete_table((const char*) from_buff));
    name_buffer_ptr= strend(name_buffer_ptr) + 1;
  }
  DBUG_RETURN(error);
}

/*
  Find partition based on partition id

  SYNOPSIS
    find_partition_element()
    part_id                   Partition id of partition looked for

  RETURN VALUE
    >0                        Reference to partition_element
    0                         Partition not found
*/

partition_element *ha_partition::find_partition_element(uint part_id)
{
  uint i;
  uint curr_part_id= 0;
  List_iterator_fast <partition_element> part_it(m_part_info->partitions);

  for (i= 0; i < m_part_info->no_parts; i++)
  {
    partition_element *part_elem;
    part_elem= part_it++;
    if (m_is_sub_partitioned)
    {
      uint j;
      List_iterator_fast <partition_element> sub_it(part_elem->subpartitions);
      for (j= 0; j < m_part_info->no_subparts; j++)
      {
	part_elem= sub_it++;
	if (part_id == curr_part_id++)
	  return part_elem;
      }
    }
    else if (part_id == curr_part_id++)
      return part_elem;
  }
  DBUG_ASSERT(0);
  my_error(ER_OUT_OF_RESOURCES, MYF(0));
  current_thd->fatal_error();                   // Abort
  return NULL;
}


/*
   Set up table share object before calling create on underlying handler

   SYNOPSIS
     set_up_table_before_create()
     table                       Table object
     info                        Create info
     part_id                     Partition id of partition to set-up

   RETURN VALUE
     TRUE                        Error
     FALSE                       Success

   DESCRIPTION
     Set up
     1) Comment on partition
     2) MAX_ROWS, MIN_ROWS on partition
     3) Index file name on partition
     4) Data file name on partition
*/

int ha_partition::set_up_table_before_create(TABLE *tbl,
                    const char *partition_name_with_path, 
                    HA_CREATE_INFO *info,
                    uint part_id,
                    partition_element *part_elem)
{
  int error= 0;
  const char *partition_name;
  THD *thd= current_thd;
  DBUG_ENTER("set_up_table_before_create");

  if (!part_elem)
  {
    part_elem= find_partition_element(part_id);
    if (!part_elem)
      DBUG_RETURN(1);                             // Fatal error
  }
  tbl->s->max_rows= part_elem->part_max_rows;
  tbl->s->min_rows= part_elem->part_min_rows;
  partition_name= strrchr(partition_name_with_path, FN_LIBCHAR);
  if ((part_elem->index_file_name &&
      (error= append_file_to_dir(thd,
                                 (const char**)&part_elem->index_file_name,
                                 partition_name+1))) ||
      (part_elem->data_file_name &&
      (error= append_file_to_dir(thd,
                                 (const char**)&part_elem->data_file_name,
                                 partition_name+1))))
  {
    DBUG_RETURN(error);
  }
  info->index_file_name= part_elem->index_file_name;
  info->data_file_name= part_elem->data_file_name;
  DBUG_RETURN(0);
}


/*
  Add two names together

  SYNOPSIS
    name_add()
    out:dest                          Destination string
    first_name                        First name
    sec_name                          Second name

  RETURN VALUE
    >0                                Error
    0                                 Success

  DESCRIPTION
    Routine used to add two names with '_' in between then. Service routine
    to create_handler_file
    Include the NULL in the count of characters since it is needed as separator
    between the partition names.
*/

static uint name_add(char *dest, const char *first_name, const char *sec_name)
{
  return (uint) (strxmov(dest, first_name, "#SP#", sec_name, NullS) -dest) + 1;
}


/*
  Create the special .par file

  SYNOPSIS
    create_handler_file()
    name                      Full path of table name

  RETURN VALUE
    >0                        Error code
    0                         Success

  DESCRIPTION
    Method used to create handler file with names of partitions, their
    engine types and the number of partitions.
*/

bool ha_partition::create_handler_file(const char *name)
{
  partition_element *part_elem, *subpart_elem;
  uint i, j, part_name_len, subpart_name_len;
  uint tot_partition_words, tot_name_len, no_parts;
  uint tot_parts= 0;
  uint tot_len_words, tot_len_byte, chksum, tot_name_words;
  char *name_buffer_ptr;
  uchar *file_buffer, *engine_array;
  bool result= TRUE;
  char file_name[FN_REFLEN];
  char part_name[FN_REFLEN];
  char subpart_name[FN_REFLEN];
  File file;
  List_iterator_fast <partition_element> part_it(m_part_info->partitions);
  DBUG_ENTER("create_handler_file");

  no_parts= m_part_info->partitions.elements;
  DBUG_PRINT("info", ("table name = %s, no_parts = %u", name,
                      no_parts));
  tot_name_len= 0;
  for (i= 0; i < no_parts; i++)
  {
    part_elem= part_it++;
    if (part_elem->part_state != PART_NORMAL &&
        part_elem->part_state != PART_TO_BE_ADDED &&
        part_elem->part_state != PART_CHANGED)
      continue;
    tablename_to_filename(part_elem->partition_name, part_name,
                          FN_REFLEN);
    part_name_len= strlen(part_name);
    if (!m_is_sub_partitioned)
    {
      tot_name_len+= part_name_len + 1;
      tot_parts++;
    }
    else
    {
      List_iterator_fast <partition_element> sub_it(part_elem->subpartitions);
      for (j= 0; j < m_part_info->no_subparts; j++)
      {
	subpart_elem= sub_it++;
        tablename_to_filename(subpart_elem->partition_name,
                              subpart_name,
                              FN_REFLEN);
	subpart_name_len= strlen(subpart_name);
	tot_name_len+= part_name_len + subpart_name_len + 5;
        tot_parts++;
      }
    }
  }
  /*
     File format:
     Length in words              4 byte
     Checksum                     4 byte
     Total number of partitions   4 byte
     Array of engine types        n * 4 bytes where
     n = (m_tot_parts + 3)/4
     Length of name part in bytes 4 bytes
     Name part                    m * 4 bytes where
     m = ((length_name_part + 3)/4)*4

     All padding bytes are zeroed
  */
  tot_partition_words= (tot_parts + 3) / 4;
  tot_name_words= (tot_name_len + 3) / 4;
  tot_len_words= 4 + tot_partition_words + tot_name_words;
  tot_len_byte= 4 * tot_len_words;
  if (!(file_buffer= (uchar *) my_malloc(tot_len_byte, MYF(MY_ZEROFILL))))
    DBUG_RETURN(TRUE);
  engine_array= (file_buffer + 12);
  name_buffer_ptr= (char*) (file_buffer + ((4 + tot_partition_words) * 4));
  part_it.rewind();
  for (i= 0; i < no_parts; i++)
  {
    part_elem= part_it++;
    if (part_elem->part_state != PART_NORMAL &&
        part_elem->part_state != PART_TO_BE_ADDED &&
        part_elem->part_state != PART_CHANGED)
      continue;
    if (!m_is_sub_partitioned)
    {
      tablename_to_filename(part_elem->partition_name, part_name, FN_REFLEN);
      name_buffer_ptr= strmov(name_buffer_ptr, part_name)+1;
      *engine_array= (uchar) ha_legacy_type(part_elem->engine_type);
      DBUG_PRINT("info", ("engine: %u", *engine_array));
      engine_array++;
    }
    else
    {
      List_iterator_fast <partition_element> sub_it(part_elem->subpartitions);
      for (j= 0; j < m_part_info->no_subparts; j++)
      {
	subpart_elem= sub_it++;
        tablename_to_filename(part_elem->partition_name, part_name,
                              FN_REFLEN);
        tablename_to_filename(subpart_elem->partition_name, subpart_name,
                              FN_REFLEN);
	name_buffer_ptr+= name_add(name_buffer_ptr,
				   part_name,
				   subpart_name);
        *engine_array= (uchar) ha_legacy_type(subpart_elem->engine_type);
        DBUG_PRINT("info", ("engine: %u", *engine_array));
	engine_array++;
      }
    }
  }
  chksum= 0;
  int4store(file_buffer, tot_len_words);
  int4store(file_buffer + 8, tot_parts);
  int4store(file_buffer + 12 + (tot_partition_words * 4), tot_name_len);
  for (i= 0; i < tot_len_words; i++)
    chksum^= uint4korr(file_buffer + 4 * i);
  int4store(file_buffer + 4, chksum);
  /*
    Remove .frm extension and replace with .par
    Create and write and close file
    to be used at open, delete_table and rename_table
  */
  fn_format(file_name, name, "", ha_par_ext, MY_APPEND_EXT);
  if ((file= my_create(file_name, CREATE_MODE, O_RDWR | O_TRUNC,
		       MYF(MY_WME))) >= 0)
  {
    result= my_write(file, (uchar *) file_buffer, tot_len_byte,
                     MYF(MY_WME | MY_NABP)) != 0;
    VOID(my_close(file, MYF(0)));
  }
  else
    result= TRUE;
  my_free((char*) file_buffer, MYF(0));
  DBUG_RETURN(result);
}

/*
  Clear handler variables and free some memory

  SYNOPSIS
    clear_handler_file()

  RETURN VALUE 
    NONE
*/

void ha_partition::clear_handler_file()
{
  if (m_engine_array)
    plugin_unlock_list(NULL, m_engine_array, m_tot_parts);
  my_free((char*) m_file_buffer, MYF(MY_ALLOW_ZERO_PTR));
  my_free((char*) m_engine_array, MYF(MY_ALLOW_ZERO_PTR));
  m_file_buffer= NULL;
  m_engine_array= NULL;
}

/*
  Create underlying handler objects

  SYNOPSIS
    create_handlers()
    mem_root		Allocate memory through this

  RETURN VALUE
    TRUE                  Error
    FALSE                 Success
*/

bool ha_partition::create_handlers(MEM_ROOT *mem_root)
{
  uint i;
  uint alloc_len= (m_tot_parts + 1) * sizeof(handler*);
  handlerton *hton0;
  DBUG_ENTER("create_handlers");

  if (!(m_file= (handler **) alloc_root(mem_root, alloc_len)))
    DBUG_RETURN(TRUE);
  m_file_tot_parts= m_tot_parts;
  bzero((char*) m_file, alloc_len);
  for (i= 0; i < m_tot_parts; i++)
  {
    handlerton *hton= plugin_data(m_engine_array[i], handlerton*);
    if (!(m_file[i]= get_new_handler(table_share, mem_root,
                                     hton)))
      DBUG_RETURN(TRUE);
    DBUG_PRINT("info", ("engine_type: %u", hton->db_type));
  }
  /* For the moment we only support partition over the same table engine */
  hton0= plugin_data(m_engine_array[0], handlerton*);
  if (hton0 == myisam_hton)
  {
    DBUG_PRINT("info", ("MyISAM"));
    m_myisam= TRUE;
  }
  /* INNODB may not be compiled in... */
  else if (ha_legacy_type(hton0) == DB_TYPE_INNODB)
  {
    DBUG_PRINT("info", ("InnoDB"));
    m_innodb= TRUE;
  }
  DBUG_RETURN(FALSE);
}

/*
  Create underlying handler objects from partition info

  SYNOPSIS
    new_handlers_from_part_info()
    mem_root		Allocate memory through this

  RETURN VALUE
    TRUE                  Error
    FALSE                 Success
*/

bool ha_partition::new_handlers_from_part_info(MEM_ROOT *mem_root)
{
  uint i, j, part_count;
  partition_element *part_elem;
  uint alloc_len= (m_tot_parts + 1) * sizeof(handler*);
  List_iterator_fast <partition_element> part_it(m_part_info->partitions);
  DBUG_ENTER("ha_partition::new_handlers_from_part_info");

  if (!(m_file= (handler **) alloc_root(mem_root, alloc_len)))
  {
    mem_alloc_error(alloc_len);
    goto error_end;
  }
  m_file_tot_parts= m_tot_parts;
  bzero((char*) m_file, alloc_len);
  DBUG_ASSERT(m_part_info->no_parts > 0);

  i= 0;
  part_count= 0;
  /*
    Don't know the size of the underlying storage engine, invent a number of
    bytes allocated for error message if allocation fails
  */
  do
  {
    part_elem= part_it++;
    if (m_is_sub_partitioned)
    {
      for (j= 0; j < m_part_info->no_subparts; j++)
      {
	if (!(m_file[part_count++]= get_new_handler(table_share, mem_root,
                                                    part_elem->engine_type)))
          goto error;
	DBUG_PRINT("info", ("engine_type: %u",
                   (uint) ha_legacy_type(part_elem->engine_type)));
      }
    }
    else
    {
      if (!(m_file[part_count++]= get_new_handler(table_share, mem_root,
                                                  part_elem->engine_type)))
        goto error;
      DBUG_PRINT("info", ("engine_type: %u",
                 (uint) ha_legacy_type(part_elem->engine_type)));
    }
  } while (++i < m_part_info->no_parts);
  if (part_elem->engine_type == myisam_hton)
  {
    DBUG_PRINT("info", ("MyISAM"));
    m_myisam= TRUE;
  }
  DBUG_RETURN(FALSE);
error:
  mem_alloc_error(sizeof(handler));
error_end:
  DBUG_RETURN(TRUE);
}


/*
  Get info about partition engines and their names from the .par file

  SYNOPSIS
    get_from_handler_file()
    name                        Full path of table name
    mem_root			Allocate memory through this

  RETURN VALUE
    TRUE                        Error
    FALSE                       Success

  DESCRIPTION
    Open handler file to get partition names, engine types and number of
    partitions.
*/

bool ha_partition::get_from_handler_file(const char *name, MEM_ROOT *mem_root)
{
  char buff[FN_REFLEN], *address_tot_name_len;
  File file;
  char *file_buffer, *name_buffer_ptr;
  handlerton **engine_array;
  uint i, len_bytes, len_words, tot_partition_words, tot_name_words, chksum;
  DBUG_ENTER("ha_partition::get_from_handler_file");
  DBUG_PRINT("enter", ("table name: '%s'", name));

  if (m_file_buffer)
    DBUG_RETURN(FALSE);
  fn_format(buff, name, "", ha_par_ext, MY_APPEND_EXT);

  /* Following could be done with my_stat to read in whole file */
  if ((file= my_open(buff, O_RDONLY | O_SHARE, MYF(0))) < 0)
    DBUG_RETURN(TRUE);
  if (my_read(file, (uchar *) & buff[0], 8, MYF(MY_NABP)))
    goto err1;
  len_words= uint4korr(buff);
  len_bytes= 4 * len_words;
  if (!(file_buffer= (char*) my_malloc(len_bytes, MYF(0))))
    goto err1;
  VOID(my_seek(file, 0, MY_SEEK_SET, MYF(0)));
  if (my_read(file, (uchar *) file_buffer, len_bytes, MYF(MY_NABP)))
    goto err2;

  chksum= 0;
  for (i= 0; i < len_words; i++)
    chksum ^= uint4korr((file_buffer) + 4 * i);
  if (chksum)
    goto err2;
  m_tot_parts= uint4korr((file_buffer) + 8);
  DBUG_PRINT("info", ("No of parts = %u", m_tot_parts));
  tot_partition_words= (m_tot_parts + 3) / 4;
  engine_array= (handlerton **) my_alloca(m_tot_parts * sizeof(handlerton*));
  for (i= 0; i < m_tot_parts; i++)
    engine_array[i]= ha_resolve_by_legacy_type(current_thd,
                                               (enum legacy_db_type)
                                               *(uchar *) ((file_buffer) + 12 + i));
  address_tot_name_len= file_buffer + 12 + 4 * tot_partition_words;
  tot_name_words= (uint4korr(address_tot_name_len) + 3) / 4;
  if (len_words != (tot_partition_words + tot_name_words + 4))
    goto err3;
  name_buffer_ptr= file_buffer + 16 + 4 * tot_partition_words;
  VOID(my_close(file, MYF(0)));
  m_file_buffer= file_buffer;          // Will be freed in clear_handler_file()
  m_name_buffer_ptr= name_buffer_ptr;
  
  if (!(m_engine_array= (plugin_ref*)
                my_malloc(m_tot_parts * sizeof(plugin_ref), MYF(MY_WME))))
    goto err3;

  for (i= 0; i < m_tot_parts; i++)
    m_engine_array[i]= ha_lock_engine(NULL, engine_array[i]);

  my_afree((gptr) engine_array);
    
  if (!m_file && create_handlers(mem_root))
  {
    clear_handler_file();
    DBUG_RETURN(TRUE);
  }
  DBUG_RETURN(FALSE);

err3:
  my_afree((gptr) engine_array);
err2:
  my_free(file_buffer, MYF(0));
err1:
  VOID(my_close(file, MYF(0)));
  DBUG_RETURN(TRUE);
}


/****************************************************************************
                MODULE open/close object
****************************************************************************/
/*
  Open handler object

  SYNOPSIS
    open()
    name                  Full path of table name
    mode                  Open mode flags
    test_if_locked        ?

  RETURN VALUE
    >0                    Error
    0                     Success

  DESCRIPTION
    Used for opening tables. The name will be the name of the file.
    A table is opened when it needs to be opened. For instance
    when a request comes in for a select on the table (tables are not
    open and closed for each request, they are cached).

    Called from handler.cc by handler::ha_open(). The server opens all tables
    by calling ha_open() which then calls the handler specific open().
*/

int ha_partition::open(const char *name, int mode, uint test_if_locked)
{
  char *name_buffer_ptr= m_name_buffer_ptr;
  int error;
  uint alloc_len;
  handler **file;
  char name_buff[FN_REFLEN];
  DBUG_ENTER("ha_partition::open");

  ref_length= 0;
  m_mode= mode;
  m_open_test_lock= test_if_locked;
  m_part_field_array= m_part_info->full_part_field_array;
  if (get_from_handler_file(name, &table->mem_root))
    DBUG_RETURN(1);
  m_start_key.length= 0;
  m_rec0= table->record[0];
  m_rec_length= table->s->reclength;
  alloc_len= m_tot_parts * (m_rec_length + PARTITION_BYTES_IN_POS);
  alloc_len+= table->s->max_key_length;
  if (!m_ordered_rec_buffer)
  {
    if (!(m_ordered_rec_buffer= (uchar*)my_malloc(alloc_len, MYF(MY_WME))))
    {
      DBUG_RETURN(1);
    }
    {
      /*
        We set-up one record per partition and each record has 2 bytes in
        front where the partition id is written. This is used by ordered
        index_read.
        We also set-up a reference to the first record for temporary use in
        setting up the scan.
      */
      char *ptr= (char*)m_ordered_rec_buffer;
      uint i= 0;
      do
      {
        int2store(ptr, i);
        ptr+= m_rec_length + PARTITION_BYTES_IN_POS;
      } while (++i < m_tot_parts);
      m_start_key.key= (const uchar*)ptr;
    }
  }

  /* Initialise the bitmap we use to determine what partitions are used */
  if (!is_clone)
  {
    if (bitmap_init(&(m_part_info->used_partitions), NULL, m_tot_parts, TRUE))
      DBUG_RETURN(1);
    bitmap_set_all(&(m_part_info->used_partitions));
  }

  /* Recalculate table flags as they may change after open */
  m_table_flags= m_file[0]->ha_table_flags();
  file= m_file;
  do
  {
    create_partition_name(name_buff, name, name_buffer_ptr, NORMAL_PART_NAME,
                          FALSE);
    if ((error= (*file)->ha_open(table, (const char*) name_buff, mode,
                                 test_if_locked)))
      goto err_handler;
    m_no_locks+= (*file)->lock_count();
    name_buffer_ptr+= strlen(name_buffer_ptr) + 1;
    set_if_bigger(ref_length, ((*file)->ref_length));
    m_table_flags&= (*file)->ha_table_flags();
  } while (*(++file));
  m_table_flags&= ~(HA_CAN_GEOMETRY | HA_CAN_FULLTEXT | HA_DUPLICATE_POS |
                    HA_CAN_SQL_HANDLER | HA_CAN_INSERT_DELAYED);
  m_table_flags|= HA_FILE_BASED | HA_REC_NOT_IN_SEQ;
  key_used_on_scan= m_file[0]->key_used_on_scan;
  implicit_emptied= m_file[0]->implicit_emptied;
  /*
    Add 2 bytes for partition id in position ref length.
    ref_length=max_in_all_partitions(ref_length) + PARTITION_BYTES_IN_POS
  */
  ref_length+= PARTITION_BYTES_IN_POS;
  m_ref_length= ref_length;
  /*
    Release buffer read from .par file. It will not be reused again after
    being opened once.
  */
  clear_handler_file();
  /*
    Initialise priority queue, initialised to reading forward.
  */
  if ((error= init_queue(&m_queue, m_tot_parts, (uint) PARTITION_BYTES_IN_POS,
                         0, key_rec_cmp, (void*)this)))
    goto err_handler;

  /*
    Some handlers update statistics as part of the open call. This will in
    some cases corrupt the statistics of the partition handler and thus
    to ensure we have correct statistics we call info from open after
    calling open on all individual handlers.
  */
  info(HA_STATUS_VARIABLE | HA_STATUS_CONST);
  DBUG_RETURN(0);

err_handler:
  while (file-- != m_file)
    (*file)->close();

  DBUG_RETURN(error);
}

handler *ha_partition::clone(MEM_ROOT *mem_root)
{
  handler *new_handler= get_new_handler(table->s, mem_root,
                                        table->s->db_type());
  ((ha_partition*)new_handler)->m_part_info= m_part_info;
  ((ha_partition*)new_handler)->is_clone= TRUE;
  if (new_handler && !new_handler->ha_open(table,
                                           table->s->normalized_path.str,
                                           table->db_stat,
                                           HA_OPEN_IGNORE_IF_LOCKED))
    return new_handler;
  return NULL;
}


/*
  Close handler object

  SYNOPSIS
    close()

  RETURN VALUE
    >0                   Error code
    0                    Success

  DESCRIPTION
    Called from sql_base.cc, sql_select.cc, and table.cc.
    In sql_select.cc it is only used to close up temporary tables or during
    the process where a temporary table is converted over to being a
    myisam table.
    For sql_base.cc look at close_data_tables().
*/

int ha_partition::close(void)
{
  bool first= TRUE;
  handler **file;
  DBUG_ENTER("ha_partition::close");

  delete_queue(&m_queue);
  if (!is_clone)
    bitmap_free(&(m_part_info->used_partitions));
  file= m_file;

repeat:
  do
  {
    (*file)->close();
  } while (*(++file));

  if (first && m_added_file && m_added_file[0])
  {
    file= m_added_file;
    first= FALSE;
    goto repeat;
  }

  DBUG_RETURN(0);
}

/****************************************************************************
                MODULE start/end statement
****************************************************************************/
/*
  A number of methods to define various constants for the handler. In
  the case of the partition handler we need to use some max and min
  of the underlying handlers in most cases.
*/

/*
  Set external locks on table

  SYNOPSIS
    external_lock()
    thd                    Thread object
    lock_type              Type of external lock

  RETURN VALUE
    >0                   Error code
    0                    Success

  DESCRIPTION
    First you should go read the section "locking functions for mysql" in
    lock.cc to understand this.
    This create a lock on the table. If you are implementing a storage engine
    that can handle transactions look at ha_berkeley.cc to see how you will
    want to go about doing this. Otherwise you should consider calling
    flock() here.
    Originally this method was used to set locks on file level to enable
    several MySQL Servers to work on the same data. For transactional
    engines it has been "abused" to also mean start and end of statements
    to enable proper rollback of statements and transactions. When LOCK
    TABLES has been issued the start_stmt method takes over the role of
    indicating start of statement but in this case there is no end of
    statement indicator(?).

    Called from lock.cc by lock_external() and unlock_external(). Also called
    from sql_table.cc by copy_data_between_tables().
*/

int ha_partition::external_lock(THD *thd, int lock_type)
{
  bool first= TRUE;
  uint error;
  handler **file;
  DBUG_ENTER("ha_partition::external_lock");

  file= m_file;
  m_lock_type= lock_type;

repeat:
  do
  {
    DBUG_PRINT("info", ("external_lock(thd, %d) iteration %d",
                        lock_type, (int) (file - m_file)));
    if ((error= (*file)->ha_external_lock(thd, lock_type)))
    {
      if (F_UNLCK != lock_type)
        goto err_handler;
    }
  } while (*(++file));

  if (first && m_added_file && m_added_file[0])
  {
    DBUG_ASSERT(lock_type == F_UNLCK);
    file= m_added_file;
    first= FALSE;
    goto repeat;
  }
  DBUG_RETURN(0);

err_handler:
  while (file-- != m_file)
  {
    (*file)->ha_external_lock(thd, F_UNLCK);
  }
  DBUG_RETURN(error);
}


/*
  Get the lock(s) for the table and perform conversion of locks if needed

  SYNOPSIS
    store_lock()
    thd                   Thread object
    to                    Lock object array
    lock_type             Table lock type

  RETURN VALUE
    >0                   Error code
    0                    Success

  DESCRIPTION
    The idea with handler::store_lock() is the following:

    The statement decided which locks we should need for the table
    for updates/deletes/inserts we get WRITE locks, for SELECT... we get
    read locks.

    Before adding the lock into the table lock handler (see thr_lock.c)
    mysqld calls store lock with the requested locks.  Store lock can now
    modify a write lock to a read lock (or some other lock), ignore the
    lock (if we don't want to use MySQL table locks at all) or add locks
    for many tables (like we do when we are using a MERGE handler).

    Berkeley DB for partition  changes all WRITE locks to TL_WRITE_ALLOW_WRITE
    (which signals that we are doing WRITES, but we are still allowing other
    reader's and writer's.

    When releasing locks, store_lock() is also called. In this case one
    usually doesn't have to do anything.

    store_lock is called when holding a global mutex to ensure that only
    one thread at a time changes the locking information of tables.

    In some exceptional cases MySQL may send a request for a TL_IGNORE;
    This means that we are requesting the same lock as last time and this
    should also be ignored. (This may happen when someone does a flush
    table when we have opened a part of the tables, in which case mysqld
    closes and reopens the tables and tries to get the same locks as last
    time).  In the future we will probably try to remove this.

    Called from lock.cc by get_lock_data().
*/

THR_LOCK_DATA **ha_partition::store_lock(THD *thd,
					 THR_LOCK_DATA **to,
					 enum thr_lock_type lock_type)
{
  handler **file;
  DBUG_ENTER("ha_partition::store_lock");
  file= m_file;
  do
  {
    DBUG_PRINT("info", ("store lock %d iteration", (int) (file - m_file)));
    to= (*file)->store_lock(thd, to, lock_type);
  } while (*(++file));
  DBUG_RETURN(to);
}

/*
  Start a statement when table is locked

  SYNOPSIS
    start_stmt()
    thd                  Thread object
    lock_type            Type of external lock

  RETURN VALUE
    >0                   Error code
    0                    Success

  DESCRIPTION
    This method is called instead of external lock when the table is locked
    before the statement is executed.
*/

int ha_partition::start_stmt(THD *thd, thr_lock_type lock_type)
{
  int error= 0;
  handler **file;
  DBUG_ENTER("ha_partition::start_stmt");

  file= m_file;
  do
  {
    if ((error= (*file)->start_stmt(thd, lock_type)))
      break;
  } while (*(++file));
  DBUG_RETURN(error);
}


/*
  Get number of lock objects returned in store_lock

  SYNOPSIS
    lock_count()

  RETURN VALUE
    Number of locks returned in call to store_lock

  DESCRIPTION
    Returns the number of store locks needed in call to store lock.
    We return number of partitions since we call store_lock on each
    underlying handler. Assists the above functions in allocating
    sufficient space for lock structures.
*/

uint ha_partition::lock_count() const
{
  DBUG_ENTER("ha_partition::lock_count");
  DBUG_PRINT("info", ("m_no_locks %d", m_no_locks));
  DBUG_RETURN(m_no_locks);
}


/*
  Unlock last accessed row

  SYNOPSIS
    unlock_row()

  RETURN VALUE
    NONE

  DESCRIPTION
    Record currently processed was not in the result set of the statement
    and is thus unlocked. Used for UPDATE and DELETE queries.
*/

void ha_partition::unlock_row()
{
  m_file[m_last_part]->unlock_row();
  return;
}


/****************************************************************************
                MODULE change record
****************************************************************************/

/*
  Insert a row to the table

  SYNOPSIS
    write_row()
    buf                        The row in MySQL Row Format

  RETURN VALUE
    >0                         Error code
    0                          Success

  DESCRIPTION
    write_row() inserts a row. buf() is a byte array of data, normally
    record[0].

    You can use the field information to extract the data from the native byte
    array type.

    Example of this would be:
    for (Field **field=table->field ; *field ; field++)
    {
      ...
    }

    See ha_tina.cc for a variant of extracting all of the data as strings.
    ha_berkeley.cc has a variant of how to store it intact by "packing" it
    for ha_berkeley's own native storage type.

    Called from item_sum.cc, item_sum.cc, sql_acl.cc, sql_insert.cc,
    sql_insert.cc, sql_select.cc, sql_table.cc, sql_udf.cc, and sql_update.cc.

    ADDITIONAL INFO:

    We have to set timestamp fields and auto_increment fields, because those
    may be used in determining which partition the row should be written to.
*/

int ha_partition::write_row(uchar * buf)
{
  uint32 part_id;
  int error;
  longlong func_value;
  bool autoincrement_lock= FALSE;
  my_bitmap_map *old_map;
  THD *thd= ha_thd();
#ifdef NOT_NEEDED
  uchar *rec0= m_rec0;
#endif
  DBUG_ENTER("ha_partition::write_row");
  DBUG_ASSERT(buf == m_rec0);

  /* If we have a timestamp column, update it to the current time */
  if (table->timestamp_field_type & TIMESTAMP_AUTO_SET_ON_INSERT)
    table->timestamp_field->set_time();

  /*
    If we have an auto_increment column and we are writing a changed row
    or a new row, then update the auto_increment value in the record.
  */
  if (table->next_number_field && buf == table->record[0])
  {
    /*
      Some engines (InnoDB for example) can change autoincrement
      counter only after 'table->write_row' operation.
      So if another thread gets inside the ha_partition::write_row
      before it is complete, it gets same auto_increment value,
      which means DUP_KEY error (bug #27405)
      Here we separate the access using table_share->mutex, and
      use autoincrement_lock variable to avoid unnecessary locks.
      Probably not an ideal solution.
    */
    if (table_share->tmp_table == NO_TMP_TABLE)
    {
      /*
        Bug#30878 crash when alter table from non partitioned table
        to partitioned.
        Checking if tmp table then there is no need to lock,
        and the table_share->mutex may not be initialised.
      */
      autoincrement_lock= TRUE;
      pthread_mutex_lock(&table_share->mutex);
    }
    error= update_auto_increment();

    /*
      If we have failed to set the auto-increment value for this row,
      it is highly likely that we will not be able to insert it into
      the correct partition. We must check and fail if neccessary.
    */
    if (error)
      goto exit;
  }

  old_map= dbug_tmp_use_all_columns(table, table->read_set);
#ifdef NOT_NEEDED
  if (likely(buf == rec0))
#endif
    error= m_part_info->get_partition_id(m_part_info, &part_id,
                                         &func_value);
#ifdef NOT_NEEDED
  else
  {
    set_field_ptr(m_part_field_array, buf, rec0);
    error= m_part_info->get_partition_id(m_part_info, &part_id,
                                         &func_value);
    set_field_ptr(m_part_field_array, rec0, buf);
  }
#endif
  dbug_tmp_restore_column_map(table->read_set, old_map);
  if (unlikely(error))
  {
    m_part_info->err_value= func_value;
    goto exit;
  }
  m_last_part= part_id;
  DBUG_PRINT("info", ("Insert in partition %d", part_id));
  tmp_disable_binlog(thd); /* Do not replicate the low-level changes. */
  error= m_file[part_id]->ha_write_row(buf);
  reenable_binlog(thd);
exit:
  if (autoincrement_lock)
    pthread_mutex_unlock(&table_share->mutex);
  DBUG_RETURN(error);
}


/*
  Update an existing row

  SYNOPSIS
    update_row()
    old_data                 Old record in MySQL Row Format
    new_data                 New record in MySQL Row Format

  RETURN VALUE
    >0                         Error code
    0                          Success

  DESCRIPTION
    Yes, update_row() does what you expect, it updates a row. old_data will
    have the previous row record in it, while new_data will have the newest
    data in it.
    Keep in mind that the server can do updates based on ordering if an
    ORDER BY clause was used. Consecutive ordering is not guarenteed.

    Currently new_data will not have an updated auto_increament record, or
    and updated timestamp field. You can do these for partition by doing these:
    if (table->timestamp_field_type & TIMESTAMP_AUTO_SET_ON_UPDATE)
      table->timestamp_field->set_time();
    if (table->next_number_field && record == table->record[0])
      update_auto_increment();

    Called from sql_select.cc, sql_acl.cc, sql_update.cc, and sql_insert.cc.
    new_data is always record[0]
    old_data is normally record[1] but may be anything
*/

int ha_partition::update_row(const uchar *old_data, uchar *new_data)
{
  THD *thd= ha_thd();
  uint32 new_part_id, old_part_id;
  int error= 0;
  longlong func_value;
  timestamp_auto_set_type orig_timestamp_type= table->timestamp_field_type;
  DBUG_ENTER("ha_partition::update_row");

  /*
    We need to set timestamp field once before we calculate
    the partition. Then we disable timestamp calculations
    inside m_file[*]->update_row() methods
  */
  if (orig_timestamp_type & TIMESTAMP_AUTO_SET_ON_UPDATE)
  {
    table->timestamp_field->set_time();
    table->timestamp_field_type= TIMESTAMP_NO_AUTO_SET;
  }

  if ((error= get_parts_for_update(old_data, new_data, table->record[0],
                                   m_part_info, &old_part_id, &new_part_id,
                                   &func_value)))
  {
    m_part_info->err_value= func_value;
    goto exit;
  }

  /*
    TODO:
      set_internal_auto_increment=
        max(set_internal_auto_increment, new_data->auto_increment)
  */
  m_last_part= new_part_id;
  if (new_part_id == old_part_id)
  {
    DBUG_PRINT("info", ("Update in partition %d", new_part_id));
    tmp_disable_binlog(thd); /* Do not replicate the low-level changes. */
    error= m_file[new_part_id]->ha_update_row(old_data, new_data);
    reenable_binlog(thd);
    goto exit;
  }
  else
  {
    DBUG_PRINT("info", ("Update from partition %d to partition %d",
			old_part_id, new_part_id));
    tmp_disable_binlog(thd); /* Do not replicate the low-level changes. */
    error= m_file[new_part_id]->ha_write_row(new_data);
    reenable_binlog(thd);
    if (error)
      goto exit;

    tmp_disable_binlog(thd); /* Do not replicate the low-level changes. */
    error= m_file[old_part_id]->ha_delete_row(old_data);
    reenable_binlog(thd);
    if (error)
    {
#ifdef IN_THE_FUTURE
      (void) m_file[new_part_id]->delete_last_inserted_row(new_data);
#endif
      goto exit;
    }
  }

exit:
  table->timestamp_field_type= orig_timestamp_type;
  DBUG_RETURN(error);
}


/*
  Remove an existing row

  SYNOPSIS
    delete_row
    buf                      Deleted row in MySQL Row Format

  RETURN VALUE
    >0                       Error Code
    0                        Success

  DESCRIPTION
    This will delete a row. buf will contain a copy of the row to be deleted.
    The server will call this right after the current row has been read
    (from either a previous rnd_xxx() or index_xxx() call).
    If you keep a pointer to the last row or can access a primary key it will
    make doing the deletion quite a bit easier.
    Keep in mind that the server does no guarentee consecutive deletions.
    ORDER BY clauses can be used.

    Called in sql_acl.cc and sql_udf.cc to manage internal table information.
    Called in sql_delete.cc, sql_insert.cc, and sql_select.cc. In sql_select
    it is used for removing duplicates while in insert it is used for REPLACE
    calls.

    buf is either record[0] or record[1]
*/

int ha_partition::delete_row(const uchar *buf)
{
  uint32 part_id;
  int error;
  THD *thd= ha_thd();
  DBUG_ENTER("ha_partition::delete_row");

  if ((error= get_part_for_delete(buf, m_rec0, m_part_info, &part_id)))
  {
    DBUG_RETURN(error);
  }
  m_last_part= part_id;
  tmp_disable_binlog(thd);
  error= m_file[part_id]->ha_delete_row(buf);
  reenable_binlog(thd);
  DBUG_RETURN(error);
}


/*
  Delete all rows in a table

  SYNOPSIS
    delete_all_rows()

  RETURN VALUE
    >0                       Error Code
    0                        Success

  DESCRIPTION
    Used to delete all rows in a table. Both for cases of truncate and
    for cases where the optimizer realizes that all rows will be
    removed as a result of a SQL statement.

    Called from item_sum.cc by Item_func_group_concat::clear(),
    Item_sum_count_distinct::clear(), and Item_func_group_concat::clear().
    Called from sql_delete.cc by mysql_delete().
    Called from sql_select.cc by JOIN::reinit().
    Called from sql_union.cc by st_select_lex_unit::exec().
*/

int ha_partition::delete_all_rows()
{
  int error;
  handler **file;
  DBUG_ENTER("ha_partition::delete_all_rows");

  file= m_file;
  do
  {
    if ((error= (*file)->ha_delete_all_rows()))
      DBUG_RETURN(error);
  } while (*(++file));
  DBUG_RETURN(0);
}


/*
  Start a large batch of insert rows

  SYNOPSIS
    start_bulk_insert()
    rows                  Number of rows to insert

  RETURN VALUE
    NONE

  DESCRIPTION
    rows == 0 means we will probably insert many rows
*/

void ha_partition::start_bulk_insert(ha_rows rows)
{
  handler **file;
  DBUG_ENTER("ha_partition::start_bulk_insert");

  rows= rows ? rows/m_tot_parts + 1 : 0;
  file= m_file;
  do
  {
    (*file)->ha_start_bulk_insert(rows);
  } while (*(++file));
  DBUG_VOID_RETURN;
}


/*
  Finish a large batch of insert rows

  SYNOPSIS
    end_bulk_insert()

  RETURN VALUE
    >0                      Error code
    0                       Success
*/

int ha_partition::end_bulk_insert()
{
  int error= 0;
  handler **file;
  DBUG_ENTER("ha_partition::end_bulk_insert");

  file= m_file;
  do
  {
    int tmp;
    if ((tmp= (*file)->ha_end_bulk_insert()))
      error= tmp;
  } while (*(++file));
  DBUG_RETURN(error);
}


/****************************************************************************
                MODULE full table scan
****************************************************************************/
/*
  Initialize engine for random reads

  SYNOPSIS
    ha_partition::rnd_init()
    scan	0  Initialize for random reads through rnd_pos()
		1  Initialize for random scan through rnd_next()

  RETURN VALUE
    >0          Error code
    0           Success

  DESCRIPTION 
    rnd_init() is called when the server wants the storage engine to do a
    table scan or when the server wants to access data through rnd_pos.

    When scan is used we will scan one handler partition at a time.
    When preparing for rnd_pos we will init all handler partitions.
    No extra cache handling is needed when scannning is not performed.

    Before initialising we will call rnd_end to ensure that we clean up from
    any previous incarnation of a table scan.
    Called from filesort.cc, records.cc, sql_handler.cc, sql_select.cc,
    sql_table.cc, and sql_update.cc.
*/

int ha_partition::rnd_init(bool scan)
{
  int error;
  uint i= 0;
  uint32 part_id;
  DBUG_ENTER("ha_partition::rnd_init");

  /*
    For operations that may need to change data, we may need to extend
    read_set.
  */
  if (m_lock_type == F_WRLCK)
  {
    /*
      If write_set contains any of the fields used in partition and
      subpartition expression, we need to set all bits in read_set because
      the row may need to be inserted in a different [sub]partition. In
      other words update_row() can be converted into write_row(), which
      requires a complete record.
    */
    if (bitmap_is_overlapping(&m_part_info->full_part_field_set,
                              table->write_set))
      bitmap_set_all(table->read_set);
    else
    {
      /*
        Some handlers only read fields as specified by the bitmap for the
        read set. For partitioned handlers we always require that the
        fields of the partition functions are read such that we can
        calculate the partition id to place updated and deleted records.
      */
      bitmap_union(table->read_set, &m_part_info->full_part_field_set);
    }
  }

  /* Now we see what the index of our first important partition is */
  DBUG_PRINT("info", ("m_part_info->used_partitions: 0x%lx",
                      (long) m_part_info->used_partitions.bitmap));
  part_id= bitmap_get_first_set(&(m_part_info->used_partitions));
  DBUG_PRINT("info", ("m_part_spec.start_part %d", part_id));

  if (MY_BIT_NONE == part_id)
  {
    error= 0;
    goto err1;
  }

  /*
    We have a partition and we are scanning with rnd_next
    so we bump our cache
  */
  DBUG_PRINT("info", ("rnd_init on partition %d", part_id));
  if (scan)
  {
    /*
      rnd_end() is needed for partitioning to reset internal data if scan
      is already in use
    */
    rnd_end();
    late_extra_cache(part_id);
    if ((error= m_file[part_id]->ha_rnd_init(scan)))
      goto err;
  }
  else
  {
    for (i= part_id; i < m_tot_parts; i++)
    {
      if (bitmap_is_set(&(m_part_info->used_partitions), i))
      {
        if ((error= m_file[i]->ha_rnd_init(scan)))
          goto err;
      }
    }
  }
  m_scan_value= scan;
  m_part_spec.start_part= part_id;
  m_part_spec.end_part= m_tot_parts - 1;
  DBUG_PRINT("info", ("m_scan_value=%d", m_scan_value));
  DBUG_RETURN(0);

err:
  while ((int)--i >= (int)part_id)
  {
    if (bitmap_is_set(&(m_part_info->used_partitions), i))
      m_file[i]->ha_rnd_end();
  }
err1:
  m_scan_value= 2;
  m_part_spec.start_part= NO_CURRENT_PART_ID;
  DBUG_RETURN(error);
}


/*
  End of a table scan

  SYNOPSIS
    rnd_end()

  RETURN VALUE
    >0          Error code
    0           Success
*/

int ha_partition::rnd_end()
{
  handler **file;
  DBUG_ENTER("ha_partition::rnd_end");
  switch (m_scan_value) {
  case 2:                                       // Error
    break;
  case 1:
    if (NO_CURRENT_PART_ID != m_part_spec.start_part)         // Table scan
    {
      late_extra_no_cache(m_part_spec.start_part);
      m_file[m_part_spec.start_part]->ha_rnd_end();
    }
    break;
  case 0:
    file= m_file;
    do
    {
      if (bitmap_is_set(&(m_part_info->used_partitions), (file - m_file)))
        (*file)->ha_rnd_end();
    } while (*(++file));
    break;
  }
  m_scan_value= 2;
  m_part_spec.start_part= NO_CURRENT_PART_ID;
  DBUG_RETURN(0);
}

/*
  read next row during full table scan (scan in random row order)

  SYNOPSIS
    rnd_next()
    buf		buffer that should be filled with data

  RETURN VALUE
    >0          Error code
    0           Success

  DESCRIPTION
    This is called for each row of the table scan. When you run out of records
    you should return HA_ERR_END_OF_FILE.
    The Field structure for the table is the key to getting data into buf
    in a manner that will allow the server to understand it.

    Called from filesort.cc, records.cc, sql_handler.cc, sql_select.cc,
    sql_table.cc, and sql_update.cc.
*/

int ha_partition::rnd_next(uchar *buf)
{
  handler *file;
  int result= HA_ERR_END_OF_FILE;
  uint part_id= m_part_spec.start_part;
  DBUG_ENTER("ha_partition::rnd_next");

  if (NO_CURRENT_PART_ID == part_id)
  {
    /*
      The original set of partitions to scan was empty and thus we report
      the result here.
    */
    goto end;
  }
  
  DBUG_ASSERT(m_scan_value == 1);
  file= m_file[part_id];
  
  while (TRUE)
  {
    int result= file->rnd_next(buf);
    if (!result)
    {
      m_last_part= part_id;
      m_part_spec.start_part= part_id;
      table->status= 0;
      DBUG_RETURN(0);
    }

    /*
      if we get here, then the current partition rnd_next returned failure
    */
    if (result == HA_ERR_RECORD_DELETED)
      continue;                               // Probably MyISAM

    if (result != HA_ERR_END_OF_FILE)
      goto end_dont_reset_start_part;         // Return error

    /* End current partition */
    late_extra_no_cache(part_id);
    DBUG_PRINT("info", ("rnd_end on partition %d", part_id));
    if ((result= file->ha_rnd_end()))
      break;
    
    /* Shift to next partition */
    while (++part_id < m_tot_parts &&
           !bitmap_is_set(&(m_part_info->used_partitions), part_id))
      ;
    if (part_id >= m_tot_parts)
    {
      result= HA_ERR_END_OF_FILE;
      break;
    }
    file= m_file[part_id];
    DBUG_PRINT("info", ("rnd_init on partition %d", part_id));
    if ((result= file->ha_rnd_init(1)))
      break;
    late_extra_cache(part_id);
  }

end:
  m_part_spec.start_part= NO_CURRENT_PART_ID;
end_dont_reset_start_part:
  table->status= STATUS_NOT_FOUND;
  DBUG_RETURN(result);
}


/*
  Save position of current row

  SYNOPSIS
    position()
    record             Current record in MySQL Row Format

  RETURN VALUE
    NONE

  DESCRIPTION
    position() is called after each call to rnd_next() if the data needs
    to be ordered. You can do something like the following to store
    the position:
    ha_store_ptr(ref, ref_length, current_position);

    The server uses ref to store data. ref_length in the above case is
    the size needed to store current_position. ref is just a byte array
    that the server will maintain. If you are using offsets to mark rows, then
    current_position should be the offset. If it is a primary key like in
    BDB, then it needs to be a primary key.

    Called from filesort.cc, sql_select.cc, sql_delete.cc and sql_update.cc.
*/

void ha_partition::position(const uchar *record)
{
  handler *file= m_file[m_last_part];
  DBUG_ENTER("ha_partition::position");

  file->position(record);
  int2store(ref, m_last_part);
  memcpy((ref + PARTITION_BYTES_IN_POS), file->ref,
	 (ref_length - PARTITION_BYTES_IN_POS));

#ifdef SUPPORTING_PARTITION_OVER_DIFFERENT_ENGINES
#ifdef HAVE_purify
  bzero(ref + PARTITION_BYTES_IN_POS + ref_length,
        max_ref_length-ref_length);
#endif /* HAVE_purify */
#endif
  DBUG_VOID_RETURN;
}


void ha_partition::column_bitmaps_signal()
{
    handler::column_bitmaps_signal();
    bitmap_union(table->read_set, &m_part_info->full_part_field_set);
}
 

/*
  Read row using position

  SYNOPSIS
    rnd_pos()
    out:buf                     Row read in MySQL Row Format
    position                    Position of read row

  RETURN VALUE
    >0                          Error code
    0                           Success

  DESCRIPTION
    This is like rnd_next, but you are given a position to use
    to determine the row. The position will be of the type that you stored in
    ref. You can use ha_get_ptr(pos,ref_length) to retrieve whatever key
    or position you saved when position() was called.
    Called from filesort.cc records.cc sql_insert.cc sql_select.cc
    sql_update.cc.
*/

int ha_partition::rnd_pos(uchar * buf, uchar *pos)
{
  uint part_id;
  handler *file;
  DBUG_ENTER("ha_partition::rnd_pos");

  part_id= uint2korr((const uchar *) pos);
  DBUG_ASSERT(part_id < m_tot_parts);
  file= m_file[part_id];
  m_last_part= part_id;
  DBUG_RETURN(file->rnd_pos(buf, (pos + PARTITION_BYTES_IN_POS)));
}


/*
  Read row using position using given record to find

  SYNOPSIS
    rnd_pos_by_record()
    record             Current record in MySQL Row Format

  RETURN VALUE
    >0                 Error code
    0                  Success

  DESCRIPTION
    this works as position()+rnd_pos() functions, but does some extra work,
    calculating m_last_part - the partition to where the 'record'
    should go.

    called from replication (log_event.cc)
*/

int ha_partition::rnd_pos_by_record(uchar *record)
{
  DBUG_ENTER("ha_partition::rnd_pos_by_record");

  if (unlikely(get_part_for_delete(record, m_rec0, m_part_info, &m_last_part)))
    DBUG_RETURN(1);

  DBUG_RETURN(handler::rnd_pos_by_record(record));
}


/****************************************************************************
                MODULE index scan
****************************************************************************/
/*
  Positions an index cursor to the index specified in the handle. Fetches the
  row if available. If the key value is null, begin at the first key of the
  index.

  There are loads of optimisations possible here for the partition handler.
  The same optimisations can also be checked for full table scan although
  only through conditions and not from index ranges.
  Phase one optimisations:
    Check if the fields of the partition function are bound. If so only use
    the single partition it becomes bound to.
  Phase two optimisations:
    If it can be deducted through range or list partitioning that only a
    subset of the partitions are used, then only use those partitions.
*/

/*
  Initialise handler before start of index scan

  SYNOPSIS
    index_init()
    inx                Index number
    sorted             Is rows to be returned in sorted order

  RETURN VALUE
    >0                 Error code
    0                  Success

  DESCRIPTION
    index_init is always called before starting index scans (except when
    starting through index_read_idx and using read_range variants).
*/

int ha_partition::index_init(uint inx, bool sorted)
{
  int error= 0;
  handler **file;
  DBUG_ENTER("ha_partition::index_init");

  active_index= inx;
  m_part_spec.start_part= NO_CURRENT_PART_ID;
  m_start_key.length= 0;
  m_ordered= sorted;
  m_curr_key_info= table->key_info+inx;
  /*
    Some handlers only read fields as specified by the bitmap for the
    read set. For partitioned handlers we always require that the
    fields of the partition functions are read such that we can
    calculate the partition id to place updated and deleted records.
    But this is required for operations that may need to change data only.
  */
  if (m_lock_type == F_WRLCK)
    bitmap_union(table->read_set, &m_part_info->full_part_field_set);
  else if (sorted)
  {
    /*
      An ordered scan is requested. We must make sure all fields of the 
      used index are in the read set, as partitioning requires them for
      sorting (see ha_partition::handle_ordered_index_scan).

      The SQL layer may request an ordered index scan without having index
      fields in the read set when
       - it needs to do an ordered scan over an index prefix.
       - it evaluates ORDER BY with SELECT COUNT(*) FROM t1.

      TODO: handle COUNT(*) queries via unordered scan.
    */
    uint i;
    for (i= 0; i < m_curr_key_info->key_parts; i++)
      bitmap_set_bit(table->read_set,
                     m_curr_key_info->key_part[i].field->field_index);
  }
  file= m_file;
  do
  {
    /* TODO RONM: Change to index_init() when code is stable */
    if (bitmap_is_set(&(m_part_info->used_partitions), (file - m_file)))
      if ((error= (*file)->ha_index_init(inx, sorted)))
      {
        DBUG_ASSERT(0);                           // Should never happen
        break;
      }
  } while (*(++file));
  DBUG_RETURN(error);
}


/*
  End of index scan

  SYNOPSIS
    index_end()

  RETURN VALUE
    >0                 Error code
    0                  Success

  DESCRIPTION
    index_end is called at the end of an index scan to clean up any
    things needed to clean up.
*/

int ha_partition::index_end()
{
  int error= 0;
  handler **file;
  DBUG_ENTER("ha_partition::index_end");

  active_index= MAX_KEY;
  m_part_spec.start_part= NO_CURRENT_PART_ID;
  file= m_file;
  do
  {
    int tmp;
    /* TODO RONM: Change to index_end() when code is stable */
    if (bitmap_is_set(&(m_part_info->used_partitions), (file - m_file)))
      if ((tmp= (*file)->ha_index_end()))
        error= tmp;
  } while (*(++file));
  DBUG_RETURN(error);
}


/*
  Read one record in an index scan and start an index scan

  SYNOPSIS
    index_read()
    buf                    Read row in MySQL Row Format
    key                    Key parts in consecutive order
    key_len                Total length of key parts
    find_flag              What type of key condition is used

  RETURN VALUE
    >0                 Error code
    0                  Success

  DESCRIPTION
    index_read starts a new index scan using a start key. The MySQL Server
    will check the end key on its own. Thus to function properly the
    partitioned handler need to ensure that it delivers records in the sort
    order of the MySQL Server.
    index_read can be restarted without calling index_end on the previous
    index scan and without calling index_init. In this case the index_read
    is on the same index as the previous index_scan. This is particularly
    used in conjuntion with multi read ranges.
*/

int ha_partition::index_read_map(uchar *buf, const uchar *key,
                                 key_part_map keypart_map,
                                 enum ha_rkey_function find_flag)
{
  DBUG_ENTER("ha_partition::index_read_map");

  end_range= 0;
  m_index_scan_type= partition_index_read;
  DBUG_RETURN(common_index_read(buf, key, keypart_map, find_flag));
}


/*
  Common routine for a number of index_read variants

  SYNOPSIS
    common_index_read
  
  see index_read for rest
*/

int ha_partition::common_index_read(uchar *buf, const uchar *key,
                                    key_part_map keypart_map,
				    enum ha_rkey_function find_flag)
{
  int error;
  bool reverse_order= FALSE;
  uint key_len= calculate_key_len(table, active_index, key, keypart_map);
  DBUG_ENTER("ha_partition::common_index_read");

  memcpy((void*)m_start_key.key, key, key_len);
  m_start_key.keypart_map= keypart_map;
  m_start_key.length= key_len;
  m_start_key.flag= find_flag;

  if ((error= partition_scan_set_up(buf, TRUE)))
  {
    DBUG_RETURN(error);
  }
  if (find_flag == HA_READ_PREFIX_LAST ||
      find_flag == HA_READ_PREFIX_LAST_OR_PREV ||
      find_flag == HA_READ_BEFORE_KEY)
  {
    reverse_order= TRUE;
    m_ordered_scan_ongoing= TRUE;
  }
  if (!m_ordered_scan_ongoing ||
      (find_flag == HA_READ_KEY_EXACT &&
       (key_len >= m_curr_key_info->key_length ||
	key_len == 0)))
  {
    /*
      We use unordered index scan either when read_range is used and flag
      is set to not use ordered or when an exact key is used and in this
      case all records will be sorted equal and thus the sort order of the
      resulting records doesn't matter.
      We also use an unordered index scan when the number of partitions to
      scan is only one.
      The unordered index scan will use the partition set created.
      Need to set unordered scan ongoing since we can come here even when
      it isn't set.
    */
    m_ordered_scan_ongoing= FALSE;
    error= handle_unordered_scan_next_partition(buf);
  }
  else
  {
    /*
      In all other cases we will use the ordered index scan. This will use
      the partition set created by the get_partition_set method.
    */
    error= handle_ordered_index_scan(buf, reverse_order);
  }
  DBUG_RETURN(error);
}


/*
  Start an index scan from leftmost record and return first record

  SYNOPSIS
    index_first()
    buf                 Read row in MySQL Row Format

  RETURN VALUE
    >0                  Error code
    0                   Success

  DESCRIPTION
    index_first() asks for the first key in the index.
    This is similar to index_read except that there is no start key since
    the scan starts from the leftmost entry and proceeds forward with
    index_next.

    Called from opt_range.cc, opt_sum.cc, sql_handler.cc,
    and sql_select.cc.
*/

int ha_partition::index_first(uchar * buf)
{
  DBUG_ENTER("ha_partition::index_first");

  end_range= 0;
  m_index_scan_type= partition_index_first;
  DBUG_RETURN(common_first_last(buf));
}


/*
  Start an index scan from rightmost record and return first record
  
  SYNOPSIS
    index_last()
    buf                 Read row in MySQL Row Format

  RETURN VALUE
    >0                  Error code
    0                   Success

  DESCRIPTION
    index_last() asks for the last key in the index.
    This is similar to index_read except that there is no start key since
    the scan starts from the rightmost entry and proceeds forward with
    index_prev.

    Called from opt_range.cc, opt_sum.cc, sql_handler.cc,
    and sql_select.cc.
*/

int ha_partition::index_last(uchar * buf)
{
  DBUG_ENTER("ha_partition::index_last");

  m_index_scan_type= partition_index_last;
  DBUG_RETURN(common_first_last(buf));
}

/*
  Common routine for index_first/index_last

  SYNOPSIS
    common_index_first_last
  
  see index_first for rest
*/

int ha_partition::common_first_last(uchar *buf)
{
  int error;

  if ((error= partition_scan_set_up(buf, FALSE)))
    return error;
  if (!m_ordered_scan_ongoing &&
      m_index_scan_type != partition_index_last)
    return handle_unordered_scan_next_partition(buf);
  return handle_ordered_index_scan(buf, FALSE);
}


/*
  Read last using key

  SYNOPSIS
    index_read_last()
    buf                   Read row in MySQL Row Format
    key                   Key
    keypart_map           Which part of key is used

  RETURN VALUE
    >0                    Error code
    0                     Success

  DESCRIPTION
    This is used in join_read_last_key to optimise away an ORDER BY.
    Can only be used on indexes supporting HA_READ_ORDER
*/

int ha_partition::index_read_last_map(uchar *buf, const uchar *key,
                                      key_part_map keypart_map)
{
  DBUG_ENTER("ha_partition::index_read_last");

  m_ordered= TRUE;				// Safety measure
  end_range= 0;
  m_index_scan_type= partition_index_read_last;
  DBUG_RETURN(common_index_read(buf, key, keypart_map, HA_READ_PREFIX_LAST));
}


/*
  Read next record in a forward index scan

  SYNOPSIS
    index_next()
    buf                   Read row in MySQL Row Format

  RETURN VALUE
    >0                    Error code
    0                     Success

  DESCRIPTION
    Used to read forward through the index.
*/

int ha_partition::index_next(uchar * buf)
{
  DBUG_ENTER("ha_partition::index_next");

  /*
    TODO(low priority):
    If we want partition to work with the HANDLER commands, we
    must be able to do index_last() -> index_prev() -> index_next()
  */
  DBUG_ASSERT(m_index_scan_type != partition_index_last);
  if (!m_ordered_scan_ongoing)
  {
    DBUG_RETURN(handle_unordered_next(buf, FALSE));
  }
  DBUG_RETURN(handle_ordered_next(buf, FALSE));
}


/*
  Read next record special

  SYNOPSIS
    index_next_same()
    buf                   Read row in MySQL Row Format
    key                   Key
    keylen                Length of key

  RETURN VALUE
    >0                    Error code
    0                     Success

  DESCRIPTION
    This routine is used to read the next but only if the key is the same
    as supplied in the call.
*/

int ha_partition::index_next_same(uchar *buf, const uchar *key, uint keylen)
{
  DBUG_ENTER("ha_partition::index_next_same");

  DBUG_ASSERT(keylen == m_start_key.length);
  DBUG_ASSERT(m_index_scan_type != partition_index_last);
  if (!m_ordered_scan_ongoing)
    DBUG_RETURN(handle_unordered_next(buf, TRUE));
  DBUG_RETURN(handle_ordered_next(buf, TRUE));
}


/*
  Read next record when performing index scan backwards

  SYNOPSIS
    index_prev()
    buf                   Read row in MySQL Row Format

  RETURN VALUE
    >0                    Error code
    0                     Success

  DESCRIPTION
    Used to read backwards through the index.
*/

int ha_partition::index_prev(uchar * buf)
{
  DBUG_ENTER("ha_partition::index_prev");

  /* TODO: read comment in index_next */
  DBUG_ASSERT(m_index_scan_type != partition_index_first);
  DBUG_RETURN(handle_ordered_prev(buf));
}


/*
  Start a read of one range with start and end key

  SYNOPSIS
    read_range_first()
    start_key           Specification of start key
    end_key             Specification of end key
    eq_range_arg        Is it equal range
    sorted              Should records be returned in sorted order

  RETURN VALUE
    >0                    Error code
    0                     Success

  DESCRIPTION
    We reimplement read_range_first since we don't want the compare_key
    check at the end. This is already performed in the partition handler.
    read_range_next is very much different due to that we need to scan
    all underlying handlers.
*/

int ha_partition::read_range_first(const key_range *start_key,
				   const key_range *end_key,
				   bool eq_range_arg, bool sorted)
{
  int error;
  DBUG_ENTER("ha_partition::read_range_first");

  m_ordered= sorted;
  eq_range= eq_range_arg;
  end_range= 0;
  if (end_key)
  {
    end_range= &save_end_range;
    save_end_range= *end_key;
    key_compare_result_on_equal=
      ((end_key->flag == HA_READ_BEFORE_KEY) ? 1 :
       (end_key->flag == HA_READ_AFTER_KEY) ? -1 : 0);
  }
  range_key_part= m_curr_key_info->key_part;

  if (!start_key)				// Read first record
  {
    if (m_ordered)
      m_index_scan_type= partition_index_first;
    else
      m_index_scan_type= partition_index_first_unordered;
    error= common_first_last(m_rec0);
  }
  else
  {
    m_index_scan_type= partition_index_read;
    error= common_index_read(m_rec0,
			     start_key->key,
                             start_key->keypart_map, start_key->flag);
  }
  DBUG_RETURN(error);
}


/*
  Read next record in read of a range with start and end key

  SYNOPSIS
    read_range_next()

  RETURN VALUE
    >0                    Error code
    0                     Success
*/

int ha_partition::read_range_next()
{
  DBUG_ENTER("ha_partition::read_range_next");

  if (m_ordered)
  {
    DBUG_RETURN(handler::read_range_next());
  }
  DBUG_RETURN(handle_unordered_next(m_rec0, eq_range));
}


/*
  Common routine to set up scans

  SYNOPSIS
    buf                  Buffer to later return record in
    idx_read_flag        Is it index scan

  RETURN VALUE
    >0                    Error code
    0                     Success

  DESCRIPTION
    This is where we check which partitions to actually scan if not all
    of them
*/

int ha_partition::partition_scan_set_up(uchar * buf, bool idx_read_flag)
{
  DBUG_ENTER("ha_partition::partition_scan_set_up");

  if (idx_read_flag)
    get_partition_set(table,buf,active_index,&m_start_key,&m_part_spec);
  else
  {
    m_part_spec.start_part= 0;
    m_part_spec.end_part= m_tot_parts - 1;
  }
  if (m_part_spec.start_part > m_part_spec.end_part)
  {
    /*
      We discovered a partition set but the set was empty so we report
      key not found.
    */
    DBUG_PRINT("info", ("scan with no partition to scan"));
    DBUG_RETURN(HA_ERR_END_OF_FILE);
  }
  if (m_part_spec.start_part == m_part_spec.end_part)
  {
    /*
      We discovered a single partition to scan, this never needs to be
      performed using the ordered index scan.
    */
    DBUG_PRINT("info", ("index scan using the single partition %d",
			m_part_spec.start_part));
    m_ordered_scan_ongoing= FALSE;
  }
  else
  {
    /*
      Set m_ordered_scan_ongoing according how the scan should be done
      Only exact partitions are discovered atm by get_partition_set.
      Verify this, also bitmap must have at least one bit set otherwise
      the result from this table is the empty set.
    */
    uint start_part= bitmap_get_first_set(&(m_part_info->used_partitions));
    if (start_part == MY_BIT_NONE)
    {
      DBUG_PRINT("info", ("scan with no partition to scan"));
      DBUG_RETURN(HA_ERR_END_OF_FILE);
    }
    if (start_part > m_part_spec.start_part)
      m_part_spec.start_part= start_part;
    DBUG_ASSERT(m_part_spec.start_part < m_tot_parts);
    m_ordered_scan_ongoing= m_ordered;
  }
  DBUG_ASSERT(m_part_spec.start_part < m_tot_parts &&
              m_part_spec.end_part < m_tot_parts);
  DBUG_RETURN(0);
}


/****************************************************************************
  Unordered Index Scan Routines
****************************************************************************/
/*
  Common routine to handle index_next with unordered results

  SYNOPSIS
    handle_unordered_next()
    out:buf                       Read row in MySQL Row Format
    next_same                     Called from index_next_same

  RETURN VALUE
    HA_ERR_END_OF_FILE            End of scan
    0                             Success
    other                         Error code

  DESCRIPTION
    These routines are used to scan partitions without considering order.
    This is performed in two situations.
    1) In read_multi_range this is the normal case
    2) When performing any type of index_read, index_first, index_last where
    all fields in the partition function is bound. In this case the index
    scan is performed on only one partition and thus it isn't necessary to
    perform any sort.
*/

int ha_partition::handle_unordered_next(uchar *buf, bool is_next_same)
{
  handler *file= m_file[m_part_spec.start_part];
  int error;
  DBUG_ENTER("ha_partition::handle_unordered_next");

  /*
    We should consider if this should be split into two functions as
    next_same is alwas a local constant
  */
  if (is_next_same)
  {
    if (!(error= file->index_next_same(buf, m_start_key.key,
                                       m_start_key.length)))
    {
      m_last_part= m_part_spec.start_part;
      DBUG_RETURN(0);
    }
  }
  else if (!(error= file->index_next(buf)))
  {
    if (!(file->index_flags(active_index, 0, 1) & HA_READ_ORDER) ||
        compare_key(end_range) <= 0)
    {
      m_last_part= m_part_spec.start_part;
      DBUG_RETURN(0);                           // Row was in range
    }
    error= HA_ERR_END_OF_FILE;
  }

  if (error == HA_ERR_END_OF_FILE)
  {
    m_part_spec.start_part++;                    // Start using next part
    error= handle_unordered_scan_next_partition(buf);
  }
  DBUG_RETURN(error);
}


/*
  Handle index_next when changing to new partition

  SYNOPSIS
    handle_unordered_scan_next_partition()
    buf                       Read row in MySQL Row Format

  RETURN VALUE
    HA_ERR_END_OF_FILE            End of scan
    0                             Success
    other                         Error code

  DESCRIPTION
    This routine is used to start the index scan on the next partition.
    Both initial start and after completing scan on one partition.
*/

int ha_partition::handle_unordered_scan_next_partition(uchar * buf)
{
  uint i;
  DBUG_ENTER("ha_partition::handle_unordered_scan_next_partition");

  for (i= m_part_spec.start_part; i <= m_part_spec.end_part; i++)
  {
    int error;
    handler *file;

    if (!(bitmap_is_set(&(m_part_info->used_partitions), i)))
      continue;
    file= m_file[i];
    m_part_spec.start_part= i;
    switch (m_index_scan_type) {
    case partition_index_read:
      DBUG_PRINT("info", ("index_read on partition %d", i));
      error= file->index_read_map(buf, m_start_key.key,
                                  m_start_key.keypart_map,
                                  m_start_key.flag);
      break;
    case partition_index_first:
      DBUG_PRINT("info", ("index_first on partition %d", i));
      error= file->index_first(buf);
      break;
    case partition_index_first_unordered:
      /*
        We perform a scan without sorting and this means that we
        should not use the index_first since not all handlers
        support it and it is also unnecessary to restrict sort
        order.
      */
      DBUG_PRINT("info", ("read_range_first on partition %d", i));
      table->record[0]= buf;
      error= file->read_range_first(0, end_range, eq_range, 0);
      table->record[0]= m_rec0;
      break;
    default:
      DBUG_ASSERT(FALSE);
      DBUG_RETURN(1);
    }
    if (!error)
    {
      if (!(file->index_flags(active_index, 0, 1) & HA_READ_ORDER) ||
          compare_key(end_range) <= 0)
      {
        m_last_part= i;
        DBUG_RETURN(0);
      }
      error= HA_ERR_END_OF_FILE;
    }
    if ((error != HA_ERR_END_OF_FILE) && (error != HA_ERR_KEY_NOT_FOUND))
      DBUG_RETURN(error);
    DBUG_PRINT("info", ("HA_ERR_END_OF_FILE on partition %d", i));
  }
  m_part_spec.start_part= NO_CURRENT_PART_ID;
  DBUG_RETURN(HA_ERR_END_OF_FILE);
}


/*
  Common routine to start index scan with ordered results

  SYNOPSIS
    handle_ordered_index_scan()
    out:buf                       Read row in MySQL Row Format

  RETURN VALUE
    HA_ERR_END_OF_FILE            End of scan
    0                             Success
    other                         Error code

  DESCRIPTION
    This part contains the logic to handle index scans that require ordered
    output. This includes all except those started by read_range_first with
    the flag ordered set to FALSE. Thus most direct index_read and all
    index_first and index_last.

    We implement ordering by keeping one record plus a key buffer for each
    partition. Every time a new entry is requested we will fetch a new
    entry from the partition that is currently not filled with an entry.
    Then the entry is put into its proper sort position.

    Returning a record is done by getting the top record, copying the
    record to the request buffer and setting the partition as empty on
    entries.
*/

int ha_partition::handle_ordered_index_scan(uchar *buf, bool reverse_order)
{
  uint i;
  uint j= 0;
  bool found= FALSE;
  DBUG_ENTER("ha_partition::handle_ordered_index_scan");

  m_top_entry= NO_CURRENT_PART_ID;
  queue_remove_all(&m_queue);

  DBUG_PRINT("info", ("m_part_spec.start_part %d", m_part_spec.start_part));
  for (i= m_part_spec.start_part; i <= m_part_spec.end_part; i++)
  {
    if (!(bitmap_is_set(&(m_part_info->used_partitions), i)))
      continue;
    uchar *rec_buf_ptr= rec_buf(i);
    int error;
    handler *file= m_file[i];

    switch (m_index_scan_type) {
    case partition_index_read:
      error= file->index_read_map(rec_buf_ptr,
                                  m_start_key.key,
                                  m_start_key.keypart_map,
                                  m_start_key.flag);
      break;
    case partition_index_first:
      error= file->index_first(rec_buf_ptr);
      reverse_order= FALSE;
      break;
    case partition_index_last:
      error= file->index_last(rec_buf_ptr);
      reverse_order= TRUE;
      break;
    case partition_index_read_last:
      error= file->index_read_last_map(rec_buf_ptr,
                                       m_start_key.key,
                                       m_start_key.keypart_map);
      reverse_order= TRUE;
      break;
    default:
      DBUG_ASSERT(FALSE);
      DBUG_RETURN(HA_ERR_END_OF_FILE);
    }
    if (!error)
    {
      found= TRUE;
      /*
        Initialise queue without order first, simply insert
      */
      queue_element(&m_queue, j++)= (uchar*)queue_buf(i);
    }
    else if (error != HA_ERR_KEY_NOT_FOUND && error != HA_ERR_END_OF_FILE)
    {
      DBUG_RETURN(error);
    }
  }
  if (found)
  {
    /*
      We found at least one partition with data, now sort all entries and
      after that read the first entry and copy it to the buffer to return in.
    */
    queue_set_max_at_top(&m_queue, reverse_order);
    queue_set_cmp_arg(&m_queue, (void*)m_curr_key_info);
    m_queue.elements= j;
    queue_fix(&m_queue);
    return_top_record(buf);
    table->status= 0;
    DBUG_PRINT("info", ("Record returned from partition %d", m_top_entry));
    DBUG_RETURN(0);
  }
  DBUG_RETURN(HA_ERR_END_OF_FILE);
}


/*
  Return the top record in sort order

  SYNOPSIS
    return_top_record()
    out:buf                  Row returned in MySQL Row Format

  RETURN VALUE
    NONE
*/

void ha_partition::return_top_record(uchar *buf)
{
  uint part_id;
  uchar *key_buffer= queue_top(&m_queue);
  uchar *rec_buffer= key_buffer + PARTITION_BYTES_IN_POS;

  part_id= uint2korr(key_buffer);
  memcpy(buf, rec_buffer, m_rec_length);
  m_last_part= part_id;
  m_top_entry= part_id;
}


/*
  Common routine to handle index_next with ordered results

  SYNOPSIS
    handle_ordered_next()
    out:buf                       Read row in MySQL Row Format
    next_same                     Called from index_next_same

  RETURN VALUE
    HA_ERR_END_OF_FILE            End of scan
    0                             Success
    other                         Error code
*/

int ha_partition::handle_ordered_next(uchar *buf, bool is_next_same)
{
  int error;
  uint part_id= m_top_entry;
  handler *file= m_file[part_id];
  DBUG_ENTER("ha_partition::handle_ordered_next");

  if (!is_next_same)
    error= file->index_next(rec_buf(part_id));
  else
    error= file->index_next_same(rec_buf(part_id), m_start_key.key,
				 m_start_key.length);
  if (error)
  {
    if (error == HA_ERR_END_OF_FILE)
    {
      /* Return next buffered row */
      queue_remove(&m_queue, (uint) 0);
      if (m_queue.elements)
      {
         DBUG_PRINT("info", ("Record returned from partition %u (2)",
                     m_top_entry));
         return_top_record(buf);
         table->status= 0;
         error= 0;
      }
    }
    DBUG_RETURN(error);
  }
  queue_replaced(&m_queue);
  return_top_record(buf);
  DBUG_PRINT("info", ("Record returned from partition %u", m_top_entry));
  DBUG_RETURN(0);
}


/*
  Common routine to handle index_prev with ordered results

  SYNOPSIS
    handle_ordered_prev()
    out:buf                       Read row in MySQL Row Format

  RETURN VALUE
    HA_ERR_END_OF_FILE            End of scan
    0                             Success
    other                         Error code
*/

int ha_partition::handle_ordered_prev(uchar *buf)
{
  int error;
  uint part_id= m_top_entry;
  handler *file= m_file[part_id];
  DBUG_ENTER("ha_partition::handle_ordered_prev");

  if ((error= file->index_prev(rec_buf(part_id))))
  {
    if (error == HA_ERR_END_OF_FILE)
    {
      queue_remove(&m_queue, (uint) 0);
      if (m_queue.elements)
      {
	return_top_record(buf);
	DBUG_PRINT("info", ("Record returned from partition %d (2)",
			    m_top_entry));
        error= 0;
        table->status= 0;
      }
    }
    DBUG_RETURN(error);
  }
  queue_replaced(&m_queue);
  return_top_record(buf);
  DBUG_PRINT("info", ("Record returned from partition %d", m_top_entry));
  DBUG_RETURN(0);
}


/****************************************************************************
                MODULE information calls
****************************************************************************/

/*
  These are all first approximations of the extra, info, scan_time
  and read_time calls
*/

/*
  General method to gather info from handler

  SYNOPSIS
    info()
    flag              Specifies what info is requested

  RETURN VALUE
    NONE

  DESCRIPTION
    ::info() is used to return information to the optimizer.
    Currently this table handler doesn't implement most of the fields
    really needed. SHOW also makes use of this data
    Another note, if your handler doesn't proved exact record count,
    you will probably want to have the following in your code:
    if (records < 2)
      records = 2;
    The reason is that the server will optimize for cases of only a single
    record. If in a table scan you don't know the number of records
    it will probably be better to set records to two so you can return
    as many records as you need.

    Along with records a few more variables you may wish to set are:
      records
      deleted
      data_file_length
      index_file_length
      delete_length
      check_time
    Take a look at the public variables in handler.h for more information.

    Called in:
      filesort.cc
      ha_heap.cc
      item_sum.cc
      opt_sum.cc
      sql_delete.cc
     sql_delete.cc
     sql_derived.cc
      sql_select.cc
      sql_select.cc
      sql_select.cc
      sql_select.cc
      sql_select.cc
      sql_show.cc
      sql_show.cc
      sql_show.cc
      sql_show.cc
      sql_table.cc
      sql_union.cc
      sql_update.cc

    Some flags that are not implemented
      HA_STATUS_POS:
        This parameter is never used from the MySQL Server. It is checked in a
        place in MyISAM so could potentially be used by MyISAM specific
        programs.
      HA_STATUS_NO_LOCK:
      This is declared and often used. It's only used by MyISAM.
      It means that MySQL doesn't need the absolute latest statistics
      information. This may save the handler from doing internal locks while
      retrieving statistics data.
*/

int ha_partition::info(uint flag)
{
  handler *file, **file_array;
  DBUG_ENTER("ha_partition:info");

  if (flag & HA_STATUS_AUTO)
  {
    ulonglong auto_increment_value= 0;
    DBUG_PRINT("info", ("HA_STATUS_AUTO"));
    file_array= m_file;
    do
    {
      file= *file_array;
      file->info(HA_STATUS_AUTO);
      set_if_bigger(auto_increment_value, file->stats.auto_increment_value);
    } while (*(++file_array));
    stats.auto_increment_value= auto_increment_value;
  }
  if (flag & HA_STATUS_VARIABLE)
  {
    DBUG_PRINT("info", ("HA_STATUS_VARIABLE"));
    /*
      Calculates statistical variables
      records:           Estimate of number records in table
      We report sum (always at least 2)
      deleted:           Estimate of number holes in the table due to
      deletes
      We report sum
      data_file_length:  Length of data file, in principle bytes in table
      We report sum
      index_file_length: Length of index file, in principle bytes in
      indexes in the table
      We report sum
      delete_length: Length of free space easily used by new records in table
      We report sum
      mean_record_length:Mean record length in the table
      We calculate this
      check_time:        Time of last check (only applicable to MyISAM)
      We report last time of all underlying handlers
    */
    stats.records= 0;
    stats.deleted= 0;
    stats.data_file_length= 0;
    stats.index_file_length= 0;
    stats.check_time= 0;
    stats.delete_length= 0;
    file_array= m_file;
    do
    {
      if (bitmap_is_set(&(m_part_info->used_partitions), (file_array - m_file)))
      {
        file= *file_array;
        file->info(HA_STATUS_VARIABLE);
        stats.records+= file->stats.records;
        stats.deleted+= file->stats.deleted;
        stats.data_file_length+= file->stats.data_file_length;
        stats.index_file_length+= file->stats.index_file_length;
        stats.delete_length+= file->stats.delete_length;
        if (file->stats.check_time > stats.check_time)
          stats.check_time= file->stats.check_time;
      }
    } while (*(++file_array));
    if (stats.records < 2 &&
        !(m_table_flags & HA_STATS_RECORDS_IS_EXACT))
      stats.records= 2;
    if (stats.records > 0)
      stats.mean_rec_length= (ulong) (stats.data_file_length / stats.records);
    else
      stats.mean_rec_length= 1; //? What should we set here 
  }
  if (flag & HA_STATUS_CONST)
  {
    DBUG_PRINT("info", ("HA_STATUS_CONST"));
    /*
      Recalculate loads of constant variables. MyISAM also sets things
      directly on the table share object.

      Check whether this should be fixed since handlers should not
      change things directly on the table object.

      Monty comment: This should NOT be changed!  It's the handlers
      responsibility to correct table->s->keys_xxxx information if keys
      have been disabled.

      The most important parameters set here is records per key on
      all indexes. block_size and primar key ref_length.

      For each index there is an array of rec_per_key.
      As an example if we have an index with three attributes a,b and c
      we will have an array of 3 rec_per_key.
      rec_per_key[0] is an estimate of number of records divided by
      number of unique values of the field a.
      rec_per_key[1] is an estimate of the number of records divided
      by the number of unique combinations of the fields a and b.
      rec_per_key[2] is an estimate of the number of records divided
      by the number of unique combinations of the fields a,b and c.

      Many handlers only set the value of rec_per_key when all fields
      are bound (rec_per_key[2] in the example above).

      If the handler doesn't support statistics, it should set all of the
      above to 0.

      We will allow the first handler to set the rec_per_key and use
      this as an estimate on the total table.

      max_data_file_length:     Maximum data file length
      We ignore it, is only used in
      SHOW TABLE STATUS
      max_index_file_length:    Maximum index file length
      We ignore it since it is never used
      block_size:               Block size used
      We set it to the value of the first handler
      ref_length:               We set this to the value calculated
      and stored in local object
      create_time:              Creation time of table
      Set by first handler

      So we calculate these constants by using the variables on the first
      handler.
    */

    file= m_file[0];
    file->info(HA_STATUS_CONST);
    stats.create_time= file->stats.create_time;
    ref_length= m_ref_length;
  }
  if (flag & HA_STATUS_ERRKEY)
  {
    handler *file= m_file[m_last_part];
    DBUG_PRINT("info", ("info: HA_STATUS_ERRKEY"));
    /*
      This flag is used to get index number of the unique index that
      reported duplicate key
      We will report the errkey on the last handler used and ignore the rest
    */
    file->info(HA_STATUS_ERRKEY);
    if (file->errkey != (uint) -1)
      errkey= file->errkey;
  }
  if (flag & HA_STATUS_TIME)
  {
    DBUG_PRINT("info", ("info: HA_STATUS_TIME"));
    /*
      This flag is used to set the latest update time of the table.
      Used by SHOW commands
      We will report the maximum of these times
    */
    stats.update_time= 0;
    file_array= m_file;
    do
    {
      file= *file_array;
      file->info(HA_STATUS_TIME);
      if (file->stats.update_time > stats.update_time)
	stats.update_time= file->stats.update_time;
    } while (*(++file_array));
  }
  DBUG_RETURN(0);
}


void ha_partition::get_dynamic_partition_info(PARTITION_INFO *stat_info,
                                              uint part_id)
{
  handler *file= m_file[part_id];
  file->info(HA_STATUS_CONST | HA_STATUS_TIME | HA_STATUS_VARIABLE |
             HA_STATUS_NO_LOCK);

  stat_info->records=              file->stats.records;
  stat_info->mean_rec_length=      file->stats.mean_rec_length;
  stat_info->data_file_length=     file->stats.data_file_length;
  stat_info->max_data_file_length= file->stats.max_data_file_length;
  stat_info->index_file_length=    file->stats.index_file_length;
  stat_info->delete_length=        file->stats.delete_length;
  stat_info->create_time=          file->stats.create_time;
  stat_info->update_time=          file->stats.update_time;
  stat_info->check_time=           file->stats.check_time;
  stat_info->check_sum= 0;
  if (file->ha_table_flags() & HA_HAS_CHECKSUM)
    stat_info->check_sum= file->checksum();
  return;
}


/*
  General function to prepare handler for certain behavior

  SYNOPSIS
    extra()
    operation              Operation type for extra call

  RETURN VALUE
    >0                     Error code
    0                      Success

  DESCRIPTION
  extra() is called whenever the server wishes to send a hint to
  the storage engine. The MyISAM engine implements the most hints.

  We divide the parameters into the following categories:
  1) Parameters used by most handlers
  2) Parameters used by some non-MyISAM handlers
  3) Parameters used only by MyISAM
  4) Parameters only used by temporary tables for query processing
  5) Parameters only used by MyISAM internally
  6) Parameters not used at all
  7) Parameters only used by federated tables for query processing
  8) Parameters only used by NDB

  The partition handler need to handle category 1), 2) and 3).

  1) Parameters used by most handlers
  -----------------------------------
  HA_EXTRA_RESET:
    This option is used by most handlers and it resets the handler state
    to the same state as after an open call. This includes releasing
    any READ CACHE or WRITE CACHE or other internal buffer used.

    It is called from the reset method in the handler interface. There are
    three instances where this is called.
    1) After completing a INSERT ... SELECT ... query the handler for the
       table inserted into is reset
    2) It is called from close_thread_table which in turn is called from
       close_thread_tables except in the case where the tables are locked
       in which case ha_commit_stmt is called instead.
       It is only called from here if refresh_version hasn't changed and the
       table is not an old table when calling close_thread_table.
       close_thread_tables is called from many places as a general clean up
       function after completing a query.
    3) It is called when deleting the QUICK_RANGE_SELECT object if the
       QUICK_RANGE_SELECT object had its own handler object. It is called
       immediatley before close of this local handler object.
  HA_EXTRA_KEYREAD:
  HA_EXTRA_NO_KEYREAD:
    These parameters are used to provide an optimisation hint to the handler.
    If HA_EXTRA_KEYREAD is set it is enough to read the index fields, for
    many handlers this means that the index-only scans can be used and it
    is not necessary to use the real records to satisfy this part of the
    query. Index-only scans is a very important optimisation for disk-based
    indexes. For main-memory indexes most indexes contain a reference to the
    record and thus KEYREAD only says that it is enough to read key fields.
    HA_EXTRA_NO_KEYREAD disables this for the handler, also HA_EXTRA_RESET
    will disable this option.
    The handler will set HA_KEYREAD_ONLY in its table flags to indicate this
    feature is supported.
  HA_EXTRA_FLUSH:
    Indication to flush tables to disk, is supposed to be used to
    ensure disk based tables are flushed at end of query execution.
    Currently is never used.

  2) Parameters used by some non-MyISAM handlers
  ----------------------------------------------
  HA_EXTRA_KEYREAD_PRESERVE_FIELDS:
    This is a strictly InnoDB feature that is more or less undocumented.
    When it is activated InnoDB copies field by field from its fetch
    cache instead of all fields in one memcpy. Have no idea what the
    purpose of this is.
    Cut from include/my_base.h:
    When using HA_EXTRA_KEYREAD, overwrite only key member fields and keep
    other fields intact. When this is off (by default) InnoDB will use memcpy
    to overwrite entire row.
  HA_EXTRA_IGNORE_DUP_KEY:
  HA_EXTRA_NO_IGNORE_DUP_KEY:
    Informs the handler to we will not stop the transaction if we get an
    duplicate key errors during insert/upate.
    Always called in pair, triggered by INSERT IGNORE and other similar
    SQL constructs.
    Not used by MyISAM.

  3) Parameters used only by MyISAM
  ---------------------------------
  HA_EXTRA_NORMAL:
    Only used in MyISAM to reset quick mode, not implemented by any other
    handler. Quick mode is also reset in MyISAM by HA_EXTRA_RESET.

    It is called after completing a successful DELETE query if the QUICK
    option is set.

  HA_EXTRA_QUICK:
    When the user does DELETE QUICK FROM table where-clause; this extra
    option is called before the delete query is performed and
    HA_EXTRA_NORMAL is called after the delete query is completed.
    Temporary tables used internally in MySQL always set this option

    The meaning of quick mode is that when deleting in a B-tree no merging
    of leafs is performed. This is a common method and many large DBMS's
    actually only support this quick mode since it is very difficult to
    merge leaves in a tree used by many threads concurrently.

  HA_EXTRA_CACHE:
    This flag is usually set with extra_opt along with a cache size.
    The size of this buffer is set by the user variable
    record_buffer_size. The value of this cache size is the amount of
    data read from disk in each fetch when performing a table scan.
    This means that before scanning a table it is normal to call
    extra with HA_EXTRA_CACHE and when the scan is completed to call
    HA_EXTRA_NO_CACHE to release the cache memory.

    Some special care is taken when using this extra parameter since there
    could be a write ongoing on the table in the same statement. In this
    one has to take special care since there might be a WRITE CACHE as
    well. HA_EXTRA_CACHE specifies using a READ CACHE and using
    READ CACHE and WRITE CACHE at the same time is not possible.

    Only MyISAM currently use this option.

    It is set when doing full table scans using rr_sequential and
    reset when completing such a scan with end_read_record
    (resetting means calling extra with HA_EXTRA_NO_CACHE).

    It is set in filesort.cc for MyISAM internal tables and it is set in
    a multi-update where HA_EXTRA_CACHE is called on a temporary result
    table and after that ha_rnd_init(0) on table to be updated
    and immediately after that HA_EXTRA_NO_CACHE on table to be updated.

    Apart from that it is always used from init_read_record but not when
    used from UPDATE statements. It is not used from DELETE statements
    with ORDER BY and LIMIT but it is used in normal scan loop in DELETE
    statements. The reason here is that DELETE's in MyISAM doesn't move
    existings data rows.

    It is also set in copy_data_between_tables when scanning the old table
    to copy over to the new table.
    And it is set in join_init_read_record where quick objects are used
    to perform a scan on the table. In this case the full table scan can
    even be performed multiple times as part of the nested loop join.

    For purposes of the partition handler it is obviously necessary to have
    special treatment of this extra call. If we would simply pass this
    extra call down to each handler we would allocate
    cache size * no of partitions amount of memory and this is not
    necessary since we will only scan one partition at a time when doing
    full table scans.

    Thus we treat it by first checking whether we have MyISAM handlers in
    the table, if not we simply ignore the call and if we have we will
    record the call but will not call any underlying handler yet. Then
    when performing the sequential scan we will check this recorded value
    and call extra_opt whenever we start scanning a new partition.

    monty: Neads to be fixed so that it's passed to all handlers when we
    move to another partition during table scan.

  HA_EXTRA_NO_CACHE:
    When performing a UNION SELECT HA_EXTRA_NO_CACHE is called from the
    flush method in the select_union class.
    It is used to some extent when insert delayed inserts.
    See HA_EXTRA_RESET_STATE for use in conjunction with delete_all_rows().

    It should be ok to call HA_EXTRA_NO_CACHE on all underlying handlers
    if they are MyISAM handlers. Other handlers we can ignore the call
    for. If no cache is in use they will quickly return after finding
    this out. And we also ensure that all caches are disabled and no one
    is left by mistake.
    In the future this call will probably be deleted an we will instead call
    ::reset();

  HA_EXTRA_WRITE_CACHE:
    See above, called from various places. It is mostly used when we
    do INSERT ... SELECT
    No special handling to save cache space is developed currently.

  HA_EXTRA_PREPARE_FOR_UPDATE:
    This is called as part of a multi-table update. When the table to be
    updated is also scanned then this informs MyISAM handler to drop any
    caches if dynamic records are used (fixed size records do not care
    about this call). We pass this along to all underlying MyISAM handlers
    and ignore it for the rest.

  HA_EXTRA_PREPARE_FOR_DROP:
    Only used by MyISAM, called in preparation for a DROP TABLE.
    It's used mostly by Windows that cannot handle dropping an open file.
    On other platforms it has the same effect as HA_EXTRA_FORCE_REOPEN.

  HA_EXTRA_PREPARE_FOR_RENAME:
    Informs the handler we are about to attempt a rename of the table.

  HA_EXTRA_READCHECK:
  HA_EXTRA_NO_READCHECK:
    Only one call to HA_EXTRA_NO_READCHECK from ha_open where it says that
    this is not needed in SQL. The reason for this call is that MyISAM sets
    the READ_CHECK_USED in the open call so the call is needed for MyISAM
    to reset this feature.
    The idea with this parameter was to inform of doing/not doing a read
    check before applying an update. Since SQL always performs a read before
    applying the update No Read Check is needed in MyISAM as well.

    This is a cut from Docs/myisam.txt
     Sometimes you might want to force an update without checking whether
     another user has changed the record since you last read it. This is
     somewhat dangerous, so it should ideally not be used. That can be
     accomplished by wrapping the mi_update() call in two calls to mi_extra(),
     using these functions:
     HA_EXTRA_NO_READCHECK=5                 No readcheck on update
     HA_EXTRA_READCHECK=6                    Use readcheck (def)

  HA_EXTRA_FORCE_REOPEN:
    Only used by MyISAM, called when altering table, closing tables to
    enforce a reopen of the table files.

  4) Parameters only used by temporary tables for query processing
  ----------------------------------------------------------------
  HA_EXTRA_RESET_STATE:
    Same as reset() except that buffers are not released. If there is
    a READ CACHE it is reinit'ed. A cache is reinit'ed to restart reading
    or to change type of cache between READ CACHE and WRITE CACHE.

    This extra function is always called immediately before calling
    delete_all_rows on the handler for temporary tables.
    There are cases however when HA_EXTRA_RESET_STATE isn't called in
    a similar case for a temporary table in sql_union.cc and in two other
    cases HA_EXTRA_NO_CACHE is called before and HA_EXTRA_WRITE_CACHE
    called afterwards.
    The case with HA_EXTRA_NO_CACHE and HA_EXTRA_WRITE_CACHE means
    disable caching, delete all rows and enable WRITE CACHE. This is
    used for temporary tables containing distinct sums and a
    functional group.

    The only case that delete_all_rows is called on non-temporary tables
    is in sql_delete.cc when DELETE FROM table; is called by a user.
    In this case no special extra calls are performed before or after this
    call.

    The partition handler should not need to bother about this one. It
    should never be called.

  HA_EXTRA_NO_ROWS:
    Don't insert rows indication to HEAP and MyISAM, only used by temporary
    tables used in query processing.
    Not handled by partition handler.

  5) Parameters only used by MyISAM internally
  --------------------------------------------
  HA_EXTRA_REINIT_CACHE:
    This call reinitialises the READ CACHE described above if there is one
    and otherwise the call is ignored.

    We can thus safely call it on all underlying handlers if they are
    MyISAM handlers. It is however never called so we don't handle it at all.
  HA_EXTRA_FLUSH_CACHE:
    Flush WRITE CACHE in MyISAM. It is only from one place in the code.
    This is in sql_insert.cc where it is called if the table_flags doesn't
    contain HA_DUPLICATE_POS. The only handler having the HA_DUPLICATE_POS
    set is the MyISAM handler and so the only handler not receiving this
    call is MyISAM.
    Thus in effect this call is called but never used. Could be removed
    from sql_insert.cc
  HA_EXTRA_NO_USER_CHANGE:
    Only used by MyISAM, never called.
    Simulates lock_type as locked.
  HA_EXTRA_WAIT_LOCK:
  HA_EXTRA_WAIT_NOLOCK:
    Only used by MyISAM, called from MyISAM handler but never from server
    code on top of the handler.
    Sets lock_wait on/off
  HA_EXTRA_NO_KEYS:
    Only used MyISAM, only used internally in MyISAM handler, never called
    from server level.
  HA_EXTRA_KEYREAD_CHANGE_POS:
  HA_EXTRA_REMEMBER_POS:
  HA_EXTRA_RESTORE_POS:
  HA_EXTRA_PRELOAD_BUFFER_SIZE:
  HA_EXTRA_CHANGE_KEY_TO_DUP:
  HA_EXTRA_CHANGE_KEY_TO_UNIQUE:
    Only used by MyISAM, never called.

  6) Parameters not used at all
  -----------------------------
  HA_EXTRA_KEY_CACHE:
  HA_EXTRA_NO_KEY_CACHE:
    This parameters are no longer used and could be removed.

  7) Parameters only used by federated tables for query processing
  ----------------------------------------------------------------
  HA_EXTRA_INSERT_WITH_UPDATE:
    Inform handler that an "INSERT...ON DUPLICATE KEY UPDATE" will be
    executed. This condition is unset by HA_EXTRA_NO_IGNORE_DUP_KEY.

  8) Parameters only used by NDB
  ------------------------------
  HA_EXTRA_DELETE_CANNOT_BATCH:
  HA_EXTRA_UPDATE_CANNOT_BATCH:
    Inform handler that delete_row()/update_row() cannot batch deletes/updates
    and should perform them immediately. This may be needed when table has 
    AFTER DELETE/UPDATE triggers which access to subject table.
    These flags are reset by the handler::extra(HA_EXTRA_RESET) call.
*/

int ha_partition::extra(enum ha_extra_function operation)
{
  DBUG_ENTER("ha_partition:extra");
  DBUG_PRINT("info", ("operation: %d", (int) operation));

  switch (operation) {
    /* Category 1), used by most handlers */
  case HA_EXTRA_KEYREAD:
  case HA_EXTRA_NO_KEYREAD:
  case HA_EXTRA_FLUSH:
    DBUG_RETURN(loop_extra(operation));

    /* Category 2), used by non-MyISAM handlers */
  case HA_EXTRA_IGNORE_DUP_KEY:
  case HA_EXTRA_NO_IGNORE_DUP_KEY:
  case HA_EXTRA_KEYREAD_PRESERVE_FIELDS:
  {
    if (!m_myisam)
      DBUG_RETURN(loop_extra(operation));
    break;
  }

  /* Category 3), used by MyISAM handlers */
  case HA_EXTRA_PREPARE_FOR_RENAME:
    DBUG_RETURN(prepare_for_rename());
    break;
  case HA_EXTRA_NORMAL:
  case HA_EXTRA_QUICK:
  case HA_EXTRA_NO_READCHECK:
  case HA_EXTRA_PREPARE_FOR_UPDATE:
  case HA_EXTRA_FORCE_REOPEN:
  case HA_EXTRA_PREPARE_FOR_DROP:
  case HA_EXTRA_FLUSH_CACHE:
  {
    if (m_myisam)
      DBUG_RETURN(loop_extra(operation));
    break;
  }
  case HA_EXTRA_CACHE:
  {
    prepare_extra_cache(0);
    break;
  }
  case HA_EXTRA_NO_CACHE:
  case HA_EXTRA_WRITE_CACHE:
  {
    m_extra_cache= FALSE;
    m_extra_cache_size= 0;
    DBUG_RETURN(loop_extra(operation));
  }
  case HA_EXTRA_IGNORE_NO_KEY:
  case HA_EXTRA_NO_IGNORE_NO_KEY:
  {
    /*
      Ignore as these are specific to NDB for handling
      idempotency
     */
    break;
  }
  case HA_EXTRA_WRITE_CAN_REPLACE:
  case HA_EXTRA_WRITE_CANNOT_REPLACE:
  {
    /*
      Informs handler that write_row() can replace rows which conflict
      with row being inserted by PK/unique key without reporting error
      to the SQL-layer.

      This optimization is not safe for partitioned table in general case
      since we may have to put new version of row into partition which is
      different from partition in which old version resides (for example
      when we partition by non-PK column or by some column which is not
      part of unique key which were violated).
      And since NDB which is the only engine at the moment that supports
      this optimization handles partitioning on its own we simple disable
      it here. (BTW for NDB this optimization is safe since it supports
      only KEY partitioning and won't use this optimization for tables
      which have additional unique constraints).
    */
    break;
  }
    /* Category 7), used by federated handlers */
  case HA_EXTRA_INSERT_WITH_UPDATE:
    DBUG_RETURN(loop_extra(operation));
    /* Category 8) Parameters only used by NDB */
  case HA_EXTRA_DELETE_CANNOT_BATCH:
  case HA_EXTRA_UPDATE_CANNOT_BATCH:
  {
    /* Currently only NDB use the *_CANNOT_BATCH */
    break;
  }
  default:
  {
    /* Temporary crash to discover what is wrong */
    DBUG_ASSERT(0);
    break;
  }
  }
  DBUG_RETURN(0);
}


/*
  Special extra call to reset extra parameters

  SYNOPSIS
    reset()

  RETURN VALUE
    >0                   Error code
    0                    Success

  DESCRIPTION
    Called at end of each statement to reste buffers
*/

int ha_partition::reset(void)
{
  int result= 0, tmp;
  handler **file;
  DBUG_ENTER("ha_partition::reset");
  if (m_part_info)
    bitmap_set_all(&m_part_info->used_partitions);
  file= m_file;
  do
  {
    if ((tmp= (*file)->ha_reset()))
      result= tmp;
  } while (*(++file));
  DBUG_RETURN(result);
}

/*
  Special extra method for HA_EXTRA_CACHE with cachesize as extra parameter

  SYNOPSIS
    extra_opt()
    operation                      Must be HA_EXTRA_CACHE
    cachesize                      Size of cache in full table scan

  RETURN VALUE
    >0                   Error code
    0                    Success
*/

int ha_partition::extra_opt(enum ha_extra_function operation, ulong cachesize)
{
  DBUG_ENTER("ha_partition::extra_opt()");

  DBUG_ASSERT(HA_EXTRA_CACHE == operation);
  prepare_extra_cache(cachesize);
  DBUG_RETURN(0);
}


/*
  Call extra on handler with HA_EXTRA_CACHE and cachesize

  SYNOPSIS
    prepare_extra_cache()
    cachesize                Size of cache for full table scan

  RETURN VALUE
    NONE
*/

void ha_partition::prepare_extra_cache(uint cachesize)
{
  DBUG_ENTER("ha_partition::prepare_extra_cache()");

  m_extra_cache= TRUE;
  m_extra_cache_size= cachesize;
  if (m_part_spec.start_part != NO_CURRENT_PART_ID)
  {
    late_extra_cache(m_part_spec.start_part);
  }
  DBUG_VOID_RETURN;
}


/*
  Prepares our new and reorged handlers for rename or delete

  SYNOPSIS
    prepare_for_delete()

  RETURN VALUE
    >0                    Error code
    0                     Success
*/

int ha_partition::prepare_for_rename()
{
  int result= 0, tmp;
  handler **file;
  DBUG_ENTER("ha_partition::prepare_for_rename()");
  
  if (m_new_file != NULL)
  {
    for (file= m_new_file; *file; file++)
      if ((tmp= (*file)->extra(HA_EXTRA_PREPARE_FOR_RENAME)))
        result= tmp;      
    for (file= m_reorged_file; *file; file++)
      if ((tmp= (*file)->extra(HA_EXTRA_PREPARE_FOR_RENAME)))
        result= tmp;   
    DBUG_RETURN(result);   
  }
  
  DBUG_RETURN(loop_extra(HA_EXTRA_PREPARE_FOR_RENAME));
}

/*
  Call extra on all partitions

  SYNOPSIS
    loop_extra()
    operation             extra operation type

  RETURN VALUE
    >0                    Error code
    0                     Success
*/

int ha_partition::loop_extra(enum ha_extra_function operation)
{
  int result= 0, tmp;
  handler **file;
  DBUG_ENTER("ha_partition::loop_extra()");
  
  /* 
    TODO, 5.2: this is where you could possibly add optimisations to add the bitmap
    _if_ a SELECT.
  */
  for (file= m_file; *file; file++)
  {
    if ((tmp= (*file)->extra(operation)))
      result= tmp;
  }
  DBUG_RETURN(result);
}


/*
  Call extra(HA_EXTRA_CACHE) on next partition_id

  SYNOPSIS
    late_extra_cache()
    partition_id               Partition id to call extra on

  RETURN VALUE
    NONE
*/

void ha_partition::late_extra_cache(uint partition_id)
{
  handler *file;
  DBUG_ENTER("ha_partition::late_extra_cache");

  if (!m_extra_cache)
    DBUG_VOID_RETURN;
  file= m_file[partition_id];
  if (m_extra_cache_size == 0)
    VOID(file->extra(HA_EXTRA_CACHE));
  else
    VOID(file->extra_opt(HA_EXTRA_CACHE, m_extra_cache_size));
  DBUG_VOID_RETURN;
}


/*
  Call extra(HA_EXTRA_NO_CACHE) on next partition_id

  SYNOPSIS
    late_extra_no_cache()
    partition_id               Partition id to call extra on

  RETURN VALUE
    NONE
*/

void ha_partition::late_extra_no_cache(uint partition_id)
{
  handler *file;
  DBUG_ENTER("ha_partition::late_extra_no_cache");

  if (!m_extra_cache)
    DBUG_VOID_RETURN;
  file= m_file[partition_id];
  VOID(file->extra(HA_EXTRA_NO_CACHE));
  DBUG_VOID_RETURN;
}


/****************************************************************************
                MODULE optimiser support
****************************************************************************/

/*
  Get keys to use for scanning

  SYNOPSIS
    keys_to_use_for_scanning()

  RETURN VALUE
    key_map of keys usable for scanning
*/

const key_map *ha_partition::keys_to_use_for_scanning()
{
  DBUG_ENTER("ha_partition::keys_to_use_for_scanning");

  DBUG_RETURN(m_file[0]->keys_to_use_for_scanning());
}


/*
  Return time for a scan of the table

  SYNOPSIS
    scan_time()

  RETURN VALUE
    time for scan
*/

double ha_partition::scan_time()
{
  double scan_time= 0;
  handler **file;
  DBUG_ENTER("ha_partition::scan_time");

  for (file= m_file; *file; file++)
    if (bitmap_is_set(&(m_part_info->used_partitions), (file - m_file)))
      scan_time+= (*file)->scan_time();
  DBUG_RETURN(scan_time);
}


/*
  Get time to read

  SYNOPSIS
    read_time()
    index                Index number used
    ranges               Number of ranges
    rows                 Number of rows

  RETURN VALUE
    time for read

  DESCRIPTION
    This will be optimised later to include whether or not the index can
    be used with partitioning. To achieve we need to add another parameter
    that specifies how many of the index fields that are bound in the ranges.
    Possibly added as a new call to handlers.
*/

double ha_partition::read_time(uint index, uint ranges, ha_rows rows)
{
  DBUG_ENTER("ha_partition::read_time");

  DBUG_RETURN(m_file[0]->read_time(index, ranges, rows));
}

/*
  Find number of records in a range

  SYNOPSIS
    records_in_range()
    inx                  Index number
    min_key              Start of range
    max_key              End of range

  RETURN VALUE
    Number of rows in range

  DESCRIPTION
    Given a starting key, and an ending key estimate the number of rows that
    will exist between the two. end_key may be empty which in case determine
    if start_key matches any rows.

    Called from opt_range.cc by check_quick_keys().

    monty: MUST be called for each range and added.
          Note that MySQL will assume that if this returns 0 there is no
          matching rows for the range!
*/

ha_rows ha_partition::records_in_range(uint inx, key_range *min_key,
				       key_range *max_key)
{
  handler **file;
  ha_rows in_range= 0;
  DBUG_ENTER("ha_partition::records_in_range");

  file= m_file;
  do
  {
    if (bitmap_is_set(&(m_part_info->used_partitions), (file - m_file)))
    {
      ha_rows tmp_in_range= (*file)->records_in_range(inx, min_key, max_key);
      if (tmp_in_range == HA_POS_ERROR)
        DBUG_RETURN(tmp_in_range);
      in_range+= tmp_in_range;
    }
  } while (*(++file));
  DBUG_RETURN(in_range);
}


/*
  Estimate upper bound of number of rows

  SYNOPSIS
    estimate_rows_upper_bound()

  RETURN VALUE
    Number of rows
*/

ha_rows ha_partition::estimate_rows_upper_bound()
{
  ha_rows rows, tot_rows= 0;
  handler **file;
  DBUG_ENTER("ha_partition::estimate_rows_upper_bound");

  file= m_file;
  do
  {
    if (bitmap_is_set(&(m_part_info->used_partitions), (file - m_file)))
    {
      rows= (*file)->estimate_rows_upper_bound();
      if (rows == HA_POS_ERROR)
        DBUG_RETURN(HA_POS_ERROR);
      tot_rows+= rows;
    }
  } while (*(++file));
  DBUG_RETURN(tot_rows);
}


/**
  Number of rows in table. see handler.h

  SYNOPSIS
    records()

  RETURN VALUE
    Number of total rows in a partitioned table.
*/

ha_rows ha_partition::records()
{
  ha_rows rows, tot_rows= 0;
  handler **file;
  DBUG_ENTER("ha_partition::records");

  file= m_file;
  do
  {
    rows= (*file)->records();
    if (rows == HA_POS_ERROR)
      DBUG_RETURN(HA_POS_ERROR);
    tot_rows+= rows;
  } while (*(++file));
  DBUG_RETURN(tot_rows);
}


/*
  Is it ok to switch to a new engine for this table

  SYNOPSIS
    can_switch_engine()

  RETURN VALUE
    TRUE                  Ok
    FALSE                 Not ok

  DESCRIPTION
    Used to ensure that tables with foreign key constraints are not moved
    to engines without foreign key support.
*/

bool ha_partition::can_switch_engines()
{
  handler **file;
  DBUG_ENTER("ha_partition::can_switch_engines");
 
  file= m_file;
  do
  {
    if (!(*file)->can_switch_engines())
      DBUG_RETURN(FALSE);
  } while (*(++file));
  DBUG_RETURN(TRUE);
}


/*
  Is table cache supported

  SYNOPSIS
    table_cache_type()

*/

uint8 ha_partition::table_cache_type()
{
  DBUG_ENTER("ha_partition::table_cache_type");

  DBUG_RETURN(m_file[0]->table_cache_type());
}


/****************************************************************************
                MODULE print messages
****************************************************************************/

const char *ha_partition::index_type(uint inx)
{
  DBUG_ENTER("ha_partition::index_type");

  DBUG_RETURN(m_file[0]->index_type(inx));
}


enum row_type ha_partition::get_row_type() const
{
  handler **file;
  enum row_type type= (*m_file)->get_row_type();

  for (file= m_file, file++; *file; file++)
  {
    enum row_type part_type= (*file)->get_row_type();
    if (part_type != type)
      return ROW_TYPE_NOT_USED;
  }

  return type;
}


void ha_partition::print_error(int error, myf errflag)
{
  DBUG_ENTER("ha_partition::print_error");

  /* Should probably look for my own errors first */
  DBUG_PRINT("enter", ("error: %d", error));

  if (error == HA_ERR_NO_PARTITION_FOUND)
    m_part_info->print_no_partition_found(table);
  else
    m_file[m_last_part]->print_error(error, errflag);
  DBUG_VOID_RETURN;
}


bool ha_partition::get_error_message(int error, String *buf)
{
  DBUG_ENTER("ha_partition::get_error_message");

  /* Should probably look for my own errors first */
  DBUG_RETURN(m_file[m_last_part]->get_error_message(error, buf));
}


/****************************************************************************
                MODULE handler characteristics
****************************************************************************/
/*
  If frm_error() is called then we will use this to to find out what file
  extensions exist for the storage engine. This is also used by the default
  rename_table and delete_table method in handler.cc.
*/

static const char *ha_partition_ext[]=
{
  ha_par_ext, NullS
};

const char **ha_partition::bas_ext() const
{ return ha_partition_ext; }


uint ha_partition::min_of_the_max_uint(
                       uint (handler::*operator_func)(void) const) const
{
  handler **file;
  uint min_of_the_max= ((*m_file)->*operator_func)();

  for (file= m_file+1; *file; file++)
  {
    uint tmp= ((*file)->*operator_func)();
    set_if_smaller(min_of_the_max, tmp);
  }
  return min_of_the_max;
}


uint ha_partition::max_supported_key_parts() const
{
  return min_of_the_max_uint(&handler::max_supported_key_parts);
}


uint ha_partition::max_supported_key_length() const
{
  return min_of_the_max_uint(&handler::max_supported_key_length);
}


uint ha_partition::max_supported_key_part_length() const
{
  return min_of_the_max_uint(&handler::max_supported_key_part_length);
}


uint ha_partition::max_supported_record_length() const
{
  return min_of_the_max_uint(&handler::max_supported_record_length);
}


uint ha_partition::max_supported_keys() const
{
  return min_of_the_max_uint(&handler::max_supported_keys);
}


uint ha_partition::extra_rec_buf_length() const
{
  handler **file;
  uint max= (*m_file)->extra_rec_buf_length();

  for (file= m_file, file++; *file; file++)
    if (max < (*file)->extra_rec_buf_length())
      max= (*file)->extra_rec_buf_length();
  return max;
}


uint ha_partition::min_record_length(uint options) const
{
  handler **file;
  uint max= (*m_file)->min_record_length(options);

  for (file= m_file, file++; *file; file++)
    if (max < (*file)->min_record_length(options))
      max= (*file)->min_record_length(options);
  return max;
}


/****************************************************************************
                MODULE compare records
****************************************************************************/
/*
  Compare two positions

  SYNOPSIS
    cmp_ref()
    ref1                   First position
    ref2                   Second position

  RETURN VALUE
    <0                     ref1 < ref2
    0                      Equal
    >0                     ref1 > ref2

  DESCRIPTION
    We get two references and need to check if those records are the same.
    If they belong to different partitions we decide that they are not
    the same record. Otherwise we use the particular handler to decide if
    they are the same. Sort in partition id order if not equal.
*/

int ha_partition::cmp_ref(const uchar *ref1, const uchar *ref2)
{
  uint part_id;
  my_ptrdiff_t diff1, diff2;
  handler *file;
  DBUG_ENTER("ha_partition::cmp_ref");

  if ((ref1[0] == ref2[0]) && (ref1[1] == ref2[1]))
  {
    part_id= uint2korr(ref1);
    file= m_file[part_id];
    DBUG_ASSERT(part_id < m_tot_parts);
    DBUG_RETURN(file->cmp_ref((ref1 + PARTITION_BYTES_IN_POS),
			      (ref2 + PARTITION_BYTES_IN_POS)));
  }
  diff1= ref2[1] - ref1[1];
  diff2= ref2[0] - ref1[0];
  if (diff1 > 0)
  {
    DBUG_RETURN(-1);
  }
  if (diff1 < 0)
  {
    DBUG_RETURN(+1);
  }
  if (diff2 > 0)
  {
    DBUG_RETURN(-1);
  }
  DBUG_RETURN(+1);
}


/****************************************************************************
                MODULE auto increment
****************************************************************************/

void ha_partition::restore_auto_increment(ulonglong)
{
  DBUG_ENTER("ha_partition::restore_auto_increment");

  DBUG_VOID_RETURN;
}


/*
  This method is called by update_auto_increment which in turn is called
  by the individual handlers as part of write_row. We will always let
  the first handler keep track of the auto increment value for all
  partitions.
*/

void ha_partition::get_auto_increment(ulonglong offset, ulonglong increment,
                                      ulonglong nb_desired_values,
                                      ulonglong *first_value,
                                      ulonglong *nb_reserved_values)
{
  ulonglong first_value_part, last_value_part, nb_reserved_values_part,
    last_value= ~ (ulonglong) 0;
  handler **pos, **end;
  bool retry= TRUE;
  DBUG_ENTER("ha_partition::get_auto_increment");

again:
  for (pos=m_file, end= m_file+ m_tot_parts; pos != end ; pos++)
  {
    first_value_part= *first_value;
    (*pos)->get_auto_increment(offset, increment, nb_desired_values,
                               &first_value_part, &nb_reserved_values_part);
    if (first_value_part == ~(ulonglong)(0)) // error in one partition
    {
      *first_value= first_value_part;
      sql_print_error("Partition failed to reserve auto_increment value");
      DBUG_VOID_RETURN;
    }
    /*
      Partition has reserved an interval. Intersect it with the intervals
      already reserved for the previous partitions.
    */
    last_value_part= (nb_reserved_values_part == ULONGLONG_MAX) ?
      ULONGLONG_MAX : (first_value_part + nb_reserved_values_part * increment);
    set_if_bigger(*first_value, first_value_part);
    set_if_smaller(last_value, last_value_part);
  }
  if (last_value < *first_value) /* empty intersection, error */
  {
    /*
      When we have an empty intersection, it means that one or more
      partitions may have a significantly different autoinc next value.
      We should not fail here - it just means that we should try to
      find a new reservation making use of the current *first_value
      wbich should now be compatible with all partitions.
    */
    if (retry)
    {
      retry= FALSE;
      last_value= ~ (ulonglong) 0;
      release_auto_increment();
      goto again;
    }
    /*
      We should not get here.
    */
    sql_print_error("Failed to calculate auto_increment value for partition");
    
    *first_value= ~(ulonglong)(0);
  }
  if (increment)                                // If not check for values
    *nb_reserved_values= (last_value == ULONGLONG_MAX) ?
      ULONGLONG_MAX : ((last_value - *first_value) / increment);
  DBUG_VOID_RETURN;
}

void ha_partition::release_auto_increment()
{
  DBUG_ENTER("ha_partition::release_auto_increment");

  for (uint i= 0; i < m_tot_parts; i++)
  {
    m_file[i]->ha_release_auto_increment();
  }
  DBUG_VOID_RETURN;
}

/****************************************************************************
                MODULE initialise handler for HANDLER call
****************************************************************************/

void ha_partition::init_table_handle_for_HANDLER()
{
  return;
}


/****************************************************************************
                MODULE enable/disable indexes
****************************************************************************/

/*
  Disable indexes for a while
  SYNOPSIS
    disable_indexes()
    mode                      Mode
  RETURN VALUES
    0                         Success
    != 0                      Error
*/

int ha_partition::disable_indexes(uint mode)
{
  handler **file;
  int error= 0;

  for (file= m_file; *file; file++)
  {
    if ((error= (*file)->ha_disable_indexes(mode)))
      break;
  }
  return error;
}


/*
  Enable indexes again
  SYNOPSIS
    enable_indexes()
    mode                      Mode
  RETURN VALUES
    0                         Success
    != 0                      Error
*/

int ha_partition::enable_indexes(uint mode)
{
  handler **file;
  int error= 0;

  for (file= m_file; *file; file++)
  {
    if ((error= (*file)->ha_enable_indexes(mode)))
      break;
  }
  return error;
}


/*
  Check if indexes are disabled
  SYNOPSIS
    indexes_are_disabled()

  RETURN VALUES
    0                      Indexes are enabled
    != 0                   Indexes are disabled
*/

int ha_partition::indexes_are_disabled(void)
{
  handler **file;
  int error= 0;

  for (file= m_file; *file; file++)
  {
    if ((error= (*file)->indexes_are_disabled()))
      break;
  }
  return error;
}


/****************************************************************************
                MODULE Partition Share
****************************************************************************/
/*
  Service routines for ... methods.
-------------------------------------------------------------------------
  Variables for partition share methods. A hash used to track open tables.
  A mutex for the hash table and an init variable to check if hash table
  is initialised.
  There is also a constant ending of the partition handler file name.
*/

#ifdef NOT_USED
static HASH partition_open_tables;
static pthread_mutex_t partition_mutex;
static int partition_init= 0;


/*
  Function we use in the creation of our hash to get key.
*/

static uchar *partition_get_key(PARTITION_SHARE *share, size_t *length,
			       my_bool not_used __attribute__ ((unused)))
{
  *length= share->table_name_length;
  return (uchar *) share->table_name;
}

/*
  Example of simple lock controls. The "share" it creates is structure we
  will pass to each partition handler. Do you have to have one of these?
  Well, you have pieces that are used for locking, and they are needed to
  function.
*/

static PARTITION_SHARE *get_share(const char *table_name, TABLE *table)
{
  PARTITION_SHARE *share;
  uint length;
  char *tmp_name;

  /*
    So why does this exist? There is no way currently to init a storage
    engine.
    Innodb and BDB both have modifications to the server to allow them to
    do this. Since you will not want to do this, this is probably the next
    best method.
  */
  if (!partition_init)
  {
    /* Hijack a mutex for init'ing the storage engine */
    pthread_mutex_lock(&LOCK_mysql_create_db);
    if (!partition_init)
    {
      partition_init++;
      VOID(pthread_mutex_init(&partition_mutex, MY_MUTEX_INIT_FAST));
      (void) hash_init(&partition_open_tables, system_charset_info, 32, 0, 0,
		       (hash_get_key) partition_get_key, 0, 0);
    }
    pthread_mutex_unlock(&LOCK_mysql_create_db);
  }
  pthread_mutex_lock(&partition_mutex);
  length= (uint) strlen(table_name);

  if (!(share= (PARTITION_SHARE *) hash_search(&partition_open_tables,
					       (uchar *) table_name, length)))
  {
    if (!(share= (PARTITION_SHARE *)
	  my_multi_malloc(MYF(MY_WME | MY_ZEROFILL),
			  &share, (uint) sizeof(*share),
			  &tmp_name, (uint) length + 1, NullS)))
    {
      pthread_mutex_unlock(&partition_mutex);
      return NULL;
    }

    share->use_count= 0;
    share->table_name_length= length;
    share->table_name= tmp_name;
    strmov(share->table_name, table_name);
    if (my_hash_insert(&partition_open_tables, (uchar *) share))
      goto error;
    thr_lock_init(&share->lock);
    pthread_mutex_init(&share->mutex, MY_MUTEX_INIT_FAST);
  }
  share->use_count++;
  pthread_mutex_unlock(&partition_mutex);

  return share;

error:
  pthread_mutex_unlock(&partition_mutex);
  my_free((uchar*) share, MYF(0));

  return NULL;
}


/*
  Free lock controls. We call this whenever we close a table. If the table
  had the last reference to the share then we free memory associated with
  it.
*/

static int free_share(PARTITION_SHARE *share)
{
  pthread_mutex_lock(&partition_mutex);
  if (!--share->use_count)
  {
    hash_delete(&partition_open_tables, (uchar *) share);
    thr_lock_delete(&share->lock);
    pthread_mutex_destroy(&share->mutex);
    my_free((uchar*) share, MYF(0));
  }
  pthread_mutex_unlock(&partition_mutex);

  return 0;
}
#endif /* NOT_USED */

struct st_mysql_storage_engine partition_storage_engine=
{ MYSQL_HANDLERTON_INTERFACE_VERSION };

mysql_declare_plugin(partition)
{
  MYSQL_STORAGE_ENGINE_PLUGIN,
  &partition_storage_engine,
  "partition",
  "Mikael Ronstrom, MySQL AB",
  "Partition Storage Engine Helper",
  PLUGIN_LICENSE_GPL,
  partition_initialize, /* Plugin Init */
  NULL, /* Plugin Deinit */
  0x0100, /* 1.0 */
  NULL,                       /* status variables                */
  NULL,                       /* system variables                */
  NULL                        /* config options                  */
}
mysql_declare_plugin_end;

#endif<|MERGE_RESOLUTION|>--- conflicted
+++ resolved
@@ -1134,7 +1134,6 @@
 }
 
 
-<<<<<<< HEAD
 /**
   @brief Check and repair the table if neccesary
 
@@ -1198,8 +1197,6 @@
 }
  
 
-=======
->>>>>>> 07e9a6dc
 /*
   Prepare by creating a new partition
 
