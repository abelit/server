/* Copyright (C) 2006 MySQL AB

   This program is free software; you can redistribute it and/or modify
   it under the terms of the GNU General Public License as published by
   the Free Software Foundation; version 2 of the License.

   This program is distributed in the hope that it will be useful,
   but WITHOUT ANY WARRANTY; without even the implied warranty of
   MERCHANTABILITY or FITNESS FOR A PARTICULAR PURPOSE.  See the
   GNU General Public License for more details.

   You should have received a copy of the GNU General Public License
   along with this program; if not, write to the Free Software
   Foundation, Inc., 51 Franklin St, Fifth Floor, Boston, MA  02110-1301  USA */

#include "rpl_utility.h"

#ifndef MYSQL_CLIENT
#include "rpl_rli.h"

/**
   Function to compare two size_t integers for their relative
   order. Used below.
 */
int compare(size_t a, size_t b)
{
  if (a < b)
    return -1;
  if (b < a)
    return 1;
  return 0;
}


/**
   Max value for an unsigned integer of 'bits' bits.

   The somewhat contorted expression is to avoid overflow.
 */
uint32 uint_max(int bits) {
  return (((1UL << (bits - 1)) - 1) << 1) | 1;
}


/**
   Compute the maximum display length of a field.

   @param sql_type Type of the field
   @param metadata The metadata from the master for the field.
   @return Maximum length of the field in bytes.
 */
static uint32
max_display_length_for_field(enum_field_types sql_type, unsigned int metadata)
{
  DBUG_PRINT("debug", ("sql_type: %d, metadata: 0x%x", sql_type, metadata));
  DBUG_ASSERT(metadata >> 16 == 0);

  switch (sql_type) {
  case MYSQL_TYPE_NEWDECIMAL:
    return metadata >> 8;

  case MYSQL_TYPE_FLOAT:
    return 12;

  case MYSQL_TYPE_DOUBLE:
    return 22;

  case MYSQL_TYPE_SET:
  case MYSQL_TYPE_ENUM:
      return metadata & 0x00ff;

  case MYSQL_TYPE_STRING:
  {
    uchar type= metadata >> 8;
    if (type == MYSQL_TYPE_SET || type == MYSQL_TYPE_ENUM)
      return metadata & 0xff;
    else
      /* This is taken from Field_string::unpack. */
      return (((metadata >> 4) & 0x300) ^ 0x300) + (metadata & 0x00ff);
  }

  case MYSQL_TYPE_YEAR:
  case MYSQL_TYPE_TINY:
    return 4;

  case MYSQL_TYPE_SHORT:
    return 6;

  case MYSQL_TYPE_INT24:
    return 9;

  case MYSQL_TYPE_LONG:
    return 11;

#ifdef HAVE_LONG_LONG
  case MYSQL_TYPE_LONGLONG:
    return 20;

#endif
  case MYSQL_TYPE_NULL:
    return 0;

  case MYSQL_TYPE_NEWDATE:
    return 3;

  case MYSQL_TYPE_DATE:
  case MYSQL_TYPE_TIME:
    return 3;

  case MYSQL_TYPE_TIMESTAMP:
    return 4;

  case MYSQL_TYPE_DATETIME:
    return 8;

  case MYSQL_TYPE_BIT:
    /*
      Decode the size of the bit field from the master.
    */
    DBUG_ASSERT((metadata & 0xff) <= 7);
    return 8 * (metadata >> 8U) + (metadata & 0x00ff);

  case MYSQL_TYPE_VAR_STRING:
  case MYSQL_TYPE_VARCHAR:
    return metadata;

    /*
      The actual length for these types does not really matter since
      they are used to calc_pack_length, which ignores the given
      length for these types.

      Since we want this to be accurate for other uses, we return the
      maximum size in bytes of these BLOBs.
    */

  case MYSQL_TYPE_TINY_BLOB:
    return uint_max(1 * 8);

  case MYSQL_TYPE_MEDIUM_BLOB:
    return uint_max(3 * 8);

  case MYSQL_TYPE_BLOB:
    /*
      For the blob type, Field::real_type() lies and say that all
      blobs are of type MYSQL_TYPE_BLOB. In that case, we have to look
      at the length instead to decide what the max display size is.
     */
    return uint_max(metadata * 8);

  case MYSQL_TYPE_LONG_BLOB:
  case MYSQL_TYPE_GEOMETRY:
    return uint_max(4 * 8);

  default:
    return ~(uint32) 0;
  }
}


/*
  Compare the pack lengths of a source field (on the master) and a
  target field (on the slave).

  @param field    Target field.
  @param type     Source field type.
  @param metadata Source field metadata.

  @retval -1 The length of the source field is smaller than the target field.
  @retval  0 The length of the source and target fields are the same.
  @retval  1 The length of the source field is greater than the target field.
 */
int compare_lengths(Field *field, enum_field_types source_type, uint16 metadata)
{
  DBUG_ENTER("compare_lengths");
  size_t const source_length=
    max_display_length_for_field(source_type, metadata);
  size_t const target_length= field->max_display_length();
  DBUG_PRINT("debug", ("source_length: %lu, source_type: %u,"
                       " target_length: %lu, target_type: %u",
                       (unsigned long) source_length, source_type,
                       (unsigned long) target_length, field->real_type()));
  int result= compare(source_length, target_length);
  DBUG_PRINT("result", ("%d", result));
  DBUG_RETURN(result);
}

/*********************************************************************
 *                   table_def member definitions                    *
 *********************************************************************/

/*
  This function returns the field size in raw bytes based on the type
  and the encoded field data from the master's raw data.
*/
uint32 table_def::calc_field_size(uint col, uchar *master_data) const
{
  uint32 length;

  switch (type(col)) {
  case MYSQL_TYPE_NEWDECIMAL:
    length= my_decimal_get_binary_size(m_field_metadata[col] >> 8, 
                                       m_field_metadata[col] & 0xff);
    break;
  case MYSQL_TYPE_DECIMAL:
  case MYSQL_TYPE_FLOAT:
  case MYSQL_TYPE_DOUBLE:
    length= m_field_metadata[col];
    break;
  /*
    The cases for SET and ENUM are include for completeness, however
    both are mapped to type MYSQL_TYPE_STRING and their real types
    are encoded in the field metadata.
  */
  case MYSQL_TYPE_SET:
  case MYSQL_TYPE_ENUM:
  case MYSQL_TYPE_STRING:
  {
    uchar type= m_field_metadata[col] >> 8U;
    if ((type == MYSQL_TYPE_SET) || (type == MYSQL_TYPE_ENUM))
      length= m_field_metadata[col] & 0x00ff;
    else
    {
      /*
        We are reading the actual size from the master_data record
        because this field has the actual lengh stored in the first
        byte.
      */
      length= (uint) *master_data + 1;
      DBUG_ASSERT(length != 0);
    }
    break;
  }
  case MYSQL_TYPE_YEAR:
  case MYSQL_TYPE_TINY:
    length= 1;
    break;
  case MYSQL_TYPE_SHORT:
    length= 2;
    break;
  case MYSQL_TYPE_INT24:
    length= 3;
    break;
  case MYSQL_TYPE_LONG:
    length= 4;
    break;
#ifdef HAVE_LONG_LONG
  case MYSQL_TYPE_LONGLONG:
    length= 8;
    break;
#endif
  case MYSQL_TYPE_NULL:
    length= 0;
    break;
  case MYSQL_TYPE_NEWDATE:
    length= 3;
    break;
  case MYSQL_TYPE_DATE:
  case MYSQL_TYPE_TIME:
    length= 3;
    break;
  case MYSQL_TYPE_TIMESTAMP:
    length= 4;
    break;
  case MYSQL_TYPE_DATETIME:
    length= 8;
    break;
  case MYSQL_TYPE_BIT:
  {
    /*
      Decode the size of the bit field from the master.
        from_len is the length in bytes from the master
        from_bit_len is the number of extra bits stored in the master record
      If from_bit_len is not 0, add 1 to the length to account for accurate
      number of bytes needed.
    */
    uint from_len= (m_field_metadata[col] >> 8U) & 0x00ff;
    uint from_bit_len= m_field_metadata[col] & 0x00ff;
    DBUG_ASSERT(from_bit_len <= 7);
    length= from_len + ((from_bit_len > 0) ? 1 : 0);
    break;
  }
  case MYSQL_TYPE_VARCHAR:
  {
    length= m_field_metadata[col] > 255 ? 2 : 1; // c&p of Field_varstring::data_length()
    DBUG_ASSERT(uint2korr(master_data) > 0);
    length+= length == 1 ? (uint32) *master_data : uint2korr(master_data);
    break;
  }
  case MYSQL_TYPE_TINY_BLOB:
  case MYSQL_TYPE_MEDIUM_BLOB:
  case MYSQL_TYPE_LONG_BLOB:
  case MYSQL_TYPE_BLOB:
  case MYSQL_TYPE_GEOMETRY:
  {
#if 1
    /*
      BUG#29549: 
      This is currently broken for NDB, which is using big-endian
      order when packing length of BLOB. Once they have decided how to
      fix the issue, we can enable the code below to make sure to
      always read the length in little-endian order.
    */
    Field_blob fb(m_field_metadata[col]);
    length= fb.get_packed_size(master_data, TRUE);
#else
    /*
      Compute the length of the data. We cannot use get_length() here
      since it is dependent on the specific table (and also checks the
      packlength using the internal 'table' pointer) and replication
      is using a fixed format for storing data in the binlog.
    */
    switch (m_field_metadata[col]) {
    case 1:
      length= *master_data;
      break;
    case 2:
      length= uint2korr(master_data);
      break;
    case 3:
      length= uint3korr(master_data);
      break;
    case 4:
      length= uint4korr(master_data);
      break;
    default:
      DBUG_ASSERT(0);		// Should not come here
      break;
    }

    length+= m_field_metadata[col];
#endif
    break;
  }
  default:
    length= ~(uint32) 0;
  }
  return length;
}


/**
 */
void show_sql_type(enum_field_types type, uint16 metadata, String *str)
{
  DBUG_ENTER("show_sql_type");
  DBUG_PRINT("enter", ("type: %d, metadata: 0x%x", type, metadata));

  switch (type)
  {
  case MYSQL_TYPE_TINY:
    str->set_ascii(STRING_WITH_LEN("tinyint"));
    break;

  case MYSQL_TYPE_SHORT:
    str->set_ascii(STRING_WITH_LEN("smallint"));
    break;

  case MYSQL_TYPE_LONG:
    str->set_ascii(STRING_WITH_LEN("int"));
    break;

  case MYSQL_TYPE_FLOAT:
    str->set_ascii(STRING_WITH_LEN("float"));
    break;

  case MYSQL_TYPE_DOUBLE:
    str->set_ascii(STRING_WITH_LEN("double"));
    break;

  case MYSQL_TYPE_NULL:
    str->set_ascii(STRING_WITH_LEN("null"));
    break;

  case MYSQL_TYPE_TIMESTAMP:
    str->set_ascii(STRING_WITH_LEN("timestamp"));
    break;

  case MYSQL_TYPE_LONGLONG:
    str->set_ascii(STRING_WITH_LEN("bigint"));
    break;

  case MYSQL_TYPE_INT24:
    str->set_ascii(STRING_WITH_LEN("mediumint"));
    break;

  case MYSQL_TYPE_NEWDATE:
  case MYSQL_TYPE_DATE:
    str->set_ascii(STRING_WITH_LEN("date"));
    break;

  case MYSQL_TYPE_TIME:
    str->set_ascii(STRING_WITH_LEN("time"));
    break;

  case MYSQL_TYPE_DATETIME:
    str->set_ascii(STRING_WITH_LEN("datetime"));
    break;

  case MYSQL_TYPE_YEAR:
    str->set_ascii(STRING_WITH_LEN("year"));
    break;

  case MYSQL_TYPE_VAR_STRING:
  case MYSQL_TYPE_VARCHAR:
    {
      CHARSET_INFO *cs= str->charset();
      uint32 length=
        cs->cset->snprintf(cs, (char*) str->ptr(), str->alloced_length(),
                           "varchar(%u)", metadata);
      str->length(length);
    }
    break;

  case MYSQL_TYPE_BIT:
    {
      CHARSET_INFO *cs= str->charset();
      int bit_length= 8 * (metadata >> 8) + (metadata & 0xFF);
      uint32 length=
        cs->cset->snprintf(cs, (char*) str->ptr(), str->alloced_length(),
                           "bit(%d)", bit_length);
      str->length(length);
    }
    break;

  case MYSQL_TYPE_DECIMAL:
    {
      CHARSET_INFO *cs= str->charset();
      uint32 length=
        cs->cset->snprintf(cs, (char*) str->ptr(), str->alloced_length(),
                           "decimal(%d,?)", metadata);
      str->length(length);
    }
    break;

  case MYSQL_TYPE_NEWDECIMAL:
    {
      CHARSET_INFO *cs= str->charset();
      uint32 length=
        cs->cset->snprintf(cs, (char*) str->ptr(), str->alloced_length(),
                           "decimal(%d,%d)", metadata >> 8, metadata & 0xff);
      str->length(length);
    }
    break;

  case MYSQL_TYPE_ENUM:
    str->set_ascii(STRING_WITH_LEN("enum"));
    break;

  case MYSQL_TYPE_SET:
    str->set_ascii(STRING_WITH_LEN("set"));
    break;

  case MYSQL_TYPE_BLOB:
    /*
      Field::real_type() lies regarding the actual type of a BLOB, so
      it is necessary to check the pack length to figure out what kind
      of blob it really is.
     */
    switch (get_blob_type_from_length(metadata))
    {
    case MYSQL_TYPE_TINY_BLOB:
      str->set_ascii(STRING_WITH_LEN("tinyblob"));
      break;

    case MYSQL_TYPE_MEDIUM_BLOB:
      str->set_ascii(STRING_WITH_LEN("mediumblob"));
      break;

    case MYSQL_TYPE_LONG_BLOB:
      str->set_ascii(STRING_WITH_LEN("longblob"));
      break;

    case MYSQL_TYPE_BLOB:
      str->set_ascii(STRING_WITH_LEN("blob"));
      break;

    default:
      DBUG_ASSERT(0);
      break;
    }
    break;

  case MYSQL_TYPE_STRING:
    {
      /*
        This is taken from Field_string::unpack.
      */
      CHARSET_INFO *cs= str->charset();
      uint bytes= (((metadata >> 4) & 0x300) ^ 0x300) + (metadata & 0x00ff);
      uint32 length=
        cs->cset->snprintf(cs, (char*) str->ptr(), str->alloced_length(),
                           "char(%d)", bytes / cs->mbmaxlen);
      str->length(length);
    }
    break;

  case MYSQL_TYPE_GEOMETRY:
    str->set_ascii(STRING_WITH_LEN("geometry"));
    break;

  default:
    str->set_ascii(STRING_WITH_LEN("<unknown type>"));
  }
  DBUG_VOID_RETURN;
}


/**
   Check the order variable and print errors if the order is not
   acceptable according to the current settings.

   @param order  The computed order of the conversion needed.
   @param rli    The relay log info data structure: for error reporting.
 */
bool is_conversion_ok(int order, Relay_log_info *rli)
{
  DBUG_ENTER("is_conversion_ok");
  bool allow_non_lossy=
    bit_is_set(slave_type_conversions_options, SLAVE_TYPE_CONVERSIONS_ALL_NON_LOSSY);
  bool allow_lossy=
    bit_is_set(slave_type_conversions_options, SLAVE_TYPE_CONVERSIONS_ALL_LOSSY);

  DBUG_PRINT("enter", ("order: %d, flags:%s%s", order,
                       allow_non_lossy ? " ALL_NON_LOSSY" : "",
                       allow_lossy ? " ALL_LOSSY" : ""));
  if (order < 0 && !allow_non_lossy)
  {
    /* !!! Add error message saying that non-lossy conversions need to be allowed. */
    DBUG_RETURN(false);
  }

  if (order > 0 && !allow_lossy)
  {
    /* !!! Add error message saying that lossy conversions need to be allowed. */
    DBUG_RETURN(false);
  }

  DBUG_RETURN(true);
}


/**
   Can a type potentially be converted to another type?

   This function check if the types are convertible and what
   conversion is required.

   If conversion is not possible, and error is printed.

   If conversion is possible:

   - *order will be set to -1 if source type is smaller than target
     type and a non-lossy conversion can be required. This includes
     the case where the field types are different but types could
     actually be converted in either direction.

   - *order will be set to 0 if no conversion is required.

   - *order will be set to 1 if the source type is strictly larger
      than the target type and that conversion is potentially lossy.

   @param[in] field    Target field
   @param[in] type     Source field type
   @param[in] metadata Source field metadata
   @param[in] rli      Relay log info (for error reporting)
   @param[in] mflags   Flags from the table map event
   @param[out] order   Order between source field and target field

   @return @c true if conversion is possible according to the current
   settings, @c false if conversion is not possible according to the
   current setting.
 */
static bool
can_convert_field_to(Field *field,
                     enum_field_types source_type, uint16 metadata,
                     Relay_log_info *rli, uint16 mflags,
                     int *order_var)
{
  DBUG_ENTER("can_convert_field_to");
#ifndef DBUG_OFF
  char field_type_buf[MAX_FIELD_WIDTH];
  String field_type(field_type_buf, sizeof(field_type_buf), field->charset());
  field->sql_type(field_type);
  DBUG_PRINT("enter", ("field_type: %s, target_type: %d, source_type: %d, source_metadata: 0x%x",
                       field_type.c_ptr_safe(), field->real_type(), source_type, metadata));
#endif
  /*
    If the real type is the same, we need to check the metadata to
    decide if conversions are allowed.
   */
  if (field->real_type() == source_type)
  {
    if (metadata == 0) // Metadata can only be zero if no metadata was provided
    {
<<<<<<< HEAD
=======
      /*
        If there is no metadata, we either have an old event where no
        metadata were supplied, or a type that does not require any
        metadata. In either case, conversion can be done but no
        conversion table is necessary.
       */
>>>>>>> a3c44675
      DBUG_PRINT("debug", ("Base types are identical, but there is no metadata"));
      *order_var= 0;
      DBUG_RETURN(true);
    }

    DBUG_PRINT("debug", ("Base types are identical, doing field size comparison"));
    if (field->compatible_field_size(metadata, rli, mflags, order_var))
      DBUG_RETURN(is_conversion_ok(*order_var, rli));
    else
      DBUG_RETURN(false);
  }
  else if (!slave_type_conversions_options)
    DBUG_RETURN(false);

  /*
    Here, from and to will always be different. Since the types are
    different, we cannot use the compatible_field_size() function, but
    have to rely on hard-coded max-sizes for fields.
  */

  DBUG_PRINT("debug", ("Base types are different, checking conversion"));
  switch (source_type)                      // Source type (on master)
  {
  case MYSQL_TYPE_DECIMAL:
  case MYSQL_TYPE_NEWDECIMAL:
  case MYSQL_TYPE_FLOAT:
  case MYSQL_TYPE_DOUBLE:
    switch (field->real_type())
    {
    case MYSQL_TYPE_NEWDECIMAL:
      /*
        Then the other type is either FLOAT, DOUBLE, or old style
        DECIMAL, so we require lossy conversion.
      */
      *order_var= 1;
      DBUG_RETURN(is_conversion_ok(*order_var, rli));
      
    case MYSQL_TYPE_DECIMAL:
    case MYSQL_TYPE_FLOAT:
    case MYSQL_TYPE_DOUBLE:
    {
      if (source_type == MYSQL_TYPE_NEWDECIMAL ||
          source_type == MYSQL_TYPE_DECIMAL)
        *order_var = 1;                         // Always require lossy conversions
      else
        *order_var= compare_lengths(field, source_type, metadata);
      DBUG_ASSERT(*order_var != 0);
      DBUG_RETURN(is_conversion_ok(*order_var, rli));
    }

    default:
      DBUG_RETURN(false);
    }
    break;

  /*
    The length comparison check will do the correct job of comparing
    the field lengths (in bytes) of two integer types.
  */
  case MYSQL_TYPE_TINY:
  case MYSQL_TYPE_SHORT:
  case MYSQL_TYPE_INT24:
  case MYSQL_TYPE_LONG:
  case MYSQL_TYPE_LONGLONG:
    switch (field->real_type())
    {
    case MYSQL_TYPE_TINY:
    case MYSQL_TYPE_SHORT:
    case MYSQL_TYPE_INT24:
    case MYSQL_TYPE_LONG:
    case MYSQL_TYPE_LONGLONG:
      *order_var= compare_lengths(field, source_type, metadata);
      DBUG_ASSERT(*order_var != 0);
      DBUG_RETURN(is_conversion_ok(*order_var, rli));

    default:
      DBUG_RETURN(false);
    }
    break;

  /*
    Since source and target type is different, and it is not possible
    to convert bit types to anything else, this will return false.
   */
  case MYSQL_TYPE_BIT:
    DBUG_RETURN(false);

  /*
    If all conversions are disabled, it is not allowed to convert
    between these types. Since the TEXT vs. BINARY is distinguished by
    the charset, and the charset is not replicated, we cannot
    currently distinguish between , e.g., TEXT and BLOB.
   */
  case MYSQL_TYPE_TINY_BLOB:
  case MYSQL_TYPE_MEDIUM_BLOB:
  case MYSQL_TYPE_LONG_BLOB:
  case MYSQL_TYPE_BLOB:
  case MYSQL_TYPE_STRING:
  case MYSQL_TYPE_VAR_STRING:
  case MYSQL_TYPE_VARCHAR:
    switch (field->real_type())
    {
    case MYSQL_TYPE_TINY_BLOB:
    case MYSQL_TYPE_MEDIUM_BLOB:
    case MYSQL_TYPE_LONG_BLOB:
    case MYSQL_TYPE_BLOB:
    case MYSQL_TYPE_STRING:
    case MYSQL_TYPE_VAR_STRING:
    case MYSQL_TYPE_VARCHAR:
      *order_var= compare_lengths(field, source_type, metadata);
      /*
        Here we know that the types are different, so if the order
        gives that they do not require any conversion, we still need
        to have non-lossy conversion enabled to allow conversion
        between different (string) types of the same length.
       */
      if (*order_var == 0)
        *order_var= -1;
      DBUG_RETURN(is_conversion_ok(*order_var, rli));

    default:
      DBUG_RETURN(false);
    }
    break;

  case MYSQL_TYPE_GEOMETRY:
  case MYSQL_TYPE_TIMESTAMP:
  case MYSQL_TYPE_DATE:
  case MYSQL_TYPE_TIME:
  case MYSQL_TYPE_DATETIME:
  case MYSQL_TYPE_YEAR:
  case MYSQL_TYPE_NEWDATE:
  case MYSQL_TYPE_NULL:
  case MYSQL_TYPE_ENUM:
  case MYSQL_TYPE_SET:
    DBUG_RETURN(false);
  }
  DBUG_RETURN(false);                                 // To keep GCC happy
}


/**
  Is the definition compatible with a table?

  This function will compare the master table with an existing table
  on the slave and see if they are compatible with respect to the
  current settings of @c SLAVE_TYPE_CONVERSIONS.

  If the tables are compatible and conversions are required, @c
  *tmp_table_var will be set to a virtual temporary table with field
  pointers for the fields that require conversions.  This allow simple
  checking of whether a conversion are to be applied or not.

  If tables are compatible, but no conversions are necessary, @c
  *tmp_table_var will be set to NULL.

  @param rli_arg[in]
  Relay log info, for error reporting.

  @param table[in]
  Table to compare with

  @param tmp_table_var[out]
  Virtual temporary table for performing conversions, if necessary.

  @retval true Master table is compatible with slave table.
  @retval false Master table is not compatible with slave table.
*/
bool
table_def::compatible_with(THD *thd, Relay_log_info *rli,
                           TABLE *table, TABLE **conv_table_var)
  const
{
  /*
    We only check the initial columns for the tables.
  */
  uint const cols_to_check= min(table->s->fields, size());
  TABLE *tmp_table= NULL;

  for (uint col= 0 ; col < cols_to_check ; ++col)
  {
    Field *const field= table->field[col];
    int order;
    if (can_convert_field_to(field, type(col), field_metadata(col), rli, m_flags, &order))
    {
      DBUG_PRINT("debug", ("Checking column %d -"
                           " field '%s' can be converted - order: %d",
                           col, field->field_name, order));
      DBUG_ASSERT(order >= -1 && order <= 1);

      /*
        If order is not 0, a conversion is required, so we need to set
        up the conversion table.
       */
      if (order != 0 && tmp_table == NULL)
      {
        /*
          This will create the full table with all fields. This is
          necessary to ge the correct field lengths for the record.
        */
        tmp_table= create_conversion_table(thd, rli, table);
        if (tmp_table == NULL)
            return false;
        /*
          Clear all fields up to, but not including, this column.
        */
        for (unsigned int i= 0; i < col; ++i)
          tmp_table->field[i]= NULL;
      }

      if (order == 0 && tmp_table != NULL)
        tmp_table->field[col]= NULL;
    }
    else
    {
      DBUG_PRINT("debug", ("Checking column %d -"
                           " field '%s' can not be converted",
                           col, field->field_name));
      DBUG_ASSERT(col < size() && col < table->s->fields);
      DBUG_ASSERT(table->s->db.str && table->s->table_name.str);
      const char *db_name= table->s->db.str;
      const char *tbl_name= table->s->table_name.str;
      char source_buf[MAX_FIELD_WIDTH];
      char target_buf[MAX_FIELD_WIDTH];
      String source_type(source_buf, sizeof(source_buf), field->charset());
      String target_type(target_buf, sizeof(target_buf), field->charset());
      show_sql_type(type(col), field_metadata(col), &source_type);
      field->sql_type(target_type);
      rli->report(ERROR_LEVEL, ER_SLAVE_CONVERSION_FAILED,
                  ER(ER_SLAVE_CONVERSION_FAILED),
                  col, db_name, tbl_name,
                  source_type.c_ptr_safe(), target_type.c_ptr_safe());
      return false;
    }
  }

#ifndef DBUG_OFF
  if (tmp_table)
  {
    for (unsigned int col= 0; col < tmp_table->s->fields; ++col)
      if (tmp_table->field[col])
      {
        char source_buf[MAX_FIELD_WIDTH];
        char target_buf[MAX_FIELD_WIDTH];
        String source_type(source_buf, sizeof(source_buf), table->field[col]->charset());
        String target_type(target_buf, sizeof(target_buf), table->field[col]->charset());
        tmp_table->field[col]->sql_type(source_type);
        table->field[col]->sql_type(target_type);
        DBUG_PRINT("debug", ("Field %s - conversion required."
                             " Source type: '%s', Target type: '%s'",
                             tmp_table->field[col]->field_name,
                             source_type.c_ptr_safe(), target_type.c_ptr_safe()));
      }
  }
#endif

  *conv_table_var= tmp_table;
  return true;
}

/**
  Create a conversion table.

  If the function is unable to create the conversion table, an error
  will be printed and NULL will be returned.

  @return Pointer to conversion table, or NULL if unable to create
  conversion table.
 */

TABLE *table_def::create_conversion_table(THD *thd, Relay_log_info *rli, TABLE *target_table) const
{
  DBUG_ENTER("table_def::create_conversion_table");

  List<Create_field> field_list;

  for (uint col= 0 ; col < size() ; ++col)
  {
    Create_field *field_def=
      (Create_field*) alloc_root(thd->mem_root, sizeof(Create_field));
    if (field_list.push_back(field_def))
      DBUG_RETURN(NULL);

    uint decimals= 0;
    TYPELIB* interval= NULL;
    uint pack_length= 0;
    uint32 max_length=
      max_display_length_for_field(type(col), field_metadata(col));

    switch(type(col))
    {
      int precision;
    case MYSQL_TYPE_ENUM:
    case MYSQL_TYPE_SET:
      interval= static_cast<Field_enum*>(target_table->field[col])->typelib;
      pack_length= field_metadata(col) & 0x00ff;
      break;

    case MYSQL_TYPE_NEWDECIMAL:
      /*
        The display length of a DECIMAL type is not the same as the
        length that should be supplied to make_field, so we correct
        the length here.
       */
      precision= field_metadata(col) >> 8;
      decimals= field_metadata(col) & 0x00ff;
      max_length=
        my_decimal_precision_to_length(precision, decimals, FALSE);
      break;

    case MYSQL_TYPE_DECIMAL:
      precision= field_metadata(col);
      decimals= static_cast<Field_num*>(target_table->field[col])->dec;
      max_length= field_metadata(col);
      break;

    case MYSQL_TYPE_TINY_BLOB:
    case MYSQL_TYPE_MEDIUM_BLOB:
    case MYSQL_TYPE_LONG_BLOB:
    case MYSQL_TYPE_BLOB:
    case MYSQL_TYPE_GEOMETRY:
      pack_length= field_metadata(col) & 0x00ff;
      break;

    default:
      break;
    }

    DBUG_PRINT("debug", ("sql_type: %d, target_field: '%s', max_length: %d, decimals: %d,"
                         " maybe_null: %d, unsigned_flag: %d, pack_length: %u",
                         type(col), target_table->field[col]->field_name,
                         max_length, decimals, TRUE, FALSE, pack_length));
    field_def->init_for_tmp_table(type(col),
                                  max_length,
                                  decimals,
                                  TRUE,         // maybe_null
                                  FALSE,        // unsigned_flag
                                  pack_length);
    field_def->charset= target_table->field[col]->charset();
    field_def->interval= interval;
  }

  TABLE *conv_table= create_virtual_tmp_table(thd, field_list);
  if (conv_table == NULL)
    rli->report(ERROR_LEVEL, ER_SLAVE_CANT_CREATE_CONVERSION,
                ER(ER_SLAVE_CANT_CREATE_CONVERSION),
                target_table->s->db.str,
                target_table->s->table_name.str);
  DBUG_RETURN(conv_table);
}

#endif /* MYSQL_CLIENT */

table_def::table_def(unsigned char *types, ulong size,
                     uchar *field_metadata, int metadata_size,
                     uchar *null_bitmap, uint16 flags)
  : m_size(size), m_type(0), m_field_metadata_size(metadata_size),
    m_field_metadata(0), m_null_bits(0), m_flags(flags),
    m_memory(NULL)
{
  m_memory= (uchar *)my_multi_malloc(MYF(MY_WME),
                                     &m_type, size,
                                     &m_field_metadata,
                                     size * sizeof(uint16),
                                     &m_null_bits, (size + 7) / 8,
                                     NULL);

  bzero(m_field_metadata, size * sizeof(uint16));

  if (m_type)
    memcpy(m_type, types, size);
  else
    m_size= 0;
  /*
    Extract the data from the table map into the field metadata array
    iff there is field metadata. The variable metadata_size will be
    0 if we are replicating from an older version server since no field
    metadata was written to the table map. This can also happen if 
    there were no fields in the master that needed extra metadata.
  */
  if (m_size && metadata_size)
  { 
    int index= 0;
    for (unsigned int i= 0; i < m_size; i++)
    {
      switch (m_type[i]) {
      case MYSQL_TYPE_TINY_BLOB:
      case MYSQL_TYPE_BLOB:
      case MYSQL_TYPE_MEDIUM_BLOB:
      case MYSQL_TYPE_LONG_BLOB:
      case MYSQL_TYPE_DOUBLE:
      case MYSQL_TYPE_FLOAT:
      case MYSQL_TYPE_GEOMETRY:
      {
        /*
          These types store a single byte.
        */
        m_field_metadata[i]= field_metadata[index];
        index++;
        break;
      }
      case MYSQL_TYPE_SET:
      case MYSQL_TYPE_ENUM:
      case MYSQL_TYPE_STRING:
      {
        uint16 x= field_metadata[index++] << 8U; // real_type
        x+= field_metadata[index++];            // pack or field length
        m_field_metadata[i]= x;
        break;
      }
      case MYSQL_TYPE_BIT:
      {
        uint16 x= field_metadata[index++]; 
        x = x + (field_metadata[index++] << 8U);
        m_field_metadata[i]= x;
        break;
      }
      case MYSQL_TYPE_VARCHAR:
      {
        /*
          These types store two bytes.
        */
        char *ptr= (char *)&field_metadata[index];
        m_field_metadata[i]= uint2korr(ptr);
        index= index + 2;
        break;
      }
      case MYSQL_TYPE_NEWDECIMAL:
      {
        uint16 x= field_metadata[index++] << 8U; // precision
        x+= field_metadata[index++];            // decimals
        m_field_metadata[i]= x;
        break;
      }
      default:
        m_field_metadata[i]= 0;
        break;
      }
    }
  }
  if (m_size && null_bitmap)
    memcpy(m_null_bits, null_bitmap, (m_size + 7) / 8);
}


table_def::~table_def()
{
  my_free(m_memory, MYF(0));
#ifndef DBUG_OFF
  m_type= 0;
  m_size= 0;
#endif
}
<|MERGE_RESOLUTION|>--- conflicted
+++ resolved
@@ -592,15 +592,12 @@
   {
     if (metadata == 0) // Metadata can only be zero if no metadata was provided
     {
-<<<<<<< HEAD
-=======
       /*
         If there is no metadata, we either have an old event where no
         metadata were supplied, or a type that does not require any
         metadata. In either case, conversion can be done but no
         conversion table is necessary.
        */
->>>>>>> a3c44675
       DBUG_PRINT("debug", ("Base types are identical, but there is no metadata"));
       *order_var= 0;
       DBUG_RETURN(true);
