--- conflicted
+++ resolved
@@ -798,16 +798,9 @@
 # Check if crypt() exists in libc or libcrypt, sets LIBS if needed
 AC_SEARCH_LIBS(crypt, crypt, AC_DEFINE(HAVE_CRYPT, 1, [crypt]))
 
-<<<<<<< HEAD
 # For the sched_yield() function on Solaris
 AC_CHECK_FUNC(sched_yield, , AC_CHECK_LIB(posix4, sched_yield))
 
-=======
-# For sem_xxx functions on Solaris 2.6
-AC_CHECK_FUNC(sem_init, , AC_CHECK_LIB(posix4, sem_init))
-# For sem_xxx functions on NetBSD
-AC_CHECK_FUNC(sem_init, , AC_CHECK_LIB(rt, sem_init))
->>>>>>> c7e65c45
 MYSQL_CHECK_ZLIB_WITH_COMPRESS
 
 # For large pages support
