--- conflicted
+++ resolved
@@ -696,7 +696,55 @@
 DROP TABLE t1;
 
 --echo #
-<<<<<<< HEAD
+--echo # MDEV-4123: Incorrect results after multi-table update or
+--echo # assertion `!table || (!table->read_set ||
+--echo # bitmap_is_set(table->read_set, field_index))' failure 
+--echo #
+
+DROP TABLE IF EXISTS t1;
+CREATE TABLE t1 (
+  id int(10) unsigned NOT NULL,
+  level tinyint(3) unsigned NOT NULL,
+  PRIMARY KEY (id)
+);
+INSERT INTO t1 VALUES (2519583,1);
+
+DROP TABLE IF EXISTS t2;
+CREATE TABLE t2 (
+  club_id int(11) NOT NULL DEFAULT '0',
+  profile_id int(11) NOT NULL DEFAULT '0',
+  member_level_id int(11) NOT NULL DEFAULT '0',
+  PRIMARY KEY (profile_id,club_id)
+);
+INSERT INTO t2 VALUES (2,2519583,12);
+
+DROP TABLE IF EXISTS t3;
+CREATE TABLE t3 (
+  member_level_id int(11) unsigned NOT NULL DEFAULT '0',
+  map_level int(11) unsigned NOT NULL DEFAULT '0',
+  map_status int(11) unsigned NOT NULL DEFAULT '0',
+  PRIMARY KEY (member_level_id)
+);
+INSERT INTO t3 VALUES (12,12,1);
+
+CREATE 
+    VIEW v1 AS 
+    select club_id,profile_id,
+      map_level AS member_level_id,map_status AS member_status
+    from (t2 tc join t3 map 
+          on(((tc.member_level_id = map.member_level_id) and
+             (club_id = 2))));
+
+select level, count(*) as cnt from t1 group by level;
+UPDATE t1 c LEFT JOIN v1 t ON (c.id = t.profile_id AND t.club_id = 2)
+  SET c.level = IF (t.member_status IS NULL, 1, IF (t.member_status = 1, 2,3));
+select level, count(*) as cnt from t1 group by level;
+drop view v1;
+drop table t1,t2,t3;
+
+--echo end of tests
+
+--echo #
 --echo # BUG#57373: Multi update+InnoDB reports ER_KEY_NOT_FOUND if a
 --echo #            table is updated twice
 --echo #
@@ -760,54 +808,4 @@
 
 DROP TABLE t1,t2;
 
-
-
-=======
---echo # MDEV-4123: Incorrect results after multi-table update or
---echo # assertion `!table || (!table->read_set ||
---echo # bitmap_is_set(table->read_set, field_index))' failure 
---echo #
-
-DROP TABLE IF EXISTS t1;
-CREATE TABLE t1 (
-  id int(10) unsigned NOT NULL,
-  level tinyint(3) unsigned NOT NULL,
-  PRIMARY KEY (id)
-);
-INSERT INTO t1 VALUES (2519583,1);
-
-DROP TABLE IF EXISTS t2;
-CREATE TABLE t2 (
-  club_id int(11) NOT NULL DEFAULT '0',
-  profile_id int(11) NOT NULL DEFAULT '0',
-  member_level_id int(11) NOT NULL DEFAULT '0',
-  PRIMARY KEY (profile_id,club_id)
-);
-INSERT INTO t2 VALUES (2,2519583,12);
-
-DROP TABLE IF EXISTS t3;
-CREATE TABLE t3 (
-  member_level_id int(11) unsigned NOT NULL DEFAULT '0',
-  map_level int(11) unsigned NOT NULL DEFAULT '0',
-  map_status int(11) unsigned NOT NULL DEFAULT '0',
-  PRIMARY KEY (member_level_id)
-);
-INSERT INTO t3 VALUES (12,12,1);
-
-CREATE 
-    VIEW v1 AS 
-    select club_id,profile_id,
-      map_level AS member_level_id,map_status AS member_status
-    from (t2 tc join t3 map 
-          on(((tc.member_level_id = map.member_level_id) and
-             (club_id = 2))));
-
-select level, count(*) as cnt from t1 group by level;
-UPDATE t1 c LEFT JOIN v1 t ON (c.id = t.profile_id AND t.club_id = 2)
-  SET c.level = IF (t.member_status IS NULL, 1, IF (t.member_status = 1, 2,3));
-select level, count(*) as cnt from t1 group by level;
-drop view v1;
-drop table t1,t2,t3;
-
---echo end of tests
->>>>>>> c4341d50
+--echo end of 5.5 tests
