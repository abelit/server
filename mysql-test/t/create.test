--- conflicted
+++ resolved
@@ -1176,7 +1176,24 @@
 DROP TABLE t1;
 
 
-<<<<<<< HEAD
+#
+# Bug#38821: Assert table->auto_increment_field_not_null failed in open_table()
+#
+CREATE TABLE t1 (a INTEGER AUTO_INCREMENT PRIMARY KEY, b INTEGER NOT NULL);
+INSERT IGNORE INTO t1 (b) VALUES (5);
+
+CREATE TABLE IF NOT EXISTS t2 (a INTEGER NOT NULL AUTO_INCREMENT PRIMARY KEY)
+  SELECT a FROM t1;
+--error 1062
+CREATE TABLE IF NOT EXISTS t2 (a INTEGER NOT NULL AUTO_INCREMENT PRIMARY KEY)
+  SELECT a FROM t1;
+--error 1062
+CREATE TABLE IF NOT EXISTS t2 (a INTEGER NOT NULL AUTO_INCREMENT PRIMARY KEY)
+  SELECT a FROM t1;
+
+DROP TABLE t1, t2;
+
+
 --echo End of 5.0 tests
 
 #
@@ -1511,25 +1528,4 @@
 ###########################################################################
 
 --echo
---echo End of 5.1 tests
-=======
-#
-# Bug#38821: Assert table->auto_increment_field_not_null failed in open_table()
-#
-CREATE TABLE t1 (a INTEGER AUTO_INCREMENT PRIMARY KEY, b INTEGER NOT NULL);
-INSERT IGNORE INTO t1 (b) VALUES (5);
-
-CREATE TABLE IF NOT EXISTS t2 (a INTEGER NOT NULL AUTO_INCREMENT PRIMARY KEY)
-  SELECT a FROM t1;
---error 1062
-CREATE TABLE IF NOT EXISTS t2 (a INTEGER NOT NULL AUTO_INCREMENT PRIMARY KEY)
-  SELECT a FROM t1;
---error 1062
-CREATE TABLE IF NOT EXISTS t2 (a INTEGER NOT NULL AUTO_INCREMENT PRIMARY KEY)
-  SELECT a FROM t1;
-
-DROP TABLE t1, t2;
-
-
---echo End of 5.0 tests
->>>>>>> 788be2ae
+--echo End of 5.1 tests