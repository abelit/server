--- conflicted
+++ resolved
@@ -1152,7 +1152,30 @@
 show status like 'handler_read%';
 drop table t1,t2;
 
-<<<<<<< HEAD
+#
+# Bug #25162: Backing up DB from 5.1 adds 'USING BTREE' to KEYs on table creates
+#
+
+# Show that the old syntax for index type is supported
+CREATE TABLE t1(c1 VARCHAR(33), KEY USING BTREE (c1));
+DROP TABLE t1;
+
+# Show that the new syntax for index type is supported
+CREATE TABLE t1(c1 VARCHAR(33), KEY (c1) USING BTREE);
+DROP TABLE t1;
+
+# Show that in case of multiple index type definitions, the last one takes 
+# precedence
+
+CREATE TABLE t1(c1 VARCHAR(33), KEY USING BTREE (c1) USING HASH) ENGINE=MEMORY;
+SHOW INDEX FROM t1;
+DROP TABLE t1;
+
+CREATE TABLE t1(c1 VARCHAR(33), KEY USING HASH (c1) USING BTREE) ENGINE=MEMORY;
+SHOW INDEX FROM t1;
+DROP TABLE t1;
+
+
 --echo End of 5.0 tests
 
 #
@@ -1342,31 +1365,4 @@
 show create table t1;
 drop table t1;
 
---echo End of 5.1 tests
-=======
-#
-# Bug #25162: Backing up DB from 5.1 adds 'USING BTREE' to KEYs on table creates
-#
-
-# Show that the old syntax for index type is supported
-CREATE TABLE t1(c1 VARCHAR(33), KEY USING BTREE (c1));
-DROP TABLE t1;
-
-# Show that the new syntax for index type is supported
-CREATE TABLE t1(c1 VARCHAR(33), KEY (c1) USING BTREE);
-DROP TABLE t1;
-
-# Show that in case of multiple index type definitions, the last one takes 
-# precedence
-
-CREATE TABLE t1(c1 VARCHAR(33), KEY USING BTREE (c1) USING HASH) ENGINE=MEMORY;
-SHOW INDEX FROM t1;
-DROP TABLE t1;
-
-CREATE TABLE t1(c1 VARCHAR(33), KEY USING HASH (c1) USING BTREE) ENGINE=MEMORY;
-SHOW INDEX FROM t1;
-DROP TABLE t1;
-
-
---echo End of 5.0 tests
->>>>>>> 663453d5
+--echo End of 5.1 tests