
# Embedded server doesn't support external clients
--source include/not_embedded.inc

# check that CSV engine was compiled in, as the result of the test
# depends on the presence of the log tables (which are CSV-based).
--source include/have_csv.inc

#
# Clean up after previous tests
#

--disable_warnings
DROP TABLE IF EXISTS t1, `t``1`, `t 1`;
drop view if exists v1;
drop database if exists client_test_db;
--enable_warnings

#
# Bug #13783  mysqlcheck tries to optimize and analyze information_schema
#
--replace_result 'Table is already up to date' OK
--exec $MYSQL_CHECK --all-databases --analyze --optimize
--replace_result 'Table is already up to date' OK
--exec $MYSQL_CHECK --analyze --optimize  --databases test information_schema mysql
--exec $MYSQL_CHECK --analyze --optimize information_schema schemata

#
# Bug #16502: mysqlcheck tries to check views
#
create table t1 (a int);
create view v1 as select * from t1;
--replace_result 'Table is already up to date' OK
--exec $MYSQL_CHECK --analyze --optimize --databases test
--replace_result 'Table is already up to date' OK
--exec $MYSQL_CHECK --all-in-1 --analyze --optimize --databases test
drop view v1;
drop table t1;

#
# Bug #30654: mysqlcheck fails during upgrade of tables whose names include backticks
#
create table `t``1`(a int);
create table `t 1`(a int);
--replace_result 'Table is already up to date' OK
--exec $MYSQL_CHECK --databases test
drop table `t``1`, `t 1`;

#
# Bug#25347: mysqlcheck -A -r doesn't repair table marked as crashed
#
create database d_bug25347;
use d_bug25347;
create table t_bug25347 (a int);
create view v_bug25347 as select * from t_bug25347;
insert into t_bug25347 values (1),(2),(3);
flush tables;
--echo removing and creating
--remove_file $MYSQLTEST_VARDIR/master-data/d_bug25347/t_bug25347.MYI
--write_file $MYSQLTEST_VARDIR/master-data/d_bug25347/t_bug25347.MYI
EOF
--exec $MYSQL_CHECK --repair --databases d_bug25347
--error 130
insert into t_bug25347 values (4),(5),(6);
--exec $MYSQL_CHECK --repair --use-frm --databases d_bug25347
insert into t_bug25347 values (7),(8),(9);
select * from t_bug25347;
select * from v_bug25347;
drop view v_bug25347;
drop table t_bug25347;
drop database d_bug25347;
use test;

#
# Bug#39541 CHECK TABLE on information_schema myisam tables produces error
#
create view v1 as select * from information_schema.routines;
check table v1, information_schema.routines;
drop view v1;

<<<<<<< HEAD
--echo End of 5.0 tests

#
# Bug #30679: 5.1 name encoding not performed for views during upgrade
#
create table t1(a int);
create view v1 as select * from t1;
show tables;
--copy_file $MYSQLTEST_VARDIR/master-data/test/v1.frm $MYSQLTEST_VARDIR/master-data/test/v-1.frm
show tables;
--exec $MYSQL_CHECK --check-upgrade --fix-table-names --databases test
show tables;
drop view v1, `v-1`;
drop table t1;
=======

#
# Bug#37527: mysqlcheck fails to report entire database 
# when frm file corruption
#
CREATE TABLE t1(a INT);
CREATE TABLE t2(a INT);
# backup then null t1.frm
--copy_file $MYSQLTEST_VARDIR/master-data/test/t1.frm $MYSQLTEST_VARDIR/master-data/test/t1.frm.bak
--remove_file $MYSQLTEST_VARDIR/master-data/test/t1.frm
--write_file $MYSQLTEST_VARDIR/master-data/test/t1.frm
EOF
--exec $MYSQL_CHECK test
# restore t1.frm
--remove_file $MYSQLTEST_VARDIR/master-data/test/t1.frm
--copy_file $MYSQLTEST_VARDIR/master-data/test/t1.frm.bak $MYSQLTEST_VARDIR/master-data/test/t1.frm
--remove_file $MYSQLTEST_VARDIR/master-data/test/t1.frm.bak
DROP TABLE t1, t2;


--echo End of 5.0 tests
>>>>>>> ee3594b2
<|MERGE_RESOLUTION|>--- conflicted
+++ resolved
@@ -78,22 +78,6 @@
 check table v1, information_schema.routines;
 drop view v1;
 
-<<<<<<< HEAD
---echo End of 5.0 tests
-
-#
-# Bug #30679: 5.1 name encoding not performed for views during upgrade
-#
-create table t1(a int);
-create view v1 as select * from t1;
-show tables;
---copy_file $MYSQLTEST_VARDIR/master-data/test/v1.frm $MYSQLTEST_VARDIR/master-data/test/v-1.frm
-show tables;
---exec $MYSQL_CHECK --check-upgrade --fix-table-names --databases test
-show tables;
-drop view v1, `v-1`;
-drop table t1;
-=======
 
 #
 # Bug#37527: mysqlcheck fails to report entire database 
@@ -115,4 +99,16 @@
 
 
 --echo End of 5.0 tests
->>>>>>> ee3594b2
+
+#
+# Bug #30679: 5.1 name encoding not performed for views during upgrade
+#
+create table t1(a int);
+create view v1 as select * from t1;
+show tables;
+--copy_file $MYSQLTEST_VARDIR/master-data/test/v1.frm $MYSQLTEST_VARDIR/master-data/test/v-1.frm
+show tables;
+--exec $MYSQL_CHECK --check-upgrade --fix-table-names --databases test
+show tables;
+drop view v1, `v-1`;
+drop table t1;