--- conflicted
+++ resolved
@@ -2701,9 +2701,9 @@
 DROP TABLE t1,t2,t3,t4,t5;
 
 --echo #
-<<<<<<< HEAD
 --echo # Bug #670380: hash join for non-binary collation
 --echo #
+
 
 CREATE TABLE t1 (pk int PRIMARY KEY, a varchar(32));
 CREATE TABLE t2 (pk int PRIMARY KEY, a varchar(32), INDEX idx(a));
@@ -2723,8 +2723,8 @@
 SET SESSION join_cache_level = DEFAULT;
 
 DROP TABLE t1,t2;
- 
-=======
+
+--echo #
 --echo # Bug #694092: incorrect detection of index only pushdown conditions
 --echo #
 
@@ -2759,6 +2759,5 @@
 
 DROP TABLE t1,t2;
 
->>>>>>> ef292642
 # this must be the last command in the file
 set @@optimizer_switch=@save_optimizer_switch;