# test of problems with having (Reported by Mark Rogers)
#

--disable_warnings
drop table if exists t1,t2,t3;
--enable_warnings

create table t1 (a int);
select count(a) as b from t1 where a=0 having b > 0;
insert into t1 values (null);
select count(a) as b from t1 where a=0 having b > 0;
select count(a) as b from t1 where a=0 having b >=0;
explain extended select count(a) as b from t1 where a=0 having b >=0;
drop table t1; 

#
# Test of problem with HAVING and AVG()
#

CREATE TABLE t1 (
  raw_id int(10) NOT NULL default '0',
  chr_start int(10) NOT NULL default '0',
  chr_end int(10) NOT NULL default '0',
  raw_start int(10) NOT NULL default '0',
  raw_end int(10) NOT NULL default '0',
  raw_ori int(2) NOT NULL default '0'
);

INSERT INTO t1 VALUES (469713,1,164123,1,164123,1),(317330,164124,317193,101,153170,1),(469434,317194,375620,101,58527,1),(591816,375621,484273,1,108653,1),(591807,484274,534671,91,50488,1),(318885,534672,649362,101,114791,1),(318728,649363,775520,102,126259,1),(336829,775521,813997,101,38577,1),(317740,813998,953227,101,139330,1),(1,813998,953227,101,139330,1);

CREATE TABLE t2 (
  id int(10) unsigned NOT NULL default '0',
  contig_id int(10) unsigned NOT NULL default '0',
  seq_start int(10) NOT NULL default '0',
  seq_end int(10) NOT NULL default '0',
  strand tinyint(2) NOT NULL default '0',
  KEY id (id)
);
INSERT INTO t2 VALUES (133195,469713,61327,61384,1),(133196,469713,64113,64387,1),(133197,1,1,1,0),(133197,1,1,1,-2);
SELECT e.id,
   MIN( IF(sgp.raw_ori=1,
          (e.seq_start+sgp.chr_start-sgp.raw_start),  
          (sgp.chr_start+sgp.raw_end-e.seq_end))) as start, 
   MAX( IF(sgp.raw_ori=1,
           (e.seq_end+sgp.chr_start-sgp.raw_start),  
           (sgp.chr_start+sgp.raw_end-e.seq_start))) as end, 
   AVG(IF (sgp.raw_ori=1,e.strand,(-e.strand))) as chr_strand 
FROM  t1 sgp,
      t2 e  
WHERE sgp.raw_id=e.contig_id 
GROUP BY e.id 
HAVING chr_strand= -1 and end >= 0 
  AND start <= 999660;
drop table t1,t2;

#
# Test problem with having and MAX() IS NOT NULL
#

CREATE TABLE t1 (Fld1 int(11) default NULL,Fld2 int(11) default NULL);
INSERT INTO t1 VALUES (1,10),(1,20),(2,NULL),(2,NULL),(3,50);
select Fld1, max(Fld2) as q from t1 group by Fld1 having q is not null;
select Fld1, max(Fld2) from t1 group by Fld1 having max(Fld2) is not null;
select Fld1, max(Fld2) from t1 group by Fld1 having avg(Fld2) is not null;
select Fld1, max(Fld2) from t1 group by Fld1 having std(Fld2) is not null;
select Fld1, max(Fld2) from t1 group by Fld1 having variance(Fld2) is not null;
drop table t1;

#
# Test problem with count(distinct) in having
#
create table t1 (id int not null, qty int not null);
insert into t1 values (1,2),(1,3),(2,4),(2,5);
select id, sum(qty) as sqty from t1 group by id having sqty>2;
select sum(qty) as sqty from t1 group by id having count(id) > 0;
select sum(qty) as sqty from t1 group by id having count(distinct id) > 0;
drop table t1;

#
# Test case for Bug #4358 Problem with HAVING clause that uses alias from the
#              select list and TEXT field 
#

CREATE TABLE t1 (
  `id` bigint(20) NOT NULL default '0',
  `description` text
) ENGINE=MyISAM;

CREATE TABLE t2 (
  `id` bigint(20) NOT NULL default '0',
  `description` varchar(20)
) ENGINE=MyISAM;

INSERT INTO t1  VALUES (1, 'test');
INSERT INTO t2 VALUES (1, 'test');

CREATE TABLE t3 (
  `id`       bigint(20) NOT NULL default '0',
  `order_id` bigint(20) NOT NULL default '0'
) ENGINE=MyISAM;

select
	a.id, a.description,
	count(b.id) as c 
from t1 a left join t3 b on a.id=b.order_id 
group by a.id, a.description 
having (a.description is not null) and (c=0);

select
	a.*, 
	count(b.id) as c 
from t2 a left join t3 b on a.id=b.order_id 
group by a.id, a.description
having (a.description is not null) and (c=0);

INSERT INTO t1  VALUES (2, 'test2');

select
	a.id, a.description,
	count(b.id) as c 
from t1 a left join t3 b on a.id=b.order_id 
group by a.id, a.description 
having (a.description is not null) and (c=0);
drop table t1,t2,t3;

#
# Bug #14274: HAVING clause containing only set function
#

CREATE TABLE t1 (a int);
INSERT INTO t1 VALUES (3), (4), (1), (3), (1);

SELECT SUM(a) FROM t1 GROUP BY a HAVING SUM(a)>0;
SELECT SUM(a) FROM t1 GROUP BY a HAVING SUM(a);

DROP TABLE t1;

#
# Bug #14927: HAVING clause containing constant false conjunct
#

CREATE TABLE t1 (a int);
INSERT INTO t1 VALUES (1), (2), (1), (3), (2), (1);

SELECT a FROM t1 GROUP BY a HAVING a > 1;
SELECT a FROM t1 GROUP BY a HAVING 1 != 1 AND a > 1;
SELECT 0 AS x, a FROM t1 GROUP BY x,a HAVING x=1 AND a > 1;

EXPLAIN SELECT a FROM t1 GROUP BY a HAVING 1 != 1 AND a > 1;
EXPLAIN SELECT 0 AS x, a FROM t1 GROUP BY x,a HAVING x=1 AND a > 1;

DROP table t1;  

#
# Bug #29911: HAVING clause depending on constant table and evaluated to false
#

CREATE TABLE t1 (a int PRIMARY KEY);
CREATE TABLE t2 (b int PRIMARY KEY, a int);
CREATE TABLE t3 (b int, flag int);

INSERT INTO t1 VALUES (1);
INSERT INTO t2 VALUES (1,1), (2,1), (3,1);
INSERT INTO t3(b,flag) VALUES (2, 1);

SELECT t1.a
  FROM t1 INNER JOIN t2 ON t1.a=t2.a LEFT JOIN t3 ON t2.b=t3.b
    GROUP BY t1.a, t2.b HAVING MAX(t3.flag)=0;

SELECT DISTINCT t1.a, MAX(t3.flag)
  FROM t1 INNER JOIN t2 ON t1.a=t2.a LEFT JOIN t3 ON t2.b=t3.b
    GROUP BY t1.a, t2.b HAVING MAX(t3.flag)=0;

SELECT DISTINCT t1.a
  FROM t1 INNER JOIN t2 ON t1.a=t2.a LEFT JOIN t3 ON t2.b=t3.b
    GROUP BY t1.a, t2.b HAVING MAX(t3.flag)=0;

DROP TABLE t1,t2,t3;

# End of 4.1 tests

#
# Tests for WL#1972 CORRECT EVALUATION OF COLUMN REFERENCES IN THE HAVING CLAUSE
# Per the SAP VERI tests and WL#1972, MySQL must ensure that HAVING can
# correctly evaluate column references from the GROUP BY clause, even if the
# same references are not also found in the select list.
#

# set global sql_mode='ansi';
# set session sql_mode='ansi';

create table t1 (col1 int, col2 varchar(5), col_t1 int);
create table t2 (col1 int, col2 varchar(5), col_t2 int);
create table t3 (col1 int, col2 varchar(5), col_t3 int);

insert into t1 values(10,'hello',10);
insert into t1 values(20,'hello',20);
insert into t1 values(30,'hello',30);
insert into t1 values(10,'bye',10);
insert into t1 values(10,'sam',10);
insert into t1 values(10,'bob',10);

insert into t2 select * from t1;
insert into t3 select * from t1;

select count(*) from t1 group by col1 having col1 = 10;
select count(*) as count_col1 from t1 group by col1 having col1 = 10;
select count(*) as count_col1 from t1 as tmp1 group by col1 having col1 = 10;
select count(*) from t1 group by col2 having col2 = 'hello';
--error 1054
select count(*) from t1 group by col2 having col1 = 10;
select col1 as count_col1 from t1 as tmp1 group by col1 having col1 = 10;
select col1 as count_col1 from t1 as tmp1 group by col1 having count_col1 = 10;
select col1 as count_col1 from t1 as tmp1 group by count_col1 having col1 = 10;
# ANSI: should return SQLSTATE 42000 Syntax error or access violation 
# MySQL: returns 10 - because of GROUP BY name resolution
select col1 as count_col1 from t1 as tmp1 group by count_col1 having count_col1 = 10;
# ANSI: should return SQLSTATE 42000 Syntax error or access violation 
# MySQL: returns 10 - because of GROUP BY name resolution
select col1 as count_col1,col2 from t1 as tmp1 group by col1,col2 having col1 = 10;
select col1 as count_col1,col2 from t1 as tmp1 group by col1,col2 having count_col1 = 10;
select col1 as count_col1,col2 from t1 as tmp1 group by col1,col2 having col2 = 'hello';
select col1 as count_col1,col2 as group_col2 from t1 as tmp1 group by col1,col2 having group_col2 = 'hello';
--error 1064
select sum(col1) as co12 from t1 group by col2 having col2 10; 
select sum(col1) as co2, count(col2) as cc from t1 group by col1 having col1 =10; 
--error 1054
select t2.col2 from t2 group by t2.col1, t2.col2 having t1.col1 <= 10;


#
# queries with nested sub-queries
#

# the having column is resolved in the same query
select t1.col1 from t1
where t1.col2 in 
      (select t2.col2 from t2 
       group by t2.col1, t2.col2 having t2.col1 <= 10);

select t1.col1 from t1
where t1.col2 in 
      (select t2.col2 from t2
       group by t2.col1, t2.col2
       having t2.col1 <=
              (select min(t3.col1) from t3));

# the having column is resolved in the SELECT clause of the outer query -
# works in ANSI
select t1.col1 from t1
where t1.col2 in
      (select t2.col2 from t2 
       group by t2.col1, t2.col2 having t1.col1 <= 10);

# the having column is resolved in the SELECT clause of the outer query -
# error in ANSI, works with MySQL extension
select t1.col1 as tmp_col from t1
where t1.col2 in 
      (select t2.col2 from t2 
       group by t2.col1, t2.col2 having tmp_col <= 10);

# the having column is resolved in the FROM clause of the outer query -
# works in ANSI
select t1.col1 from t1
where t1.col2 in 
      (select t2.col2 from t2 
       group by t2.col1, t2.col2 having col_t1 <= 10);

# Item_field must be resolved in the same way as Item_ref
select sum(col1) from t1
group by col_t1
having (select col_t1 from t2 where col_t1 = col_t2 order by col_t2 limit 1);

# nested queries with HAVING, inner having column resolved in outer FROM clause
# the outer having column is not referenced in GROUP BY which results in an error
--error 1054
select t1.col1 from t1
where t1.col2 in 
      (select t2.col2 from t2 
       group by t2.col1, t2.col2 having col_t1 <= 10)
having col_t1 <= 20;

# both having columns are resolved in the GROUP clause of the outer query
select t1.col1 from t1
where t1.col2 in 
      (select t2.col2 from t2 
       group by t2.col1, t2.col2 having col_t1 <= 10)
group by col_t1
having col_t1 <= 20;

#
# nested HAVING clauses
#

# non-correlated subqueries
select col_t1, sum(col1) from t1
group by col_t1
having col_t1 > 10 and
       exists (select sum(t2.col1) from t2
               group by t2.col2 having t2.col2 > 'b');

# correlated subqueries - inner having column 't1.col2' resolves to
# the outer FROM clause, which cannot be used because the outer query
# is grouped
--error 1054
select sum(col1) from t1
group by col_t1
having col_t1 in (select sum(t2.col1) from t2
                  group by t2.col2, t2.col1 having t2.col1 = t1.col1);

# correlated subqueries - inner having column 'col_t1' resolves to
# the outer GROUP clause
select sum(col1) from t1
group by col_t1
having col_t1 in (select sum(t2.col1) from t2
                  group by t2.col2, t2.col1 having t2.col1 = col_t1);

#
# queries with joins and ambiguous column names
#
--error 1052
select t1.col1, t2.col1 from t1, t2 where t1.col1 = t2.col1
group by t1.col1, t2.col1 having col1 = 2;

--error 1052
select t1.col1*10+t2.col1 from t1,t2 where t1.col1=t2.col1
group by t1.col1, t2.col1 having col1 = 2;

drop table t1, t2, t3;

# More queries to test ANSI compatibility
create table t1 (s1 int);
insert into t1 values (1),(2),(3);

select count(*) from t1 group by s1 having s1 is null;

# prepared statements prints warnings too early
--disable_ps_protocol
select s1*0 as s1 from t1 group by s1 having s1 <> 0;
--enable_ps_protocol

# ANSI requires: 3 rows
# MySQL returns: 0 rows - because of GROUP BY name resolution

select s1*0 from t1 group by s1 having s1 = 0;

select s1 from t1 group by 1 having 1 = 0;

select count(s1) from t1 group by s1 having count(1+1)=2;
# ANSI requires: 3 rows
# MySQL returns: 0 rows - because of GROUP BY name resolution

select count(s1) from t1 group by s1 having s1*0=0;

-- error 1052
select * from t1 a, t1 b group by a.s1 having s1 is null;
# ANSI requires: 0 rows
# MySQL returns:
# "ERROR 1052 (23000): Column 's1' in having clause is ambiguous"
# I think the column is ambiguous in ANSI too.
# It is the same as:
#   select a.s1, b.s1 from t1 a, t1 b group by a.s1 having s1 is null;
# currently we first check SELECT, thus s1 is ambiguous.

drop table t1;

create table t1 (s1 char character set latin1 collate latin1_german1_ci);
insert into t1 values ('ü'),('y');

select s1,count(s1) from t1
group by s1 collate latin1_swedish_ci having s1 = 'y';
# ANSI requires: 1 row, with count(s1) = 2
# MySQL returns: 1 row, with count(s1) = 1

drop table t1;


#
# Bug #15917: unexpected complain for a name in having clause
# when the server is run on Windows or with --lower-case-table-names=1
#

--disable_warnings
DROP SCHEMA IF EXISTS HU;
--enable_warnings
CREATE SCHEMA HU ;
USE HU ;

CREATE TABLE STAFF
 (EMPNUM   CHAR(3) NOT NULL UNIQUE,
  EMPNAME  CHAR(20),
  GRADE    DECIMAL(4),
  CITY     CHAR(15));

CREATE TABLE PROJ
 (PNUM     CHAR(3) NOT NULL UNIQUE,
  PNAME    CHAR(20),
  PTYPE    CHAR(6),
  BUDGET   DECIMAL(9),
  CITY     CHAR(15));

INSERT INTO STAFF VALUES ('E1','Alice',12,'Deale');
INSERT INTO STAFF VALUES ('E2','Betty',10,'Vienna');
INSERT INTO STAFF VALUES ('E3','Carmen',13,'Vienna');
INSERT INTO STAFF VALUES ('E4','Don',12,'Deale');
INSERT INTO STAFF VALUES ('E5','Ed',13,'Akron');

INSERT INTO PROJ VALUES  ('P1','MXSS','Design',10000,'Deale');
INSERT INTO PROJ VALUES  ('P2','CALM','Code',30000,'Vienna');
INSERT INTO PROJ VALUES  ('P3','SDP','Test',30000,'Tampa');
INSERT INTO PROJ VALUES  ('P4','SDP','Design',20000,'Deale');
INSERT INTO PROJ VALUES  ('P5','IRM','Test',10000,'Vienna');
INSERT INTO PROJ VALUES  ('P6','PAYR','Design',50000,'Deale');

SELECT EMPNUM, GRADE*1000
  FROM HU.STAFF WHERE GRADE * 1000 > 
                  ANY (SELECT SUM(BUDGET) FROM HU.PROJ
                         GROUP BY CITY, PTYPE
                           HAVING HU.PROJ.CITY = HU.STAFF.CITY);

DROP SCHEMA HU;
USE test;
#
# Bug#18739: non-standard HAVING extension was allowed in strict ANSI sql mode.
#
create table t1(f1 int);
select f1 from t1 having max(f1)=f1;
select f1 from t1 group by f1 having max(f1)=f1;
set session sql_mode='ONLY_FULL_GROUP_BY';
--error ER_NON_GROUPING_FIELD_USED
select f1 from t1 having max(f1)=f1;
select f1 from t1 group by f1 having max(f1)=f1;
set session sql_mode='';
drop table t1;


#
# Bug #38637: COUNT DISTINCT prevents NULL testing in HAVING clause
#
CREATE TABLE t1 ( a INT, b INT);
INSERT INTO t1 VALUES (1, 1), (2,2), (3, NULL);
SELECT b, COUNT(DISTINCT a) FROM t1 GROUP BY b HAVING b is NULL;
DROP TABLE t1;


--echo #
--echo # Bug#50995 Having clause on subquery result produces incorrect results.
--echo #

CREATE TABLE t1
(
 id1 INT,
 id2 INT NOT NULL,
 INDEX id1(id2)
);

INSERT INTO t1 SET id1=1, id2=1;
INSERT INTO t1 SET id1=2, id2=1;
INSERT INTO t1 SET id1=3, id2=1;

SELECT t1.id1,
(SELECT 0 FROM DUAL
 WHERE t1.id1=t1.id1) AS amount FROM t1
WHERE t1.id2 = 1
HAVING amount > 0
ORDER BY t1.id1;

DROP TABLE t1;

--echo #
--echo # Bug#48916 Server incorrectly processing HAVING clauses with an ORDER BY clause
--echo #
CREATE TABLE t1 (f1 INT PRIMARY KEY, f2 INT, f3 INT);
INSERT INTO t1 VALUES (2,7,9), (4,7,9), (6,2,9), (17,0,9);

SELECT table1.f1, table2.f2
FROM t1 AS table1
JOIN t1 AS table2 ON table1.f3 = table2.f3
WHERE table2.f1 = 2
GROUP BY table1.f1, table2.f2
HAVING (table2.f2 = 8 AND table1.f1 >= 6);

EXPLAIN EXTENDED
SELECT table1.f1, table2.f2
FROM t1 AS table1
JOIN t1 AS table2 ON table1.f3 = table2.f3
WHERE table2.f1 = 2
GROUP BY table1.f1, table2.f2
HAVING (table2.f2 = 8 AND table1.f1 >= 6);

EXPLAIN EXTENDED
SELECT table1.f1, table2.f2
FROM t1 AS table1
JOIN t1 AS table2 ON table1.f3 = table2.f3
WHERE table2.f1 = 2
GROUP BY table1.f1, table2.f2
HAVING (table2.f2 = 8);

DROP TABLE t1;

--echo #
--echo # Bug#52336 Segfault / crash in 5.1 copy_fields (param=0x9872980) at sql_select.cc:15355
--echo #
CREATE TABLE t1(f1 INT, f2 INT);
INSERT INTO t1 VALUES (10,8);
CREATE TABLE t2 (f1 INT);
INSERT INTO t2 VALUES (5);

SELECT  COUNT(f1) FROM t2
HAVING (7, 9)  IN (SELECT f1, MIN(f2) FROM t1);

DROP TABLE t1, t2;

CREATE TABLE t1 (f1 INT, f2 VARCHAR(1));
INSERT INTO t1 VALUES (16,'f');
INSERT INTO t1 VALUES (16,'f');
CREATE TABLE t2 (f1 INT, f2 VARCHAR(1));
INSERT INTO t2 VALUES (13,'f');
INSERT INTO t2 VALUES (20,'f');
CREATE TABLE t3 (f1 INT, f2 VARCHAR(1));
INSERT INTO t3 VALUES (7,'f');

SELECT t1.f2 FROM t1
STRAIGHT_JOIN (t2 JOIN t3 ON t3.f2  = t2.f2  ) ON t3 .f2  = t2 .f2
HAVING ('v', 'i') NOT IN (SELECT f2, MIN(f2) FROM t1)
ORDER BY f2;

DROP TABLES t1,t2,t3;

--echo #
--echo # Bug#52340 Segfault: read_cached_record (tab=0x94a2634) at sql_select.cc:14411
--echo #
CREATE TABLE t1 (f1 INT, f2 VARCHAR(1));
INSERT INTO t1 VALUES (16,'d');
CREATE TABLE t2 (f1 INT, f2 VARCHAR(1));
INSERT INTO t2 VALUES (13,'e');
INSERT INTO t2 VALUES (20,'d');

SELECT MAX(t2.f2) FROM t2 JOIN t1 ON t1.f2
HAVING ('e' , 'd') IN
(SELECT ts1.f2, ts2.f2 FROM t2 ts1 JOIN t2 ts2 ON ts1.f1)
ORDER BY t1.f2;

DROP TABLE t1,t2;

--echo End of 5.0 tests

--echo #
--echo # Bug#54416 MAX from JOIN with HAVING returning NULL with 5.1 and Empty set
--echo #

CREATE TABLE t1 (f1 INT(11), f2 VARCHAR(1), PRIMARY KEY (f1));
INSERT INTO t1 VALUES (1,'f');

CREATE TABLE t2 (f1 INT(11), f2 VARCHAR(1));
INSERT INTO t2 VALUES (2,'m');
INSERT INTO t2 VALUES (3,'m');
INSERT INTO t2 VALUES (11,NULL);
INSERT INTO t2 VALUES (12,'k');

SELECT MAX(t1.f1) field1
FROM t1 JOIN t2 ON t2.f2 LIKE 'x'
HAVING field1 < 7;

DROP TABLE t1,t2;

--echo #
--echo # Bug#48916 Server incorrectly processing HAVING clauses with an ORDER BY clause
--echo #

CREATE TABLE t1 (f1 INT, f2 INT);
INSERT INTO t1 VALUES (1, 0), (2, 1), (3, 2);
CREATE TABLE t2 (f1 INT, f2 INT);

SELECT t1.f1
FROM t1
HAVING (3, 2) IN (SELECT f1, f2 FROM t2) AND t1.f1  >= 0
ORDER BY t1.f1;

SELECT t1.f1
FROM t1
HAVING (3, 2) IN (SELECT 4, 2) AND t1.f1  >= 0
ORDER BY t1.f1;

SELECT t1.f1
FROM t1
HAVING 2 IN (SELECT f2 FROM t2) AND t1.f1  >= 0
ORDER BY t1.f1;

DROP TABLE t1,t2;

--echo End of 5.1 tests

--echo #
--echo # LP bug:938518 HAVING does not reject the result of aggregation
--echo #
CREATE TABLE t1 (pk INT PRIMARY KEY, a INT);
INSERT INTO t1 VALUES (2,7), (4,7), (6,2), (17,0);
SELECT MIN(t.pk) FROM t1, t1 as t WHERE t1.pk = 1;
SELECT MIN(t.pk) FROM t1, t1 as t WHERE t1.pk = 1 HAVING MIN(t.pk) < 10;
drop table t1;

--echo #
--echo # LP bug #791761: MAX over an empty join + HAVING
--echo #

CREATE TABLE t1 (a int, b int , KEY (b)) ;
INSERT INTO t1 VALUES (3,1);

CREATE TABLE t2 (a int NOT NULL ) ;
INSERT INTO t2 VALUES (29);

SELECT MAX(t1.b)  FROM t1,t2 WHERE t2.a > 0 HAVING MAX(t1.b) <> 6;
SELECT MAX(t1.b)  FROM t1,t2 WHERE t2.a > 0 HAVING MAX(t1.b) IS NULL;

EXPLAIN
SELECT MAX(t1.b)  FROM t1,t2 WHERE t2.a < 0 HAVING MAX(t1.b) <> 6;
SELECT MAX(t1.b)  FROM t1,t2 WHERE t2.a < 0 HAVING MAX(t1.b) <> 6;

CREATE TABLE t3 ( f3 int) ;
INSERT INTO t3 VALUES (NULL);

SELECT MAX(t1.b) AS f FROM t1 JOIN t2 ON t2.a != 0
  WHERE (SELECT f3 FROM t3) <> 0 HAVING f <> 6 ;

DROP TABLE t1,t2,t3;

--echo #
--echo # LP bug:806955 HAVING not observed with aggregate +subquery
--echo #

CREATE TABLE t1 (f3 int, f10 varchar(1), f11 int, KEY (f10) );
INSERT INTO t1 VALUES (NULL,'a',0),(8,'b',0);

CREATE TABLE t2 (f2 int);
INSERT INTO t2 VALUES (7);

CREATE TABLE t3 (f3 int);
INSERT INTO t3 VALUES (0),(8);

set @save_optimizer_switch=@@optimizer_switch;
set optimizer_switch='semijoin=off,materialization=off';

SELECT MIN( t1.f10 ) AS field1
FROM t1 , t2
WHERE t2.f2 IN ( SELECT f3 FROM t3 )
HAVING field1 < 's';

explain extended 
SELECT MIN( t1.f10 ) AS field1
FROM t1 , t2
WHERE t2.f2 IN ( SELECT f3 FROM t3 )
HAVING field1 < 's';

set optimizer_switch=@save_optimizer_switch;

drop table t1,t2,t3;

--echo End of 5.2 tests

--echo #
--echo # Bug mdev-6116: an equality in the conjunction of HAVING
--echo #                and IN subquery in WHERE
--echo # (The bug is caused by the same problem as bug mdev-5927)
--echo #

CREATE TABLE t1 (f_key varchar(1), f_nokey varchar(1), INDEX(f_key));
INSERT INTO t1 VALUES ('v','v'),('s','s');

CREATE TABLE t2 (f_int int, f_key varchar(1), INDEX(f_key));
INSERT INTO t2 VALUES 
(4,'j'),(6,'v'),(3,'c'),(5,'m'),(3,'d'),(2,'d'),(2,'y'),
(9,'t'),(3,'d'),(8,'s'),(1,'r'),(8,'m'),(8,'b'),(5,'x');

SELECT t2.f_int FROM t1 INNER JOIN t2 ON (t2.f_key = t1.f_nokey) 
WHERE t1.f_nokey IN ( 
  SELECT t1.f_key FROM t1, t2 WHERE t1.f_key = t2.f_key 
) HAVING t2.f_int >= 0 AND t2.f_int != 0;

DROP TABLE t1,t2;

--echo #
--echo # Bug mdev-5927: an equality in the conjunction of HAVING
--echo #                and an equality in WHERE
--echo #

CREATE TABLE t1 (pk int PRIMARY KEY, f int NOT NULL, INDEX(f));
INSERT INTO t1 VALUES (1,0), (2,8);

SELECT * FROM t1 WHERE f = 2 HAVING ( pk IN ( SELECT 9 ) AND f != 0 );

DROP TABLE t1;

--echo End of 5.3 tests

--echo #
--echo # Bug MDEV-7301: Unknown column quoted with backticks in HAVING clause when using function.
--echo # Bug#16221433 MYSQL REJECTS QUERY DUE TO BAD RESOLUTION OF NAMES IN HAVING; VIEW UNREADABLE
--echo #

CREATE TABLE `t1` (
  `id` int(11) NOT NULL,
  `title` varchar(45) DEFAULT NULL,
  PRIMARY KEY (`id`)
) DEFAULT CHARSET=utf8;

INSERT INTO `t1` VALUES ('1', 'Just for fun');
INSERT INTO `t1` VALUES ('2', 'Wait until a sunhine');
INSERT INTO `t1` VALUES ('3', 'Take a new turn');

SELECT `id`, SHA1(`title`) AS `column_1`
FROM `t1`
HAVING `column_1` LIKE '8%';

--echo expected 1 row(s) returned

SELECT `id`, SHA1(`title`) AS `column_1`
FROM `t1`
HAVING UPPER(column_1) LIKE '8%';

--echo expected -- 1 row(s) returned

SELECT `id`, SHA1(`title`) AS `column_1`
FROM `t1`
HAVING UPPER(`column_1`) LIKE '8%';

--echo expected -- 1 row(s) returned not ER_BAD_FIELD_ERROR

drop table t1;

--echo #
<<<<<<< HEAD
--echo # Bug mdev-5160: two-way join with HAVING over the second table
--echo #

CREATE TABLE t1 (c1 varchar(6)) ENGINE=MyISAM;
INSERT INTO t1 VALUES ('s'), ('t'), ('a'),  ('x');

CREATE TABLE t2 (c2 varchar(6)) ENGINE=MyISAM;
INSERT INTO t2 VALUES ('a'), ('x');

SELECT * FROM t1 JOIN t2 ON c1 = c2 HAVING c2 > 'a' ORDER BY c2 LIMIT 1; 

DROP TABLE t1,t2;

--echo End of 10.0 tests
=======
--echo # mdev-14368: grouping query with alias for aggregate function in HAVING
--echo #             when sql_mode = 'ONLY_FULL_GROUP_BY'


set @save_sql_mode= @@sql_mode;
set sql_mode = 'ONLY_FULL_GROUP_BY';

create table t1(a int);
insert  t1 values (4),(1),(2),(1), (3),(4);

SELECT a, COUNT(a) as ct FROM t1 GROUP BY a HAVING ct>0;

set sql_mode=@save_sql_mode;

drop table t1;
>>>>>>> 924db8b4
<|MERGE_RESOLUTION|>--- conflicted
+++ resolved
@@ -729,7 +729,23 @@
 drop table t1;
 
 --echo #
-<<<<<<< HEAD
+--echo # mdev-14368: grouping query with alias for aggregate function in HAVING
+--echo #             when sql_mode = 'ONLY_FULL_GROUP_BY'
+
+
+set @save_sql_mode= @@sql_mode;
+set sql_mode = 'ONLY_FULL_GROUP_BY';
+
+create table t1(a int);
+insert  t1 values (4),(1),(2),(1), (3),(4);
+
+SELECT a, COUNT(a) as ct FROM t1 GROUP BY a HAVING ct>0;
+
+set sql_mode=@save_sql_mode;
+
+drop table t1;
+
+--echo #
 --echo # Bug mdev-5160: two-way join with HAVING over the second table
 --echo #
 
@@ -743,21 +759,4 @@
 
 DROP TABLE t1,t2;
 
---echo End of 10.0 tests
-=======
---echo # mdev-14368: grouping query with alias for aggregate function in HAVING
---echo #             when sql_mode = 'ONLY_FULL_GROUP_BY'
-
-
-set @save_sql_mode= @@sql_mode;
-set sql_mode = 'ONLY_FULL_GROUP_BY';
-
-create table t1(a int);
-insert  t1 values (4),(1),(2),(1), (3),(4);
-
-SELECT a, COUNT(a) as ct FROM t1 GROUP BY a HAVING ct>0;
-
-set sql_mode=@save_sql_mode;
-
-drop table t1;
->>>>>>> 924db8b4
+--echo End of 10.0 tests