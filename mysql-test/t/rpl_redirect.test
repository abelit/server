#
# Test of automatic redirection of queries to master/slave.
# 

source include/master-slave.inc;
# We disable this for now as PS doesn't handle redirection
--disable_ps_protocol

#first, make sure the slave has had enough time to register
save_master_pos;
connection slave;
sync_with_master;

#discover slaves
connection master;
<<<<<<< HEAD
--replace_result $MASTER_MYPORT MASTER_PORT
--replace_column 1 # 8 # 9 # 16 # 23 # 33 #
SHOW SLAVE STATUS;
=======
source include/show_slave_status.inc;
>>>>>>> 6e2ef9a6
--replace_result $SLAVE_MYPORT SLAVE_PORT
SHOW SLAVE HOSTS;
rpl_probe;

#turn on master/slave query direction auto-magic
enable_rpl_parse;
create table t1 ( n int);
insert into t1 values (1),(2),(3),(4);
disable_rpl_parse;
save_master_pos;
connection slave;
sync_with_master;
insert into t1 values(5);
connection master;
enable_rpl_parse;
# The first of the queries will be sent to the slave, the second to the master.
SELECT * FROM t1 ORDER BY n;
SELECT * FROM t1 ORDER BY n;
disable_rpl_parse;
SELECT * FROM t1 ORDER BY n;
connection slave;
SELECT * FROM t1 ORDER BY n;

# Cleanup
connection master;
drop table t1;
sync_slave_with_master;

# End of 4.1 tests<|MERGE_RESOLUTION|>--- conflicted
+++ resolved
@@ -13,13 +13,7 @@
 
 #discover slaves
 connection master;
-<<<<<<< HEAD
---replace_result $MASTER_MYPORT MASTER_PORT
---replace_column 1 # 8 # 9 # 16 # 23 # 33 #
-SHOW SLAVE STATUS;
-=======
 source include/show_slave_status.inc;
->>>>>>> 6e2ef9a6
 --replace_result $SLAVE_MYPORT SLAVE_PORT
 SHOW SLAVE HOSTS;
 rpl_probe;
