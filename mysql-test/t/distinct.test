#
# Bug with distinct and INSERT INTO
# Bug with group by and not used fields
#

--disable_warnings
drop table if exists t1,t2,t3;
--enable_warnings

CREATE TABLE t1 (id int,facility char(20));
CREATE TABLE t2 (facility char(20));
INSERT INTO t1 VALUES (NULL,NULL);
INSERT INTO t1 VALUES (-1,'');
INSERT INTO t1 VALUES (0,'');
INSERT INTO t1 VALUES (1,'/L');
INSERT INTO t1 VALUES (2,'A01');
INSERT INTO t1 VALUES (3,'ANC');
INSERT INTO t1 VALUES (4,'F01');
INSERT INTO t1 VALUES (5,'FBX');
INSERT INTO t1 VALUES (6,'MT');
INSERT INTO t1 VALUES (7,'P');
INSERT INTO t1 VALUES (8,'RV');
INSERT INTO t1 VALUES (9,'SRV');
INSERT INTO t1 VALUES (10,'VMT');
INSERT INTO t2 SELECT DISTINCT FACILITY FROM t1;

select id from t1 group by id;
select * from t1 order by id;
select id-5,facility from t1 order by "id-5";
select id,concat(facility) from t1 group by id ;
select id+0 as a,max(id),concat(facility) as b from t1 group by a order by b desc,a;
select id >= 0 and id <= 5 as grp,count(*) from t1 group by grp;

SELECT DISTINCT FACILITY FROM t1;
SELECT FACILITY FROM t2;
SELECT count(*) from t1,t2 where t1.facility=t2.facility;
select count(facility) from t1;
select count(*) from t1;
select count(*) from t1 where facility IS NULL;
select count(*) from t1 where facility = NULL;
select count(*) from t1 where facility IS NOT NULL;
select count(*) from t1 where id IS NULL;
select count(*) from t1 where id IS NOT NULL;

drop table t1,t2;

#
# Problem with distinct without results
#
CREATE TABLE t1 (UserId int(11) DEFAULT '0' NOT NULL);
INSERT INTO t1 VALUES (20);
INSERT INTO t1 VALUES (27);

SELECT UserId FROM t1 WHERE Userid=22;
SELECT UserId FROM t1 WHERE UserId=22 group by Userid;
SELECT DISTINCT UserId FROM t1 WHERE UserId=22 group by Userid;
SELECT DISTINCT UserId FROM t1 WHERE UserId=22;
drop table t1;

#
# Test of distinct
#

CREATE TABLE t1 (a int(10) unsigned not null primary key,b int(10) unsigned);
INSERT INTO t1 VALUES (1,1),(2,1),(3,1),(4,1);
CREATE TABLE t2 (a int(10) unsigned not null, key (A));
INSERT INTO t2 VALUES (1),(2);
CREATE TABLE t3 (a int(10) unsigned, key(A), b text);
INSERT INTO t3 VALUES (1,'1'),(2,'2');
SELECT DISTINCT t3.b FROM t3,t2,t1 WHERE t3.a=t1.b AND t1.a=t2.a;
INSERT INTO t2 values (1),(2),(3);
INSERT INTO t3 VALUES (1,'1'),(2,'2'),(1,'1'),(2,'2');
explain SELECT distinct t3.a FROM t3,t2,t1 WHERE t3.a=t1.b AND t1.a=t2.a;
SELECT distinct t3.a FROM t3,t2,t1 WHERE t3.a=t1.b AND t1.a=t2.a;

# Create a lot of data into t3;
create temporary table t4 select * from t3;
insert into t3 select * from t4;
insert into t4 select * from t3;
insert into t3 select * from t4;
insert into t4 select * from t3;
insert into t3 select * from t4;
insert into t4 select * from t3;
insert into t3 select * from t4;

explain select distinct t1.a from t1,t3 where t1.a=t3.a;
#flush status;
select distinct t1.a from t1,t3 where t1.a=t3.a;
#show status like 'Handler%';
#flush status;
select distinct 1 from t1,t3 where t1.a=t3.a;
#show status like 'Handler%';

explain SELECT distinct t1.a from t1;
explain SELECT distinct t1.a from t1 order by a desc;
explain SELECT t1.a from t1 group by a order by a desc;
explain SELECT distinct t1.a from t1 order by a desc limit 1;
explain SELECT distinct a from t3 order by a desc limit 2;
explain SELECT distinct a,b from t3 order by a+1;
explain SELECT distinct a,b from t3 order by a limit 2;
explain SELECT a,b from t3 group by a,b order by a+1;

drop table t1,t2,t3,t4;

CREATE TABLE t1 (name varchar(255));
INSERT INTO t1 VALUES ('aa'),('ab'),('ac'),('ad'),('ae');
SELECT DISTINCT * FROM t1 LIMIT 2;
SELECT DISTINCT name FROM t1 LIMIT 2;
SELECT DISTINCT 1 FROM t1 LIMIT 2;
drop table t1;

CREATE TABLE t1 (
  ID int(11) NOT NULL auto_increment,
  NAME varchar(75) DEFAULT '' NOT NULL,
  LINK_ID int(11) DEFAULT '0' NOT NULL,
  PRIMARY KEY (ID),
  KEY NAME (NAME),
  KEY LINK_ID (LINK_ID)
);

INSERT INTO t1 (ID, NAME, LINK_ID) VALUES (1,'Mike',0),(2,'Jack',0),(3,'Bill',0);

CREATE TABLE t2 (
  ID int(11) NOT NULL auto_increment,
  NAME varchar(150) DEFAULT '' NOT NULL,
  PRIMARY KEY (ID),
  KEY NAME (NAME)
);

SELECT DISTINCT
    t2.id AS key_link_id,
    t2.name AS link
FROM t1
LEFT JOIN t2 ON t1.link_id=t2.id
GROUP BY t1.id
ORDER BY link;
drop table t1,t2;

#
# Problem with table dependencies
#

create table t1 (
    id		int not null,
    name	tinytext not null,
    unique	(id)
);
create table t2 (
    id		int not null,
    idx		int not null,
    unique	(id, idx)
);
create table t3 (
    id		int not null,
    idx		int not null,
    unique	(id, idx)
);
insert into t1 values (1,'yes'), (2,'no');
insert into t2 values (1,1);
insert into t3 values (1,1);

set @save_join_cache_level=@@join_cache_level;
set join_cache_level=1;

EXPLAIN
SELECT DISTINCT
    t1.id
from
    t1
    straight_join
    t2
    straight_join
    t3
    straight_join
    t1 as j_lj_t2 left join t2 as t2_lj
        on j_lj_t2.id=t2_lj.id
    straight_join
    t1 as j_lj_t3 left join t3 as t3_lj
        on j_lj_t3.id=t3_lj.id
WHERE
    ((t1.id=j_lj_t2.id AND t2_lj.id IS NULL) OR (t1.id=t2.id AND t2.idx=2))
    AND ((t1.id=j_lj_t3.id AND t3_lj.id IS NULL) OR (t1.id=t3.id AND t3.idx=2));
SELECT DISTINCT
    t1.id
from
    t1
    straight_join
    t2
    straight_join
    t3
    straight_join
    t1 as j_lj_t2 left join t2 as t2_lj
        on j_lj_t2.id=t2_lj.id
    straight_join
    t1 as j_lj_t3 left join t3 as t3_lj
        on j_lj_t3.id=t3_lj.id
WHERE
    ((t1.id=j_lj_t2.id AND t2_lj.id IS NULL) OR (t1.id=t2.id AND t2.idx=2))
    AND ((t1.id=j_lj_t3.id AND t3_lj.id IS NULL) OR (t1.id=t3.id AND t3.idx=2));
drop table t1,t2,t3;

set join_cache_level=@save_join_cache_level;

#
# Test using DISTINCT on a function that contains a group function
# This also test the case when one doesn't use all fields in GROUP BY.
#

create table t1 (a int not null, b int not null, t time);
insert into t1 values (1,1,"00:06:15"),(1,2,"00:06:15"),(1,2,"00:30:15"),(1,3,"00:06:15"),(1,3,"00:30:15");
select a,sec_to_time(sum(time_to_sec(t))) from t1 group by a,b;
select distinct a,sec_to_time(sum(time_to_sec(t))) from t1 group by a,b;
create table t2 (a int not null primary key, b int);
insert into t2 values (1,1),(2,2),(3,3);
select t1.a,sec_to_time(sum(time_to_sec(t))) from t1 left join t2 on (t1.b=t2.a) group by t1.a,t2.b;
select distinct t1.a,sec_to_time(sum(time_to_sec(t))) from t1 left join t2 on (t1.b=t2.a) group by t1.a,t2.b;
drop table t1,t2;

#
# Test problem with DISTINCT and HAVING
#
create table t1 (a int not null,b char(5), c text);
insert into t1 (a) values (1),(2),(3),(4),(1),(2),(3),(4);
select distinct a from t1 group by b,a having a > 2 order by a desc;
select distinct a,c from t1 group by b,c,a having a > 2 order by a desc;
drop table t1;

#
# Test problem with DISTINCT and ORDER BY DESC
#

create table t1 (a char(1), key(a)) engine=myisam;
insert into t1 values('1'),('1');
select * from t1 where a >= '1'; 
select distinct a from t1 order by a desc;
select distinct a from t1 where a >= '1' order by a desc;
drop table t1;

#
# Test when using a not previously used column in ORDER BY
#

CREATE TABLE t1 (email varchar(50), infoID BIGINT, dateentered DATETIME);
CREATE TABLE t2 (infoID BIGINT, shipcode varchar(10));

INSERT INTO t1 (email, infoID, dateentered) VALUES
      ('test1@testdomain.com', 1, '2002-07-30 22:56:38'),
      ('test1@testdomain.com', 1, '2002-07-27 22:58:16'),
      ('test2@testdomain.com', 1, '2002-06-19 15:22:19'),
      ('test2@testdomain.com', 2, '2002-06-18 14:23:47'),
      ('test3@testdomain.com', 1, '2002-05-19 22:17:32');

INSERT INTO t2(infoID, shipcode) VALUES
      (1, 'Z001'),
      (2, 'R002');

SELECT DISTINCTROW email, shipcode FROM t1, t2 WHERE t1.infoID=t2.infoID;
SELECT DISTINCTROW email FROM t1 ORDER BY dateentered DESC;
SELECT DISTINCTROW email, shipcode FROM t1, t2 WHERE t1.infoID=t2.infoID ORDER BY dateentered DESC;
drop table t1,t2;

#
# test with table.* in DISTINCT
#

CREATE TABLE t1 (privatemessageid int(10) unsigned NOT NULL auto_increment,  folderid smallint(6) NOT NULL default '0',  userid int(10) unsigned NOT NULL default '0',  touserid int(10) unsigned NOT NULL default '0',  fromuserid int(10) unsigned NOT NULL default '0',  title varchar(250) NOT NULL default '',  message mediumtext NOT NULL,  dateline int(10) unsigned NOT NULL default '0',  showsignature smallint(6) NOT NULL default '0',  iconid smallint(5) unsigned NOT NULL default '0',  messageread smallint(6) NOT NULL default '0',  readtime int(10) unsigned NOT NULL default '0',  receipt smallint(6) unsigned NOT NULL default '0',  deleteprompt smallint(6) unsigned NOT NULL default '0',  multiplerecipients smallint(6) unsigned NOT NULL default '0',  PRIMARY KEY  (privatemessageid),  KEY userid (userid)) ENGINE=MyISAM;
INSERT INTO t1 VALUES (128,0,33,33,8,':D','',996121863,1,0,2,996122850,2,0,0);
CREATE TABLE t2 (userid int(10) unsigned NOT NULL auto_increment,  usergroupid smallint(5) unsigned NOT NULL default '0',  username varchar(50) NOT NULL default '',  password varchar(50) NOT NULL default '',  email varchar(50) NOT NULL default '',  styleid smallint(5) unsigned NOT NULL default '0',  parentemail varchar(50) NOT NULL default '',  coppauser smallint(6) NOT NULL default '0',  homepage varchar(100) NOT NULL default '',  icq varchar(20) NOT NULL default '',  aim varchar(20) NOT NULL default '',  yahoo varchar(20) NOT NULL default '',  signature mediumtext NOT NULL,  adminemail smallint(6) NOT NULL default '0',  showemail smallint(6) NOT NULL default '0',  invisible smallint(6) NOT NULL default '0',  usertitle varchar(250) NOT NULL default '',  customtitle smallint(6) NOT NULL default '0',  joindate int(10) unsigned NOT NULL default '0',  cookieuser smallint(6) NOT NULL default '0',  daysprune smallint(6) NOT NULL default '0',  lastvisit int(10) unsigned NOT NULL default '0',  lastactivity int(10) unsigned NOT NULL default '0',  lastpost int(10) unsigned NOT NULL default '0',  posts smallint(5) unsigned NOT NULL default '0',  timezoneoffset varchar(4) NOT NULL default '',  emailnotification smallint(6) NOT NULL default '0',  buddylist mediumtext NOT NULL,  ignorelist mediumtext NOT NULL,  pmfolders mediumtext NOT NULL,  receivepm smallint(6) NOT NULL default '0',  emailonpm smallint(6) NOT NULL default '0',  pmpopup smallint(6) NOT NULL default '0',  avatarid smallint(6) NOT NULL default '0',  avatarrevision int(6) unsigned NOT NULL default '0',  options smallint(6) NOT NULL default '15',  birthday date NOT NULL default '0000-00-00',  maxposts smallint(6) NOT NULL default '-1',  startofweek smallint(6) NOT NULL default '1',  ipaddress varchar(20) NOT NULL default '',  referrerid int(10) unsigned NOT NULL default '0',  nosessionhash smallint(6) NOT NULL default '0',  autorefresh smallint(6) NOT NULL default '-1',  messagepopup tinyint(2) NOT NULL default '0',  inforum smallint(5) unsigned NOT NULL default '0',  ratenum smallint(5) unsigned NOT NULL default '0',  ratetotal smallint(5) unsigned NOT NULL default '0',  allowrate smallint(5) unsigned NOT NULL default '1',  PRIMARY KEY  (userid),  KEY usergroupid (usergroupid),  KEY username (username),  KEY inforum (inforum)) ENGINE=MyISAM;
INSERT INTO t2 VALUES (33,6,'Kevin','0','kevin@stileproject.com',1,'',0,'http://www.stileproject.com','','','','',1,1,0,'Administrator',0,996120694,1,-1,1030996168,1031027028,1030599436,36,'-6',0,'','','',1,0,1,0,0,15,'0000-00-00',-1,1,'64.0.0.0',0,1,-1,0,0,4,19,1);
SELECT DISTINCT t1.*, t2.* FROM t1 LEFT JOIN t2 ON (t2.userid = t1.touserid);
DROP TABLE t1,t2;

#
# test with const_item in ORDER BY
#

CREATE TABLE t1 (a int primary key, b int, c int);
INSERT t1 VALUES (1,2,3);
CREATE TABLE t2 (a int primary key, b int, c int);
INSERT t2 VALUES (3,4,5);
SELECT DISTINCT t1.a, t2.b FROM t1, t2 WHERE t1.a=1 ORDER BY t2.c;
DROP TABLE t1,t2;

#
# Test of LEFT() with distinct
#

CREATE table t1 (  `id` int(11) NOT NULL auto_increment,  `name` varchar(50) NOT NULL default '',  PRIMARY KEY  (`id`)) ENGINE=MyISAM AUTO_INCREMENT=3 ;
INSERT INTO t1 VALUES (1, 'aaaaa');
INSERT INTO t1 VALUES (3, 'aaaaa');
INSERT INTO t1 VALUES (2, 'eeeeeee');
select distinct left(name,1) as name from t1;
drop  table t1; 

#
# Test case from sel000100
#

CREATE TABLE t1 (
  ID int(11) NOT NULL auto_increment,
  NAME varchar(75) DEFAULT '' NOT NULL,
  LINK_ID int(11) DEFAULT '0' NOT NULL,
  PRIMARY KEY (ID),
  KEY NAME (NAME),
  KEY LINK_ID (LINK_ID)
);

INSERT INTO t1 (ID, NAME, LINK_ID) VALUES (1,'Mike',0);
INSERT INTO t1 (ID, NAME, LINK_ID) VALUES (2,'Jack',0);
INSERT INTO t1 (ID, NAME, LINK_ID) VALUES (3,'Bill',0);

CREATE TABLE t2 (
  ID int(11) NOT NULL auto_increment,
  NAME varchar(150) DEFAULT '' NOT NULL,
  PRIMARY KEY (ID),
  KEY NAME (NAME)
);

SELECT DISTINCT
    t2.id AS key_link_id,
    t2.name AS link
FROM t1
LEFT JOIN t2 ON t1.link_id=t2.id
GROUP BY t1.id
ORDER BY link;
drop table t1,t2;

#
# test case for #674
#

CREATE TABLE t1 (
  html varchar(5) default NULL,
  rin int(11) default '0',
  rout int(11) default '0'
) ENGINE=MyISAM;

INSERT INTO t1 VALUES ('1',1,0);
SELECT DISTINCT html,SUM(rout)/(SUM(rin)+1) as 'prod' FROM t1 GROUP BY rin;
drop table t1;

#
# Test cases for #12625: DISTINCT for a list with constants
#

CREATE TABLE t1 (a int);
INSERT INTO t1 VALUES (1),(2),(3),(4),(5);
SELECT DISTINCT a, 1 FROM t1;
SELECT DISTINCT 1, a FROM t1;

CREATE TABLE t2 (a int, b int); 
INSERT INTO t2 VALUES (1,1),(2,2),(2,3),(2,4),(3,5);
SELECT DISTINCT a, b, 2 FROM t2;
SELECT DISTINCT 2, a, b FROM t2;
SELECT DISTINCT a, 2, b FROM t2;

DROP TABLE t1,t2;
#
# Bug#16458: Simple SELECT FOR UPDATE causes "Result Set not updatable" 
#   error.
#
CREATE TABLE t1(a INT PRIMARY KEY, b INT);
INSERT INTO t1 VALUES (1,1), (2,1), (3,1);
EXPLAIN SELECT DISTINCT a FROM t1;
EXPLAIN SELECT DISTINCT a,b FROM t1;
EXPLAIN SELECT DISTINCT t1_1.a, t1_1.b FROM t1 t1_1, t1 t1_2;
EXPLAIN SELECT DISTINCT t1_1.a, t1_1.b FROM t1 t1_1, t1 t1_2
  WHERE t1_1.a = t1_2.a;
EXPLAIN SELECT a FROM t1 GROUP BY a;
EXPLAIN SELECT a,b FROM t1 GROUP BY a,b;
EXPLAIN SELECT DISTINCT a,b FROM t1 GROUP BY a,b;

CREATE TABLE t2(a INT, b INT NOT NULL, c INT NOT NULL, d INT, 
                PRIMARY KEY (a,b));
INSERT INTO t2 VALUES (1,1,1,50), (1,2,3,40), (2,1,3,4);
EXPLAIN SELECT DISTINCT a FROM t2;
EXPLAIN SELECT DISTINCT a,a FROM t2;
EXPLAIN SELECT DISTINCT b,a FROM t2;
EXPLAIN SELECT DISTINCT a,c FROM t2;
EXPLAIN SELECT DISTINCT c,a,b FROM t2;

EXPLAIN SELECT DISTINCT a,b,d FROM t2 GROUP BY c,b,d;
CREATE UNIQUE INDEX c_b_unq ON t2 (c,b);
EXPLAIN SELECT DISTINCT a,b,d FROM t2 GROUP BY c,b,d;

DROP TABLE t1,t2;

# Bug 9784 DISTINCT IFNULL truncates data
#
create table t1 (id int, dsc varchar(50));
insert into t1 values (1, "line number one"), (2, "line number two"), (3, "line number three");
select distinct id, IFNULL(dsc, '-') from t1;
drop table t1;

#
# Bug 21456: SELECT DISTINCT(x) produces incorrect results when using order by
#
CREATE TABLE t1 (a int primary key, b int);

INSERT INTO t1 (a,b) values (1,1), (2,3), (3,2);

explain SELECT DISTINCT a, b FROM t1 ORDER BY b;
SELECT DISTINCT a, b FROM t1 ORDER BY b;
DROP TABLE t1;

# End of 4.1 tests


#
# Bug #15745 ( COUNT(DISTINCT CONCAT(x,y)) returns wrong result)
#
CREATE TABLE t1 (
  ID int(11) NOT NULL auto_increment,
  x varchar(20) default NULL,
  y decimal(10,0) default NULL,
  PRIMARY KEY  (ID),
  KEY (y)
) ENGINE=MyISAM DEFAULT CHARSET=latin1;

INSERT INTO t1 VALUES
(1,'ba','-1'),
(2,'ba','1150'),
(306,'ba','-1'),
(307,'ba','1150'),
(611,'ba','-1'),
(612,'ba','1150');

select count(distinct x,y) from t1;
select count(distinct concat(x,y)) from t1;
drop table t1;

#
# Bug #18068: SELECT DISTINCT
#
CREATE TABLE t1 (a INT, b INT, PRIMARY KEY (a,b));

INSERT INTO t1 VALUES (1, 101);
INSERT INTO t1 SELECT a + 1, a + 101 FROM t1;
INSERT INTO t1 SELECT a + 2, a + 102 FROM t1;
INSERT INTO t1 SELECT a + 4, a + 104 FROM t1;
INSERT INTO t1 SELECT a + 8, a + 108 FROM t1;

EXPLAIN SELECT DISTINCT a,a FROM t1 WHERE b < 12 ORDER BY a;
SELECT DISTINCT a,a FROM t1 WHERE b < 12 ORDER BY a;

DROP TABLE t1;

#Bug #20836: Selecting into variables results in wrong results being returned
--disable_warnings
DROP TABLE IF EXISTS t1;
--enable_warnings

CREATE TABLE t1 (id INT NOT NULL, fruit_id INT NOT NULL, fruit_name varchar(20)
default NULL);

INSERT INTO t1 VALUES (1,1,'ORANGE');
INSERT INTO t1 VALUES (2,2,'APPLE');
INSERT INTO t1 VALUES (3,2,'APPLE');
INSERT INTO t1 VALUES (4,3,'PEAR');

SELECT DISTINCT fruit_id, fruit_name INTO @v1, @v2 FROM t1 WHERE fruit_name = 
'APPLE';
SELECT @v1, @v2;

SELECT DISTINCT fruit_id, fruit_name INTO @v3, @v4 FROM t1 GROUP BY fruit_id, 
fruit_name HAVING fruit_name = 'APPLE';
SELECT @v3, @v4;

SELECT DISTINCT @v5:= fruit_id, @v6:= fruit_name INTO @v7, @v8 FROM t1 WHERE 
fruit_name = 'APPLE';
SELECT @v5, @v6, @v7, @v8;

SELECT DISTINCT @v5 + fruit_id, CONCAT(@v6, fruit_name) INTO @v9, @v10 FROM t1 
WHERE fruit_name = 'APPLE';
SELECT @v5, @v6, @v7, @v8, @v9, @v10;

SELECT DISTINCT @v11:= @v5 + fruit_id, @v12:= CONCAT(@v6, fruit_name) INTO 
@v13, @v14 FROM t1 WHERE fruit_name = 'APPLE';
SELECT @v11, @v12, @v13, @v14;

SELECT DISTINCT @v13, @v14 INTO @v15, @v16 FROM t1 WHERE fruit_name = 'APPLE';
SELECT @v15, @v16;

SELECT DISTINCT 2 + 2, 'Bob' INTO @v17, @v18 FROM t1 WHERE fruit_name = 
'APPLE';
SELECT @v17, @v18;

--disable_warnings
DROP TABLE IF EXISTS t2;
--enable_warnings

CREATE TABLE t2 (fruit_id INT NOT NULL, fruit_name varchar(20)
default NULL);

SELECT DISTINCT fruit_id, fruit_name INTO OUTFILE 
'../../tmp/data1.tmp' FROM t1 WHERE fruit_name = 'APPLE';
LOAD DATA INFILE '../../tmp/data1.tmp' INTO TABLE t2;
--error 0,1
--remove_file $MYSQLTEST_VARDIR/tmp/data1.tmp

SELECT DISTINCT @v19:= fruit_id, @v20:= fruit_name INTO OUTFILE 
'../../tmp/data2.tmp' FROM t1 WHERE fruit_name = 'APPLE';
LOAD DATA INFILE '../../tmp/data2.tmp' INTO TABLE t2;
--remove_file $MYSQLTEST_VARDIR/tmp/data2.tmp

SELECT @v19, @v20;
SELECT * FROM t2;

DROP TABLE t1;
DROP TABLE t2;

#
# Bug #15881: cast problems
#
CREATE TABLE t1 (a CHAR(1)); INSERT INTO t1 VALUES('A'), (0);
SELECT a FROM t1 WHERE a=0;
SELECT DISTINCT a FROM t1 WHERE a=0;
DROP TABLE t1;
CREATE TABLE t1 (a DATE);
INSERT INTO t1 VALUES ('1972-07-29'), ('1972-02-06');
EXPLAIN SELECT (SELECT DISTINCT a FROM t1 WHERE a = '2002-08-03');
EXPLAIN SELECT (SELECT DISTINCT ADDDATE(a,1) FROM t1
                WHERE ADDDATE(a,1) = '2002-08-03');
CREATE TABLE t2 (a CHAR(5) CHARACTER SET latin1 COLLATE latin1_general_ci);
INSERT INTO t2 VALUES (0xf6);
INSERT INTO t2 VALUES ('oe');

SELECT COUNT(*) FROM (SELECT DISTINCT a FROM t2) dt;
SELECT COUNT(*) FROM 
  (SELECT DISTINCT a FROM t2 WHERE a='oe' COLLATE latin1_german2_ci) dt;

DROP TABLE t1, t2;

#
# Bug #25551: inconsistent behaviour in grouping NULL, depending on index type
#
CREATE TABLE t1 (a INT, UNIQUE (a));
INSERT INTO t1 VALUES (4),(null),(2),(1),(null),(3);
EXPLAIN SELECT DISTINCT a FROM t1;
#result must have one row with NULL
SELECT DISTINCT a FROM t1;
EXPLAIN SELECT a FROM t1 GROUP BY a;
#result must have one row with NULL
SELECT a FROM t1 GROUP BY a;

DROP TABLE t1;

#
#Bug #27659: SELECT DISTINCT returns incorrect result set when field is
#repeated
#
#
CREATE TABLE t1 (a INT, b INT);
INSERT INTO t1 VALUES(1,1),(1,2),(1,3);
SELECT DISTINCT a, b FROM t1;
SELECT DISTINCT a, a, b FROM t1;
DROP TABLE t1;

--echo End of 5.0 tests

#
# Bug #34928: Confusion by having Primary Key and Index
#
CREATE TABLE t1(a INT, b INT, c INT, d INT, e INT,
                PRIMARY KEY(a,b,c,d,e),
                KEY(a,b,d,c)
);

INSERT INTO t1(a, b, c) VALUES (1, 1, 1),
                               (1, 1, 2),
                               (1, 1, 3),
                               (1, 2, 1),
                               (1, 2, 2),
                               (1, 2, 3);

EXPLAIN SELECT DISTINCT a, b, d, c FROM t1;

SELECT DISTINCT a, b, d, c FROM t1;

DROP TABLE t1;

--echo #
--echo # Bug #46159: simple query that never returns
--echo #

# Set max_heap_table_size to the minimum value so that GROUP BY table in the
# SELECT query below gets converted to MyISAM
SET @old_max_heap_table_size = @@max_heap_table_size;
SET @@max_heap_table_size = 16384;

# Set sort_buffer_size to the mininum value so that remove_duplicates() calls
# remove_dup_with_compare()
SET @old_sort_buffer_size = @@sort_buffer_size;
SET @@sort_buffer_size = 32804;

CREATE TABLE t1(c1 int, c2 VARCHAR(20));
INSERT INTO t1 VALUES (1, '1'), (1, '1'), (2, '2'), (3, '1'), (3, '1'), (4, '4');
# Now we just need to pad the table with random data so we have enough unique
# values to force conversion of the GROUP BY table to MyISAM
INSERT INTO t1 SELECT 5 + 10000 * RAND(), '5' FROM t1;
INSERT INTO t1 SELECT 5 + 10000 * RAND(), '5' FROM t1;
INSERT INTO t1 SELECT 5 + 10000 * RAND(), '5' FROM t1;
INSERT INTO t1 SELECT 5 + 10000 * RAND(), '5' FROM t1;
INSERT INTO t1 SELECT 5 + 10000 * RAND(), '5' FROM t1;
INSERT INTO t1 SELECT 5 + 10000 * RAND(), '5' FROM t1;
INSERT INTO t1 SELECT 5 + 10000 * RAND(), '5' FROM t1;
INSERT INTO t1 SELECT 5 + 10000 * RAND(), '5' FROM t1;

# First rows of the GROUP BY table that will be processed by 
# remove_dup_with_compare()
SELECT c1, c2, COUNT(*) FROM t1 GROUP BY c1 LIMIT 4;

# The actual test case
SELECT DISTINCT c2 FROM t1 GROUP BY c1 HAVING COUNT(*) > 1;

# Cleanup

DROP TABLE t1;
SET @@sort_buffer_size = @old_sort_buffer_size;
SET @@max_heap_table_size = @old_max_heap_table_size;

--echo End of 5.1 tests

#
# test_if_equality_guarantees_uniqueness() and dates
#
create table t1 (a varchar(100));
insert t1 values ('2010-10-10'), ('20101010');
select * from t1 where a = DATE('2010-10-10');
select distinct a from t1 where a = DATE('2010-10-10');
explain select distinct a from t1 where a = DATE('2010-10-10');
drop table t1;
#
# test_if_equality_guarantees_uniqueness() and different type combinations
#
--echo # date = string
create table t1 (a date);
insert t1 values ('2010-10-10'), ('20101010');
explain select distinct a from t1 where a = '2010-10-10';
drop table t1;
--echo # double = string
create table t1 (a double);
insert t1 values (2), (2);
explain select distinct a from t1 where a = '2';
--echo # double = int
explain select distinct a from t1 where a = 2;
--echo # string = double
alter table t1 modify a varchar(100);
explain select distinct a from t1 where a = 2e0;
drop table t1;

#
# lp:731124 Loss of precision on DISTINCT
#
create table t1 (f1 varchar(40));
insert into t1 values ('2010-10-10 00:00:00.0001'),('2010-10-10 00:00:00.0002'),('2010-10-10 00:00:00.0003');
select time(f1) from t1 ;
select distinct time(f1) from t1 ;
drop table t1;

<<<<<<< HEAD
--echo #
--echo # Bug #11744875: 4082: integer lengths cause truncation with distinct concat and innodb
--echo #

CREATE TABLE t1 (a INT(1), b INT(1));
INSERT INTO t1 VALUES (1111, 2222), (3333, 4444);
SELECT DISTINCT CONCAT(a,b) AS c FROM t1 ORDER BY 1;
DROP TABLE t1;

--echo End of 5.5 tests
=======
#
# MDEV-3875 Wrong result (missing row) on a DISTINCT query with the same subquery in the SELECT list and GROUP BY
# MySQL Bug#66896 Distinct not distinguishing 0 from NULL when GROUP BY is used
#
create table t1(i int, g int); # remove_dup_with_hash_index
insert into t1 values (null, 1), (0, 2);
select distinct i from t1 group by g;
drop table t1;

create table t1(i int, g blob); # remove_dup_with_compare
insert into t1 values (null, 1), (0, 2);
select distinct i from t1 group by g;
drop table t1;

create table t1 (a int) engine=myisam;
insert into t1 values (0),(7);
create table t2 (b int) engine=myisam;
insert into t2 values (7),(0),(3);
create algorithm=temptable view v as
select distinct (select max(a) from t1 where alias.b = a) as field1 from t2 as alias group by field1;
select * from v;
select distinct (select max(a) from t1 where alias.b = a) as field1 from t2 as alias group by field1;
drop view v;
drop table t1, t2;
>>>>>>> 34e84c22
<|MERGE_RESOLUTION|>--- conflicted
+++ resolved
@@ -658,18 +658,6 @@
 select distinct time(f1) from t1 ;
 drop table t1;
 
-<<<<<<< HEAD
---echo #
---echo # Bug #11744875: 4082: integer lengths cause truncation with distinct concat and innodb
---echo #
-
-CREATE TABLE t1 (a INT(1), b INT(1));
-INSERT INTO t1 VALUES (1111, 2222), (3333, 4444);
-SELECT DISTINCT CONCAT(a,b) AS c FROM t1 ORDER BY 1;
-DROP TABLE t1;
-
---echo End of 5.5 tests
-=======
 #
 # MDEV-3875 Wrong result (missing row) on a DISTINCT query with the same subquery in the SELECT list and GROUP BY
 # MySQL Bug#66896 Distinct not distinguishing 0 from NULL when GROUP BY is used
@@ -694,4 +682,14 @@
 select distinct (select max(a) from t1 where alias.b = a) as field1 from t2 as alias group by field1;
 drop view v;
 drop table t1, t2;
->>>>>>> 34e84c22
+
+--echo #
+--echo # Bug #11744875: 4082: integer lengths cause truncation with distinct concat and innodb
+--echo #
+
+CREATE TABLE t1 (a INT(1), b INT(1));
+INSERT INTO t1 VALUES (1111, 2222), (3333, 4444);
+SELECT DISTINCT CONCAT(a,b) AS c FROM t1 ORDER BY 1;
+DROP TABLE t1;
+
+--echo End of 5.5 tests