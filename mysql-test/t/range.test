#
# Problem with range optimizer
#

--disable_warnings
drop table if exists t1, t2;
--enable_warnings

CREATE TABLE t1 (
  event_date date DEFAULT '0000-00-00' NOT NULL,
  type int(11) DEFAULT '0' NOT NULL,
  event_id int(11) DEFAULT '0' NOT NULL,
  PRIMARY KEY (event_date,type,event_id)
);

INSERT INTO t1 VALUES ('1999-07-10',100100,24), ('1999-07-11',100100,25),
('1999-07-13',100600,0), ('1999-07-13',100600,4), ('1999-07-13',100600,26),
('1999-07-14',100600,10), ('1999-07-15',100600,16), ('1999-07-15',100800,45),
('1999-07-15',101000,47), ('1999-07-16',100800,46), ('1999-07-20',100600,5),
('1999-07-20',100600,27), ('1999-07-21',100600,11), ('1999-07-22',100600,17),
('1999-07-23',100100,39), ('1999-07-24',100100,39), ('1999-07-24',100500,40),
('1999-07-25',100100,39), ('1999-07-27',100600,1), ('1999-07-27',100600,6),
('1999-07-27',100600,28), ('1999-07-28',100600,12), ('1999-07-29',100500,41),
('1999-07-29',100600,18), ('1999-07-30',100500,41), ('1999-07-31',100500,41),
('1999-08-01',100700,34), ('1999-08-03',100600,7), ('1999-08-03',100600,29),
('1999-08-04',100600,13), ('1999-08-05',100500,42), ('1999-08-05',100600,19),
('1999-08-06',100500,42), ('1999-08-07',100500,42), ('1999-08-08',100500,42),
('1999-08-10',100600,2), ('1999-08-10',100600,9), ('1999-08-10',100600,30),
('1999-08-11',100600,14), ('1999-08-12',100600,20), ('1999-08-17',100500,8),
('1999-08-17',100600,31), ('1999-08-18',100600,15), ('1999-08-19',100600,22),
('1999-08-24',100600,3), ('1999-08-24',100600,32), ('1999-08-27',100500,43),
('1999-08-31',100600,33), ('1999-09-17',100100,37), ('1999-09-18',100100,37),
('1999-09-19',100100,37), ('2000-12-18',100700,38);

select event_date,type,event_id from t1 WHERE event_date >= "1999-07-01" AND event_date < "1999-07-15" AND (type=100600 OR type=100100) ORDER BY event_date;
explain select event_date,type,event_id from t1 WHERE type = 100601 and event_date >= "1999-07-01" AND event_date < "1999-07-15" AND (type=100600 OR type=100100) ORDER BY event_date;
select event_date,type,event_id from t1 WHERE event_date >= "1999-07-01" AND event_date <= "1999-07-15" AND (type=100600 OR type=100100) or event_date >= "1999-07-01" AND event_date <= "1999-07-15" AND type=100099;
drop table t1;

CREATE TABLE t1 (
  PAPER_ID smallint(6) DEFAULT '0' NOT NULL,
  YEAR smallint(6) DEFAULT '0' NOT NULL,
  ISSUE smallint(6) DEFAULT '0' NOT NULL,
  CLOSED tinyint(4) DEFAULT '0' NOT NULL,
  ISS_DATE date DEFAULT '0000-00-00' NOT NULL,
  PRIMARY KEY (PAPER_ID,YEAR,ISSUE)
);
INSERT INTO t1 VALUES (3,1999,34,0,'1999-07-12'), (1,1999,111,0,'1999-03-23'),
                      (1,1999,222,0,'1999-03-23'), (3,1999,33,0,'1999-07-12'),
                      (3,1999,32,0,'1999-07-12'), (3,1999,31,0,'1999-07-12'),
                      (3,1999,30,0,'1999-07-12'), (3,1999,29,0,'1999-07-12'),
                      (3,1999,28,0,'1999-07-12'), (1,1999,40,1,'1999-05-01'),
                      (1,1999,41,1,'1999-05-01'), (1,1999,42,1,'1999-05-01'),
                      (1,1999,46,1,'1999-05-01'), (1,1999,47,1,'1999-05-01'),
                      (1,1999,48,1,'1999-05-01'), (1,1999,49,1,'1999-05-01'),
                      (1,1999,50,0,'1999-05-01'), (1,1999,51,0,'1999-05-01'),
                      (1,1999,200,0,'1999-06-28'), (1,1999,52,0,'1999-06-28'),
                      (1,1999,53,0,'1999-06-28'), (1,1999,54,0,'1999-06-28'),
                      (1,1999,55,0,'1999-06-28'), (1,1999,56,0,'1999-07-01'),
                      (1,1999,57,0,'1999-07-01'), (1,1999,58,0,'1999-07-01'),
                      (1,1999,59,0,'1999-07-01'), (1,1999,60,0,'1999-07-01'),
                      (3,1999,35,0,'1999-07-12');
select YEAR,ISSUE from t1 where PAPER_ID=3 and (YEAR>1999 or (YEAR=1999 and ISSUE>28))  order by YEAR,ISSUE;
check table t1;
repair table t1;
drop table t1;

CREATE TABLE t1 (
  id int(11) NOT NULL auto_increment,
  parent_id int(11) DEFAULT '0' NOT NULL,
  level tinyint(4) DEFAULT '0' NOT NULL,
  PRIMARY KEY (id),
  KEY parent_id (parent_id),
  KEY level (level)
);
INSERT INTO t1 VALUES (1,0,0), (3,1,1), (4,1,1), (8,2,2), (9,2,2), (17,3,2),
(22,4,2), (24,4,2), (28,5,2), (29,5,2), (30,5,2), (31,6,2), (32,6,2), (33,6,2),
(203,7,2), (202,7,2), (20,3,2), (157,0,0), (193,5,2), (40,7,2), (2,1,1),
(15,2,2), (6,1,1), (34,6,2), (35,6,2), (16,3,2), (7,1,1), (36,7,2), (18,3,2),
(26,5,2), (27,5,2), (183,4,2), (38,7,2), (25,5,2), (37,7,2), (21,4,2),
(19,3,2), (5,1,1), (179,5,2);
SELECT * FROM t1 WHERE level = 1 AND parent_id = 1;
# The following select returned 0 rows in 3.23.8
SELECT * FROM t1 WHERE level = 1 AND parent_id = 1 order by id;
drop table t1;

#
# Testing of bug in range optimizer with many key parts and > and <
#

create table t1(
		Satellite		varchar(25)	not null,
		SensorMode		varchar(25)	not null,
		FullImageCornersUpperLeftLongitude	double	not null,
		FullImageCornersUpperRightLongitude	double	not null,
		FullImageCornersUpperRightLatitude	double	not null,
		FullImageCornersLowerRightLatitude	double	not null,
	        index two (Satellite, SensorMode, FullImageCornersUpperLeftLongitude, FullImageCornersUpperRightLongitude, FullImageCornersUpperRightLatitude, FullImageCornersLowerRightLatitude));

insert into t1 values("OV-3","PAN1",91,-92,40,50);
insert into t1 values("OV-4","PAN1",91,-92,40,50);

select * from t1 where t1.Satellite = "OV-3" and t1.SensorMode = "PAN1" and t1.FullImageCornersUpperLeftLongitude > -90.000000 and t1.FullImageCornersUpperRightLongitude < -82.000000;
drop table t1;

create table t1 ( aString char(100) not null default "", key aString (aString(10)) );
insert t1 (aString) values ( "believe in myself" ), ( "believe" ), ("baaa" ), ( "believe in love");
select * from t1 where aString < "believe in myself" order by aString;
select * from t1 where aString > "believe in love" order by aString;
alter table t1 drop key aString;
select * from t1 where aString < "believe in myself" order by aString;
select * from t1 where aString > "believe in love" order by aString;
drop table t1;

#
# Problem with binary strings
#

CREATE TABLE t1 (
  t1ID int(10) unsigned NOT NULL auto_increment,
  art char(1) binary NOT NULL default '',
  KNR char(5) NOT NULL default '',
  RECHNR char(6) NOT NULL default '',
  POSNR char(2) NOT NULL default '',
  ARTNR char(10) NOT NULL default '',
  TEX char(70) NOT NULL default '',
  PRIMARY KEY  (t1ID),
  KEY IdxArt (art),
  KEY IdxKnr (KNR),
  KEY IdxArtnr (ARTNR)
) TYPE=MyISAM;

INSERT INTO t1 (art) VALUES ('j'),('J'),('j'),('J'),('j'),('J'),('j'),('J'),('j'),('J'),
('j'),('J'),('j'),('J'),('j'),('J'),('j'),('J'),('j'),('J'),('j'),('J'),('j'),('J'),('j'),('J'),
('j'),('J'),('j'),('J'),('j'),('J'),('j'),('J'),('j'),('J'),('j'),('J'),('j'),('J'),('j'),('J'),
('j'),('J'),('j'),('J'),('j'),('J'),('j'),('J'),('j'),('J'),('j'),('J'),('j'),('J'),('j'),('J'),
('j'),('J'),('j'),('J'),('j'),('J'),('j'),('J'),('j'),('J'),('j'),('J'),('j'),('J'),('j'),('J'),
('j'),('J'),('j'),('J'),('j'),('J'),('j'),('J'),('j'),('J'),('j'),('J'),('j'),('J'),('j'),('J'),
('j'),('J'),('j'),('J'),('j'),('J'),('j'),('J'),('j'),('J'),('j'),('J'),('j'),('J'),('j'),('J'),
('j'),('J'),('j'),('J'),('j'),('J'),('j'),('J'),('j'),('J'),('j'),('J'),('j'),('J'),('j'),('J'),
('j'),('J'),('j'),('J'),('j'),('J'),('j'),('J'),('j'),('J'),('j'),('J'),('j'),('J'),('j'),('J'),
('j'),('J'),('j'),('J'),('j'),('J'),('j'),('J'),('j'),('J'),('j'),('J'),('j'),('J'),('j'),('J'),
('j'),('J'),('j'),('J'),('j'),('J'),('j'),('J'),('j'),('J'),('j'),('J'),('j'),('J'),('j'),('J'),
('j'),('J'),('j'),('J'),('j'),('J'),('j'),('J'),('j'),('J'),('j'),('J'),('j'),('J'),('j'),('J'),
('j'),('J'),('j'),('J'),('j'),('J'),('j'),('J'),('j'),('J'),('j'),('J'),('j'),('J'),('j'),('J'),
('j'),('J'),('j'),('J'),('j'),('J'),('j'),('J'),('j'),('J'),('j'),('J'),('j'),('J'),('j'),('J'),
('j'),('J'),('j'),('J'),('j'),('J'),('j'),('J'),('j'),('J'),('j'),('J'),('j'),('J'),('j'),('J'),
('j'),('J'),('j'),('J'),('j'),('J'),('j'),('J'),('j'),('J'),('j'),('J'),('j'),('J'),('j'),('J'),
('j'),('J'),('j'),('J'),('j'),('J'),('j'),('J'),('j'),('J'),('j'),('J'),('j'),('J'),('j'),('J'),
('j'),('J'),('j'),('J'),('j'),('J'),('j'),('J'),('j'),('J'),('j'),('J'),('j'),('J'),('j'),('J'),
('j'),('J'),('j'),('J'),('j'),('J'),('j'),('J'),('j'),('J'),('j'),('J'),('j'),('J'),('j'),('J'),
('j'),('J'),('j'),('J'),('j'),('J'),('j'),('J'),('j'),('J'),('j'),('J'),('j'),('J'),('j'),('J'),
('j'),('J'),('j'),('J'),('j'),('J'),('j'),('J'),('j'),('J'),('j'),('J'),('j'),('J'),('j'),('J'),
('j'),('J'),('j'),('J'),('j'),('J'),('j'),('J'),('j'),('J'),('j'),('J'),('j'),('J'),('j'),('J'),
('j'),('J'),('j'),('J'),('j'),('J'),('j'),('J'),('j'),('J'),('j'),('J'),('j'),('J'),('j'),('J'),
('j'),('J'),('j'),('J'),('j'),('J'),('j'),('J'),('j'),('J'),('j'),('J'),('j'),('J'),('j'),('J'),
('j'),('J'),('j'),('J'),('j'),('J'),('j'),('J'),('j'),('J'),('j'),('J'),('j'),('J'),('j'),('J'),
('j'),('J'),('j'),('J'),('j'),('J'),('j'),('J'),('j'),('J'),('j'),('J'),('j'),('J'),('j'),('J'),
('j'),('J'),('j'),('J'),('j'),('J'),('j'),('J'),('j'),('J'),('j'),('J'),('j'),('J'),('j'),('J'),
('j'),('j'),('j'),('j'),('j'),('j'),('j'),('j'),('j'),('j'),('j'),('j'),('j'),('j'),('j'),('j'),
('j'),('j'),('j'),('j'),('j'),('j'),('j'),('j'),('j'),('j'),('j'),('j'),('j'),('j'),('j'),('j'),
('j'),('j'),('j'),('j'),('j'),('j'),('j'),('j'),('j'),('j'),('j'),('j'),('j'),('j'),('j'),('j'),
('j'),('j'),('j'),('j'),('j'),('j'),('j'),('j'),('j'),('j'),('j'),('j'),('j'),('j'),('j'),('j'),
('j'),('j'),('j'),('j'),('j'),('j'),('j'),('j'),('j'),('j'),('j'),('j'),('j'),('j'),('j'),('j'),
('j'),('j'),('j'),('j'),('j'),('j'),('j'),('j'),('j'),('j'),('j'),('j'),('j'),('j'),('j'),('j'),
('j'),('j'),('j'),('j'),('j'),('j'),('j'),('j'),('j'),('j'),('j'),('j'),('j'),('j'),('j'),('j'),
('j'),('j'),('j'),('j'),('j'),('j'),('j'),('j'),('j'),('j'),('j'),('j'),('j'),('j'),('j'),('j'),
('j'),('j'),('j'),('j'),('j'),('j'),('j'),('j'),('j'),('j'),('j'),('j'),('j'),('j'),('j'),('j'),
('j'),('j'),('j'),('j'),('j'),('j'),('j'),('j'),('j'),('j'),('j'),('j'),('j'),('j'),('j'),('j'),
('j'),('j'),('j'),('j'),('j'),('j'),('j'),('j'),('j'),('j'),('j'),('j'),('j'),('j'),('j'),('j');
select count(*) from t1 where upper(art) = 'J';
select count(*) from t1 where art = 'J' or art = 'j';
select count(*) from t1 where art = 'j' or art = 'J';
select count(*) from t1 where art = 'j';
select count(*) from t1 where art = 'J';
drop table t1;
#
# BETWEEN problems
#
create table t1 (x int, y int, index(x), index(y));
insert into t1 (x) values (1),(2),(3),(4),(5),(6),(7),(8),(9);
update t1 set y=x;
# between with only one end fixed
explain select * from t1, t1 t2 where t1.y = 2 and t2.x between 7 and t1.y+0;
explain select * from t1, t1 t2 where t1.y = 2 and t2.x >= 7 and t2.x <= t1.y+0;
# between with both expressions on both ends
explain select * from t1, t1 t2 where t1.y = 2 and t2.x between t1.y-1 and t1.y+1;
explain select * from t1, t1 t2 where t1.y = 2 and t2.x >= t1.y-1 and t2.x <= t1.y+1;
# equation propagation
explain select * from t1, t1 t2 where t1.y = 2 and t2.x between 0 and t1.y;
explain select * from t1, t1 t2 where t1.y = 2 and t2.x >= 0 and t2.x <= t1.y;
# testing IN
explain select count(*) from t1 where x in (1);
explain select count(*) from t1 where x in (1,2);
drop table t1;

#
# bug #1172
#
CREATE TABLE t1 (key1 int(11) NOT NULL default '0', KEY i1 (key1), KEY i2 (key1));
INSERT INTO t1 VALUES (0),(0),(1),(1);
CREATE TABLE t2 (keya int(11) NOT NULL default '0', KEY j1 (keya));
INSERT INTO t2 VALUES (0),(0),(1),(1),(2),(2);
explain select * from t1, t2 where (t1.key1 <t2.keya + 1) and t2.keya=3;
explain select * from t1 force index(i2), t2 where (t1.key1 <t2.keya + 1) and t2.keya=3;
DROP TABLE t1,t2;

#
# bug #1724: use RANGE on more selective column instead of REF on less
# selective

CREATE TABLE t1 (
  a int(11) default NULL,
  b int(11) default NULL,
  KEY a (a),
  KEY b (b)
) TYPE=MyISAM;


INSERT INTO t1 VALUES
(1,1),(2,1),(3,1),(4,1),(5,1),(6,1),(7,1),(8,1),(9,1),(10,2),(10,2),
(13,2),(14,2),(15,2),(16,2),(17,3),(17,3),(16,3),(17,3),(19,3),(20,3),
(21,4),(22,5),(23,5),(24,5),(25,5),(26,5),(30,5),(31,5),(32,5),(33,5),
(33,5),(33,5),(33,5),(33,5),(34,5),(35,5);

# we expect that optimizer will choose key on A
EXPLAIN SELECT * FROM t1 WHERE a IN(1,2) AND b=5;
SELECT * FROM t1 WHERE a IN(1,2) AND b=5;

DROP TABLE t1;

<<<<<<< HEAD
# test for a bug with in() and unique key

create  table t1 (id int(10) primary key);
insert into t1 values (1),(2),(3),(4),(5),(6),(7),(8),(9);

select id from t1 where id in (2,5,9) ;
select id from t1 where id=2 or id=5 or id=9 ;
drop table t1;
create table t1 ( id1 int not null, id2 int not null, idnull int null, c char(20), primary key (id1,id2));
insert into t1 values (0,1,NULL,"aaa"), (1,1,NULL,"aaa"), (2,1,NULL,"aaa"),
                      (3,1,NULL,"aaa"), (4,1,NULL,"aaa"), (5,1,NULL,"aaa"),
                      (6,1,NULL,"aaa"), (7,1,NULL,"aaa"), (8,1,NULL,"aaa"),
                      (9,1,NULL,"aaa"), (10,1,NULL,"aaa"), (11,1,NULL,"aaa"),
                      (12,1,NULL,"aaa"), (13,1,NULL,"aaa"), (14,1,NULL,"aaa"),
                      (15,1,NULL,"aaa"), (16,1,NULL,"aaa"), (17,1,NULL,"aaa"),
                      (18,1,NULL,"aaa"), (19,1,NULL,"aaa"), (20,1,NULL,"aaa");
select a.id1, b.idnull from t1 as a, t1 as b where a.id2=1 and a.id1=1 and b.id1=a.idnull order by b.id2 desc limit 1;
drop table t1;


#
# Problem with optimizing !=
#

create table t1 (
  id int not null auto_increment,
  name char(1) not null,
  uid int not null,
  primary key (id),
  index uid_index (uid));
  
create table t2 (
  id int not null auto_increment,
  name char(1) not null,
  uid int not null,
  primary key (id),
  index uid_index (uid));
  
insert into t1(id, uid, name) values(1, 0, ' ');
insert into t1(uid, name) values(0, ' ');

insert into t2(uid, name) select uid, name from t1;
insert into t1(uid, name) select uid, name from t2;
insert into t2(uid, name) select uid, name from t1;
insert into t1(uid, name) select uid, name from t2;
insert into t2(uid, name) select uid, name from t1;
insert into t1(uid, name) select uid, name from t2;
insert into t2(uid, name) select uid, name from t1;
insert into t1(uid, name) select uid, name from t2;
insert into t2(uid, name) select uid, name from t1;
insert into t1(uid, name) select uid, name from t2;
insert into t2(uid, name) select uid, name from t1;
insert into t2(uid, name) select uid, name from t1;
insert into t2(uid, name) select uid, name from t1;
insert into t2(uid, name) select uid, name from t1;
insert into t1(uid, name) select uid, name from t2;

delete from t2;
insert into t2(uid, name) values 
  (1, CHAR(64+1)),
  (2, CHAR(64+2)),
  (3, CHAR(64+3)),
  (4, CHAR(64+4)),
  (5, CHAR(64+5)),
  (6, CHAR(64+6)),
  (7, CHAR(64+7)),
  (8, CHAR(64+8)),
  (9, CHAR(64+9)),
  (10, CHAR(64+10)),
  (11, CHAR(64+11)),
  (12, CHAR(64+12)),
  (13, CHAR(64+13)),
  (14, CHAR(64+14)),
  (15, CHAR(64+15)),
  (16, CHAR(64+16)),
  (17, CHAR(64+17)),
  (18, CHAR(64+18)),
  (19, CHAR(64+19)),
  (20, CHAR(64+20)),
  (21, CHAR(64+21)),
  (22, CHAR(64+22)),
  (23, CHAR(64+23)),
  (24, CHAR(64+24)),
  (25, CHAR(64+25)),
  (26, CHAR(64+26));

insert into t1(uid, name) select uid, name from t2;

delete from t2;
insert into t2(id, uid, name) select id, uid, name from t1;

select count(*) from t1;  
select count(*) from t2;

explain select * from t1, t2  where t1.uid=t2.uid AND t1.uid > 0;
explain select * from t1, t2  where t1.uid=t2.uid AND t1.uid != 0;

select * from t1, t2  where t1.uid=t2.uid AND t1.uid > 0;
select * from t1, t2  where t1.uid=t2.uid AND t1.uid != 0;

drop table t1,t2;
=======
# we expect that optimizer will choose index on A
>>>>>>> ae24db80
<|MERGE_RESOLUTION|>--- conflicted
+++ resolved
@@ -223,13 +223,12 @@
 (21,4),(22,5),(23,5),(24,5),(25,5),(26,5),(30,5),(31,5),(32,5),(33,5),
 (33,5),(33,5),(33,5),(33,5),(34,5),(35,5);
 
-# we expect that optimizer will choose key on A
+# we expect that optimizer will choose index on A
 EXPLAIN SELECT * FROM t1 WHERE a IN(1,2) AND b=5;
 SELECT * FROM t1 WHERE a IN(1,2) AND b=5;
 
 DROP TABLE t1;
 
-<<<<<<< HEAD
 # test for a bug with in() and unique key
 
 create  table t1 (id int(10) primary key);
@@ -330,7 +329,4 @@
 select * from t1, t2  where t1.uid=t2.uid AND t1.uid > 0;
 select * from t1, t2  where t1.uid=t2.uid AND t1.uid != 0;
 
-drop table t1,t2;
-=======
-# we expect that optimizer will choose index on A
->>>>>>> ae24db80
+drop table t1,t2;