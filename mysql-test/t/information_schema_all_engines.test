--- conflicted
+++ resolved
@@ -29,12 +29,8 @@
             WHERE c2.table_schema = t.table_schema AND
                   c2.table_name = t.table_name AND
                   c2.column_name LIKE '%SCHEMA%'
-<<<<<<< HEAD
         ) order by t.table_name;
-=======
-        );
 --sorted_result
->>>>>>> 25185103
 SELECT t.table_name, c1.column_name
   FROM information_schema.tables t
        INNER JOIN
