--- conflicted
+++ resolved
@@ -52,9 +52,5 @@
 im_options_set       : Bug#20294: Instance manager tests fail randomly
 im_options_unset     : Bug#20294: Instance manager tests fail randomly
 mysql_upgrade        : Bug#28560 test links to /usr/local/mysql/lib libraries, causes non-determinism and failures on ABI breakage
-<<<<<<< HEAD
 ndb_dd_sql_features  : Bug#29102 ndb_dd_sql_features fails in pushbuild
-=======
-ndb_dd_sql_features  : Bug#29102 ndb_dd_sql_features fails in pushbuild
-federated_innodb     : Bug#29522 failed assertion in binlog_close_connection()
->>>>>>> 00f0c4a6
+federated_innodb     : Bug#29522 failed assertion in binlog_close_connection()