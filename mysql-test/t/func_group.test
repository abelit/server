--- conflicted
+++ resolved
@@ -1151,8 +1151,54 @@
 drop table t1;
 
 --echo #
-<<<<<<< HEAD
 --echo End of 5.1 tests
+
+--echo #
+--echo # Bug #904345: MIN/MAX optimization  with constant FALSE condition
+--echo #
+
+CREATE TABLE t1 (a int NOT NULL, KEY(a));
+INSERT INTO t1 VALUES (10), (8), (11), (7), (15), (12), (9);
+
+CREATE TABLE t2 (a int, b int);
+INSERT INTO t2 VALUES
+  (8,2), (6,9), (8,4), (5,3), (9,1);
+
+EXPLAIN EXTENDED
+SELECT MAX(a) FROM t1 WHERE (1,2) IN (SELECT 3,4) AND a<10;
+SELECT MAX(a) FROM t1 WHERE (1,2) IN (SELECT 3,4) AND a<10;
+
+EXPLAIN EXTENDED
+SELECT MAX(a) FROM t1 WHERE (1,2) IN (SELECT a,b FROM t2 WHERE b<5) and a<10; 
+SELECT MAX(a) FROM t1 WHERE (1,2) IN (SELECT a,b FROM t2 WHERE b<5) and a<10; 
+
+EXPLAIN EXTENDED
+SELECT MAX(a) FROM t1 WHERE RAND()*0<>0 AND a<10;
+SELECT MAX(a) FROM t1 WHERE RAND()*0<>0 AND a<10;
+
+DROP TABLE t1,t2;
+
+--echo #
+--echo # Bug #879860: MIN/MAX for subquery returning empty set 
+--echo #
+
+CREATE TABLE t1 (a int PRIMARY KEY);
+INSERT INTO t1 VALUES (1);
+
+CREATE TABLE t2 (a int NOT NULL);
+INSERT INTO t2 VALUES (10);
+
+CREATE TABLE t3 ( a int, b int);
+INSERT INTO t3 VALUES (19,1), (20,5);
+
+EXPLAIN EXTENDED
+SELECT (SELECT MIN(t1.a) FROM t1,t2 WHERE t2.a = t3.b) FROM t3;
+SELECT (SELECT MIN(t1.a) FROM t1,t2 WHERE t2.a = t3.b) FROM t3;
+
+DROP TABLE t1,t2,t3;
+
+--echo #
+--echo End of 5.2 tests
 
 --echo #
 --echo # BUG#46680 - Assertion failed in file item_subselect.cc, 
@@ -1292,53 +1338,3 @@
 --echo # Cleanup for BUG#46680
 --echo #
 DROP TABLE IF EXISTS t1,t2,t3,empty1;
-
-###
---echo End of 6.0 tests
-=======
---echo # Bug #904345: MIN/MAX optimization  with constant FALSE condition
---echo #
-
-CREATE TABLE t1 (a int NOT NULL, KEY(a));
-INSERT INTO t1 VALUES (10), (8), (11), (7), (15), (12), (9);
-
-CREATE TABLE t2 (a int, b int);
-INSERT INTO t2 VALUES
-  (8,2), (6,9), (8,4), (5,3), (9,1);
-
-EXPLAIN EXTENDED
-SELECT MAX(a) FROM t1 WHERE (1,2) IN (SELECT 3,4) AND a<10;
-SELECT MAX(a) FROM t1 WHERE (1,2) IN (SELECT 3,4) AND a<10;
-
-EXPLAIN EXTENDED
-SELECT MAX(a) FROM t1 WHERE (1,2) IN (SELECT a,b FROM t2 WHERE b<5) and a<10; 
-SELECT MAX(a) FROM t1 WHERE (1,2) IN (SELECT a,b FROM t2 WHERE b<5) and a<10; 
-
-EXPLAIN EXTENDED
-SELECT MAX(a) FROM t1 WHERE RAND()*0<>0 AND a<10;
-SELECT MAX(a) FROM t1 WHERE RAND()*0<>0 AND a<10;
-
-DROP TABLE t1,t2;
-
---echo #
---echo # Bug #879860: MIN/MAX for subquery returning empty set 
---echo #
-
-CREATE TABLE t1 (a int PRIMARY KEY);
-INSERT INTO t1 VALUES (1);
-
-CREATE TABLE t2 (a int NOT NULL);
-INSERT INTO t2 VALUES (10);
-
-CREATE TABLE t3 ( a int, b int);
-INSERT INTO t3 VALUES (19,1), (20,5);
-
-EXPLAIN EXTENDED
-SELECT (SELECT MIN(t1.a) FROM t1,t2 WHERE t2.a = t3.b) FROM t3;
-SELECT (SELECT MIN(t1.a) FROM t1,t2 WHERE t2.a = t3.b) FROM t3;
-
-DROP TABLE t1,t2,t3;
-
---echo #
---echo End of 5.2 tests
->>>>>>> 60117a0c
