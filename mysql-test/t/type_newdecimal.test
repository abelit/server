--disable_warnings
drop table if exists t1;
--enable_warnings
#
# constant IN function test
#
select 1.1 IN (1.0, 1.2);
select 1.1 IN (1.0, 1.2, 1.1, 1.4, 0.5);
select 1.1 IN (1.0, 1.2, NULL, 1.4, 0.5);
select 0.5 IN (1.0, 1.2, NULL, 1.4, 0.5);
select 1 IN (1.11, 1.2, 1.1, 1.4, 1, 0.5);
select 1 IN (1.11, 1.2, 1.1, 1.4, NULL, 0.5);

#
# case function test
#
select case 1.0 when 0.1 then "a" when 1.0 then "b" else "c" END;
select case 0.1 when 0.1 then "a" when 1.0 then "b" else "c" END;
select case 1 when 0.1 then "a" when 1.0 then "b" else "c" END;
select case 1.0 when 0.1 then "a" when 1 then "b" else "c" END;
select case 1.001 when 0.1 then "a" when 1 then "b" else "c" END;

#
# non constant IN test
#
create table t1 (a decimal(6,3));
insert into t1 values (1.0), (NULL), (0.1);
select * from t1;
select 0.1 in (1.0, 1.2, 1.1, a, 1.4, 0.5) from t1;
drop table t1;

#
# if function test
#
create table t1 select if(1, 1.1, 1.2), if(0, 1.1, 1.2), if(0.1, 1.1, 1.2), if(0, 1, 1.1), if(0, NULL, 1.2), if(1, 0.22e1, 1.1), if(1E0, 1.1, 1.2);
select * from t1;
show create table t1;
drop table t1;

#
# NULLIF
#
create table t1 select nullif(1.1, 1.1), nullif(1.1, 1.2), nullif(1.1, 0.11e1), nullif(1.0, 1), nullif(1, 1.0), nullif(1, 1.1);
select * from t1;
show create table t1;
drop table t1;

#
# saving in decimal field with overflow
#

create table t1 (a decimal(4,2));
insert into t1 value (10000), (1.1e10), ("11111"), (100000.1);
insert into t1 value (-10000), (-1.1e10), ("-11111"), (-100000.1);
select a from t1;
drop table t1;
create table t1 (a decimal(4,2) unsigned);
insert into t1 value (10000), (1.1e10), ("11111"), (100000.1);
insert into t1 value (-10000), (-1.1e10), ("-11111"), (-100000.1);
select a from t1;
drop table t1;


#
# saving in field with overflow from decimal
#
create table t1 (a bigint);
insert into t1 values (18446744073709551615.0);
insert into t1 values (9223372036854775808.0);
insert into t1 values (-18446744073709551615.0);
select * from t1;
drop table t1;
create table t1 (a bigint unsigned);
insert into t1 values (18446744073709551615.0);
insert into t1 values (9223372036854775808.0);
insert into t1 values (9999999999999999999999999.000);
insert into t1 values (-1.0);
select * from t1;
drop table t1;
create table t1 (a tinyint);
insert into t1 values (18446744073709551615.0);
insert into t1 values (9223372036854775808.0);
select * from t1;
drop table t1;

#
# test that functions create decimal fields
#
create table t1 select round(15.4,-1), truncate(-5678.123451,-3), abs(-1.1), -(-1.1);
show create table t1;
drop table t1;

#
# Trydy's tests
#
set session sql_mode='traditional';
select 1e10/0e0;
create table wl1612 (col1 int, col2 decimal(38,10), col3 numeric(38,10));
insert into wl1612 values(1,12345678901234567890.1234567890,12345678901234567890.1234567890);
select * from wl1612;
insert into wl1612 values(2,01234567890123456789.0123456789,01234567890123456789.0123456789);
select * from wl1612 where col1=2;
insert into wl1612 values(3,1234567890123456789012345678.0123456789,1234567890123456789012345678.0123456789);
select * from wl1612 where col1=3;

select col1/0 from wl1612;
select col2/0 from wl1612;
select col3/0 from wl1612;

insert into wl1612 values(5,5000.0005,5000.0005);
insert into wl1612 values(6,5000.0005,5000.0005);
select sum(col2),sum(col3) from wl1612;
#select avg(col2),avg(col3) from wl1612;

insert into wl1612 values(7,500000.000005,500000.000005);
insert into wl1612 values(8,500000.000005,500000.000005);
select sum(col2),sum(col3) from wl1612 where col1>4;
#select avg(col2),avg(col3) from wl1612 where col1>4;

#insert into wl1612 (col1,col2) values(9,123456789012345678901234567890);
#insert into wl1612 (col1,col3) values(9,123456789012345678901234567890);

insert into wl1612 (col1, col2) values(9,1.01234567891);
insert into wl1612 (col1, col2) values(10,1.01234567894);
insert into wl1612 (col1, col2) values(11,1.01234567895);
insert into wl1612 (col1, col2) values(12,1.01234567896);
select col1,col2 from wl1612 where col1>8;

insert into wl1612 (col1, col3) values(13,1.01234567891);
insert into wl1612 (col1, col3) values(14,1.01234567894);
insert into wl1612 (col1, col3) values(15,1.01234567895);
insert into wl1612 (col1, col3) values(16,1.01234567896);
select col1,col3 from wl1612 where col1>12;

select col1 from wl1612 where col1>4 and col2=1.01234567891;
#-- should return 0 rows
#
select col1 from wl1612 where col1>4 and col2=1.0123456789;
#-- should return col1 values 9 & 10
#
select col1 from wl1612 where col1>4 and col2<>1.0123456789;
#-- should return col1 values 5,6,7,8,11,12
#
select col1 from wl1612 where col1>4 and col2<1.0123456789;
#-- should return 0 rows
#
select col1 from wl1612 where col1>4 and col2<=1.0123456789;
#-- should return col1 values 9 & 10
#
select col1 from wl1612 where col1>4 and col2>1.0123456789;
#-- should return col1 values 5,6,7,8,11,12
#
select col1 from wl1612 where col1>4 and col2>=1.0123456789;
#-- should return col1 values 5,6,7,8,910,11,12
#
#select col1, col2 from wl1612 where col1=11 or col1=12;
select col1 from wl1612 where col1>4 and col2=1.012345679;
#-- should return col1 values 11,12
#
select col1 from wl1612 where col1>4 and col2<>1.012345679;
#-- should return col1 values 5,6,7,8,9,10
#
select col1 from wl1612 where col1>4 and col3=1.01234567891;
#-- should return 0 rows
#
select col1 from wl1612 where col1>4 and col3=1.0123456789;
#-- should return col1 values 13,14
#
select col1 from wl1612 where col1>4 and col3<>1.0123456789;
#-- should return col1 values 5,6,7,8,15,16
#
select col1 from wl1612 where col1>4 and col3<1.0123456789;
#-- should return 0 rows
#
select col1 from wl1612 where col1>4 and col3<=1.0123456789;
#-- should return col1 values 13,14
#
select col1 from wl1612 where col1>4 and col3>1.0123456789;
#-- should return col1 values 5,6,7,8,15,16
#
select col1 from wl1612 where col1>4 and col3>=1.0123456789;
#-- should return col1 values 5,6,7,8,13,14,15,16
#
select col1 from wl1612 where col1>4 and col3=1.012345679;
#-- should return col1 values 15,16
#
select col1 from wl1612 where col1>4 and col3<>1.012345679;
#-- should return col1 values 5,6,7,8,13,14
#
drop table wl1612;
#
select 1/3;
#
select 0.8=0.7+0.1;
#-- should return 1 (true)
#
select 0.7+0.1;
#
create table wl1612_1 (col1 int);
insert into wl1612_1 values(10);
#
select * from wl1612_1 where 0.8=0.7+0.1;
#--should return 1 row (col1=10)
#
select 0.07+0.07 from wl1612_1;
#
select 0.07-0.07 from wl1612_1;
#
select 0.07*0.07 from wl1612_1;
#
select 0.07/0.07 from wl1612_1;
#
drop table wl1612_1;
#
create table wl1612_2 (col1 decimal(10,2), col2 numeric(10,2));
insert into wl1612_2 values(1,1);
insert into wl1612_2 values(+1,+1);
insert into wl1612_2 values(+01,+01);
insert into wl1612_2 values(+001,+001);
#
select col1,count(*) from wl1612_2 group by col1;
#
select col2,count(*) from wl1612_2 group by col2;
#
drop table wl1612_2;
#
create table wl1612_3 (col1 decimal(10,2), col2 numeric(10,2));
insert into wl1612_3 values('1','1');
insert into wl1612_3 values('+1','+1');
#
insert into wl1612_3 values('+01','+01');
insert into wl1612_3 values('+001','+001');
#
select col1,count(*) from wl1612_3 group by col1;
#
select col2,count(*) from wl1612_3 group by col2;
#
drop table wl1612_3;
#
select mod(234,10) ;
#-- should return 4
#
select mod(234.567,10.555);
#-- should return 2.357
#
select mod(-234.567,10.555);
#-- should return -2.357
#
select mod(234.567,-10.555);
#-- should return 2.357
#
select round(15.1);
#-- should return 15
#
select round(15.4);
#-- should return 15
#
select round(15.5);
#-- should return 16
#
select round(15.6);
#-- should return 16
#
select round(15.9);
#-- should return 16
#
select round(-15.1);
#-- should return -15
#
select round(-15.4);
#-- should return -15
#
select round(-15.5);
#-- should return -16
#
select round(-15.6);
#-- should return -16
#
select round(-15.9);
#-- should return -16
#
select round(15.1,1);
#-- should return 15.1
#
select round(15.4,1);
#-- should return 15.4
#
select round(15.5,1);
#-- should return 15.5
#
select round(15.6,1);
#-- should return 15.6
#
select round(15.9,1);
#-- should return 15.9
#
select round(-15.1,1);
#-- should return -15.1
#
select round(-15.4,1);
#-- should return -15.4
#
select round(-15.5,1);
#-- should return -15.5
#
select round(-15.6,1);
#-- should return -15.6
#
select round(-15.9,1);
#-- should return -15.9
#
select round(15.1,0);
#-- should return 15
#
select round(15.4,0);
#-- should return 15
#
select round(15.5,0);
#-- should return 16
#
select round(15.6,0);
#-- should return 16
#
select round(15.9,0);
#-- should return 16
#
select round(-15.1,0);
#-- should return -15
#
select round(-15.4,0);
#-- should return -15
#
select round(-15.5,0);
#-- should return -16
#
select round(-15.6,0);
#-- should return -16
#
select round(-15.9,0);
#-- should return -16
#
select round(15.1,-1);
#-- should return 20
#
select round(15.4,-1);
#-- should return 20
#
select round(15.5,-1);
#-- should return 20
#
select round(15.6,-1);
#-- should return 20
#
select round(15.9,-1);
#-- should return 20
#
select round(-15.1,-1);
#-- should return -20
#
select round(-15.4,-1);
#-- should return -20
#
select round(-15.5,-1);
#-- should return -20
#
select round(-15.6,-1);
#-- should return -20
#
select round(-15.91,-1);
#-- should return -20
#
select truncate(5678.123451,0);
#-- should return 5678
#
select truncate(5678.123451,1);
#-- should return 5678.1
#
select truncate(5678.123451,2);
#-- should return 5678.12
#
select truncate(5678.123451,3);
#-- should return 5678.123
#
select truncate(5678.123451,4);
#-- should return 5678.1234
#
select truncate(5678.123451,5);
#-- should return 5678.12345
#
select truncate(5678.123451,6);
#-- should return 5678.123451
#
select truncate(5678.123451,-1);
#-- should return 5670
#
select truncate(5678.123451,-2);
#-- should return 5600
#
select truncate(5678.123451,-3);
#-- should return 5000
#
select truncate(5678.123451,-4);
#-- should return 0
#
select truncate(-5678.123451,0);
#-- should return -5678
#
select truncate(-5678.123451,1);
#-- should return -5678.1
#
select truncate(-5678.123451,2);
#-- should return -5678.12
#
select truncate(-5678.123451,3);
#-- should return -5678.123
#
select truncate(-5678.123451,4);
#-- should return -5678.1234
#
select truncate(-5678.123451,5);
#-- should return -5678.12345
#
select truncate(-5678.123451,6);
#-- should return -5678.123451
#
select truncate(-5678.123451,-1);
#-- should return -5670
#
select truncate(-5678.123451,-2);
#-- should return -5600
#
select truncate(-5678.123451,-3);
#-- should return -5000
#
select truncate(-5678.123451,-4);
#-- should return 0
#
#drop table if exists wl1612_4;
create table wl1612_4 (col1 int, col2 decimal(30,25), col3 numeric(30,25));
#
insert into wl1612_4 values(1,0.0123456789012345678912345,0.0123456789012345678912345);
#
select col2/9999999999 from wl1612_4 where col1=1;
#
select col3/9999999999 from wl1612_4 where col1=1;
#
select 9999999999/col2 from wl1612_4 where col1=1;
#
select 9999999999/col3 from wl1612_4 where col1=1;
#
select col2*9999999999 from wl1612_4 where col1=1;
#
select col3*9999999999 from wl1612_4 where col1=1;
#
insert into wl1612_4 values(2,55555.0123456789012345678912345,55555.0123456789012345678912345);
#
select col2/9999999999 from wl1612_4 where col1=2;
#
select col3/9999999999 from wl1612_4 where col1=2;
#
select 9999999999/col2 from wl1612_4 where col1=2;
#
select 9999999999/col3 from wl1612_4 where col1=2;
#
select col2*9999999999 from wl1612_4 where col1=2;
#
select col3*9999999999 from wl1612_4 where col1=2;
#
drop table wl1612_4;
#
#
#
#
#-- Additional tests for WL#1612 Precision math
#
#-- 1. Comparisons should show that a number is
#-- exactly equal to its value as displayed.
#
set sql_mode='';
#
select 23.4 + (-41.7), 23.4 - (41.7) = -18.3;
#
select -18.3=-18.3;
#
select 18.3=18.3;
#
select -18.3=18.3;
#
select 0.8 = 0.7 + 0.1;
#
#-- 2. Adding (one millionth) one million times should be the same as
#-- adding 1. So a stored procedure with many iterations will show if
#-- small errors accumulate.
#
#drop procedure p1;
#
delimiter //;
#
create procedure p1 () begin 
  declare v1, v2, v3, v4 decimal(16,12); declare v5 int; 
  set v1 = 1; set v2 = 2; set v3 = 1000000000000; set v4 = 2000000000000; set v5 = 0; 
  while v5 < 100000 do
   set v1 = v1 + 0.000000000001; set v2 = v2 - 0.000000000001; set v3 = v3 + 1; set v4 = v4 - 1; set v5 = v5 + 1; 
  end while; select v1, v2, v3 * 0.000000000001, v4 * 0.000000000001; end;//
#
call p1()//
#-- should return 
#   -- v1=1.0000001
#   -- v2=1.999999900000
#   -- v3=1.0000001
#   -- v4=1.999999900000
#
delimiter ;//
#
drop procedure p1;
#
#-- 3. It should be possible to define a column
#-- with up to 38 digits precision either before
#-- or after the decimal point. Any number which
#-- is inserted, if it's within the range, should
#-- be exactly the same as the number that gets
#-- selected.
#
drop table if exists t1;
#
create table t1 (col1 decimal(38));
#
insert into t1 values (12345678901234567890123456789012345678);
#
select * from t1;
#-- should return:
#+----------------------------------------+
#| col1                                   |
#+----------------------------------------+
#| 12345678901234567890123456789012345678 |
#+----------------------------------------+
#
#drop table t1;
#
#create table t1 (col1 decimal(38,38));
#
#insert into t1 values (.12345678901234567890123456789012345678);
#
#select * from t1;
#-- should return:
#+------------------------------------------+
#| col1                                     |
#+------------------------------------------+
#| 0.12345678901234567890123456789012345678 |
#+------------------------------------------+
#
drop table t1;
#
create table t1 (col1 decimal(31,30));
#
insert into t1 values (0.00000000001);
#
select * from t1;
#-- should return:
#+---------------+
#|col1           |
#+---------------+
#| 0.00000000001 |
#+---------------+
#
drop table t1;
#
#-- 4. The usual arithmetic operators / * + - should work.
#
#select 77777777777777777777777777777777777777 / 7777777777777777777777777777777777777 = 10;
#-- should return 0 (false).
#
select 7777777777777777777777777777777777777 * 10;
#-- should return 77777777777777777777777777777777777770
#
select .7777777777777777777777777777777777777 *
       1000000000000000000;
#-- should return 777777777777777777.7777777777777777777 
#
select .7777777777777777777777777777777777777 - 0.1;
#-- should return .6777777777777777777777777777777777777 
#
select .343434343434343434 + .343434343434343434;
#-- should return .686868686868686868 
#
#-- 5. All arithmetic functions mentioned in the
#MySQL Reference Manual should work.
#
select abs(9999999999999999999999);
#-- should return 9999999999999999999999
#
select abs(-9999999999999999999999);
#-- should return 9999999999999999999999
#
select ceiling(999999999999999999);
select ceiling(99999999999999999999);
#-- should return 99999999999999999999
#
select ceiling(9.9999999999999999999);
#-- should return 10
#
select ceiling(-9.9999999999999999999);
#-- should return 9
#
select floor(999999999999999999);
select floor(9999999999999999999999);
#-- should return 9999999999999999999999
#
select floor(9.999999999999999999999);
#-- should return 9
#
select floor(-9.999999999999999999999);
#-- should return -10
#
select floor(-999999999999999999999.999);
select ceiling(999999999999999999999.999);
#
#
select 99999999999999999999999999999999999999 mod 3;
#-- should return 0
#
select round(99999999999999999.999);
#-- should return 100000000000000000
#
select round(-99999999999999999.999);
#-- should return -100000000000000000
#
select round(99999999999999999.999,3);
#-- should return 100000000000000000.000
#
select round(-99999999999999999.999,3);
#-- should return -100000000000000000.000
#
select truncate(99999999999999999999999999999999999999,31);
#-- should return 99999999999999999999999999999999999999.000
#
select truncate(99.999999999999999999999999999999999999,31);
#-- should return 99.9999999999999999999999999999999
#
select truncate(99999999999999999999999999999999999999,-31);
-- should return 90000000000000000000000000000000
#
#-- 6. Set functions (AVG, SUM, COUNT) should work.
#
#drop table if exists t1;
#
#delimiter //
#
#create procedure p1 () begin 
#  declare v1 int default 1; declare v2 decimal(0,38) default 0; 
#  create table t1 (col1 decimal(0,38)); 
#  while v1 <= 10000 do 
#    insert into t1 values (-v2); 
#    set v2 = v2 + 0.00000000000000000000000000000000000001; 
#    set v1 = v1 + 1; 
#  end while;
#  select avg(col1),sum(col1),count(col1) from t1; end;//
#
#call p1()//
#-- should return
#   -- avg(col1)=0.00000000000000000000000000000000000001 added 10,000 times, then divided by 10,000
#   -- sum(col1)=0.00000000000000000000000000000000000001 added 10,000 times
#
#   -- count(col1)=10000
#
#delimiter ;//
#
#drop procedure p1;
#drop table t1;
#
#-- 7. When I say DECIMAL(x) I should be able to store x digits.
#-- If I can't, there should be an error at CREATE time.
#
#drop table if exists t1;
#
#create table t1 (col1 decimal(254));
#-- should return SQLSTATE 22003 numeric value out of range 
#
#-- 8. When I say DECIMAL(x,y) there should be no silent change of precision or scale.
#
#drop table if exists t1;
#
#create table t1 (col1 decimal(0,38));
#
#show create table t1;
#-- should return:
#+-------+--------------------------------+
#| Table | Create Table                   |
#+-------+--------------------------------+
#| t9    | CREATE TABLE `t1` (            |
#|`s1` decimal(0,38) default NULL         |
#| ) ENGINE=MyISAM DEFAULT CHARSET=latin1 |
#+-------+--------------------------------+
#
#drop table t1;
#
#-- 9. From WL#1612 "The future" point 2.:
#-- The standard requires that we treat numbers like "0.5" as
#-- DECIMAL or NUMERIC, not as floating-point.
#
#drop table if exists t1;
#
#
create table t1 as select 0.5;
#
show create table t1;
#-- should return:
#+-------+-----------------------------------+
#| Table | Create Table                      |
#+-------+-----------------------------------+
#| t7 | CREATE TABLE `t1` (                  |
#| `0.5` decimal(3,1) NOT NULL default '0.0' |
#| ) ENGINE=MyISAM DEFAULT CHARSET=latin1    |
#+-------+-----------------------------------+
#
drop table t1;
#
#-- 10. From WL#1612, "The future", point 3.: We have to start rounding correctly.
#
select round(1.5),round(2.5);
#-- should return:
#+------------+------------+
#| round(1.5) | round(2.5) |
#+------------+------------+
#| 2          | 3          |
#+------------+------------+
#
#-- 11. From WL#1612, "The future", point 4.: "select 0.07 * 0.07;" should return 0.0049, not 0.00.
#-- If operand#1 has scale X and operand#2 has scale Y, then result should have scale (X+Y).
#
select 0.07 * 0.07;
#-- should return 0.0049
#
#-- 12. From WL#1612, "The future", point 5.: Division by zero is an error.
#
set sql_mode='traditional';
#
select 1E-500 = 0;
#-- should return 1 (true).
#
select 1 / 1E-500;
#
#-- should return SQLSTATE 22012 division by zero.
#
select 1 / 0;
#-- should return SQLSTATE 22012 division by zero.
#
#+-------+
#| 1 / 0 |
#+-------+
#| NULL  |
#+-------+
#1 row in set, 1 warning (0.00 sec)
#
#-- 13. From WL#1612 "The future" point 6.: Overflow is an error.
#
#set sql_mode='';
#
#select 1E300 * 1E300;
#-- should return SQLSTATE 22003 numeric value out of range 
#
#select 18446744073709551615 + 1;
#-- should return SQLSTATE 22003 numeric value out of range 
#
#-- 14. From WL#1612 "The future" point 7.:
#-- If s1 is INTEGER and s2 is DECIMAL, then
#-- "create table tk7 as select avg(s1),avg(s2) from tk;"
#-- should not create a table with "double(17,4)" data types.
#-- The result of AVG must still be exact numeric, with a
#-- scale the same or greater than the operand's scale.
#-- The result of SUM must still be exact numeric, with
#-- a scale the same as the operand's scale.
#
#drop table if exists t1;
#drop table if exists t2;
#
#create table t1 (col1 int, col2 decimal(5));
#
#create table t2 as select avg(col1),avg(col2) from t1;
#
#
#show create table t2;
#-- should return:
#+-------+---------------------------------+
#| Table | Create Table                    |
#+-------+---------------------------------+
#| t2    | CREATE TABLE `t2` (             |
#| `avg(col1)` decimal(17,4) default NULL, |
#| `avg(col2)` decimal(17,5) default NULL  |
#| ) ENGINE=MyISAM DEFAULT CHARSET=latin1  |
#+-------+---------------------------------+
#
#drop table t2;
#drop table t1;
#
#-- 15. From WL#1612 "The future" point 8.: Stop storing leading "+" signs and leading "0"s.
#
#drop table if exists t1;
#
#create table t1 (col1 decimal(5,2),col2 decimal(5) zerofill, col3 decimal(3,1));
#
#insert into t1 values (1,1,1);
#
#select col1 from t1 union select col2 from t1 union select col3 from t1;
#
#drop table t1;
#
#-- 16. From WL#1612, The future" point 9.:
#-- Accept the data type and precision and scale as the user
#-- asks, or return an error, but don't change to something else.
#
#drop table if exists t1;
#
#create table t1 (col1 numeric(4,2));
#
#show create table t1;
#
#drop table t1;
#
#-- 17. The scripts in the following bugs should work:
#

#BUG#559  Maximum precision for DECIMAL column ...
#BUG#1499 INSERT/UPDATE into decimal field rounding problem
#BUG#1845 Not correctly recognising value for decimal field
#BUG#2493 Round function doesn't work correctly
#BUG#2649 round(0.5) gives 0 (should be 1)
#BUG#3612 impicite rounding of VARCHARS during aritchmetic operations...
#BUG#3722 SELECT fails for certain values in Double(255,10) column.
#BUG#4485 Floating point conversions are inconsistent
#BUG#4891 MATH
#BUG#5931 Out-of-range values are accepted
#BUG#6048 Stored procedure causes operating system reboot
#BUG#6053 DOUBLE PRECISION literal

-- 18. Tests from 'traditional' mode tests
#
set sql_mode='ansi,traditional';
#
CREATE TABLE Sow6_2f (col1 NUMERIC(4,2));
#-- should return OK
INSERT INTO Sow6_2f VALUES (10.55);
#-- should return OK
INSERT INTO Sow6_2f VALUES (10.5555);
#-- should return OK
INSERT INTO Sow6_2f VALUES (-10.55);
#-- should return OK
INSERT INTO Sow6_2f VALUES (-10.5555);
#-- should return OK
INSERT INTO Sow6_2f VALUES (11);
#-- should return OK
-- error 1264
INSERT INTO Sow6_2f VALUES (101.55);
#-- should return SQLSTATE 22003 numeric value out of range
-- error 1264
UPDATE Sow6_2f SET col1 = col1 * 50 WHERE col1 = 11;
#-- should return SQLSTATE 22003 numeric value out of range
-- error 1365
UPDATE Sow6_2f SET col1 = col1 / 0 WHERE col1 > 0;
#-- should return SQLSTATE 22012 division by zero
SELECT MOD(col1,0) FROM Sow6_2f;
#-- should return SQLSTATE 22012 division by zero
-- error 1366
INSERT INTO Sow6_2f VALUES ('a59b');
#-- should return SQLSTATE 22018 invalid character value for cast
drop table Sow6_2f;

#
# bug#9501
#
select 10.3330000000000/12.34500000;

#
# Bug #10404
#

set sql_mode='';
select 0/0;

#
# bug #9546
#
--disable_ps_protocol
select 9999999999999999999999999999999999999999999999999999999999999999999999999999999999999999999999999999999999999999999999999999999999 as x;
select 9999999999999999999999999999999999999999999999999999999999999999999999999999999999999999999999999999999999999999999999999999999999 + 1 as x;
--enable_ps_protocol
#
# Bug #10004
#
select 0.190287977636363637 + 0.040372670 * 0 -  0;
#
# Bug #9527
#
select -0.123 * 0;

#
# Bug #10232
#

CREATE TABLE t1 (f1 DECIMAL (12,9), f2 DECIMAL(2,2));
INSERT INTO t1 VALUES (10.5, 0);
UPDATE t1 SET f1 = 4.5;
SELECT * FROM t1;
DROP TABLE t1;
CREATE TABLE t1 (f1 DECIMAL (64,20), f2 DECIMAL(2,2));
INSERT INTO t1 VALUES (9999999999999999999999999999999999, 0);
SELECT * FROM t1;
DROP TABLE t1;

#
# Bug #10599: problem with NULL
#

select abs(10/0);
select abs(NULL);

#
# Bug #9894 (negative to unsigned column)
#
set @@sql_mode='traditional';
create table t1( d1 decimal(18) unsigned, d2 decimal(20) unsigned, d3 decimal (22) unsigned);
--error 1264
insert into t1 values(1,-1,-1);
drop table t1;
create table t1 (col1 decimal(5,2), col2 numeric(5,2));
--error 1264
insert into t1 values (999.999,999.999);
--error 1264
insert into t1 values (-999.999,-999.999);
select * from t1;
drop table t1;
set sql_mode='';

#
# Bug #8425 (insufficient precision of the division)
#
set @sav_dpi= @@div_precision_increment;
set @@div_precision_increment=15;
create table t1 (col1 int, col2 decimal(30,25), col3 numeric(30,25));
insert into t1 values (1,0.0123456789012345678912345,0.0123456789012345678912345);
select col2/9999999999 from t1 where col1=1;
select 9999999999/col2 from t1 where col1=1;
select 77777777/7777777;
drop table t1;
set div_precision_increment= @sav_dpi;

#
# Bug #10896 (0.00 > -0.00)
#
create table t1 (a decimal(4,2));
insert into t1 values (0.00);
select * from t1 where a > -0.00;
select * from t1 where a = -0.00;
drop table t1;

#
# Bug #11215: a problem with LONGLONG_MIN
#

create table t1 (col1 bigint default -9223372036854775808);
insert into t1 values (default);
select * from t1;
drop table t1;

#
# Bug #10891 (converting to decimal crashes server)
#
select cast('1.00000001335143196001808973960578441619873046875E-10' as decimal(30,15));

#
# Bug #11708 (conversion to decimal fails in decimal part)
#
select ln(14000) c1, convert(ln(14000),decimal(2,3)) c2, cast(ln(14000) as decimal(2,3)) c3;

#
# Bug #8449 (Silent column changes)
#
--error 1426
create table t1 (sl decimal(70,30));
--error 1425
create table t1 (sl decimal(32,31));
--error 1425
create table t1 (sl decimal(0,38));
--error 1427
create table t1 (sl decimal(0,30));
create table t1 (sl decimal(5, 5));
show create table t1;
drop table t1;
# Test limits
create table t1 (sl decimal(65, 30));
show create table t1;
drop table t1;

#
# Bug 11557 (DEFAULT values rounded improperly
#
create table t1 (
       f1 decimal unsigned not null default 17.49, 
       f2 decimal unsigned not null default 17.68, 
       f3 decimal unsigned not null default 99.2, 
       f4 decimal unsigned not null default 99.7, 
       f5 decimal unsigned not null default 104.49, 
       f6 decimal unsigned not null default 199.91, 
       f7 decimal unsigned not null default 999.9, 
       f8 decimal unsigned not null default 9999.99);
insert into t1 (f1) values (1);
select * from t1;
drop table t1;

#
# Bug 12173 (show create table fails)
#
create table t1 (
        f0 decimal (30,30) zerofill not null DEFAULT 0,
        f1 decimal (0,0) zerofill not null default 0);
show create table t1;
drop table t1;

#
# Bug 12938 (arithmetic loop's zero)
#
--disable-warnings
drop procedure if exists wg2;
--enable-warnings
delimiter //;
create procedure wg2()
begin
  declare v int default 1;
  declare tdec decimal(5) default 0;
  while v <= 9 do set tdec =tdec * 10;
    select v, tdec;
    set v = v + 1;
  end while;
end//

call wg2()//

delimiter ;//
drop procedure wg2;

#
# Bug #12979 Stored procedures: crash if inout decimal parameter
# (not a SP bug in fact)
#

select cast(@non_existing_user_var/2 as DECIMAL);

<<<<<<< HEAD
#
# Bug #13667 (Inconsistency for decimal(m,d) specification
#
--error 1427
create table t (d decimal(0,10));
=======

#
# Bug #13573 (Wrong data inserted for too big values)
#

create table t1 (c1 decimal(64));
insert into t1 values(
89000000000000000000000000000000000000000000000000000000000000000000000000000000000000000);
insert into t1 values(
99999999999999999999999999999999999999999999999999999999999999999999999999999999999999999999 *
99999999999999999999999999999999999999999999999999999999999999999999999999999999999999999999);
insert into t1 values(1e100);
select * from t1;
drop table t1;
>>>>>>> fa56a9d5
<|MERGE_RESOLUTION|>--- conflicted
+++ resolved
@@ -1045,13 +1045,11 @@
 
 select cast(@non_existing_user_var/2 as DECIMAL);
 
-<<<<<<< HEAD
 #
 # Bug #13667 (Inconsistency for decimal(m,d) specification
 #
 --error 1427
 create table t (d decimal(0,10));
-=======
 
 #
 # Bug #13573 (Wrong data inserted for too big values)
@@ -1065,5 +1063,4 @@
 99999999999999999999999999999999999999999999999999999999999999999999999999999999999999999999);
 insert into t1 values(1e100);
 select * from t1;
-drop table t1;
->>>>>>> fa56a9d5
+drop table t1;