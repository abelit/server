--- conflicted
+++ resolved
@@ -383,7 +383,14 @@
 #
 select JSON_VALID(0x36f0c8dccd83c5eac156da);
 
-<<<<<<< HEAD
+#
+# MDEV-13970 crash in Item_func_json_extract::read_json.
+#
+create table t1(a double not null);
+insert into t1 values (2),(1);
+select 1 from t1 where json_extract(a,'$','$[81]');
+drop table t1;
+
 --echo #
 --echo # Start of 10.3 tests
 --echo #
@@ -406,13 +413,4 @@
   JSON_DEPTH('[10, {"a": 20}]') AS json_depnth;
 
 --enable_ps_protocol
---disable_metadata
-=======
-#
-# MDEV-13970 crash in Item_func_json_extract::read_json.
-#
-create table t1(a double not null);
-insert into t1 values (2),(1);
-select 1 from t1 where json_extract(a,'$','$[81]');
-drop table t1;
->>>>>>> aed2050e
+--disable_metadata