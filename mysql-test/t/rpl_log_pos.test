--- conflicted
+++ resolved
@@ -14,17 +14,7 @@
 --replace_column 3 <Binlog_Ignore_DB>
 show master status;
 sync_slave_with_master;
-<<<<<<< HEAD
---replace_result $MASTER_MYPORT MASTER_PORT
---replace_column 1 # 8 # 9 # 23 # 33 #
-show slave status;
-stop slave;
-change master to master_log_pos=75;
-start slave;
-sleep 5;
-=======
 
->>>>>>> d2f858ab
 stop slave;
 --source include/wait_for_slave_to_stop.inc
 
@@ -41,21 +31,12 @@
 let $slave_param_value= No;
 --source include/wait_for_slave_param.inc
 stop slave;
-<<<<<<< HEAD
-change master to master_log_pos=178;
-start slave;
-sleep 2;
---replace_result $MASTER_MYPORT MASTER_PORT
---replace_column 1 # 8 # 9 # 11 # 23 # 33 #
-show slave status;
-=======
 --source include/wait_for_slave_to_stop.inc
 
 --replace_result $MASTER_MYPORT MASTER_PORT
---replace_column 1 # 8 # 9 # 23 # 33 #
+--replace_column 1 # 8 # 9 # 11 # 23 # 33 #
 query_vertical show slave status;
 
->>>>>>> d2f858ab
 connection master;
 --replace_column 3 <Binlog_Ignore_DB>
 show master status;
@@ -65,12 +46,7 @@
 insert into t1 values (1),(2),(3);
 save_master_pos;
 connection slave;
-<<<<<<< HEAD
-stop slave;
 change master to master_log_pos=106;
-=======
-change master to master_log_pos=98;
->>>>>>> d2f858ab
 start slave;
 sync_with_master;
 select * from t1 ORDER BY n;
