#!/usr/bin/perl
# -*- cperl -*-

<<<<<<< HEAD
# Copyright (C) 2009 Sun Microsystems, Inc
#
# This program is free software; you can redistribute it and/or modify
# it under the terms of the GNU General Public License as published by
# the Free Software Foundation; version 2 of the License.
#
# This program is distributed in the hope that it will be useful,
# but WITHOUT ANY WARRANTY; without even the implied warranty of
# MERCHANTABILITY or FITNESS FOR A PARTICULAR PURPOSE.  See the
# GNU General Public License for more details.
#
# You should have received a copy of the GNU General Public License
# along with this program; if not, write to the Free Software
# Foundation, Inc., 59 Temple Place, Suite 330, Boston, MA 02111-1307 USA
=======
# Copyright (c) 2004, 2010, Oracle and/or its affiliates. All rights reserved.
#
# This program is free software; you can redistribute it and/or
# modify it under the terms of the GNU Library General Public
# License as published by the Free Software Foundation; version 2
# of the License.
#
# This program is distributed in the hope that it will be useful,
# but WITHOUT ANY WARRANTY; without even the implied warranty of
# MERCHANTABILITY or FITNESS FOR A PARTICULAR PURPOSE.  See the GNU
# Library General Public License for more details.
#
# You should have received a copy of the GNU Library General Public
# License along with this library; if not, write to the Free
# Software Foundation, Inc., 59 Temple Place - Suite 330, Boston,
# MA 02111-1307, USA
>>>>>>> bdd5d1ec

#
##############################################################################
#
#  mysql-test-run.pl
#
#  Tool used for executing a suite of .test files
#
#  See the "MySQL Test framework manual" for more information
#  http://dev.mysql.com/doc/mysqltest/en/index.html
#
#
##############################################################################

use strict;
use warnings;

BEGIN {
  # Check that mysql-test-run.pl is started from mysql-test/
  unless ( -f "mysql-test-run.pl" )
  {
    print "**** ERROR **** ",
      "You must start mysql-test-run from the mysql-test/ directory\n";
    exit(1);
  }
  # Check that lib exist
  unless ( -d "lib/" )
  {
    print "**** ERROR **** ",
      "Could not find the lib/ directory \n";
    exit(1);
  }
}

BEGIN {
  # Check backward compatibility support
  # By setting the environment variable MTR_VERSION
  # it's possible to use a previous version of
  # mysql-test-run.pl
  my $version= $ENV{MTR_VERSION} || 2;
  if ( $version == 1 )
  {
    print "=======================================================\n";
    print "  WARNING: Using mysql-test-run.pl version 1!  \n";
    print "=======================================================\n";
    # Should use exec() here on *nix but this appears not to work on Windows
    exit(system($^X, "lib/v1/mysql-test-run.pl", @ARGV) >> 8);
  }
  elsif ( $version == 2 )
  {
    # This is the current version, just continue
    ;
  }
  else
  {
    print "ERROR: Version $version of mysql-test-run does not exist!\n";
    exit(1);
  }
}

use lib "lib";

use Cwd;
use Getopt::Long;
use My::File::Path; # Patched version of File::Path
use File::Basename;
use File::Copy;
use File::Find;
use File::Temp qw/tempdir/;
use File::Spec::Functions qw/splitdir/;
use My::Platform;
use My::SafeProcess;
use My::ConfigFactory;
use My::Options;
use My::Find;
use My::SysInfo;
use My::CoreDump;
use mtr_cases;
use mtr_report;
use mtr_match;
use mtr_unique;
use IO::Socket::INET;
use IO::Select;

require "lib/mtr_process.pl";
require "lib/mtr_io.pl";
require "lib/mtr_gcov.pl";
require "lib/mtr_gprof.pl";
require "lib/mtr_misc.pl";

$SIG{INT}= sub { mtr_error("Got ^C signal"); };

our $mysql_version_id;
our $glob_mysql_test_dir;
our $basedir;
our $bindir;

our $path_charsetsdir;
our $path_client_bindir;
our $path_client_libdir;
our $path_language;

our $path_current_testlog;
our $path_testlog;

our $default_vardir;
our $opt_vardir;                # Path to use for var/ dir
my $path_vardir_trace;          # unix formatted opt_vardir for trace files
my $opt_tmpdir;                 # Path to use for tmp/ dir
my $opt_tmpdir_pid;

my $opt_start;
my $opt_start_dirty;
my $opt_start_exit;
my $start_only;

my $auth_interface_fn;          # the name of qa_auth_interface plugin
my $auth_server_fn;             # the name of qa_auth_server plugin
my $auth_client_fn;             # the name of qa_auth_client plugin
my $auth_filename;              # the name of the authentication test plugin
my $auth_plugin;                # the path to the authentication test plugin

END {
  if ( defined $opt_tmpdir_pid and $opt_tmpdir_pid == $$ )
  {
    if (!$opt_start_exit)
    {
      # Remove the tempdir this process has created
      mtr_verbose("Removing tmpdir $opt_tmpdir");
      rmtree($opt_tmpdir);
    }
    else
    {
      mtr_warning("tmpdir $opt_tmpdir should be removed after the server has finished");
    }
  }
}

sub env_or_val($$) { defined $ENV{$_[0]} ? $ENV{$_[0]} : $_[1] }

my $path_config_file;           # The generated config file, var/my.cnf

# Visual Studio produces executables in different sub-directories based on the
# configuration used to build them.  To make life easier, an environment
# variable or command-line option may be specified to control which set of
# executables will be used by the test suite.
our $opt_vs_config = $ENV{'MTR_VS_CONFIG'};

# If you add a new suite, please check TEST_DIRS in Makefile.am.
#
my $DEFAULT_SUITES= "main,sys_vars,binlog,federated,rpl,innodb,perfschema";
my $opt_suites;

our $opt_verbose= 0;  # Verbose output, enable with --verbose
our $exe_mysql;
our $exe_mysqladmin;
our $exe_mysqltest;
our $exe_libtool;

our $opt_big_test= 0;

our @opt_combinations;

our @opt_extra_mysqld_opt;

my $opt_compress;
my $opt_ssl;
my $opt_skip_ssl;
my @opt_skip_test_list;
our $opt_ssl_supported;
my $opt_ps_protocol;
my $opt_sp_protocol;
my $opt_cursor_protocol;
my $opt_view_protocol;

our $opt_debug;
my $debug_d= "d";
my $opt_debug_common;
our @opt_cases;                  # The test cases names in argv
our $opt_embedded_server;

# Options used when connecting to an already running server
my %opts_extern;
sub using_extern { return (keys %opts_extern > 0);};

our $opt_fast= 0;
our $opt_force;
our $opt_mem= $ENV{'MTR_MEM'};
our $opt_clean_vardir= $ENV{'MTR_CLEAN_VARDIR'};

our $opt_gcov;
our $opt_gcov_exe= "gcov";
our $opt_gcov_err= "mysql-test-gcov.msg";
our $opt_gcov_msg= "mysql-test-gcov.err";

our $opt_gprof;
our %gprof_dirs;

our $glob_debugger= 0;
our $opt_gdb;
our $opt_client_gdb;
our $opt_ddd;
our $opt_client_ddd;
our $opt_manual_gdb;
our $opt_manual_ddd;
our $opt_manual_debug;
our $opt_debugger;
our $opt_client_debugger;

my $config; # The currently running config
my $current_config_name; # The currently running config file template

our @opt_experimentals;
our $experimental_test_cases= [];

my $baseport;
# $opt_build_thread may later be set from $opt_port_base
my $opt_build_thread= $ENV{'MTR_BUILD_THREAD'} || "auto";
my $opt_port_base= $ENV{'MTR_PORT_BASE'} || "auto";
my $build_thread= 0;

my $opt_record;
my $opt_report_features;

my $opt_skip_core;

our $opt_check_testcases= 1;
my $opt_mark_progress;
my $opt_max_connections;
our $opt_report_times= 0;

my $opt_sleep;

my $opt_testcase_timeout= $ENV{MTR_TESTCASE_TIMEOUT} ||  15; # minutes
my $opt_suite_timeout   = $ENV{MTR_SUITE_TIMEOUT}    || 300; # minutes
my $opt_shutdown_timeout= $ENV{MTR_SHUTDOWN_TIMEOUT} ||  10; # seconds
my $opt_start_timeout   = $ENV{MTR_START_TIMEOUT}    || 180; # seconds

sub suite_timeout { return $opt_suite_timeout * 60; };
sub check_timeout { return $opt_testcase_timeout * 6; };

my $opt_wait_all;
my $opt_user_args;
my $opt_repeat= 1;
my $opt_retry= 3;
my $opt_retry_failure= env_or_val(MTR_RETRY_FAILURE => 2);
my $opt_reorder= 1;
my $opt_force_restart= 0;

my $opt_strace_client;

our $opt_user = "root";

my $opt_valgrind= 0;
my $opt_valgrind_mysqld= 0;
my $opt_valgrind_mysqltest= 0;
my @default_valgrind_args= ("--show-reachable=yes");
my @valgrind_args;
my $opt_valgrind_path;
my $opt_callgrind;
my %mysqld_logs;
my $opt_debug_sync_timeout= 300; # Default timeout for WAIT_FOR actions.

sub testcase_timeout ($) {
  my ($tinfo)= @_;
  if (exists $tinfo->{'case-timeout'}) {
    # Return test specific timeout if *longer* that the general timeout
    my $test_to= $tinfo->{'case-timeout'};
    $test_to*= 10 if $opt_valgrind;
    return $test_to * 60 if $test_to > $opt_testcase_timeout;
  }
  return $opt_testcase_timeout * 60;
}

our $opt_warnings= 1;

our $opt_include_ndbcluster= 0;
our $opt_skip_ndbcluster= 1;

my $exe_ndbd;
my $exe_ndb_mgmd;
my $exe_ndb_waiter;

our $debug_compiled_binaries;

our %mysqld_variables;

my $source_dist= 0;

my $opt_max_save_core= env_or_val(MTR_MAX_SAVE_CORE => 5);
my $opt_max_save_datadir= env_or_val(MTR_MAX_SAVE_DATADIR => 20);
my $opt_max_test_fail= env_or_val(MTR_MAX_TEST_FAIL => 10);

my $opt_parallel= $ENV{MTR_PARALLEL} || 1;

select(STDOUT);
$| = 1; # Automatically flush STDOUT

main();


sub main {
  # Default, verbosity on
  report_option('verbose', 0);

  # This is needed for test log evaluation in "gen-build-status-page"
  # in all cases where the calling tool does not log the commands
  # directly before it executes them, like "make test-force-pl" in RPM builds.
  mtr_report("Logging: $0 ", join(" ", @ARGV));

  command_line_setup();

  # --help will not reach here, so now it's safe to assume we have binaries
  My::SafeProcess::find_bin();

  if ( $opt_gcov ) {
    gcov_prepare($basedir);
  }

  if (!$opt_suites) {
    $opt_suites= $DEFAULT_SUITES;

    # Check for any extra suites to enable based on the path name
    my %extra_suites=
      (
       "mysql-5.1-new-ndb"              => "ndb_team",
       "mysql-5.1-new-ndb-merge"        => "ndb_team",
       "mysql-5.1-telco-6.2"            => "ndb_team",
       "mysql-5.1-telco-6.2-merge"      => "ndb_team",
       "mysql-5.1-telco-6.3"            => "ndb_team",
       "mysql-6.0-ndb"                  => "ndb_team",
      );

    foreach my $dir ( reverse splitdir($basedir) ) {
      my $extra_suite= $extra_suites{$dir};
      if (defined $extra_suite) {
	mtr_report("Found extra suite: $extra_suite");
	$opt_suites= "$extra_suite,$opt_suites";
	last;
      }
    }
  }

  init_timers();

  mtr_report("Collecting tests...");
  my $tests= collect_test_cases($opt_reorder, $opt_suites, \@opt_cases, \@opt_skip_test_list);
  mark_time_used('collect');

  if ( $opt_report_features ) {
    # Put "report features" as the first test to run
    my $tinfo = My::Test->new
      (
       name           => 'report_features',
       # No result_file => Prints result
       path           => 'include/report-features.test',
       template_path  => "include/default_my.cnf",
       master_opt     => [],
       slave_opt      => [],
      );
    unshift(@$tests, $tinfo);
  }

  print "vardir: $opt_vardir\n";
  initialize_servers();

  #######################################################################
  my $num_tests= @$tests;
  if ( $opt_parallel eq "auto" ) {
    # Try to find a suitable value for number of workers
    my $sys_info= My::SysInfo->new();

    $opt_parallel= $sys_info->num_cpus();
    for my $limit (2000, 1500, 1000, 500){
      $opt_parallel-- if ($sys_info->min_bogomips() < $limit);
    }
    my $max_par= $ENV{MTR_MAX_PARALLEL} || 8;
    $opt_parallel= $max_par if ($opt_parallel > $max_par);
    $opt_parallel= $num_tests if ($opt_parallel > $num_tests);
    $opt_parallel= 1 if (IS_WINDOWS and $sys_info->isvm());
    $opt_parallel= 1 if ($opt_parallel < 1);
    mtr_report("Using parallel: $opt_parallel");
  }
  $ENV{MTR_PARALLEL} = $opt_parallel;

  if ($opt_parallel > 1 && $opt_start_exit) {
    mtr_warning("Parallel and --start-and-exit cannot be combined\n" .
               "Setting parallel to 1");
    $opt_parallel= 1;
  }

  # Create server socket on any free port
  my $server = new IO::Socket::INET
    (
     LocalAddr => 'localhost',
     Proto => 'tcp',
     Listen => $opt_parallel,
    );
  mtr_error("Could not create testcase server port: $!") unless $server;
  my $server_port = $server->sockport();
  mtr_report("Using server port $server_port");

  # Create child processes
  my %children;
  for my $child_num (1..$opt_parallel){
    my $child_pid= My::SafeProcess::Base::_safe_fork();
    if ($child_pid == 0){
      $server= undef; # Close the server port in child
      $tests= {}; # Don't need the tests list in child

      # Use subdir of var and tmp unless only one worker
      if ($opt_parallel > 1) {
	set_vardir("$opt_vardir/$child_num");
	$opt_tmpdir= "$opt_tmpdir/$child_num";
      }

      init_timers();
      run_worker($server_port, $child_num);
      exit(1);
    }

    $children{$child_pid}= 1;
  }
  #######################################################################

  mtr_report();
  mtr_print_thick_line();
  mtr_print_header();

  mark_time_used('init');

  my $completed= run_test_server($server, $tests, $opt_parallel);

  exit(0) if $opt_start_exit;

  # Send Ctrl-C to any children still running
  kill("INT", keys(%children));

  # Wait for childs to exit
  foreach my $pid (keys %children)
  {
    my $ret_pid= waitpid($pid, 0);
    if ($ret_pid != $pid){
      mtr_report("Unknown process $ret_pid exited");
    }
    else {
      delete $children{$ret_pid};
    }
  }

  if ( not defined @$completed ) {
    mtr_error("Test suite aborted");
  }

  if ( @$completed != $num_tests){

    if ($opt_force){
      # All test should have been run, print any that are still in $tests
      #foreach my $test ( @$tests ){
      #  $test->print_test();
      #}
    }

    # Not all tests completed, failure
    mtr_report();
    mtr_report("Only ", int(@$completed), " of $num_tests completed.");
    mtr_error("Not all tests completed");
  }

  mtr_print_line();

  if ( $opt_gcov ) {
    gcov_collect($basedir, $opt_gcov_exe,
		 $opt_gcov_msg, $opt_gcov_err);
  }

  print_total_times($opt_parallel) if $opt_report_times;

  mtr_report_stats("Completed", $completed);

  remove_vardir_subs() if $opt_clean_vardir;

  exit(0);
}


sub run_test_server ($$$) {
  my ($server, $tests, $childs) = @_;

  my $num_saved_cores= 0;  # Number of core files saved in vardir/log/ so far.
  my $num_saved_datadir= 0;  # Number of datadirs saved in vardir/log/ so far.
  my $num_failed_test= 0; # Number of tests failed so far

  # Scheduler variables
  my $max_ndb= $childs / 2;
  $max_ndb = 4 if $max_ndb > 4;
  $max_ndb = 1 if $max_ndb < 1;
  my $num_ndb_tests= 0;

  my $completed= [];
  my %running;
  my $result;
  my $exe_mysqld= find_mysqld($basedir) || ""; # Used as hint to CoreDump

  my $suite_timeout= start_timer(suite_timeout());

  my $s= IO::Select->new();
  $s->add($server);
  while (1) {
    my @ready = $s->can_read(1); # Wake up once every second
    foreach my $sock (@ready) {
      if ($sock == $server) {
	# New client connected
	my $child= $sock->accept();
	mtr_verbose("Client connected");
	$s->add($child);
	print $child "HELLO\n";
      }
      else {
	my $line= <$sock>;
	if (!defined $line) {
	  # Client disconnected
	  mtr_verbose("Child closed socket");
	  $s->remove($sock);
	  if (--$childs == 0){
	    return $completed;
	  }
	  next;
	}
	chomp($line);

	if ($line eq 'TESTRESULT'){
	  $result= My::Test::read_test($sock);
	  # $result->print_test();

	  # Report test status
	  mtr_report_test($result);

	  if ( $result->is_failed() ) {

	    # Save the workers "savedir" in var/log
	    my $worker_savedir= $result->{savedir};
	    my $worker_savename= basename($worker_savedir);
	    my $savedir= "$opt_vardir/log/$worker_savename";

	    if ($opt_max_save_datadir > 0 &&
		$num_saved_datadir >= $opt_max_save_datadir)
	    {
	      mtr_report(" - skipping '$worker_savedir/'");
	      rmtree($worker_savedir);
	    }
	    else {
	      mtr_report(" - saving '$worker_savedir/' to '$savedir/'");
	      rename($worker_savedir, $savedir);
	      # Move any core files from e.g. mysqltest
	      foreach my $coref (glob("core*"), glob("*.dmp"))
	      {
		mtr_report(" - found '$coref', moving it to '$savedir'");
                move($coref, $savedir);
              }
	      if ($opt_max_save_core > 0) {
		# Limit number of core files saved
		find({ no_chdir => 1,
		       wanted => sub {
			 my $core_file= $File::Find::name;
			 my $core_name= basename($core_file);

			 if ($core_name =~ /^core/ or  # Starting with core
			     (IS_WINDOWS and $core_name =~ /\.dmp$/)){
                                                       # Ending with .dmp
			   mtr_report(" - found '$core_name'",
				      "($num_saved_cores/$opt_max_save_core)");

			   My::CoreDump->show($core_file, $exe_mysqld);

			   if ($num_saved_cores >= $opt_max_save_core) {
			     mtr_report(" - deleting it, already saved",
					"$opt_max_save_core");
			     unlink("$core_file");
			   }
			   ++$num_saved_cores;
			 }
		       }
		     },
		     $savedir);
	      }
	    }
	    $num_saved_datadir++;
	    $num_failed_test++ unless ($result->{retries} ||
                                       $result->{exp_fail});

	    if ( !$opt_force ) {
	      # Test has failed, force is off
	      push(@$completed, $result);
	      return $completed unless $result->{'dont_kill_server'};
	      # Prevent kill of server, to get valgrind report
	      print $sock "BYE\n";
	      next;
	    }
	    elsif ($opt_max_test_fail > 0 and
		   $num_failed_test >= $opt_max_test_fail) {
	      push(@$completed, $result);
	      mtr_report_stats("Too many failed", $completed, 1);
	      mtr_report("Too many tests($num_failed_test) failed!",
			 "Terminating...");
	      return undef;
	    }
	  }

	  # Retry test run after test failure
	  my $retries= $result->{retries} || 2;
	  my $test_has_failed= $result->{failures} || 0;
	  if ($test_has_failed and $retries <= $opt_retry){
	    # Test should be run one more time unless it has failed
	    # too many times already
	    my $tname= $result->{name};
	    my $failures= $result->{failures};
	    if ($opt_retry > 1 and $failures >= $opt_retry_failure){
	      mtr_report("\nTest $tname has failed $failures times,",
			 "no more retries!\n");
	    }
	    else {
	      mtr_report("\nRetrying test $tname, ".
			 "attempt($retries/$opt_retry)...\n");
	      delete($result->{result});
	      $result->{retries}= $retries+1;
	      $result->write_test($sock, 'TESTCASE');
	      next;
	    }
	  }

	  # Repeat test $opt_repeat number of times
	  my $repeat= $result->{repeat} || 1;
	  # Don't repeat if test was skipped
	  if ($repeat < $opt_repeat && $result->{'result'} ne 'MTR_RES_SKIPPED')
	  {
	    $result->{retries}= 0;
	    $result->{rep_failures}++ if $result->{failures};
	    $result->{failures}= 0;
	    delete($result->{result});
	    $result->{repeat}= $repeat+1;
	    $result->write_test($sock, 'TESTCASE');
	    next;
	  }

	  # Remove from list of running
	  mtr_error("'", $result->{name},"' is not known to be running")
	    unless delete $running{$result->key()};

	  # Update scheduler variables
	  $num_ndb_tests-- if ($result->{ndb_test});

	  # Save result in completed list
	  push(@$completed, $result);

	}
	elsif ($line eq 'START'){
	  ; # Send first test
	}
	elsif ($line =~ /^SPENT/) {
	  add_total_times($line);
	}
	else {
	  mtr_error("Unknown response: '$line' from client");
	}

	# Find next test to schedule
	# - Try to use same configuration as worker used last time
	# - Limit number of parallel ndb tests

	my $next;
	my $second_best;
	for(my $i= 0; $i <= @$tests; $i++)
	{
	  my $t= $tests->[$i];

	  last unless defined $t;

	  if (run_testcase_check_skip_test($t)){
	    # Move the test to completed list
	    #mtr_report("skip - Moving test $i to completed");
	    push(@$completed, splice(@$tests, $i, 1));

	    # Since the test at pos $i was taken away, next
	    # test will also be at $i -> redo
	    redo;
	  }

	  # Limit number of parallell NDB tests
	  if ($t->{ndb_test} and $num_ndb_tests >= $max_ndb){
	    #mtr_report("Skipping, num ndb is already at max, $num_ndb_tests");
	    next;
	  }

	  # Second best choice is the first that does not fulfill
	  # any of the above conditions
	  if (!defined $second_best){
	    #mtr_report("Setting second_best to $i");
	    $second_best= $i;
	  }

	  # Smart allocation of next test within this thread.

	  if ($opt_reorder and $opt_parallel > 1 and defined $result)
	  {
	    my $wid= $result->{worker};
	    # Reserved for other thread, try next
	    next if (defined $t->{reserved} and $t->{reserved} != $wid);
	    if (! defined $t->{reserved})
	    {
	      # Force-restart not relevant when comparing *next* test
	      $t->{criteria} =~ s/force-restart$/no-restart/;
	      my $criteria= $t->{criteria};
	      # Reserve similar tests for this worker, but not too many
	      my $maxres= (@$tests - $i) / $opt_parallel + 1;
	      for (my $j= $i+1; $j <= $i + $maxres; $j++)
	      {
		my $tt= $tests->[$j];
		last unless defined $tt;
		last if $tt->{criteria} ne $criteria;
		$tt->{reserved}= $wid;
	      }
	    }
	  }

	  # At this point we have found next suitable test
	  $next= splice(@$tests, $i, 1);
	  last;
	}

	# Use second best choice if no other test has been found
	if (!$next and defined $second_best){
	  #mtr_report("Take second best choice $second_best");
	  mtr_error("Internal error, second best too large($second_best)")
	    if $second_best >  $#$tests;
	  $next= splice(@$tests, $second_best, 1);
	  delete $next->{reserved};
	}

	if ($next) {
	  # We don't need this any more
	  delete $next->{criteria};
	  $next->write_test($sock, 'TESTCASE');
	  $running{$next->key()}= $next;
	  $num_ndb_tests++ if ($next->{ndb_test});
	}
	else {
	  # No more test, tell child to exit
	  #mtr_report("Saying BYE to child");
	  print $sock "BYE\n";
	}
      }
    }

    # ----------------------------------------------------
    # Check if test suite timer expired
    # ----------------------------------------------------
    if ( has_expired($suite_timeout) )
    {
      mtr_report_stats("Timeout", $completed, 1);
      mtr_report("Test suite timeout! Terminating...");
      return undef;
    }
  }
}


sub run_worker ($) {
  my ($server_port, $thread_num)= @_;

  $SIG{INT}= sub { exit(1); };

  # Connect to server
  my $server = new IO::Socket::INET
    (
     PeerAddr => 'localhost',
     PeerPort => $server_port,
     Proto    => 'tcp'
    );
  mtr_error("Could not connect to server at port $server_port: $!")
    unless $server;

  # --------------------------------------------------------------------------
  # Set worker name
  # --------------------------------------------------------------------------
  report_option('name',"worker[$thread_num]");

  # --------------------------------------------------------------------------
  # Set different ports per thread
  # --------------------------------------------------------------------------
  set_build_thread_ports($thread_num);

  # --------------------------------------------------------------------------
  # Turn off verbosity in workers, unless explicitly specified
  # --------------------------------------------------------------------------
  report_option('verbose', undef) if ($opt_verbose == 0);

  environment_setup();

  # Read hello from server which it will send when shared
  # resources have been setup
  my $hello= <$server>;

  setup_vardir();
  check_running_as_root();

  if ( using_extern() ) {
    create_config_file_for_extern(%opts_extern);
  }

  # Ask server for first test
  print $server "START\n";

  mark_time_used('init');

  while (my $line= <$server>){
    chomp($line);
    if ($line eq 'TESTCASE'){
      my $test= My::Test::read_test($server);
      #$test->print_test();

      # Clear comment and logfile, to avoid
      # reusing them from previous test
      delete($test->{'comment'});
      delete($test->{'logfile'});

      # A sanity check. Should this happen often we need to look at it.
      if (defined $test->{reserved} && $test->{reserved} != $thread_num) {
	my $tres= $test->{reserved};
	mtr_warning("Test reserved for w$tres picked up by w$thread_num");
      }
      $test->{worker} = $thread_num if $opt_parallel > 1;

      run_testcase($test);
      #$test->{result}= 'MTR_RES_PASSED';
      # Send it back, now with results set
      #$test->print_test();
      $test->write_test($server, 'TESTRESULT');
      mark_time_used('restart');
    }
    elsif ($line eq 'BYE'){
      mtr_report("Server said BYE");
      stop_all_servers($opt_shutdown_timeout);
      mark_time_used('restart');
      my $valgrind_reports= 0;
      if ($opt_valgrind_mysqld) {
        $valgrind_reports= valgrind_exit_reports();
      }
      if ( $opt_gprof ) {
	gprof_collect (find_mysqld($basedir), keys %gprof_dirs);
      }
      mark_time_used('init');
      print_times_used($server, $thread_num);
      exit($valgrind_reports);
    }
    else {
      mtr_error("Could not understand server, '$line'");
    }
  }

  stop_all_servers();

  exit(1);
}


sub ignore_option {
  my ($opt, $value)= @_;
  mtr_report("Ignoring option '$opt'");
}



# Setup any paths that are $opt_vardir related
sub set_vardir {
  my ($vardir)= @_;

  $opt_vardir= $vardir;

  $path_vardir_trace= $opt_vardir;
  # Chop off any "c:", DBUG likes a unix path ex: c:/src/... => /src/...
  $path_vardir_trace=~ s/^\w://;

  # Location of my.cnf that all clients use
  $path_config_file= "$opt_vardir/my.cnf";

  $path_testlog=         "$opt_vardir/log/mysqltest.log";
  $path_current_testlog= "$opt_vardir/log/current_test";

}


sub command_line_setup {
  my $opt_comment;
  my $opt_usage;
  my $opt_list_options;

  # Read the command line options
  # Note: Keep list in sync with usage at end of this file
  Getopt::Long::Configure("pass_through");
  my %options=(
             # Control what engine/variation to run
             'embedded-server'          => \$opt_embedded_server,
             'ps-protocol'              => \$opt_ps_protocol,
             'sp-protocol'              => \$opt_sp_protocol,
             'view-protocol'            => \$opt_view_protocol,
             'cursor-protocol'          => \$opt_cursor_protocol,
             'ssl|with-openssl'         => \$opt_ssl,
             'skip-ssl'                 => \$opt_skip_ssl,
             'compress'                 => \$opt_compress,
             'vs-config=s'              => \$opt_vs_config,

	     # Max number of parallel threads to use
	     'parallel=s'               => \$opt_parallel,

             # Config file to use as template for all tests
	     'defaults-file=s'          => \&collect_option,
	     # Extra config file to append to all generated configs
	     'defaults-extra-file=s'    => \&collect_option,

             # Control what test suites or cases to run
             'force'                    => \$opt_force,
             'with-ndbcluster-only'     => \&collect_option,
             'include-ndbcluster'       => \$opt_include_ndbcluster,
             'skip-ndbcluster|skip-ndb' => \$opt_skip_ndbcluster,
             'suite|suites=s'           => \$opt_suites,
             'skip-rpl'                 => \&collect_option,
             'skip-test=s'              => \&collect_option,
             'do-test=s'                => \&collect_option,
             'start-from=s'             => \&collect_option,
             'big-test'                 => \$opt_big_test,
	     'combination=s'            => \@opt_combinations,
             'skip-combinations'        => \&collect_option,
             'experimental=s'           => \@opt_experimentals,
	     # skip-im is deprecated and silently ignored
	     'skip-im'                  => \&ignore_option,

             # Specify ports
	     'build-thread|mtr-build-thread=i' => \$opt_build_thread,
	     'port-base|mtr-port-base=i'       => \$opt_port_base,

             # Test case authoring
             'record'                   => \$opt_record,
             'check-testcases!'         => \$opt_check_testcases,
             'mark-progress'            => \$opt_mark_progress,

             # Extra options used when starting mysqld
             'mysqld=s'                 => \@opt_extra_mysqld_opt,

             # Run test on running server
             'extern=s'                  => \%opts_extern, # Append to hash

             # Debugging
             'debug'                    => \$opt_debug,
             'debug-common'             => \$opt_debug_common,
             'gdb'                      => \$opt_gdb,
             'client-gdb'               => \$opt_client_gdb,
             'manual-gdb'               => \$opt_manual_gdb,
             'manual-debug'             => \$opt_manual_debug,
             'ddd'                      => \$opt_ddd,
             'client-ddd'               => \$opt_client_ddd,
             'manual-ddd'               => \$opt_manual_ddd,
	     'debugger=s'               => \$opt_debugger,
	     'client-debugger=s'        => \$opt_client_debugger,
             'strace-client:s'          => \$opt_strace_client,
             'max-save-core=i'          => \$opt_max_save_core,
             'max-save-datadir=i'       => \$opt_max_save_datadir,
             'max-test-fail=i'          => \$opt_max_test_fail,

             # Coverage, profiling etc
             'gcov'                     => \$opt_gcov,
             'gprof'                    => \$opt_gprof,
             'valgrind|valgrind-all'    => \$opt_valgrind,
             'valgrind-mysqltest'       => \$opt_valgrind_mysqltest,
             'valgrind-mysqld'          => \$opt_valgrind_mysqld,
             'valgrind-options=s'       => sub {
	       my ($opt, $value)= @_;
	       # Deprecated option unless it's what we know pushbuild uses
	       if ($value eq "--gen-suppressions=all --show-reachable=yes") {
		 push(@valgrind_args, $_) for (split(' ', $value));
		 return;
	       }
	       die("--valgrind-options=s is deprecated. Use ",
		   "--valgrind-option=s, to be specified several",
		   " times if necessary");
	     },
             'valgrind-option=s'        => \@valgrind_args,
             'valgrind-path=s'          => \$opt_valgrind_path,
	     'callgrind'                => \$opt_callgrind,
	     'debug-sync-timeout=i'     => \$opt_debug_sync_timeout,

	     # Directories
             'tmpdir=s'                 => \$opt_tmpdir,
             'vardir=s'                 => \$opt_vardir,
             'mem'                      => \$opt_mem,
	     'clean-vardir'             => \$opt_clean_vardir,
             'client-bindir=s'          => \$path_client_bindir,
             'client-libdir=s'          => \$path_client_libdir,

             # Misc
             'report-features'          => \$opt_report_features,
             'comment=s'                => \$opt_comment,
             'fast'                     => \$opt_fast,
	     'force-restart'            => \$opt_force_restart,
             'reorder!'                 => \$opt_reorder,
             'enable-disabled'          => \&collect_option,
             'verbose+'                 => \$opt_verbose,
             'verbose-restart'          => \&report_option,
             'sleep=i'                  => \$opt_sleep,
             'start-dirty'              => \$opt_start_dirty,
             'start-and-exit'           => \$opt_start_exit,
             'start'                    => \$opt_start,
	     'user-args'                => \$opt_user_args,
             'wait-all'                 => \$opt_wait_all,
	     'print-testcases'          => \&collect_option,
	     'repeat=i'                 => \$opt_repeat,
	     'retry=i'                  => \$opt_retry,
	     'retry-failure=i'          => \$opt_retry_failure,
             'timer!'                   => \&report_option,
             'user=s'                   => \$opt_user,
             'testcase-timeout=i'       => \$opt_testcase_timeout,
             'suite-timeout=i'          => \$opt_suite_timeout,
             'shutdown-timeout=i'       => \$opt_shutdown_timeout,
             'warnings!'                => \$opt_warnings,
	     'timestamp'                => \&report_option,
	     'timediff'                 => \&report_option,
	     'max-connections=i'        => \$opt_max_connections,
	     'default-myisam!'          => \&collect_option,
	     'report-times'             => \$opt_report_times,

             'help|h'                   => \$opt_usage,
	     # list-options is internal, not listed in help
	     'list-options'             => \$opt_list_options,
             'skip-test-list=s'         => \@opt_skip_test_list
           );

  GetOptions(%options) or usage("Can't read options");

  usage("") if $opt_usage;
  list_options(\%options) if $opt_list_options;

  # --------------------------------------------------------------------------
  # Setup verbosity
  # --------------------------------------------------------------------------
  if ($opt_verbose != 0){
    report_option('verbose', $opt_verbose);
  }

  if ( -d "../sql" )
  {
    $source_dist=  1;
  }

  # Find the absolute path to the test directory
  $glob_mysql_test_dir= cwd();
  if ($glob_mysql_test_dir =~ / /)
  {
    die("Working directory \"$glob_mysql_test_dir\" contains space\n".
	"Bailing out, cannot function properly with space in path");
  }
  if (IS_CYGWIN)
  {
    # Use mixed path format i.e c:/path/to/
    $glob_mysql_test_dir= mixed_path($glob_mysql_test_dir);
  }

  # In most cases, the base directory we find everything relative to,
  # is the parent directory of the "mysql-test" directory. For source
  # distributions, TAR binary distributions and some other packages.
  $basedir= dirname($glob_mysql_test_dir);

  # In the RPM case, binaries and libraries are installed in the
  # default system locations, instead of having our own private base
  # directory. And we install "/usr/share/mysql-test". Moving up one
  # more directory relative to "mysql-test" gives us a usable base
  # directory for RPM installs.
  if ( ! $source_dist and ! -d "$basedir/bin" )
  {
    $basedir= dirname($basedir);
  }
  
  # Respect MTR_BINDIR variable, which is typically set in to the 
  # build directory in out-of-source builds.
  $bindir=$ENV{MTR_BINDIR}||$basedir;
  
  # Look for the client binaries directory
  if ($path_client_bindir)
  {
    # --client-bindir=path set on command line, check that the path exists
    $path_client_bindir= mtr_path_exists($path_client_bindir);
  }
  else
  {
    $path_client_bindir= mtr_path_exists("$bindir/client_release",
					 "$bindir/client_debug",
					 vs_config_dirs('client', ''),
					 "$bindir/client",
					 "$bindir/bin");
  }

  # Look for language files and charsetsdir, use same share
  $path_language=   mtr_path_exists("$bindir/share/mysql",
                                    "$bindir/sql/share",
                                    "$bindir/share");
  my $path_share= $path_language;
  $path_charsetsdir =   mtr_path_exists("$basedir/share/mysql/charsets",
                                    "$basedir/sql/share/charsets",
                                    "$basedir/share/charsets");

  # Look for auth test plugins 
  if (IS_WINDOWS)
  {
    $auth_filename = "auth_test_plugin.dll";
    $auth_interface_fn = "qa_auth_interface.dll";
    $auth_server_fn = "qa_auth_server.dll";
    $auth_client_fn = "qa_auth_client.dll";
  }
  else
  {
    $auth_filename = "auth_test_plugin.so";
    $auth_interface_fn = "qa_auth_interface.so";
    $auth_server_fn = "qa_auth_server.so";
    $auth_client_fn = "qa_auth_client.so";
  }
  $auth_plugin=
  mtr_file_exists(vs_config_dirs('plugin/auth/',$auth_filename),
    "$basedir/plugin/auth/.libs/" . $auth_filename,
    "$basedir/lib/mysql/plugin/" . $auth_filename,
    "$basedir/lib/plugin/" . $auth_filename);


  if (using_extern())
  {
    # Connect to the running mysqld and find out what it supports
    collect_mysqld_features_from_running_server();
  }
  else
  {
    # Run the mysqld to find out what features are available
    collect_mysqld_features();
  }

  if ( $opt_comment )
  {
    mtr_report();
    mtr_print_thick_line('#');
    mtr_report("# $opt_comment");
    mtr_print_thick_line('#');
  }

  if ( @opt_experimentals )
  {
    # $^O on Windows considered not generic enough
    my $plat= (IS_WINDOWS) ? 'windows' : $^O;

    # read the list of experimental test cases from the files specified on
    # the command line
    $experimental_test_cases = [];
    foreach my $exp_file (@opt_experimentals)
    {
      open(FILE, "<", $exp_file)
	or mtr_error("Can't read experimental file: $exp_file");
      mtr_report("Using experimental file: $exp_file");
      while(<FILE>) {
	chomp;
	# remove comments (# foo) at the beginning of the line, or after a 
	# blank at the end of the line
	s/( +|^)#.*$//;
	# If @ platform specifier given, use this entry only if it contains
	# @<platform> or @!<xxx> where xxx != platform
	if (/\@.*/)
	{
	  next if (/\@!$plat/);
	  next unless (/\@$plat/ or /\@!/);
	  # Then remove @ and everything after it
	  s/\@.*$//;
	}
	# remove whitespace
	s/^ +//;              
	s/ +$//;
	# if nothing left, don't need to remember this line
	if ( $_ eq "" ) {
	  next;
	}
	# remember what is left as the name of another test case that should be
	# treated as experimental
	print " - $_\n";
	push @$experimental_test_cases, $_;
      }
      close FILE;
    }
  }

  foreach my $arg ( @ARGV )
  {
    if ( $arg =~ /^--skip-/ )
    {
      push(@opt_extra_mysqld_opt, $arg);
    }
    elsif ( $arg =~ /^--$/ )
    {
      # It is an effect of setting 'pass_through' in option processing
      # that the lone '--' separating options from arguments survives,
      # simply ignore it.
    }
    elsif ( $arg =~ /^-/ )
    {
      usage("Invalid option \"$arg\"");
    }
    else
    {
      push(@opt_cases, $arg);
    }
  }

  # --------------------------------------------------------------------------
  # Find out type of logging that are being used
  # --------------------------------------------------------------------------
  foreach my $arg ( @opt_extra_mysqld_opt )
  {
    if ( $arg =~ /binlog[-_]format=(\S+)/ )
    {
      # Save this for collect phase
      collect_option('binlog-format', $1);
      mtr_report("Using binlog format '$1'");
    }
  }


  # --------------------------------------------------------------------------
  # Find out default storage engine being used(if any)
  # --------------------------------------------------------------------------
  foreach my $arg ( @opt_extra_mysqld_opt )
  {
    if ( $arg =~ /default-storage-engine=(\S+)/ )
    {
      # Save this for collect phase
      collect_option('default-storage-engine', $1);
      mtr_report("Using default engine '$1'")
    }
  }

  if (IS_WINDOWS and defined $opt_mem) {
    mtr_report("--mem not supported on Windows, ignored");
    $opt_mem= undef;
  }

  if ($opt_port_base ne "auto")
  {
    if (my $rem= $opt_port_base % 10)
    {
      mtr_warning ("Port base $opt_port_base rounded down to multiple of 10");
      $opt_port_base-= $rem;
    }
    $opt_build_thread= $opt_port_base / 10 - 1000;
  }

  # --------------------------------------------------------------------------
  # Check if we should speed up tests by trying to run on tmpfs
  # --------------------------------------------------------------------------
  if ( defined $opt_mem)
  {
    mtr_error("Can't use --mem and --vardir at the same time ")
      if $opt_vardir;
    mtr_error("Can't use --mem and --tmpdir at the same time ")
      if $opt_tmpdir;

    # Search through list of locations that are known
    # to be "fast disks" to find a suitable location
    # Use --mem=<dir> as first location to look.
    my @tmpfs_locations= ($opt_mem, "/dev/shm", "/tmp");

    foreach my $fs (@tmpfs_locations)
    {
      if ( -d $fs )
      {
	my $template= "var_${opt_build_thread}_XXXX";
	$opt_mem= tempdir( $template, DIR => $fs, CLEANUP => 0);
	last;
      }
    }
  }

  # --------------------------------------------------------------------------
  # Set the "var/" directory, the base for everything else
  # --------------------------------------------------------------------------
  if(defined $ENV{MTR_BINDIR})
  {
    $default_vardir= "$ENV{MTR_BINDIR}/mysql-test/var";
  }
  else
  {
    $default_vardir= "$glob_mysql_test_dir/var";
  }
  if ( ! $opt_vardir )
  {
    $opt_vardir= $default_vardir;
  }

  # We make the path absolute, as the server will do a chdir() before usage
  unless ( $opt_vardir =~ m,^/, or
           (IS_WINDOWS and $opt_vardir =~ m,^[a-z]:/,i) )
  {
    # Make absolute path, relative test dir
    $opt_vardir= "$glob_mysql_test_dir/$opt_vardir";
  }

  set_vardir($opt_vardir);

  # --------------------------------------------------------------------------
  # Set the "tmp" directory
  # --------------------------------------------------------------------------
  if ( ! $opt_tmpdir )
  {
    $opt_tmpdir=       "$opt_vardir/tmp" unless $opt_tmpdir;

    if (check_socket_path_length("$opt_tmpdir/mysql_testsocket.sock"))
    {
      mtr_report("Too long tmpdir path '$opt_tmpdir'",
		 " creating a shorter one...");

      # Create temporary directory in standard location for temporary files
      $opt_tmpdir= tempdir( TMPDIR => 1, CLEANUP => 0 );
      mtr_report(" - using tmpdir: '$opt_tmpdir'\n");

      # Remember pid that created dir so it's removed by correct process
      $opt_tmpdir_pid= $$;
    }
  }
  $opt_tmpdir =~ s,/+$,,;       # Remove ending slash if any

  # --------------------------------------------------------------------------
  # fast option
  # --------------------------------------------------------------------------
  if ($opt_fast){
    $opt_shutdown_timeout= 0; # Kill processes instead of nice shutdown
  }

  # --------------------------------------------------------------------------
  # Check parallel value
  # --------------------------------------------------------------------------
  if ($opt_parallel ne "auto" && $opt_parallel < 1)
  {
    mtr_error("0 or negative parallel value makes no sense, use 'auto' or positive number");
  }

  # --------------------------------------------------------------------------
  # Record flag
  # --------------------------------------------------------------------------
  if ( $opt_record and ! @opt_cases )
  {
    mtr_error("Will not run in record mode without a specific test case");
  }

  if ( $opt_record ) {
    # Use only one worker with --record
    $opt_parallel= 1;
  }

  # --------------------------------------------------------------------------
  # Embedded server flag
  # --------------------------------------------------------------------------
  if ( $opt_embedded_server )
  {
    if ( IS_WINDOWS )
    {
      # Add the location for libmysqld.dll to the path.
      my $separator= ";";
      my $lib_mysqld=
        mtr_path_exists("$bindir/lib", vs_config_dirs('libmysqld',''));
      if ( IS_CYGWIN )
      {
	$lib_mysqld= posix_path($lib_mysqld);
	$separator= ":";
      }
      $ENV{'PATH'}= "$ENV{'PATH'}".$separator.$lib_mysqld;
    }
    $opt_skip_ndbcluster= 1;       # Turn off use of NDB cluster
    $opt_skip_ssl= 1;              # Turn off use of SSL

    # Turn off use of bin log
    push(@opt_extra_mysqld_opt, "--skip-log-bin");

    if ( using_extern() )
    {
      mtr_error("Can't use --extern with --embedded-server");
    }


    if ($opt_gdb)
    {
      mtr_warning("Silently converting --gdb to --client-gdb in embedded mode");
      $opt_client_gdb= $opt_gdb;
      $opt_gdb= undef;
    }

    if ($opt_ddd)
    {
      mtr_warning("Silently converting --ddd to --client-ddd in embedded mode");
      $opt_client_ddd= $opt_ddd;
      $opt_ddd= undef;
    }

    if ($opt_debugger)
    {
      mtr_warning("Silently converting --debugger to --client-debugger in embedded mode");
      $opt_client_debugger= $opt_debugger;
      $opt_debugger= undef;
    }

    if ( $opt_gdb || $opt_ddd || $opt_manual_gdb || $opt_manual_ddd ||
	 $opt_manual_debug || $opt_debugger )
    {
      mtr_error("You need to use the client debug options for the",
		"embedded server. Ex: --client-gdb");
    }
  }

  # --------------------------------------------------------------------------
  # Big test flags
  # --------------------------------------------------------------------------
   if ( $opt_big_test )
   {
     $ENV{'BIG_TEST'}= 1;
   }

  # --------------------------------------------------------------------------
  # Gcov flag
  # --------------------------------------------------------------------------
  if ( ($opt_gcov or $opt_gprof) and ! $source_dist )
  {
    mtr_error("Coverage test needs the source - please use source dist");
  }

  # --------------------------------------------------------------------------
  # Check debug related options
  # --------------------------------------------------------------------------
  if ( $opt_gdb || $opt_client_gdb || $opt_ddd || $opt_client_ddd ||
       $opt_manual_gdb || $opt_manual_ddd || $opt_manual_debug ||
       $opt_debugger || $opt_client_debugger )
  {
    # Indicate that we are using debugger
    $glob_debugger= 1;
    if ( using_extern() )
    {
      mtr_error("Can't use --extern when using debugger");
    }
    # Set one week timeout (check-testcase timeout will be 1/10th)
    $opt_testcase_timeout= 7 * 24 * 60;
    $opt_suite_timeout= 7 * 24 * 60;
    # One day to shutdown
    $opt_shutdown_timeout= 24 * 60;
    # One day for PID file creation (this is given in seconds not minutes)
    $opt_start_timeout= 24 * 60 * 60;
  }

  # --------------------------------------------------------------------------
  # Modified behavior with --start options
  # --------------------------------------------------------------------------
  if ($opt_start or $opt_start_dirty or $opt_start_exit) {
    collect_option ('quick-collect', 1);
    $start_only= 1;
  }

  # --------------------------------------------------------------------------
  # Check use of user-args
  # --------------------------------------------------------------------------

  if ($opt_user_args) {
    mtr_error("--user-args only valid with --start options")
      unless $start_only;
    mtr_error("--user-args cannot be combined with named suites or tests")
      if $opt_suites || @opt_cases;
  }

  # --------------------------------------------------------------------------
  # Check use of wait-all
  # --------------------------------------------------------------------------

  if ($opt_wait_all && ! $start_only)
  {
    mtr_error("--wait-all can only be used with --start options");
  }

  # --------------------------------------------------------------------------
  # Check timeout arguments
  # --------------------------------------------------------------------------

  mtr_error("Invalid value '$opt_testcase_timeout' supplied ".
	    "for option --testcase-timeout")
    if ($opt_testcase_timeout <= 0);
  mtr_error("Invalid value '$opt_suite_timeout' supplied ".
	    "for option --testsuite-timeout")
    if ($opt_suite_timeout <= 0);

  # --------------------------------------------------------------------------
  # Check valgrind arguments
  # --------------------------------------------------------------------------
  if ( $opt_valgrind or $opt_valgrind_path or @valgrind_args)
  {
    mtr_report("Turning on valgrind for all executables");
    $opt_valgrind= 1;
    $opt_valgrind_mysqld= 1;
    $opt_valgrind_mysqltest= 1;

    # Increase the timeouts when running with valgrind
    $opt_testcase_timeout*= 10;
    $opt_suite_timeout*= 6;
    $opt_start_timeout*= 10;

  }
  elsif ( $opt_valgrind_mysqld )
  {
    mtr_report("Turning on valgrind for mysqld(s) only");
    $opt_valgrind= 1;
  }
  elsif ( $opt_valgrind_mysqltest )
  {
    mtr_report("Turning on valgrind for mysqltest and mysql_client_test only");
    $opt_valgrind= 1;
  }

  if ( $opt_callgrind )
  {
    mtr_report("Turning on valgrind with callgrind for mysqld(s)");
    $opt_valgrind= 1;
    $opt_valgrind_mysqld= 1;

    # Set special valgrind options unless options passed on command line
    push(@valgrind_args, "--trace-children=yes")
      unless @valgrind_args;
  }

  if ( $opt_valgrind )
  {
    # Set valgrind_options to default unless already defined
    push(@valgrind_args, @default_valgrind_args)
      unless @valgrind_args;

    # Don't add --quiet; you will loose the summary reports.

    mtr_report("Running valgrind with options \"",
	       join(" ", @valgrind_args), "\"");
  }

  if ($opt_debug_common)
  {
    $opt_debug= 1;
    $debug_d= "d,query,info,error,enter,exit";
  }

  if ($opt_debug && $opt_debug ne "1")
  {
    $debug_d= "d,$opt_debug";
    $debug_d= "d,query,info,error,enter,exit" if $opt_debug eq "std";
  }

  mtr_report("Checking supported features...");

  check_ndbcluster_support(\%mysqld_variables);
  check_ssl_support(\%mysqld_variables);
  check_debug_support(\%mysqld_variables);

  executable_setup();

}


#
# To make it easier for different devs to work on the same host,
# an environment variable can be used to control all ports. A small
# number is to be used, 0 - 16 or similar.
#
# Note the MASTER_MYPORT has to be set the same in all 4.x and 5.x
# versions of this script, else a 4.0 test run might conflict with a
# 5.1 test run, even if different MTR_BUILD_THREAD is used. This means
# all port numbers might not be used in this version of the script.
#
# Also note the limitation of ports we are allowed to hand out. This
# differs between operating systems and configuration, see
# http://www.ncftp.com/ncftpd/doc/misc/ephemeral_ports.html
# But a fairly safe range seems to be 5001 - 32767
#
sub set_build_thread_ports($) {
  my $thread= shift || 0;

  if ( lc($opt_build_thread) eq 'auto' ) {
    my $found_free = 0;
    $build_thread = 300;	# Start attempts from here
    while (! $found_free)
    {
      $build_thread= mtr_get_unique_id($build_thread, 349);
      if ( !defined $build_thread ) {
        mtr_error("Could not get a unique build thread id");
      }
      $found_free= check_ports_free($build_thread);
      # If not free, release and try from next number
      if (! $found_free) {
        mtr_release_unique_id();
        $build_thread++;
      }
    }
  }
  else
  {
    $build_thread = $opt_build_thread + $thread - 1;
    if (! check_ports_free($build_thread)) {
      # Some port was not free(which one has already been printed)
      mtr_error("Some port(s) was not free")
    }
  }
  $ENV{MTR_BUILD_THREAD}= $build_thread;

  # Calculate baseport
  $baseport= $build_thread * 10 + 10000;
  if ( $baseport < 5001 or $baseport + 9 >= 32767 )
  {
    mtr_error("MTR_BUILD_THREAD number results in a port",
              "outside 5001 - 32767",
              "($baseport - $baseport + 9)");
  }

  mtr_report("Using MTR_BUILD_THREAD $build_thread,",
	     "with reserved ports $baseport..".($baseport+9));

}


sub collect_mysqld_features {
  my $found_variable_list_start= 0;
  my $use_tmpdir;
  if ( defined $opt_tmpdir and -d $opt_tmpdir){
    # Create the tempdir in $opt_tmpdir
    $use_tmpdir= $opt_tmpdir;
  }
  my $tmpdir= tempdir(CLEANUP => 0, # Directory removed by this function
		      DIR => $use_tmpdir);

  #
  # Execute "mysqld --no-defaults --help --verbose" to get a
  # list of all features and settings
  #
  # --no-defaults and --skip-grant-tables are to avoid loading
  # system-wide configs and plugins
  #
  # --datadir must exist, mysqld will chdir into it
  #
  my $args;
  mtr_init_args(\$args);
  mtr_add_arg($args, "--no-defaults");
  mtr_add_arg($args, "--datadir=%s", mixed_path($tmpdir));
  mtr_add_arg($args, "--lc-messages-dir=%s", $path_language);
  mtr_add_arg($args, "--skip-grant-tables");
  mtr_add_arg($args, "--verbose");
  mtr_add_arg($args, "--help");

  # Need --user=root if running as *nix root user
  if (!IS_WINDOWS and $> == 0)
  {
    mtr_add_arg($args, "--user=root");
  }

  my $exe_mysqld= find_mysqld($basedir);
  my $cmd= join(" ", $exe_mysqld, @$args);
  my $list= `$cmd`;

  foreach my $line (split('\n', $list))
  {
    # First look for version
    if ( !$mysql_version_id )
    {
      # Look for version
      my $exe_name= basename($exe_mysqld);
      mtr_verbose("exe_name: $exe_name");
      if ( $line =~ /^\S*$exe_name\s\sVer\s([0-9]*)\.([0-9]*)\.([0-9]*)/ )
      {
	#print "Major: $1 Minor: $2 Build: $3\n";
	$mysql_version_id= $1*10000 + $2*100 + $3;
	#print "mysql_version_id: $mysql_version_id\n";
	mtr_report("MySQL Version $1.$2.$3");
      }
    }
    else
    {
      if (!$found_variable_list_start)
      {
	# Look for start of variables list
	if ( $line =~ /[\-]+\s[\-]+/ )
	{
	  $found_variable_list_start= 1;
	}
      }
      else
      {
	# Put variables into hash
	if ( $line =~ /^([\S]+)[ \t]+(.*?)\r?$/ )
	{
	  # print "$1=\"$2\"\n";
	  $mysqld_variables{$1}= $2;
	}
	else
	{
	  # The variable list is ended with a blank line
	  if ( $line =~ /^[\s]*$/ )
	  {
	    last;
	  }
	  else
	  {
	    # Send out a warning, we should fix the variables that has no
	    # space between variable name and it's value
	    # or should it be fixed width column parsing? It does not
	    # look like that in function my_print_variables in my_getopt.c
	    mtr_warning("Could not parse variable list line : $line");
	  }
	}
      }
    }
  }
  rmtree($tmpdir);
  mtr_error("Could not find version of MySQL") unless $mysql_version_id;
  mtr_error("Could not find variabes list") unless $found_variable_list_start;

}



sub collect_mysqld_features_from_running_server ()
{
  my $mysql= mtr_exe_exists("$path_client_bindir/mysql");

  my $args;
  mtr_init_args(\$args);

  mtr_add_arg($args, "--no-defaults");
  mtr_add_arg($args, "--user=%s", $opt_user);

  while (my ($option, $value)= each( %opts_extern )) {
    mtr_add_arg($args, "--$option=$value");
  }

  mtr_add_arg($args, "--silent"); # Tab separated output
  mtr_add_arg($args, "-e '%s'", "use mysql; SHOW VARIABLES");
  my $cmd= "$mysql " . join(' ', @$args);
  mtr_verbose("cmd: $cmd");

  my $list = `$cmd` or
    mtr_error("Could not connect to extern server using command: '$cmd'");
  foreach my $line (split('\n', $list ))
  {
    # Put variables into hash
    if ( $line =~ /^([\S]+)[ \t]+(.*?)\r?$/ )
    {
      # print "$1=\"$2\"\n";
      $mysqld_variables{$1}= $2;
    }
  }

  # "Convert" innodb flag
  $mysqld_variables{'innodb'}= "ON"
    if ($mysqld_variables{'have_innodb'} eq "YES");

  # Parse version
  my $version_str= $mysqld_variables{'version'};
  if ( $version_str =~ /^([0-9]*)\.([0-9]*)\.([0-9]*)/ )
  {
    #print "Major: $1 Minor: $2 Build: $3\n";
    $mysql_version_id= $1*10000 + $2*100 + $3;
    #print "mysql_version_id: $mysql_version_id\n";
    mtr_report("MySQL Version $1.$2.$3");
  }
  mtr_error("Could not find version of MySQL") unless $mysql_version_id;
}

sub find_mysqld {

  my ($mysqld_basedir)= $ENV{MTR_BINDIR}|| @_;

  my @mysqld_names= ("mysqld", "mysqld-max-nt", "mysqld-max",
		     "mysqld-nt");

  if ( $opt_debug ){
    # Put mysqld-debug first in the list of binaries to look for
    mtr_verbose("Adding mysqld-debug first in list of binaries to look for");
    unshift(@mysqld_names, "mysqld-debug");
  }

  return my_find_bin($mysqld_basedir,
		     ["sql", "libexec", "sbin", "bin"],
		     [@mysqld_names]);
}


sub executable_setup () {

  #
  # Check if libtool is available in this distribution/clone
  # we need it when valgrinding or debugging non installed binary
  # Otherwise valgrind will valgrind the libtool wrapper or bash
  # and gdb will not find the real executable to debug
  #
  if ( -x "../libtool")
  {
    $exe_libtool= "../libtool";
    if ($opt_valgrind or $glob_debugger)
    {
      mtr_report("Using \"$exe_libtool\" when running valgrind or debugger");
    }
  }

  # Look for the client binaries
  $exe_mysqladmin=     mtr_exe_exists("$path_client_bindir/mysqladmin");
  $exe_mysql=          mtr_exe_exists("$path_client_bindir/mysql");

  if ( ! $opt_skip_ndbcluster )
  {
    $exe_ndbd=
      my_find_bin($bindir,
		  ["storage/ndb/src/kernel", "libexec", "sbin", "bin"],
		  "ndbd");

    $exe_ndb_mgmd=
      my_find_bin($bindir,
		  ["storage/ndb/src/mgmsrv", "libexec", "sbin", "bin"],
		  "ndb_mgmd");

    $exe_ndb_waiter=
      my_find_bin($bindir,
		  ["storage/ndb/tools/", "bin"],
		  "ndb_waiter");

  }

  # Look for mysqltest executable
  if ( $opt_embedded_server )
  {
    $exe_mysqltest=
      mtr_exe_exists(vs_config_dirs('libmysqld/examples','mysqltest_embedded'),
                     "$basedir/libmysqld/examples/mysqltest_embedded",
                     "$path_client_bindir/mysqltest_embedded");
  }
  else
  {
    $exe_mysqltest= mtr_exe_exists("$path_client_bindir/mysqltest");
  }

}


sub client_debug_arg($$) {
  my ($args, $client_name)= @_;

  if ( $opt_debug ) {
    mtr_add_arg($args,
		"--debug=$debug_d:t:A,%s/log/%s.trace",
		$path_vardir_trace, $client_name)
  }
}


sub client_arguments ($;$) {
 my $client_name= shift;
  my $group_suffix= shift;
  my $client_exe= mtr_exe_exists("$path_client_bindir/$client_name");

  my $args;
  mtr_init_args(\$args);
  mtr_add_arg($args, "--defaults-file=%s", $path_config_file);
  if (defined($group_suffix)) {
    mtr_add_arg($args, "--defaults-group-suffix=%s", $group_suffix);
    client_debug_arg($args, "$client_name-$group_suffix");
  }
  else
  {
    client_debug_arg($args, $client_name);
  }
  return mtr_args2str($client_exe, @$args);
}


sub mysqlslap_arguments () {
  my $exe= mtr_exe_maybe_exists("$path_client_bindir/mysqlslap");
  if ( $exe eq "" ) {
    # mysqlap was not found

    if (defined $mysql_version_id and $mysql_version_id >= 50100 ) {
      mtr_error("Could not find the mysqlslap binary");
    }
    return ""; # Don't care about mysqlslap
  }

  my $args;
  mtr_init_args(\$args);
  mtr_add_arg($args, "--defaults-file=%s", $path_config_file);
  client_debug_arg($args, "mysqlslap");
  return mtr_args2str($exe, @$args);
}


sub mysqldump_arguments ($) {
  my($group_suffix) = @_;
  my $exe= mtr_exe_exists("$path_client_bindir/mysqldump");

  my $args;
  mtr_init_args(\$args);
  mtr_add_arg($args, "--defaults-file=%s", $path_config_file);
  mtr_add_arg($args, "--defaults-group-suffix=%s", $group_suffix);
  client_debug_arg($args, "mysqldump-$group_suffix");
  return mtr_args2str($exe, @$args);
}


sub mysql_client_test_arguments(){
  my $exe;
  # mysql_client_test executable may _not_ exist
  if ( $opt_embedded_server ) {
    $exe= mtr_exe_maybe_exists(
            vs_config_dirs('libmysqld/examples','mysql_client_test_embedded'),
	      "$basedir/libmysqld/examples/mysql_client_test_embedded",
		"$basedir/bin/mysql_client_test_embedded");
  } else {
    $exe= mtr_exe_maybe_exists(vs_config_dirs('tests', 'mysql_client_test'),
			       "$basedir/tests/mysql_client_test",
			       "$basedir/bin/mysql_client_test");
  }

  my $args;
  mtr_init_args(\$args);
  if ( $opt_valgrind_mysqltest ) {
    valgrind_arguments($args, \$exe);
  }
  mtr_add_arg($args, "--defaults-file=%s", $path_config_file);
  mtr_add_arg($args, "--testcase");
  mtr_add_arg($args, "--vardir=$opt_vardir");
  client_debug_arg($args,"mysql_client_test");

  return mtr_args2str($exe, @$args);
}


#
# Set environment to be used by childs of this process for
# things that are constant during the whole lifetime of mysql-test-run
#

sub find_plugin($$)
{
  my ($plugin, $location)  = @_;
  my $plugin_filename;
    
  if (IS_WINDOWS)
  {
     $plugin_filename = $plugin.".dll"; 
  }
  else 
  {
     $plugin_filename = $plugin.".so";
  }

  my $lib_example_plugin=
    mtr_file_exists(vs_config_dirs($location,$plugin_filename),
                    "$basedir/lib/plugin/".$plugin_filename,
                    "$basedir/$location/.libs/".$plugin_filename,
                    "$basedir/lib/mysql/plugin/".$plugin_filename,
                    );
  return $lib_example_plugin;
}

sub environment_setup {

  umask(022);

  my @ld_library_paths;

  if ($path_client_libdir)
  {
    # Use the --client-libdir passed on commandline
    push(@ld_library_paths, "$path_client_libdir");
  }
  else
  {
    # Setup LD_LIBRARY_PATH so the libraries from this distro/clone
    # are used in favor of the system installed ones
    if ( $source_dist )
    {
      push(@ld_library_paths, "$basedir/libmysql/.libs/",
	   "$basedir/libmysql_r/.libs/",
	   "$basedir/zlib/.libs/");
    }
    else
    {
      push(@ld_library_paths, "$basedir/lib", "$basedir/lib/mysql");
    }
  }

  # --------------------------------------------------------------------------
  # Add the path where libndbclient can be found
  # --------------------------------------------------------------------------
  if ( !$opt_skip_ndbcluster )
  {
    push(@ld_library_paths,  "$basedir/storage/ndb/src/.libs");
  }

  # --------------------------------------------------------------------------
  # Add the path where mysqld will find udf_example.so
  # --------------------------------------------------------------------------
  my $udf_example_filename;
  if (IS_WINDOWS)
  {
    $udf_example_filename = "udf_example.dll";
  }
  else
  {
    $udf_example_filename = "udf_example.so";
  }
  my $lib_udf_example=
    mtr_file_exists(vs_config_dirs('sql', $udf_example_filename),
		    "$basedir/sql/.libs/$udf_example_filename",);

  if ( $lib_udf_example )
  {
    push(@ld_library_paths, dirname($lib_udf_example));
  }

  $ENV{'UDF_EXAMPLE_LIB'}=
    ($lib_udf_example ? basename($lib_udf_example) : "");
  $ENV{'UDF_EXAMPLE_LIB_OPT'}= "--plugin-dir=".
    ($lib_udf_example ? dirname($lib_udf_example) : "");

  # --------------------------------------------------------------------------
  # Add the path where mysqld will find the auth test plugin (dialog.so/dll)
  # --------------------------------------------------------------------------
  if ($auth_plugin)
  {
    $ENV{'PLUGIN_AUTH'}= basename($auth_plugin);
    $ENV{'PLUGIN_AUTH_OPT'}= "--plugin-dir=".dirname($auth_plugin);

    $ENV{'PLUGIN_AUTH_LOAD'}="--plugin_load=test_plugin_server=".$auth_filename;
    $ENV{'PLUGIN_AUTH_INTERFACE'}="--plugin_load=qa_auth_interface=".$auth_interface_fn;
    $ENV{'PLUGIN_AUTH_SERVER'}="--plugin_load=qa_auth_server=".$auth_server_fn;
    $ENV{'PLUGIN_AUTH_CLIENT'}="--plugin_load=qa_auth_client=".$auth_client_fn;
  }
  else
  {
    $ENV{'PLUGIN_AUTH'}= "";
    $ENV{'PLUGIN_AUTH_OPT'}="--plugin-dir=";
    $ENV{'PLUGIN_AUTH_LOAD'}="";
    $ENV{'PLUGIN_AUTH_INTERFACE'}="";
    $ENV{'PLUGIN_AUTH_SERVER'}="";
    $ENV{'PLUGIN_AUTH_CLIENT'}="";
  }
  

  # --------------------------------------------------------------------------
  # Add the path where mysqld will find ha_example.so
  # --------------------------------------------------------------------------
  if ($mysql_version_id >= 50100) {
    my ($lib_example_plugin) = find_plugin("ha_example", "storage/example");
    
    if($lib_example_plugin) 
    {  
      $ENV{'EXAMPLE_PLUGIN'}=
        ($lib_example_plugin ? basename($lib_example_plugin) : "");
      $ENV{'EXAMPLE_PLUGIN_OPT'}= "--plugin-dir=".
      ($lib_example_plugin ? dirname($lib_example_plugin) : "");

      $ENV{'HA_EXAMPLE_SO'}="'".basename($lib_example_plugin)."'";
      $ENV{'EXAMPLE_PLUGIN_LOAD'}="--plugin_load=EXAMPLE=".basename($lib_example_plugin);
    }
    else
    {
      # Some ".opt" files use some of these variables, so they must be defined
      $ENV{'EXAMPLE_PLUGIN'}= "";
      $ENV{'EXAMPLE_PLUGIN_OPT'}= "";
      $ENV{'HA_EXAMPLE_SO'}= "";
      $ENV{'EXAMPLE_PLUGIN_LOAD'}= "";
    }
  }
 

  # --------------------------------------------------------------------------
  # Add the path where mysqld will find semisync plugins
  # --------------------------------------------------------------------------
  if (!$opt_embedded_server) {


    my ($lib_semisync_master_plugin) = find_plugin("semisync_master", "plugin/semisync");
    my ($lib_semisync_slave_plugin) = find_plugin("semisync_slave", "plugin/semisync");


    if ($lib_semisync_master_plugin && $lib_semisync_slave_plugin)
    {
      $ENV{'SEMISYNC_MASTER_PLUGIN'}= basename($lib_semisync_master_plugin);
      $ENV{'SEMISYNC_SLAVE_PLUGIN'}= basename($lib_semisync_slave_plugin);
      $ENV{'SEMISYNC_PLUGIN_OPT'}= "--plugin-dir=".dirname($lib_semisync_master_plugin);
    }
    else
    {
      $ENV{'SEMISYNC_MASTER_PLUGIN'}= "";
      $ENV{'SEMISYNC_SLAVE_PLUGIN'}= "";
      $ENV{'SEMISYNC_PLUGIN_OPT'}="--plugin-dir=";
    }
  }

  # ----------------------------------------------------
  # Add the paths where mysqld will find archive/blackhole/federated plugins.
  # ----------------------------------------------------
  $ENV{'ARCHIVE_PLUGIN_DIR'} =
    dirname(find_plugin("ha_archive", "storage/archive"));
  $ENV{'BLACKHOLE_PLUGIN_DIR'} =
    dirname(find_plugin("ha_blackhole", "storage/blackhole"));
  $ENV{'FEDERATED_PLUGIN_DIR'} =
    dirname(find_plugin("ha_federated", "storage/federated"));

  # ----------------------------------------------------
  # Add the path where mysqld will find mypluglib.so
  # ----------------------------------------------------

  my  ($lib_simple_parser) = find_plugin("mypluglib", "plugin/fulltext"); 

  $ENV{'MYPLUGLIB_SO'}="'".basename($lib_simple_parser)."'";
  $ENV{'SIMPLE_PARSER'}=
    ($lib_simple_parser ? basename($lib_simple_parser) : "");
  $ENV{'SIMPLE_PARSER_OPT'}= "--plugin-dir=".
    ($lib_simple_parser ? dirname($lib_simple_parser) : "");

  # --------------------------------------------------------------------------
  # Valgrind need to be run with debug libraries otherwise it's almost
  # impossible to add correct supressions, that means if "/usr/lib/debug"
  # is available, it should be added to
  # LD_LIBRARY_PATH
  #
  # But pthread is broken in libc6-dbg on Debian <= 3.1 (see Debian
  # bug 399035, http://bugs.debian.org/cgi-bin/bugreport.cgi?bug=399035),
  # so don't change LD_LIBRARY_PATH on that platform.
  # --------------------------------------------------------------------------
  my $debug_libraries_path= "/usr/lib/debug";
  my $deb_version;
  if (  $opt_valgrind and -d $debug_libraries_path and
        (! -e '/etc/debian_version' or
	 ($deb_version=
	    mtr_grab_file('/etc/debian_version')) !~ /^[0-9]+\.[0-9]$/ or
         $deb_version > 3.1 ) )
  {
    push(@ld_library_paths, $debug_libraries_path);
  }

  $ENV{'LD_LIBRARY_PATH'}= join(":", @ld_library_paths,
				$ENV{'LD_LIBRARY_PATH'} ?
				split(':', $ENV{'LD_LIBRARY_PATH'}) : ());
  mtr_debug("LD_LIBRARY_PATH: $ENV{'LD_LIBRARY_PATH'}");

  $ENV{'DYLD_LIBRARY_PATH'}= join(":", @ld_library_paths,
				  $ENV{'DYLD_LIBRARY_PATH'} ?
				  split(':', $ENV{'DYLD_LIBRARY_PATH'}) : ());
  mtr_debug("DYLD_LIBRARY_PATH: $ENV{'DYLD_LIBRARY_PATH'}");

  # The environment variable used for shared libs on AIX
  $ENV{'SHLIB_PATH'}= join(":", @ld_library_paths,
                           $ENV{'SHLIB_PATH'} ?
                           split(':', $ENV{'SHLIB_PATH'}) : ());
  mtr_debug("SHLIB_PATH: $ENV{'SHLIB_PATH'}");

  # The environment variable used for shared libs on hp-ux
  $ENV{'LIBPATH'}= join(":", @ld_library_paths,
                        $ENV{'LIBPATH'} ?
                        split(':', $ENV{'LIBPATH'}) : ());
  mtr_debug("LIBPATH: $ENV{'LIBPATH'}");

  $ENV{'UMASK'}=              "0660"; # The octal *string*
  $ENV{'UMASK_DIR'}=          "0770"; # The octal *string*

  #
  # MySQL tests can produce output in various character sets
  # (especially, ctype_xxx.test). To avoid confusing Perl
  # with output which is incompatible with the current locale
  # settings, we reset the current values of LC_ALL and LC_CTYPE to "C".
  # For details, please see
  # Bug#27636 tests fails if LC_* variables set to *_*.UTF-8
  #
  $ENV{'LC_ALL'}=             "C";
  $ENV{'LC_CTYPE'}=           "C";

  $ENV{'LC_COLLATE'}=         "C";
  $ENV{'USE_RUNNING_SERVER'}= using_extern();
  $ENV{'MYSQL_TEST_DIR'}=     $glob_mysql_test_dir;
  $ENV{'DEFAULT_MASTER_PORT'}= $mysqld_variables{'port'};
  $ENV{'MYSQL_TMP_DIR'}=      $opt_tmpdir;
  $ENV{'MYSQLTEST_VARDIR'}=   $opt_vardir;
  $ENV{'MYSQL_LIBDIR'}=       "$basedir/lib";
  $ENV{'MYSQL_SHAREDIR'}=     $path_language;
  $ENV{'MYSQL_CHARSETSDIR'}=  $path_charsetsdir;

  # ----------------------------------------------------
  # Setup env for NDB
  # ----------------------------------------------------
  if ( ! $opt_skip_ndbcluster )
  {
    $ENV{'NDB_MGM'}=
      my_find_bin($bindir,
		  ["storage/ndb/src/mgmclient", "bin"],
		  "ndb_mgm");

    $ENV{'NDB_TOOLS_DIR'}=
      my_find_dir($bindir,
		  ["storage/ndb/tools", "bin"]);

    $ENV{'NDB_EXAMPLES_DIR'}=
      my_find_dir($basedir,
		  ["storage/ndb/ndbapi-examples", "bin"]);

    $ENV{'NDB_EXAMPLES_BINARY'}=
      my_find_bin($bindir,
		  ["storage/ndb/ndbapi-examples/ndbapi_simple", "bin"],
		  "ndbapi_simple", NOT_REQUIRED);

    my $path_ndb_testrun_log= "$opt_vardir/log/ndb_testrun.log";
    $ENV{'NDB_TOOLS_OUTPUT'}=         $path_ndb_testrun_log;
    $ENV{'NDB_EXAMPLES_OUTPUT'}=      $path_ndb_testrun_log;
  }

  # ----------------------------------------------------
  # mysql clients
  # ----------------------------------------------------
  $ENV{'MYSQL_CHECK'}=              client_arguments("mysqlcheck");
  $ENV{'MYSQL_DUMP'}=               mysqldump_arguments(".1");
  $ENV{'MYSQL_DUMP_SLAVE'}=         mysqldump_arguments(".2");
  $ENV{'MYSQL_SLAP'}=               mysqlslap_arguments();
  $ENV{'MYSQL_IMPORT'}=             client_arguments("mysqlimport");
  $ENV{'MYSQL_SHOW'}=               client_arguments("mysqlshow");
  $ENV{'MYSQL_BINLOG'}=             client_arguments("mysqlbinlog");
  $ENV{'MYSQL'}=                    client_arguments("mysql");
  $ENV{'MYSQL_SLAVE'}=              client_arguments("mysql", ".2");
  $ENV{'MYSQL_UPGRADE'}=            client_arguments("mysql_upgrade");
  $ENV{'MYSQLADMIN'}=               native_path($exe_mysqladmin);
  $ENV{'MYSQL_CLIENT_TEST'}=        mysql_client_test_arguments();
  $ENV{'EXE_MYSQL'}=                $exe_mysql;

  # ----------------------------------------------------
  # bug25714 executable may _not_ exist in
  # some versions, test using it should be skipped
  # ----------------------------------------------------
  my $exe_bug25714=
      mtr_exe_maybe_exists(vs_config_dirs('tests', 'bug25714'),
                           "$basedir/tests/bug25714");
  $ENV{'MYSQL_BUG25714'}=  native_path($exe_bug25714);

  # ----------------------------------------------------
  # mysql_fix_privilege_tables.sql
  # ----------------------------------------------------
  my $file_mysql_fix_privilege_tables=
    mtr_file_exists("$basedir/scripts/mysql_fix_privilege_tables.sql",
		    "$basedir/share/mysql_fix_privilege_tables.sql",
		    "$basedir/share/mysql/mysql_fix_privilege_tables.sql");
  $ENV{'MYSQL_FIX_PRIVILEGE_TABLES'}=  $file_mysql_fix_privilege_tables;

  # ----------------------------------------------------
  # my_print_defaults
  # ----------------------------------------------------
  my $exe_my_print_defaults=
    mtr_exe_exists(vs_config_dirs('extra', 'my_print_defaults'),
		   "$path_client_bindir/my_print_defaults",
		   "$basedir/extra/my_print_defaults");
  $ENV{'MYSQL_MY_PRINT_DEFAULTS'}= native_path($exe_my_print_defaults);

  # ----------------------------------------------------
  # Setup env so childs can execute myisampack and myisamchk
  # ----------------------------------------------------
  $ENV{'MYISAMCHK'}= native_path(mtr_exe_exists(
                       vs_config_dirs('storage/myisam', 'myisamchk'),
                       vs_config_dirs('myisam', 'myisamchk'),
                       "$path_client_bindir/myisamchk",
                       "$basedir/storage/myisam/myisamchk",
                       "$basedir/myisam/myisamchk"));
  $ENV{'MYISAMPACK'}= native_path(mtr_exe_exists(
                        vs_config_dirs('storage/myisam', 'myisampack'),
                        vs_config_dirs('myisam', 'myisampack'),
                        "$path_client_bindir/myisampack",
                        "$basedir/storage/myisam/myisampack",
                        "$basedir/myisam/myisampack"));

  # ----------------------------------------------------
  # mysqlhotcopy
  # ----------------------------------------------------
  my $mysqlhotcopy=
    mtr_pl_maybe_exists("$bindir/scripts/mysqlhotcopy") ||
    mtr_pl_maybe_exists("$path_client_bindir/mysqlhotcopy");
  if ($mysqlhotcopy)
  {
    $ENV{'MYSQLHOTCOPY'}= $mysqlhotcopy;
  }

  # ----------------------------------------------------
  # perror
  # ----------------------------------------------------
  my $exe_perror= mtr_exe_exists(vs_config_dirs('extra', 'perror'),
				 "$basedir/extra/perror",
				 "$path_client_bindir/perror");
  $ENV{'MY_PERROR'}= native_path($exe_perror);

  # Create an environment variable to make it possible
  # to detect that valgrind is being used from test cases
  $ENV{'VALGRIND_TEST'}= $opt_valgrind;

  # Add dir of this perl to aid mysqltest in finding perl
  my $perldir= dirname($^X);
  my $pathsep= ":";
  $pathsep= ";" if IS_WINDOWS && ! IS_CYGWIN;
  $ENV{'PATH'}= "$ENV{'PATH'}".$pathsep.$perldir;
}


sub remove_vardir_subs() {
  foreach my $sdir ( glob("$opt_vardir/*") ) {
    mtr_verbose("Removing subdir $sdir");
    rmtree($sdir);
  }
}

#
# Remove var and any directories in var/ created by previous
# tests
#
sub remove_stale_vardir () {

  mtr_report("Removing old var directory...");

  # Safety!
  mtr_error("No, don't remove the vardir when running with --extern")
    if using_extern();

  mtr_verbose("opt_vardir: $opt_vardir");
  if ( $opt_vardir eq $default_vardir )
  {
    #
    # Running with "var" in mysql-test dir
    #
    if ( -l $opt_vardir)
    {
      # var is a symlink

      if ( $opt_mem )
      {
	# Remove the directory which the link points at
	mtr_verbose("Removing " . readlink($opt_vardir));
	rmtree(readlink($opt_vardir));

	# Remove the "var" symlink
	mtr_verbose("unlink($opt_vardir)");
	unlink($opt_vardir);
      }
      else
      {
	# Some users creates a soft link in mysql-test/var to another area
	# - allow it, but remove all files in it

	mtr_report(" - WARNING: Using the 'mysql-test/var' symlink");

	# Make sure the directory where it points exist
	mtr_error("The destination for symlink $opt_vardir does not exist")
	  if ! -d readlink($opt_vardir);

	remove_vardir_subs();
      }
    }
    else
    {
      # Remove the entire "var" dir
      mtr_verbose("Removing $opt_vardir/");
      rmtree("$opt_vardir/");
    }

    if ( $opt_mem )
    {
      # A symlink from var/ to $opt_mem will be set up
      # remove the $opt_mem dir to assure the symlink
      # won't point at an old directory
      mtr_verbose("Removing $opt_mem");
      rmtree($opt_mem);
    }

  }
  else
  {
    #
    # Running with "var" in some other place
    #

    # Remove the var/ dir in mysql-test dir if any
    # this could be an old symlink that shouldn't be there
    mtr_verbose("Removing $default_vardir");
    rmtree($default_vardir);

    # Remove the "var" dir
    mtr_verbose("Removing $opt_vardir/");
    rmtree("$opt_vardir/");
  }
  # Remove the "tmp" dir
  mtr_verbose("Removing $opt_tmpdir/");
  rmtree("$opt_tmpdir/");
}



#
# Create var and the directories needed in var
#
sub setup_vardir() {
  mtr_report("Creating var directory '$opt_vardir'...");

  if ( $opt_vardir eq $default_vardir )
  {
    #
    # Running with "var" in mysql-test dir
    #
    if ( -l $opt_vardir )
    {
      #  it's a symlink

      # Make sure the directory where it points exist
      mtr_error("The destination for symlink $opt_vardir does not exist")
	if ! -d readlink($opt_vardir);
    }
    elsif ( $opt_mem )
    {
      # Runinng with "var" as a link to some "memory" location, normally tmpfs
      mtr_verbose("Creating $opt_mem");
      mkpath($opt_mem);

      mtr_report(" - symlinking 'var' to '$opt_mem'");
      symlink($opt_mem, $opt_vardir);
    }
  }

  if ( ! -d $opt_vardir )
  {
    mtr_verbose("Creating $opt_vardir");
    mkpath($opt_vardir);
  }

  # Ensure a proper error message if vardir couldn't be created
  unless ( -d $opt_vardir and -w $opt_vardir )
  {
    mtr_error("Writable 'var' directory is needed, use the " .
	      "'--vardir=<path>' option");
  }

  mkpath("$opt_vardir/log");
  mkpath("$opt_vardir/run");

  # Create var/tmp and tmp - they might be different
  mkpath("$opt_vardir/tmp");
  mkpath($opt_tmpdir) if ($opt_tmpdir ne "$opt_vardir/tmp");

  # On some operating systems, there is a limit to the length of a
  # UNIX domain socket's path far below PATH_MAX.
  # Don't allow that to happen
  if (check_socket_path_length("$opt_tmpdir/testsocket.sock")){
    mtr_error("Socket path '$opt_tmpdir' too long, it would be ",
	      "truncated and thus not possible to use for connection to ",
	      "MySQL Server. Set a shorter with --tmpdir=<path> option");
  }

  # copy all files from std_data into var/std_data
  # and make them world readable
  copytree("$glob_mysql_test_dir/std_data", "$opt_vardir/std_data", "0022");

  # Remove old log files
  foreach my $name (glob("r/*.progress r/*.log r/*.warnings"))
  {
    unlink($name);
  }
}


#
# Check if running as root
# i.e a file can be read regardless what mode we set it to
#
sub  check_running_as_root () {
  my $test_file= "$opt_vardir/test_running_as_root.txt";
  mtr_tofile($test_file, "MySQL");
  chmod(oct("0000"), $test_file);

  my $result="";
  if (open(FILE,"<",$test_file))
  {
    $result= join('', <FILE>);
    close FILE;
  }

  # Some filesystems( for example CIFS) allows reading a file
  # although mode was set to 0000, but in that case a stat on
  # the file will not return 0000
  my $file_mode= (stat($test_file))[2] & 07777;

  mtr_verbose("result: $result, file_mode: $file_mode");
  if ($result eq "MySQL" && $file_mode == 0)
  {
    mtr_warning("running this script as _root_ will cause some " .
                "tests to be skipped");
    $ENV{'MYSQL_TEST_ROOT'}= "YES";
  }

  chmod(oct("0755"), $test_file);
  unlink($test_file);
}


sub check_ssl_support ($) {
  my $mysqld_variables= shift;

  if ($opt_skip_ssl)
  {
    mtr_report(" - skipping SSL");
    $opt_ssl_supported= 0;
    $opt_ssl= 0;
    return;
  }

  if ( ! $mysqld_variables->{'ssl'} )
  {
    if ( $opt_ssl)
    {
      mtr_error("Couldn't find support for SSL");
      return;
    }
    mtr_report(" - skipping SSL, mysqld not compiled with SSL");
    $opt_ssl_supported= 0;
    $opt_ssl= 0;
    return;
  }
  mtr_report(" - SSL connections supported");
  $opt_ssl_supported= 1;
}


sub check_debug_support ($) {
  my $mysqld_variables= shift;

  if ( ! $mysqld_variables->{'debug'} )
  {
    #mtr_report(" - binaries are not debug compiled");
    $debug_compiled_binaries= 0;

    if ( $opt_debug )
    {
      mtr_error("Can't use --debug, binaries does not support it");
    }
    return;
  }
  mtr_report(" - binaries are debug compiled");
  $debug_compiled_binaries= 1;
}


#
# Helper function to handle configuration-based subdirectories which Visual
# Studio uses for storing binaries.  If opt_vs_config is set, this returns
# a path based on that setting; if not, it returns paths for the default
# /release/ and /debug/ subdirectories.
#
# $exe can be undefined, if the directory itself will be used
#
sub vs_config_dirs ($$) {
  my ($path_part, $exe) = @_;

  $exe = "" if not defined $exe;
  if ($opt_vs_config)
  {
    return ("$bindir/$path_part/$opt_vs_config/$exe");
  }

  return ("$bindir/$path_part/Release/$exe",
          "$bindir/$path_part/RelWithDebinfo/$exe",
          "$bindir/$path_part/Debug/$exe",
          "$bindir/$path_part/$exe");
}


sub check_ndbcluster_support ($) {
  my $mysqld_variables= shift;

  if ($opt_include_ndbcluster)
  {
    $opt_skip_ndbcluster= 0;
  }

  if ($opt_skip_ndbcluster)
  {
    mtr_report(" - skipping ndbcluster");
    return;
  }

  if ( ! $mysqld_variables{'ndb-connectstring'} )
  {
    mtr_report(" - skipping ndbcluster, mysqld not compiled with ndbcluster");
    $opt_skip_ndbcluster= 2;
    return;
  }

  mtr_report(" - using ndbcluster when necessary, mysqld supports it");

  return;
}


sub ndbcluster_wait_started($$){
  my $cluster= shift;
  my $ndb_waiter_extra_opt= shift;
  my $path_waitlog= join('/', $opt_vardir, $cluster->name(), "ndb_waiter.log");

  my $args;
  mtr_init_args(\$args);
  mtr_add_arg($args, "--defaults-file=%s", $path_config_file);
  mtr_add_arg($args, "--defaults-group-suffix=%s", $cluster->suffix());
  mtr_add_arg($args, "--timeout=%d", $opt_start_timeout);

  if ($ndb_waiter_extra_opt)
  {
    mtr_add_arg($args, "$ndb_waiter_extra_opt");
  }

  # Start the ndb_waiter which will connect to the ndb_mgmd
  # and poll it for state of the ndbd's, will return when
  # all nodes in the cluster is started

  my $res= My::SafeProcess->run
    (
     name          => "ndb_waiter ".$cluster->name(),
     path          => $exe_ndb_waiter,
     args          => \$args,
     output        => $path_waitlog,
     error         => $path_waitlog,
     append        => 1,
    );

  # Check that ndb_mgmd(s) are still alive
  foreach my $ndb_mgmd ( in_cluster($cluster, ndb_mgmds()) )
  {
    my $proc= $ndb_mgmd->{proc};
    if ( ! $proc->wait_one(0) )
    {
      mtr_warning("$proc died");
      return 2;
    }
  }

  # Check that all started ndbd(s) are still alive
  foreach my $ndbd ( in_cluster($cluster, ndbds()) )
  {
    my $proc= $ndbd->{proc};
    next unless defined $proc;
    if ( ! $proc->wait_one(0) )
    {
      mtr_warning("$proc died");
      return 3;
    }
  }

  if ($res)
  {
    mtr_verbose("ndbcluster_wait_started failed");
    return 1;
  }
  return 0;
}


sub ndb_mgmd_wait_started($) {
  my ($cluster)= @_;

  my $retries= 100;
  while ($retries)
  {
    my $result= ndbcluster_wait_started($cluster, "--no-contact");
    if ($result == 0)
    {
      # ndb_mgmd is started
      mtr_verbose("ndb_mgmd is started");
      return 0;
    }
    elsif ($result > 1)
    {
      mtr_warning("Cluster process failed while waiting for start");
      return $result;
    }

    mtr_milli_sleep(100);
    $retries--;
  }

  return 1;
}


sub ndb_mgmd_start ($$) {
  my ($cluster, $ndb_mgmd)= @_;

  mtr_verbose("ndb_mgmd_start");

  my $dir= $ndb_mgmd->value("DataDir");
  mkpath($dir) unless -d $dir;

  my $args;
  mtr_init_args(\$args);
  mtr_add_arg($args, "--defaults-file=%s", $path_config_file);
  mtr_add_arg($args, "--defaults-group-suffix=%s", $cluster->suffix());
  mtr_add_arg($args, "--mycnf");
  mtr_add_arg($args, "--nodaemon");

  my $path_ndb_mgmd_log= "$dir/ndb_mgmd.log";

  $ndb_mgmd->{'proc'}= My::SafeProcess->new
    (
     name          => $ndb_mgmd->after('cluster_config.'),
     path          => $exe_ndb_mgmd,
     args          => \$args,
     output        => $path_ndb_mgmd_log,
     error         => $path_ndb_mgmd_log,
     append        => 1,
     verbose       => $opt_verbose,
    );
  mtr_verbose("Started $ndb_mgmd->{proc}");

  # FIXME Should not be needed
  # Unfortunately the cluster nodes will fail to start
  # if ndb_mgmd has not started properly
  if (ndb_mgmd_wait_started($cluster))
  {
    mtr_warning("Failed to wait for start of ndb_mgmd");
    return 1;
  }

  return 0;
}


sub ndbd_start {
  my ($cluster, $ndbd)= @_;

  mtr_verbose("ndbd_start");

  my $dir= $ndbd->value("DataDir");
  mkpath($dir) unless -d $dir;

  my $args;
  mtr_init_args(\$args);
  mtr_add_arg($args, "--defaults-file=%s", $path_config_file);
  mtr_add_arg($args, "--defaults-group-suffix=%s", $cluster->suffix());
  mtr_add_arg($args, "--nodaemon");

# > 5.0 { 'character-sets-dir' => \&fix_charset_dir },


  my $path_ndbd_log= "$dir/ndbd.log";
  my $proc= My::SafeProcess->new
    (
     name          => $ndbd->after('cluster_config.'),
     path          => $exe_ndbd,
     args          => \$args,
     output        => $path_ndbd_log,
     error         => $path_ndbd_log,
     append        => 1,
     verbose       => $opt_verbose,
    );
  mtr_verbose("Started $proc");

  $ndbd->{proc}= $proc;

  return;
}


sub ndbcluster_start ($) {
  my $cluster= shift;

  mtr_verbose("ndbcluster_start '".$cluster->name()."'");

  foreach my $ndb_mgmd ( in_cluster($cluster, ndb_mgmds()) )
  {
    next if started($ndb_mgmd);
    ndb_mgmd_start($cluster, $ndb_mgmd);
  }

  foreach my $ndbd ( in_cluster($cluster, ndbds()) )
  {
    next if started($ndbd);
    ndbd_start($cluster, $ndbd);
  }

  return 0;
}


sub create_config_file_for_extern {
  my %opts=
    (
     socket     => '/tmp/mysqld.sock',
     port       => 3306,
     user       => $opt_user,
     password   => '',
     @_
    );

  mtr_report("Creating my.cnf file for extern server...");
  my $F= IO::File->new($path_config_file, "w")
    or mtr_error("Can't write to $path_config_file: $!");

  print $F "[client]\n";
  while (my ($option, $value)= each( %opts )) {
    print $F "$option= $value\n";
    mtr_report(" $option= $value");
  }

  print $F <<EOF

# binlog reads from [client] and [mysqlbinlog]
[mysqlbinlog]
character-sets-dir= $path_charsetsdir
local-load= $opt_tmpdir

EOF
;

  $F= undef; # Close file
}


#
# Kill processes left from previous runs, normally
# there should be none so make sure to warn
# if there is one
#
sub kill_leftovers ($) {
  my $rundir= shift;
  return unless ( -d $rundir );

  mtr_report("Checking leftover processes...");

  # Scan the "run" directory for process id's to kill
  opendir(RUNDIR, $rundir)
    or mtr_error("kill_leftovers, can't open dir \"$rundir\": $!");
  while ( my $elem= readdir(RUNDIR) )
  {
    # Only read pid from files that end with .pid
    if ( $elem =~ /.*[.]pid$/ )
    {
      my $pidfile= "$rundir/$elem";
      next unless -f $pidfile;
      my $pid= mtr_fromfile($pidfile);
      unlink($pidfile);
      unless ($pid=~ /^(\d+)/){
	# The pid was not a valid number
	mtr_warning("Got invalid pid '$pid' from '$elem'");
	next;
      }
      mtr_report(" - found old pid $pid in '$elem', killing it...");

      my $ret= kill("KILL", $pid);
      if ($ret == 0) {
	mtr_report("   process did not exist!");
	next;
      }

      my $check_counter= 100;
      while ($ret > 0 and $check_counter--) {
	mtr_milli_sleep(100);
	$ret= kill(0, $pid);
      }
      mtr_report($check_counter ? "   ok!" : "   failed!");
    }
    else
    {
      mtr_warning("Found non pid file '$elem' in '$rundir'")
	if -f "$rundir/$elem";
    }
  }
  closedir(RUNDIR);
}

#
# Check that all the ports that are going to
# be used are free
#
sub check_ports_free ($)
{
  my $bthread= shift;
  my $portbase = $bthread * 10 + 10000;
  for ($portbase..$portbase+9){
    if (mtr_ping_port($_)){
      mtr_report(" - 'localhost:$_' was not free");
      return 0; # One port was not free
    }
  }

  return 1; # All ports free
}


sub initialize_servers {

  if ( using_extern() )
  {
    # Running against an already started server, if the specified
    # vardir does not already exist it should be created
    if ( ! -d $opt_vardir )
    {
      setup_vardir();
    }
    else
    {
      mtr_verbose("No need to create '$opt_vardir' it already exists");
    }
  }
  else
  {
    # Kill leftovers from previous run
    # using any pidfiles found in var/run
    kill_leftovers("$opt_vardir/run");

    if ( ! $opt_start_dirty )
    {
      remove_stale_vardir();
      setup_vardir();

      mysql_install_db(default_mysqld(), "$opt_vardir/install.db");
    }
  }
}


#
# Remove all newline characters expect after semicolon
#
sub sql_to_bootstrap {
  my ($sql) = @_;
  my @lines= split(/\n/, $sql);
  my $result= "\n";
  my $delimiter= ';';

  foreach my $line (@lines) {

    # Change current delimiter if line starts with "delimiter"
    if ( $line =~ /^delimiter (.*)/ ) {
      my $new= $1;
      # Remove old delimiter from end of new
      $new=~ s/\Q$delimiter\E$//;
      $delimiter = $new;
      mtr_debug("changed delimiter to $delimiter");
      # No need to add the delimiter to result
      next;
    }

    # Add newline if line ends with $delimiter
    # and convert the current delimiter to semicolon
    if ( $line =~ /\Q$delimiter\E$/ ){
      $line =~ s/\Q$delimiter\E$/;/;
      $result.= "$line\n";
      mtr_debug("Added default delimiter");
      next;
    }

    # Remove comments starting with --
    if ( $line =~ /^\s*--/ ) {
      mtr_debug("Discarded $line");
      next;
    }

    # Replace @HOSTNAME with localhost
    $line=~ s/\'\@HOSTNAME\@\'/localhost/;

    # Default, just add the line without newline
    # but with a space as separator
    $result.= "$line ";

  }
  return $result;
}


sub default_mysqld {
  # Generate new config file from template
  my $config= My::ConfigFactory->new_config
    ( {
       basedir         => $basedir,
       testdir         => $glob_mysql_test_dir,
       template_path   => "include/default_my.cnf",
       vardir          => $opt_vardir,
       tmpdir          => $opt_tmpdir,
       baseport        => 0,
       user            => $opt_user,
       password        => '',
      }
    );

  my $mysqld= $config->group('mysqld.1')
    or mtr_error("Couldn't find mysqld.1 in default config");
  return $mysqld;
}


sub mysql_install_db {
  my ($mysqld, $datadir)= @_;

  my $install_datadir= $datadir || $mysqld->value('datadir');
  my $install_basedir= $mysqld->value('basedir');
  my $install_lang= $mysqld->value('lc-messages-dir');
  my $install_chsdir= $mysqld->value('character-sets-dir');

  mtr_report("Installing system database...");

  my $args;
  mtr_init_args(\$args);
  mtr_add_arg($args, "--no-defaults");
  mtr_add_arg($args, "--bootstrap");
  mtr_add_arg($args, "--basedir=%s", $install_basedir);
  mtr_add_arg($args, "--datadir=%s", $install_datadir);
  mtr_add_arg($args, "--loose-skip-falcon");
  mtr_add_arg($args, "--loose-skip-ndbcluster");
  mtr_add_arg($args, "--tmpdir=%s", "$opt_vardir/tmp/");
  mtr_add_arg($args, "--core-file");

  if ( $opt_debug )
  {
    mtr_add_arg($args, "--debug=$debug_d:t:i:A,%s/log/bootstrap.trace",
		$path_vardir_trace);
  }

  mtr_add_arg($args, "--lc-messages-dir=%s", $install_lang);
  mtr_add_arg($args, "--character-sets-dir=%s", $install_chsdir);

  # On some old linux kernels, aio on tmpfs is not supported
  # Remove this if/when Bug #58421 fixes this in the server
  if ($^O eq "linux" && $opt_mem) {
    mtr_add_arg($args, "--loose-skip-innodb-use-native-aio");
  }

  # InnoDB arguments that affect file location and sizes may
  # need to be given to the bootstrap process as well as the
  # server process.
  foreach my $extra_opt ( @opt_extra_mysqld_opt ) {
    if ($extra_opt =~ /--innodb/) {
      mtr_add_arg($args, $extra_opt);
    }
  }

  # If DISABLE_GRANT_OPTIONS is defined when the server is compiled (e.g.,
  # configure --disable-grant-options), mysqld will not recognize the
  # --bootstrap or --skip-grant-tables options.  The user can set
  # MYSQLD_BOOTSTRAP to the full path to a mysqld which does accept
  # --bootstrap, to accommodate this.
  my $exe_mysqld_bootstrap =
    $ENV{'MYSQLD_BOOTSTRAP'} || find_mysqld($install_basedir);

  # ----------------------------------------------------------------------
  # export MYSQLD_BOOTSTRAP_CMD variable containing <path>/mysqld <args>
  # ----------------------------------------------------------------------
  $ENV{'MYSQLD_BOOTSTRAP_CMD'}= "$exe_mysqld_bootstrap " . join(" ", @$args);



  # ----------------------------------------------------------------------
  # Create the bootstrap.sql file
  # ----------------------------------------------------------------------
  my $bootstrap_sql_file= "$opt_vardir/tmp/bootstrap.sql";

  my $path_sql= my_find_file($install_basedir,
			     ["mysql", "sql/share", "share/mysql",
			      "share", "scripts"],
			     "mysql_system_tables.sql",
			     NOT_REQUIRED);

  if (-f $path_sql )
  {
    my $sql_dir= dirname($path_sql);
    # Use the mysql database for system tables
    mtr_tofile($bootstrap_sql_file, "use mysql\n");

    # Add the offical mysql system tables
    # for a production system
    mtr_appendfile_to_file("$sql_dir/mysql_system_tables.sql",
			   $bootstrap_sql_file);

    # Add the mysql system tables initial data
    # for a production system
    mtr_appendfile_to_file("$sql_dir/mysql_system_tables_data.sql",
			   $bootstrap_sql_file);

    # Add test data for timezone - this is just a subset, on a real
    # system these tables will be populated either by mysql_tzinfo_to_sql
    # or by downloading the timezone table package from our website
    mtr_appendfile_to_file("$sql_dir/mysql_test_data_timezone.sql",
			   $bootstrap_sql_file);

    # Fill help tables, just an empty file when running from bk repo
    # but will be replaced by a real fill_help_tables.sql when
    # building the source dist
    mtr_appendfile_to_file("$sql_dir/fill_help_tables.sql",
			   $bootstrap_sql_file);

  }
  else
  {
    # Install db from init_db.sql that exist in early 5.1 and 5.0
    # versions of MySQL
    my $init_file= "$install_basedir/mysql-test/lib/init_db.sql";
    mtr_report(" - from '$init_file'");
    my $text= mtr_grab_file($init_file) or
      mtr_error("Can't open '$init_file': $!");

    mtr_tofile($bootstrap_sql_file,
	       sql_to_bootstrap($text));
  }

  # Remove anonymous users
  mtr_tofile($bootstrap_sql_file,
	     "DELETE FROM mysql.user where user= '';\n");

  # Create mtr database
  mtr_tofile($bootstrap_sql_file,
	     "CREATE DATABASE mtr;\n");

  # Add help tables and data for warning detection and supression
  mtr_tofile($bootstrap_sql_file,
             sql_to_bootstrap(mtr_grab_file("include/mtr_warnings.sql")));

  # Add procedures for checking server is restored after testcase
  mtr_tofile($bootstrap_sql_file,
             sql_to_bootstrap(mtr_grab_file("include/mtr_check.sql")));

  # Log bootstrap command
  my $path_bootstrap_log= "$opt_vardir/log/bootstrap.log";
  mtr_tofile($path_bootstrap_log,
	     "$exe_mysqld_bootstrap " . join(" ", @$args) . "\n");

  # Create directories mysql and test
  mkpath("$install_datadir/mysql");
  mkpath("$install_datadir/test");

  if ( My::SafeProcess->run
       (
	name          => "bootstrap",
	path          => $exe_mysqld_bootstrap,
	args          => \$args,
	input         => $bootstrap_sql_file,
	output        => $path_bootstrap_log,
	error         => $path_bootstrap_log,
	append        => 1,
	verbose       => $opt_verbose,
       ) != 0)
  {
    mtr_error("Error executing mysqld --bootstrap\n" .
              "Could not install system database from $bootstrap_sql_file\n" .
	      "see $path_bootstrap_log for errors");
  }
}


sub run_testcase_check_skip_test($)
{
  my ($tinfo)= @_;

  # ----------------------------------------------------------------------
  # If marked to skip, just print out and return.
  # Note that a test case not marked as 'skip' can still be
  # skipped later, because of the test case itself in cooperation
  # with the mysqltest program tells us so.
  # ----------------------------------------------------------------------

  if ( $tinfo->{'skip'} )
  {
    mtr_report_test_skipped($tinfo) unless $start_only;
    return 1;
  }

  return 0;
}


sub run_query {
  my ($tinfo, $mysqld, $query)= @_;

  my $args;
  mtr_init_args(\$args);
  mtr_add_arg($args, "--defaults-file=%s", $path_config_file);
  mtr_add_arg($args, "--defaults-group-suffix=%s", $mysqld->after('mysqld'));

  mtr_add_arg($args, "-e %s", $query);

  my $res= My::SafeProcess->run
    (
     name          => "run_query -> ".$mysqld->name(),
     path          => $exe_mysql,
     args          => \$args,
     output        => '/dev/null',
     error         => '/dev/null'
    );

  return $res
}


sub do_before_run_mysqltest($)
{
  my $tinfo= shift;

  # Remove old files produced by mysqltest
  my $base_file= mtr_match_extension($tinfo->{result_file},
				     "result"); # Trim extension
  if (defined $base_file ){
    unlink("$base_file.reject");
    unlink("$base_file.progress");
    unlink("$base_file.log");
    unlink("$base_file.warnings");
  }

  if ( $mysql_version_id < 50000 ) {
    # Set environment variable NDB_STATUS_OK to 1
    # if script decided to run mysqltest cluster _is_ installed ok
    $ENV{'NDB_STATUS_OK'} = "1";
  } elsif ( $mysql_version_id < 50100 ) {
    # Set environment variable NDB_STATUS_OK to YES
    # if script decided to run mysqltest cluster _is_ installed ok
    $ENV{'NDB_STATUS_OK'} = "YES";
  }
}


#
# Check all server for sideffects
#
# RETURN VALUE
#  0 ok
#  1 Check failed
#  >1 Fatal errro

sub check_testcase($$)
{
  my ($tinfo, $mode)= @_;
  my $tname= $tinfo->{name};

  # Start the mysqltest processes in parallel to save time
  # also makes it possible to wait for any process to exit during the check
  my %started;
  foreach my $mysqld ( mysqlds() )
  {
    # Skip if server has been restarted with additional options
    if ( defined $mysqld->{'proc'} && ! exists $mysqld->{'restart_opts'} )
    {
      my $proc= start_check_testcase($tinfo, $mode, $mysqld);
      $started{$proc->pid()}= $proc;
    }
  }

  # Return immediately if no check proceess was started
  return 0 unless ( keys %started );

  my $timeout= start_timer(check_timeout());

  while (1){
    my $result;
    my $proc= My::SafeProcess->wait_any_timeout($timeout);
    mtr_report("Got $proc");

    if ( delete $started{$proc->pid()} ) {

      my $err_file= $proc->user_data();
      my $base_file= mtr_match_extension($err_file, "err"); # Trim extension

      # One check testcase process returned
      my $res= $proc->exit_status();

      if ( $res == 0){
	# Check completed without problem

	# Remove the .err file the check generated
	unlink($err_file);

	# Remove the .result file the check generated
	if ( $mode eq 'after' ){
	  unlink("$base_file.result");
	}

	if ( keys(%started) == 0){
	  # All checks completed
	  mark_time_used('check');
	  return 0;
	}
	# Wait for next process to exit
	next;
      }
      else
      {
	if ( $mode eq "after" and $res == 1 )
	{
	  # Test failed, grab the report mysqltest has created
	  my $report= mtr_grab_file($err_file);
	  $tinfo->{check}.=
	    "\nMTR's internal check of the test case '$tname' failed.
This means that the test case does not preserve the state that existed
before the test case was executed.  Most likely the test case did not
do a proper clean-up. It could also be caused by the previous test run
by this thread, if the server wasn't restarted.
This is the diff of the states of the servers before and after the
test case was executed:\n";
	  $tinfo->{check}.= $report;

	  # Check failed, mark the test case with that info
	  $tinfo->{'check_testcase_failed'}= 1;
	  $result= 1;
	}
	elsif ( $res )
	{
	  my $report= mtr_grab_file($err_file);
	  $tinfo->{comment}.=
	    "Could not execute 'check-testcase' $mode ".
	      "testcase '$tname' (res: $res):\n";
	  $tinfo->{comment}.= $report;

	  $result= 2;
	}

	# Remove the .result file the check generated
	unlink("$base_file.result");

      }
    }
    elsif ( $proc->{timeout} ) {
      $tinfo->{comment}.= "Timeout for 'check-testcase' expired after "
	.check_timeout()." seconds";
      $result= 4;
    }
    else {
      # Unknown process returned, most likley a crash, abort everything
      $tinfo->{comment}=
	"The server $proc crashed while running ".
	"'check testcase $mode test'".
	get_log_from_proc($proc, $tinfo->{name});
      $result= 3;
    }

    # Kill any check processes still running
    map($_->kill(), values(%started));

    mtr_warning("Check-testcase failed, this could also be caused by the" .
		" previous test run by this worker thread")
      if $result > 1 && $mode eq "before";
    mark_time_used('check');

    return $result;
  }

  mtr_error("INTERNAL_ERROR: check_testcase");
}


# Start run mysqltest on one server
#
# RETURN VALUE
#  0 OK
#  1 Check failed
#
sub start_run_one ($$) {
  my ($mysqld, $run)= @_;

  my $name= "$run-".$mysqld->name();

  my $args;
  mtr_init_args(\$args);

  mtr_add_arg($args, "--defaults-file=%s", $path_config_file);
  mtr_add_arg($args, "--defaults-group-suffix=%s", $mysqld->after('mysqld'));

  mtr_add_arg($args, "--silent");
  mtr_add_arg($args, "--test-file=%s", "include/$run.test");

  my $errfile= "$opt_vardir/tmp/$name.err";
  my $proc= My::SafeProcess->new
    (
     name          => $name,
     path          => $exe_mysqltest,
     error         => $errfile,
     output        => $errfile,
     args          => \$args,
     user_data     => $errfile,
     verbose       => $opt_verbose,
    );
  mtr_verbose("Started $proc");
  return $proc;
}


#
# Run script on all servers, collect results
#
# RETURN VALUE
#  0 ok
#  1 Failure

sub run_on_all($$)
{
  my ($tinfo, $run)= @_;

  # Start the mysqltest processes in parallel to save time
  # also makes it possible to wait for any process to exit during the check
  # and to have a timeout process
  my %started;
  foreach my $mysqld ( mysqlds() )
  {
    if ( defined $mysqld->{'proc'} )
    {
      my $proc= start_run_one($mysqld, $run);
      $started{$proc->pid()}= $proc;
    }
  }

  # Return immediately if no check proceess was started
  return 0 unless ( keys %started );

  my $timeout= start_timer(check_timeout());

  while (1){
    my $result;
    my $proc= My::SafeProcess->wait_any_timeout($timeout);
    mtr_report("Got $proc");

    if ( delete $started{$proc->pid()} ) {

      # One mysqltest process returned
      my $err_file= $proc->user_data();
      my $res= $proc->exit_status();

      # Append the report from .err file
      $tinfo->{comment}.= " == $err_file ==\n";
      $tinfo->{comment}.= mtr_grab_file($err_file);
      $tinfo->{comment}.= "\n";

      # Remove the .err file
      unlink($err_file);

      if ( keys(%started) == 0){
	# All completed
	return 0;
      }

      # Wait for next process to exit
      next;
    }
    elsif ($proc->{timeout}) {
      $tinfo->{comment}.= "Timeout for '$run' expired after "
	.check_timeout()." seconds";
    }
    else {
      # Unknown process returned, most likley a crash, abort everything
      $tinfo->{comment}.=
	"The server $proc crashed while running '$run'".
	get_log_from_proc($proc, $tinfo->{name});
    }

    # Kill any check processes still running
    map($_->kill(), values(%started));

    return 1;
  }
  mtr_error("INTERNAL_ERROR: run_on_all");
}


sub mark_log {
  my ($log, $tinfo)= @_;
  my $log_msg= "CURRENT_TEST: $tinfo->{name}\n";
  mtr_tofile($log, $log_msg);
}


sub find_testcase_skipped_reason($)
{
  my ($tinfo)= @_;

  # Set default message
  $tinfo->{'comment'}= "Detected by testcase(no log file)";

  # Open the test log file
  my $F= IO::File->new($path_current_testlog)
    or return;
  my $reason;

  while ( my $line= <$F> )
  {
    # Look for "reason: <reason for skipping test>"
    if ( $line =~ /reason: (.*)/ )
    {
      $reason= $1;
    }
  }

  if ( ! $reason )
  {
    mtr_warning("Could not find reason for skipping test in $path_current_testlog");
    $reason= "Detected by testcase(reason unknown) ";
  }
  $tinfo->{'comment'}= $reason;
}


sub find_analyze_request
{
  # Open the test log file
  my $F= IO::File->new($path_current_testlog)
    or return;
  my $analyze;

  while ( my $line= <$F> )
  {
    # Look for "reason: <reason for skipping test>"
    if ( $line =~ /analyze: (.*)/ )
    {
      $analyze= $1;
    }
  }

  return $analyze;
}


# The test can leave a file in var/tmp/ to signal
# that all servers should be restarted
sub restart_forced_by_test($)
{
  my $file = shift;
  my $restart = 0;
  foreach my $mysqld ( mysqlds() )
  {
    my $datadir = $mysqld->value('datadir');
    my $force_restart_file = "$datadir/mtr/$file";
    if ( -f $force_restart_file )
    {
      mtr_verbose("Restart of servers forced by test");
      $restart = 1;
      last;
    }
  }
  return $restart;
}


# Return timezone value of tinfo or default value
sub timezone {
  my ($tinfo)= @_;
  return $tinfo->{timezone} || "GMT-3";
}


# Storage for changed environment variables
my %old_env;

#
# Run a single test case
#
# RETURN VALUE
#  0 OK
#  > 0 failure
#

sub run_testcase ($) {
  my $tinfo=  shift;

  mtr_verbose("Running test:", $tinfo->{name});

  # Allow only alpanumerics pluss _ - + . in combination names,
  # or anything beginning with -- (the latter comes from --combination)
  my $combination= $tinfo->{combination};
  if ($combination && $combination !~ /^\w[-\w\.\+]+$/
                   && $combination !~ /^--/)
  {
    mtr_error("Combination '$combination' contains illegal characters");
  }
  # -------------------------------------------------------
  # Init variables that can change between each test case
  # -------------------------------------------------------
  my $timezone= timezone($tinfo);
  $ENV{'TZ'}= $timezone;
  mtr_verbose("Setting timezone: $timezone");

  if ( ! using_extern() )
  {
    my @restart= servers_need_restart($tinfo);
    if ( @restart != 0) {
      stop_servers($tinfo, @restart );
    }

    if ( started(all_servers()) == 0 )
    {

      # Remove old datadirs
      clean_datadir() unless $opt_start_dirty;

      # Restore old ENV
      while (my ($option, $value)= each( %old_env )) {
	if (defined $value){
	  mtr_verbose("Restoring $option to $value");
	  $ENV{$option}= $value;

	} else {
	  mtr_verbose("Removing $option");
	  delete($ENV{$option});
	}
      }
      %old_env= ();

      mtr_verbose("Generating my.cnf from '$tinfo->{template_path}'");

      # Generate new config file from template
      $config= My::ConfigFactory->new_config
	( {
	   basedir         => $basedir,
	   testdir         => $glob_mysql_test_dir,
	   template_path   => $tinfo->{template_path},
	   extra_template_path => $tinfo->{extra_template_path},
	   vardir          => $opt_vardir,
	   tmpdir          => $opt_tmpdir,
	   baseport        => $baseport,
	   #hosts          => [ 'host1', 'host2' ],
	   user            => $opt_user,
	   password        => '',
	   ssl             => $opt_ssl_supported,
	   embedded        => $opt_embedded_server,
	  }
	);

      # Write the new my.cnf
      $config->save($path_config_file);

      # Remember current config so a restart can occur when a test need
      # to use a different one
      $current_config_name= $tinfo->{template_path};

      #
      # Set variables in the ENV section
      #
      foreach my $option ($config->options_in_group("ENV"))
      {
	# Save old value to restore it before next time
	$old_env{$option->name()}= $ENV{$option->name()};

	mtr_verbose($option->name(), "=",$option->value());
	$ENV{$option->name()}= $option->value();
      }
    }

    # Write start of testcase to log
    mark_log($path_current_testlog, $tinfo);

    if (start_servers($tinfo))
    {
      report_failure_and_restart($tinfo);
      return 1;
    }
  }
  mark_time_used('restart');

  # --------------------------------------------------------------------
  # If --start or --start-dirty given, stop here to let user manually
  # run tests
  # If --wait-all is also given, do the same, but don't die if one
  # server exits
  # ----------------------------------------------------------------------

  if ( $start_only )
  {
    mtr_print("\nStarted", started(all_servers()));
    mtr_print("Using config for test", $tinfo->{name});
    mtr_print("Port and socket path for server(s):");
    foreach my $mysqld ( mysqlds() )
    {
      mtr_print ($mysqld->name() . "  " . $mysqld->value('port') .
	      "  " . $mysqld->value('socket'));
    }
    if ( $opt_start_exit )
    {
      mtr_print("Server(s) started, not waiting for them to finish");
      if (IS_WINDOWS)
      {
	POSIX::_exit(0);	# exit hangs here in ActiveState Perl
      }
      else
      {
	exit(0);
      }
    }
    mtr_print("Waiting for server(s) to exit...");
    if ( $opt_wait_all ) {
      My::SafeProcess->wait_all();
      mtr_print( "All servers exited" );
      exit(1);
    }
    else {
      my $proc= My::SafeProcess->wait_any();
      if ( grep($proc eq $_, started(all_servers())) )
      {
        mtr_print("Server $proc died");
        exit(1);
      }
      mtr_print("Unknown process $proc died");
      exit(1);
    }
  }

  my $test_timeout= start_timer(testcase_timeout($tinfo));

  do_before_run_mysqltest($tinfo);

  mark_time_used('init');

  if ( $opt_check_testcases and check_testcase($tinfo, "before") ){
    # Failed to record state of server or server crashed
    report_failure_and_restart($tinfo);

    return 1;
  }

  my $test= start_mysqltest($tinfo);
  # Set only when we have to keep waiting after expectedly died server
  my $keep_waiting_proc = 0;

  while (1)
  {
    my $proc;
    if ($keep_waiting_proc)
    {
      # Any other process exited?
      $proc = My::SafeProcess->check_any();
      if ($proc)
      {
	mtr_verbose ("Found exited process $proc");
      }
      else
      {
	$proc = $keep_waiting_proc;
	# Also check if timer has expired, if so cancel waiting
	if ( has_expired($test_timeout) )
	{
	  $keep_waiting_proc = 0;
	}
      }
    }
    if (! $keep_waiting_proc)
    {
      $proc= My::SafeProcess->wait_any_timeout($test_timeout);
    }

    # Will be restored if we need to keep waiting
    $keep_waiting_proc = 0;

    unless ( defined $proc )
    {
      mtr_error("wait_any failed");
    }
    mtr_verbose("Got $proc");

    mark_time_used('test');
    # ----------------------------------------------------
    # Was it the test program that exited
    # ----------------------------------------------------
    if ($proc eq $test)
    {
      my $res= $test->exit_status();

      if ($res == 0 and $opt_warnings and check_warnings($tinfo) )
      {
	# Test case suceeded, but it has produced unexpected
	# warnings, continue in $res == 1
	$res= 1;
      }

      if ( $res == 0 )
      {
	my $check_res;
	if ( restart_forced_by_test('force_restart') )
	{
	  stop_all_servers($opt_shutdown_timeout);
	}
	elsif ( $opt_check_testcases and
	     $check_res= check_testcase($tinfo, "after"))
	{
	  if ($check_res == 1) {
	    # Test case had sideeffects, not fatal error, just continue
	    stop_all_servers($opt_shutdown_timeout);
	    mtr_report("Resuming tests...\n");
	  }
	  else {
	    # Test case check failed fatally, probably a server crashed
	    report_failure_and_restart($tinfo);
	    return 1;
	  }
	}
	mtr_report_test_passed($tinfo);
      }
      elsif ( $res == 62 )
      {
	# Testcase itself tell us to skip this one
	$tinfo->{skip_detected_by_test}= 1;
	# Try to get reason from test log file
	find_testcase_skipped_reason($tinfo);
	mtr_report_test_skipped($tinfo);
	# Restart if skipped due to missing perl, it may have had side effects
	if ( restart_forced_by_test('force_restart_if_skipped') ||
             $tinfo->{'comment'} =~ /^perl not found/ )
	{
	  stop_all_servers($opt_shutdown_timeout);
	}
      }
      elsif ( $res == 65 )
      {
	# Testprogram killed by signal
	$tinfo->{comment}=
	  "testprogram crashed(returned code $res)";
	report_failure_and_restart($tinfo);
      }
      elsif ( $res == 1 )
      {
	# Check if the test tool requests that
	# an analyze script should be run
	my $analyze= find_analyze_request();
	if ($analyze){
	  run_on_all($tinfo, "analyze-$analyze");
	}

	# Wait a bit and see if a server died, if so report that instead
	mtr_milli_sleep(100);
	my $srvproc= My::SafeProcess::check_any();
	if ($srvproc && grep($srvproc eq $_, started(all_servers()))) {
	  $proc= $srvproc;
	  goto SRVDIED;
	}

	# Test case failure reported by mysqltest
	report_failure_and_restart($tinfo);
      }
      else
      {
	# mysqltest failed, probably crashed
	$tinfo->{comment}=
	  "mysqltest failed with unexpected return code $res\n";
	report_failure_and_restart($tinfo);
      }

      # Save info from this testcase run to mysqltest.log
      if( -f $path_current_testlog)
      {
	mtr_appendfile_to_file($path_current_testlog, $path_testlog);
	unlink($path_current_testlog);
      }

      return ($res == 62) ? 0 : $res;

    }

    # ----------------------------------------------------
    # Check if it was an expected crash
    # ----------------------------------------------------
    my $check_crash = check_expected_crash_and_restart($proc);
    if ($check_crash)
    {
      # Keep waiting if it returned 2, if 1 don't wait or stop waiting.
      $keep_waiting_proc = 0 if $check_crash == 1;
      $keep_waiting_proc = $proc if $check_crash == 2;
      next;
    }

  SRVDIED:
    # ----------------------------------------------------
    # Stop the test case timer
    # ----------------------------------------------------
    $test_timeout= 0;

    # ----------------------------------------------------
    # Check if it was a server that died
    # ----------------------------------------------------
    if ( grep($proc eq $_, started(all_servers())) )
    {
      # Server failed, probably crashed
      $tinfo->{comment}=
	"Server $proc failed during test run" .
	get_log_from_proc($proc, $tinfo->{name});

      # ----------------------------------------------------
      # It's not mysqltest that has exited, kill it
      # ----------------------------------------------------
      $test->kill();

      report_failure_and_restart($tinfo);
      return 1;
    }

    # Try to dump core for mysqltest and all servers
    foreach my $proc ($test, started(all_servers())) 
    {
      mtr_print("Trying to dump core for $proc");
      if ($proc->dump_core())
      {
	$proc->wait_one(20);
      }
    }

    # ----------------------------------------------------
    # It's not mysqltest that has exited, kill it
    # ----------------------------------------------------
    $test->kill();

    # ----------------------------------------------------
    # Check if testcase timer expired
    # ----------------------------------------------------
    if ( $proc->{timeout} )
    {
      my $log_file_name= $opt_vardir."/log/".$tinfo->{shortname}.".log";
      $tinfo->{comment}=
        "Test case timeout after ".testcase_timeout($tinfo).
	  " seconds\n\n";
      # Add 20 last executed commands from test case log file
      if  (-e $log_file_name)
      {
        $tinfo->{comment}.=
	   "== $log_file_name == \n".
	     mtr_lastlinesfromfile($log_file_name, 20)."\n";
      }
      $tinfo->{'timeout'}= testcase_timeout($tinfo); # Mark as timeout
      run_on_all($tinfo, 'analyze-timeout');

      report_failure_and_restart($tinfo);
      return 1;
    }

    mtr_error("Unhandled process $proc exited");
  }
  mtr_error("Should never come here");
}


# Extract server log from after the last occurrence of named test
# Return as an array of lines
#

sub extract_server_log ($$) {
  my ($error_log, $tname) = @_;

  # Open the servers .err log file and read all lines
  # belonging to current tets into @lines
  my $Ferr = IO::File->new($error_log)
    or mtr_error("Could not open file '$error_log' for reading: $!");

  my @lines;
  my $found_test= 0;		# Set once we've found the log of this test
  while ( my $line = <$Ferr> )
  {
    if ($found_test)
    {
      # If test wasn't last after all, discard what we found, test again.
      if ( $line =~ /^CURRENT_TEST:/)
      {
	@lines= ();
	$found_test= $line =~ /^CURRENT_TEST: $tname/;
      }
      else
      {
	push(@lines, $line);
      }
    }
    else
    {
      # Search for beginning of test, until found
      $found_test= 1 if ($line =~ /^CURRENT_TEST: $tname/);
    }
  }
  $Ferr = undef; # Close error log file

  return @lines;
}

# Get log from server identified from its $proc object, from named test
# Return as a single string
#

sub get_log_from_proc ($$) {
  my ($proc, $name)= @_;
  my $srv_log= "";

  foreach my $mysqld (mysqlds()) {
    if ($mysqld->{proc} eq $proc) {
      my @srv_lines= extract_server_log($mysqld->value('#log-error'), $name);
      $srv_log= "\nServer log from this test:\n" .
	"----------SERVER LOG START-----------\n". join ("", @srv_lines) .
	"----------SERVER LOG END-------------\n";
      last;
    }
  }
  return $srv_log;
}

# Perform a rough examination of the servers
# error log and write all lines that look
# suspicious into $error_log.warnings
#
sub extract_warning_lines ($$) {
  my ($error_log, $tname) = @_;

  my @lines= extract_server_log($error_log, $tname);

# Write all suspicious lines to $error_log.warnings file
  my $warning_log = "$error_log.warnings";
  my $Fwarn = IO::File->new($warning_log, "w")
    or die("Could not open file '$warning_log' for writing: $!");
  print $Fwarn "Suspicious lines from $error_log\n";

  my @patterns =
    (
     qr/^Warning:|mysqld: Warning|\[Warning\]/,
     qr/^Error:|\[ERROR\]/,
     qr/^==\d+==\s+\S/, # valgrind errors
     qr/InnoDB: Warning|InnoDB: Error/,
     qr/^safe_mutex:|allocated at line/,
     qr/missing DBUG_RETURN/,
     qr/Attempting backtrace/,
     qr/Assertion .* failed/,
    );
  my $skip_valgrind= 0;

  foreach my $line ( @lines )
  {
    if ($opt_valgrind_mysqld) {
      # Skip valgrind summary from tests where server has been restarted
      # Should this contain memory leaks, the final report will find it
      # Use a generic pattern for summaries
      $skip_valgrind= 1 if $line =~ /^==\d+== [A-Z ]+ SUMMARY:/;
      $skip_valgrind= 0 unless $line =~ /^==\d+==/;
      next if $skip_valgrind;
    }
    foreach my $pat ( @patterns )
    {
      if ( $line =~ /$pat/ )
      {
	print $Fwarn $line;
	last;
      }
    }
  }
  $Fwarn = undef; # Close file

}


# Run include/check-warnings.test
#
# RETURN VALUE
#  0 OK
#  1 Check failed
#
sub start_check_warnings ($$) {
  my $tinfo=    shift;
  my $mysqld=   shift;

  my $name= "warnings-".$mysqld->name();

  my $log_error= $mysqld->value('#log-error');
  # To be communicated to the test
  $ENV{MTR_LOG_ERROR}= $log_error;
  extract_warning_lines($log_error, $tinfo->{name});

  my $args;
  mtr_init_args(\$args);

  mtr_add_arg($args, "--defaults-file=%s", $path_config_file);
  mtr_add_arg($args, "--defaults-group-suffix=%s", $mysqld->after('mysqld'));
  mtr_add_arg($args, "--test-file=%s", "include/check-warnings.test");

  if ( $opt_embedded_server )
  {

    # Get the args needed for the embedded server
    # and append them to args prefixed
    # with --sever-arg=

    my $mysqld=  $config->group('embedded')
      or mtr_error("Could not get [embedded] section");

    my $mysqld_args;
    mtr_init_args(\$mysqld_args);
    my $extra_opts= get_extra_opts($mysqld, $tinfo);
    mysqld_arguments($mysqld_args, $mysqld, $extra_opts);
    mtr_add_arg($args, "--server-arg=%s", $_) for @$mysqld_args;
  }

  my $errfile= "$opt_vardir/tmp/$name.err";
  my $proc= My::SafeProcess->new
    (
     name          => $name,
     path          => $exe_mysqltest,
     error         => $errfile,
     output        => $errfile,
     args          => \$args,
     user_data     => $errfile,
     verbose       => $opt_verbose,
    );
  mtr_verbose("Started $proc");
  return $proc;
}


#
# Loop through our list of processes and check the error log
# for unexepcted errors and warnings
#
sub check_warnings ($) {
  my ($tinfo)= @_;
  my $res= 0;

  my $tname= $tinfo->{name};

  # Clear previous warnings
  delete($tinfo->{warnings});

  # Start the mysqltest processes in parallel to save time
  # also makes it possible to wait for any process to exit during the check
  my %started;
  foreach my $mysqld ( mysqlds() )
  {
    if ( defined $mysqld->{'proc'} )
    {
      my $proc= start_check_warnings($tinfo, $mysqld);
      $started{$proc->pid()}= $proc;
    }
  }

  # Return immediately if no check proceess was started
  return 0 unless ( keys %started );

  my $timeout= start_timer(check_timeout());

  while (1){
    my $result= 0;
    my $proc= My::SafeProcess->wait_any_timeout($timeout);
    mtr_report("Got $proc");

    if ( delete $started{$proc->pid()} ) {
      # One check warning process returned
      my $res= $proc->exit_status();
      my $err_file= $proc->user_data();

      if ( $res == 0 or $res == 62 ){

	if ( $res == 0 ) {
	  # Check completed with problem
	  my $report= mtr_grab_file($err_file);
	  # Log to var/log/warnings file
	  mtr_tofile("$opt_vardir/log/warnings",
		     $tname."\n".$report);

	  $tinfo->{'warnings'}.= $report;
	  $result= 1;
	}

	if ( $res == 62 ) {
	  # Test case was ok and called "skip"
	  # Remove the .err file the check generated
	  unlink($err_file);
	}

	if ( keys(%started) == 0){
	  # All checks completed
	  mark_time_used('ch-warn');
	  return $result;
	}
	# Wait for next process to exit
	next;
      }
      else
      {
	my $report= mtr_grab_file($err_file);
	$tinfo->{comment}.=
	  "Could not execute 'check-warnings' for ".
	    "testcase '$tname' (res: $res):\n";
	$tinfo->{comment}.= $report;

	$result= 2;
      }
    }
    elsif ( $proc->{timeout} ) {
      $tinfo->{comment}.= "Timeout for 'check warnings' expired after "
	.check_timeout()." seconds";
      $result= 4;
    }
    else {
      # Unknown process returned, most likley a crash, abort everything
      $tinfo->{comment}=
	"The server $proc crashed while running 'check warnings'".
	get_log_from_proc($proc, $tinfo->{name});
      $result= 3;
    }

    # Kill any check processes still running
    map($_->kill(), values(%started));

    mark_time_used('ch-warn');
    return $result;
  }

  mtr_error("INTERNAL_ERROR: check_warnings");
}


#
# Loop through our list of processes and look for and entry
# with the provided pid, if found check for the file indicating
# expected crash and restart it.
#
sub check_expected_crash_and_restart {
  my ($proc)= @_;

  foreach my $mysqld ( mysqlds() )
  {
    next unless ( $mysqld->{proc} and $mysqld->{proc} eq $proc );

    # Check if crash expected by looking at the .expect file
    # in var/tmp
    my $expect_file= "$opt_vardir/tmp/".$mysqld->name().".expect";
    if ( -f $expect_file )
    {
      mtr_verbose("Crash was expected, file '$expect_file' exists");

      for (my $waits = 0;  $waits < 50;  $waits++)
      {
	# If last line in expect file starts with "wait"
	# sleep a little and try again, thus allowing the
	# test script to control when the server should start
	# up again. Keep trying for up to 5s at a time.
	my $last_line= mtr_lastlinesfromfile($expect_file, 1);
	if ($last_line =~ /^wait/ )
	{
	  mtr_verbose("Test says wait before restart") if $waits == 0;
	  mtr_milli_sleep(100);
	  next;
	}

	# If last line begins "restart:", the rest of the line is read as
        # extra command line options to add to the restarted mysqld.
        # Anything other than 'wait' or 'restart:' (with a colon) will
        # result in a restart with original mysqld options.
	if ($last_line =~ /restart:(.+)/) {
	  my @rest_opt= split(' ', $1);
	  $mysqld->{'restart_opts'}= \@rest_opt;
	} else {
	  delete $mysqld->{'restart_opts'};
	}
	unlink($expect_file);

	# Start server with same settings as last time
	mysqld_start($mysqld, $mysqld->{'started_opts'});

	return 1;
      }
      # Loop ran through: we should keep waiting after a re-check
      return 2;
    }
  }

  # Not an expected crash
  return 0;
}


# Remove all files and subdirectories of a directory
sub clean_dir {
  my ($dir)= @_;
  mtr_verbose("clean_dir: $dir");
  finddepth(
	  { no_chdir => 1,
	    wanted => sub {
	      if (-d $_){
		# A dir
		if ($_ eq $dir){
		  # The dir to clean
		  return;
		} else {
		  mtr_verbose("rmdir: '$_'");
		  rmdir($_) or mtr_warning("rmdir($_) failed: $!");
		}
	      } else {
		# Hopefully a file
		mtr_verbose("unlink: '$_'");
		unlink($_) or mtr_warning("unlink($_) failed: $!");
	      }
	    }
	  },
	    $dir);
}


sub clean_datadir {

  mtr_verbose("Cleaning datadirs...");

  if (started(all_servers()) != 0){
    mtr_error("Trying to clean datadir before all servers stopped");
  }

  foreach my $cluster ( clusters() )
  {
    my $cluster_dir= "$opt_vardir/".$cluster->{name};
    mtr_verbose(" - removing '$cluster_dir'");
    rmtree($cluster_dir);

  }

  foreach my $mysqld ( mysqlds() )
  {
    my $mysqld_dir= dirname($mysqld->value('datadir'));
    if (-d $mysqld_dir ) {
      mtr_verbose(" - removing '$mysqld_dir'");
      rmtree($mysqld_dir);
    }
  }

  # Remove all files in tmp and var/tmp
  clean_dir("$opt_vardir/tmp");
  if ($opt_tmpdir ne "$opt_vardir/tmp"){
    clean_dir($opt_tmpdir);
  }
}


#
# Save datadir before it's removed
#
sub save_datadir_after_failure($$) {
  my ($dir, $savedir)= @_;

  mtr_report(" - saving '$dir'");
  my $dir_name= basename($dir);
  rename("$dir", "$savedir/$dir_name");
}


sub remove_ndbfs_from_ndbd_datadir {
  my ($ndbd_datadir)= @_;
  # Remove the ndb_*_fs directory from ndbd.X/ dir
  foreach my $ndbfs_dir ( glob("$ndbd_datadir/ndb_*_fs") )
  {
    next unless -d $ndbfs_dir; # Skip if not a directory
    rmtree($ndbfs_dir);
  }
}


sub after_failure ($) {
  my ($tinfo)= @_;

  mtr_report("Saving datadirs...");

  my $save_dir= "$opt_vardir/log/";
  $save_dir.= $tinfo->{name};
  # Add combination name if any
  $save_dir.= "-$tinfo->{combination}"
    if defined $tinfo->{combination};

  # Save savedir  path for server
  $tinfo->{savedir}= $save_dir;

  mkpath($save_dir) if ! -d $save_dir;

  # Save the used my.cnf file
  copy($path_config_file, $save_dir);

  # Copy the tmp dir
  copytree("$opt_vardir/tmp/", "$save_dir/tmp/");

  if ( clusters() ) {
    foreach my $cluster ( clusters() ) {
      my $cluster_dir= "$opt_vardir/".$cluster->{name};

      # Remove the fileystem of each ndbd
      foreach my $ndbd ( in_cluster($cluster, ndbds()) )
      {
        my $ndbd_datadir= $ndbd->value("DataDir");
        remove_ndbfs_from_ndbd_datadir($ndbd_datadir);
      }

      save_datadir_after_failure($cluster_dir, $save_dir);
    }
  }
  else {
    foreach my $mysqld ( mysqlds() ) {
      my $data_dir= $mysqld->value('datadir');
      save_datadir_after_failure(dirname($data_dir), $save_dir);
    }
  }
}


sub report_failure_and_restart ($) {
  my $tinfo= shift;

  if ($opt_valgrind_mysqld && ($tinfo->{'warnings'} || $tinfo->{'timeout'})) {
    # In these cases we may want valgrind report from normal termination
    $tinfo->{'dont_kill_server'}= 1;
  }
  # Shotdown properly if not to be killed (for valgrind)
  stop_all_servers($tinfo->{'dont_kill_server'} ? $opt_shutdown_timeout : 0);

  $tinfo->{'result'}= 'MTR_RES_FAILED';

  my $test_failures= $tinfo->{'failures'} || 0;
  $tinfo->{'failures'}=  $test_failures + 1;


  if ( $tinfo->{comment} )
  {
    # The test failure has been detected by mysql-test-run.pl
    # when starting the servers or due to other error, the reason for
    # failing the test is saved in "comment"
    ;
  }

  if ( !defined $tinfo->{logfile} )
  {
    my $logfile= $path_current_testlog;
    if ( defined $logfile )
    {
      if ( -f $logfile )
      {
	# Test failure was detected by test tool and its report
	# about what failed has been saved to file. Save the report
	# in tinfo
	$tinfo->{logfile}= mtr_fromfile($logfile);
	# If no newlines in the test log:
	# (it will contain the CURRENT_TEST written by mtr, so is not empty)
	if ($tinfo->{logfile} !~ /\n/)
	{
	  # Show how far it got before suddenly failing
	  $tinfo->{comment}.= "mysqltest failed but provided no output\n";
	  my $log_file_name= $opt_vardir."/log/".$tinfo->{shortname}.".log";
	  if (-e $log_file_name) {
	    $tinfo->{comment}.=
	      "The result from queries just before the failure was:".
	      "\n< snip >\n".
	      mtr_lastlinesfromfile($log_file_name, 20)."\n";
	  }
	}
      }
      else
      {
	# The test tool report didn't exist, display an
	# error message
	$tinfo->{logfile}= "Could not open test tool report '$logfile'";
      }
    }
  }

  after_failure($tinfo);

  mtr_report_test($tinfo);

}


sub run_sh_script {
  my ($script)= @_;

  return 0 unless defined $script;

  mtr_verbose("Running '$script'");
  my $ret= system("/bin/sh $script") >> 8;
  return $ret;
}


sub mysqld_stop {
  my $mysqld= shift or die "usage: mysqld_stop(<mysqld>)";

  my $args;
  mtr_init_args(\$args);

  mtr_add_arg($args, "--no-defaults");
  mtr_add_arg($args, "--character-sets-dir=%s", $mysqld->value('character-sets-dir'));
  mtr_add_arg($args, "--user=%s", $opt_user);
  mtr_add_arg($args, "--password=");
  mtr_add_arg($args, "--port=%d", $mysqld->value('port'));
  mtr_add_arg($args, "--host=%s", $mysqld->value('#host'));
  mtr_add_arg($args, "--connect_timeout=20");
  mtr_add_arg($args, "--protocol=tcp");

  mtr_add_arg($args, "shutdown");

  My::SafeProcess->run
    (
     name          => "mysqladmin shutdown ".$mysqld->name(),
     path          => $exe_mysqladmin,
     args          => \$args,
     error         => "/dev/null",

    );
}


sub mysqld_arguments ($$$) {
  my $args=              shift;
  my $mysqld=            shift;
  my $extra_opts=        shift;

  my @defaults = grep(/^--defaults-file=/, @$extra_opts);
  if (@defaults > 0) {
    mtr_add_arg($args, pop(@defaults))
  }
  else {
    mtr_add_arg($args, "--defaults-file=%s",  $path_config_file);
  }

  # When mysqld is run by a root user(euid is 0), it will fail
  # to start unless we specify what user to run as, see BUG#30630
  my $euid= $>;
  if (!IS_WINDOWS and $euid == 0 and
      (grep(/^--user/, @$extra_opts)) == 0) {
    mtr_add_arg($args, "--user=root");
  }

  if ( $opt_valgrind_mysqld )
  {
    if ( $mysql_version_id < 50100 )
    {
      mtr_add_arg($args, "--skip-bdb");
    }
  }

  # On some old linux kernels, aio on tmpfs is not supported
  # Remove this if/when Bug #58421 fixes this in the server
  if ($^O eq "linux" && $opt_mem)
  {
    mtr_add_arg($args, "--loose-skip-innodb-use-native-aio");
  }

  if ( $mysql_version_id >= 50106 && !$opt_user_args)
  {
    # Turn on logging to file
    mtr_add_arg($args, "--log-output=file");
  }

  # Check if "extra_opt" contains skip-log-bin
  my $skip_binlog= grep(/^(--|--loose-)skip-log-bin/, @$extra_opts);

  # Indicate to mysqld it will be debugged in debugger
  if ( $glob_debugger )
  {
    mtr_add_arg($args, "--gdb");
  }

  my $found_skip_core= 0;
  foreach my $arg ( @$extra_opts )
  {
    # Skip --defaults-file option since it's handled above.
    next if $arg =~ /^--defaults-file/;

    # Allow --skip-core-file to be set in <testname>-[master|slave].opt file
    if ($arg eq "--skip-core-file")
    {
      $found_skip_core= 1;
    }
    elsif ($skip_binlog and mtr_match_prefix($arg, "--binlog-format"))
    {
      ; # Dont add --binlog-format when running without binlog
    }
    elsif ($arg eq "--loose-skip-log-bin" and
           $mysqld->option("log-slave-updates"))
    {
      ; # Dont add --skip-log-bin when mysqld have --log-slave-updates in config
    }
    elsif ($arg eq "")
    {
      # We can get an empty argument when  we set environment variables to ""
      # (e.g plugin not found). Just skip it.
    }
    else
    {
      mtr_add_arg($args, "%s", $arg);
    }
  }
  $opt_skip_core = $found_skip_core;
  if ( !$found_skip_core && !$opt_user_args )
  {
    mtr_add_arg($args, "%s", "--core-file");
  }

  # Enable the debug sync facility, set default wait timeout.
  # Facility stays disabled if timeout value is zero.
  mtr_add_arg($args, "--loose-debug-sync-timeout=%s",
              $opt_debug_sync_timeout) unless $opt_user_args;

  return $args;
}



sub mysqld_start ($$) {
  my $mysqld=            shift;
  my $extra_opts=        shift;

  mtr_verbose(My::Options::toStr("mysqld_start", @$extra_opts));

  my $exe= find_mysqld($mysqld->value('basedir'));
  my $wait_for_pid_file= 1;

  mtr_error("Internal error: mysqld should never be started for embedded")
    if $opt_embedded_server;

  my $args;
  mtr_init_args(\$args);

  if ( $opt_valgrind_mysqld )
  {
    valgrind_arguments($args, \$exe);
  }

  mtr_add_arg($args, "--defaults-group-suffix=%s", $mysqld->after('mysqld'));

  # Add any additional options from an in-test restart
  my @all_opts= @$extra_opts;
  if (exists $mysqld->{'restart_opts'}) {
    push (@all_opts, @{$mysqld->{'restart_opts'}});
  }
  mysqld_arguments($args,$mysqld,\@all_opts);

  if ( $opt_debug )
  {
    mtr_add_arg($args, "--debug=$debug_d:t:i:A,%s/log/%s.trace",
		$path_vardir_trace, $mysqld->name());
  }

  if (IS_WINDOWS)
  {
    # Trick the server to send output to stderr, with --console
    mtr_add_arg($args, "--console");
  }

  if ( $opt_gdb || $opt_manual_gdb )
  {
    gdb_arguments(\$args, \$exe, $mysqld->name());
  }
  elsif ( $opt_ddd || $opt_manual_ddd )
  {
    ddd_arguments(\$args, \$exe, $mysqld->name());
  }
  elsif ( $opt_debugger )
  {
    debugger_arguments(\$args, \$exe, $mysqld->name());
  }
  elsif ( $opt_manual_debug )
  {
     print "\nStart " .$mysqld->name()." in your debugger\n" .
           "dir: $glob_mysql_test_dir\n" .
           "exe: $exe\n" .
	   "args:  " . join(" ", @$args)  . "\n\n" .
	   "Waiting ....\n";

     # Indicate the exe should not be started
    $exe= undef;
  }
  else
  {
    # Default to not wait until pid file has been created
    $wait_for_pid_file= 0;
  }

  # Remove the old pidfile if any
  unlink($mysqld->value('pid-file'));

  my $output= $mysqld->value('#log-error');
  if ( $opt_valgrind and $opt_debug )
  {
    # When both --valgrind and --debug is selected, send
    # all output to the trace file, making it possible to
    # see the exact location where valgrind complains
    $output= "$opt_vardir/log/".$mysqld->name().".trace";
  }
  # Remember this log file for valgrind error report search
  $mysqld_logs{$output}= 1 if $opt_valgrind;
  # Remember data dir for gmon.out files if using gprof
  $gprof_dirs{$mysqld->value('datadir')}= 1 if $opt_gprof;

  if ( defined $exe )
  {
    $mysqld->{'proc'}= My::SafeProcess->new
      (
       name          => $mysqld->name(),
       path          => $exe,
       args          => \$args,
       output        => $output,
       error         => $output,
       append        => 1,
       verbose       => $opt_verbose,
       nocore        => $opt_skip_core,
       host          => undef,
       shutdown      => sub { mysqld_stop($mysqld) },
      );
    mtr_verbose("Started $mysqld->{proc}");
  }

  if ( $wait_for_pid_file &&
       !sleep_until_file_created($mysqld->value('pid-file'),
				 $opt_start_timeout,
				 $mysqld->{'proc'}))
  {
    my $mname= $mysqld->name();
    mtr_error("Failed to start mysqld $mname with command $exe");
  }

  # Remember options used when starting
  $mysqld->{'started_opts'}= $extra_opts;

  return;
}


sub stop_all_servers () {
  my $shutdown_timeout = $_[0] or 0;

  mtr_verbose("Stopping all servers...");

  # Kill all started servers
  My::SafeProcess::shutdown($shutdown_timeout,
			    started(all_servers()));

  # Remove pidfiles
  foreach my $server ( all_servers() )
  {
    my $pid_file= $server->if_exist('pid-file');
    unlink($pid_file) if defined $pid_file;
  }

  # Mark servers as stopped
  map($_->{proc}= undef, all_servers());

}


# Find out if server should be restarted for this test
sub server_need_restart {
  my ($tinfo, $server)= @_;

  if ( using_extern() )
  {
    mtr_verbose_restart($server, "no restart for --extern server");
    return 0;
  }

  if ( $tinfo->{'force_restart'} ) {
    mtr_verbose_restart($server, "forced in .opt file");
    return 1;
  }

  if ( $opt_force_restart ) {
    mtr_verbose_restart($server, "forced restart turned on");
    return 1;
  }

  if ( $tinfo->{template_path} ne $current_config_name)
  {
    mtr_verbose_restart($server, "using different config file");
    return 1;
  }

  if ( $tinfo->{'master_sh'}  || $tinfo->{'slave_sh'} )
  {
    mtr_verbose_restart($server, "sh script to run");
    return 1;
  }

  if ( ! started($server) )
  {
    mtr_verbose_restart($server, "not started");
    return 1;
  }

  my $started_tinfo= $server->{'started_tinfo'};
  if ( defined $started_tinfo )
  {

    # Check if timezone of  test that server was started
    # with differs from timezone of next test
    if ( timezone($started_tinfo) ne timezone($tinfo) )
    {
      mtr_verbose_restart($server, "different timezone");
      return 1;
    }
  }

  my $is_mysqld= grep ($server eq $_, mysqlds());
  if ($is_mysqld)
  {

    # Check that running process was started with same options
    # as the current test requires
    my $extra_opts= get_extra_opts($server, $tinfo);
    my $started_opts= $server->{'started_opts'};

    # Also, always restart if server had been restarted with additional
    # options within test.
    if (!My::Options::same($started_opts, $extra_opts) ||
        exists $server->{'restart_opts'})
    {
      my $use_dynamic_option_switch= 0;
      if (!$use_dynamic_option_switch)
      {
	mtr_verbose_restart($server, "running with different options '" .
			    join(" ", @{$extra_opts}) . "' != '" .
			    join(" ", @{$started_opts}) . "'" );
	return 1;
      }

      mtr_verbose(My::Options::toStr("started_opts", @$started_opts));
      mtr_verbose(My::Options::toStr("extra_opts", @$extra_opts));

      # Get diff and check if dynamic switch is possible
      my @diff_opts= My::Options::diff($started_opts, $extra_opts);
      mtr_verbose(My::Options::toStr("diff_opts", @diff_opts));

      my $query= My::Options::toSQL(@diff_opts);
      mtr_verbose("Attempting dynamic switch '$query'");
      if (run_query($tinfo, $server, $query)){
	mtr_verbose("Restart: running with different options '" .
		    join(" ", @{$extra_opts}) . "' != '" .
		    join(" ", @{$started_opts}) . "'" );
	return 1;
      }

      # Remember the dynamically set options
      $server->{'started_opts'}= $extra_opts;
    }
  }

  # Default, no restart
  return 0;
}


sub servers_need_restart($) {
  my ($tinfo)= @_;
  return grep { server_need_restart($tinfo, $_); } all_servers();
}



#
# Return list of specific servers
#  - there is no servers in an empty config
#
sub _like   { return $config ? $config->like($_[0]) : (); }
sub mysqlds { return _like('mysqld.'); }
sub ndbds   { return _like('cluster_config.ndbd.');}
sub ndb_mgmds { return _like('cluster_config.ndb_mgmd.'); }
sub clusters  { return _like('mysql_cluster.'); }
sub all_servers { return ( mysqlds(), ndb_mgmds(), ndbds() ); }


#
# Filter a list of servers and return only those that are part
# of the specified cluster
#
sub in_cluster {
  my ($cluster)= shift;
  # Return only processes for a specific cluster
  return grep { $_->suffix() eq $cluster->suffix() } @_;
}



#
# Filter a list of servers and return the SafeProcess
# for only those that are started or stopped
#
sub started { return grep(defined $_, map($_->{proc}, @_));  }
sub stopped { return grep(!defined $_, map($_->{proc}, @_)); }


sub envsubst {
  my $string= shift;

  if ( ! defined $ENV{$string} )
  {
    mtr_error(".opt file references '$string' which is not set");
  }

  return $ENV{$string};
}


sub get_extra_opts {
  # No extra options if --user-args
  return \@opt_extra_mysqld_opt if $opt_user_args;

  my ($mysqld, $tinfo)= @_;

  my $opts=
    $mysqld->option("#!use-slave-opt") ?
      $tinfo->{slave_opt} : $tinfo->{master_opt};

  # Expand environment variables
  foreach my $opt ( @$opts )
  {
    $opt =~ s/\$\{(\w+)\}/envsubst($1)/ge;
    $opt =~ s/\$(\w+)/envsubst($1)/ge;
  }
  return $opts;
}


sub stop_servers($$) {
  my ($tinfo, @servers)= @_;

  # Remember if we restarted for this test case (count restarts)
  $tinfo->{'restarted'}= 1;

  if ( join('|', @servers) eq join('|', all_servers()) )
  {
    # All servers are going down, use some kind of order to
    # avoid too many warnings in the log files

   mtr_report("Restarting all servers");

    #  mysqld processes
    My::SafeProcess::shutdown( $opt_shutdown_timeout, started(mysqlds()) );

    # cluster processes
    My::SafeProcess::shutdown( $opt_shutdown_timeout,
			       started(ndbds(), ndb_mgmds()) );
  }
  else
  {
    mtr_report("Restarting ", started(@servers));

     # Stop only some servers
    My::SafeProcess::shutdown( $opt_shutdown_timeout,
			       started(@servers) );
  }

  foreach my $server (@servers)
  {
    # Mark server as stopped
    $server->{proc}= undef;

    # Forget history
    delete $server->{'started_tinfo'};
    delete $server->{'started_opts'};
    delete $server->{'started_cnf'};
  }
}


#
# start_servers
#
# Start servers not already started
#
# RETURN
#  0 OK
#  1 Start failed
#
sub start_servers($) {
  my ($tinfo)= @_;

  # Make sure the safe_process also exits from now on
  # Could not be done before, as we don't want this for the bootstrap
  if ($opt_start_exit) {
    My::SafeProcess->start_exit();
  }

  # Start clusters
  foreach my $cluster ( clusters() )
  {
    ndbcluster_start($cluster);
  }

  # Start mysqlds
  foreach my $mysqld ( mysqlds() )
  {
    if ( $mysqld->{proc} )
    {
      # Already started

      # Write start of testcase to log file
      mark_log($mysqld->value('#log-error'), $tinfo);

      next;
    }

    my $datadir= $mysqld->value('datadir');
    if ($opt_start_dirty)
    {
      # Don't delete anything if starting dirty
      ;
    }
    else
    {

      my @options= ('log-bin', 'relay-log');
      foreach my $option_name ( @options )  {
	next unless $mysqld->option($option_name);

	my $file_name= $mysqld->value($option_name);
	next unless
	  defined $file_name and
	    -e $file_name;

	mtr_debug(" -removing '$file_name'");
	unlink($file_name) or die ("unable to remove file '$file_name'");
      }

      if (-d $datadir ) {
	mtr_verbose(" - removing '$datadir'");
	rmtree($datadir);
      }
    }

    my $mysqld_basedir= $mysqld->value('basedir');
    if ( $basedir eq $mysqld_basedir )
    {
      if (! $opt_start_dirty)	# If dirty, keep possibly grown system db
      {
	# Copy datadir from installed system db
	for my $path ( "$opt_vardir", "$opt_vardir/..") {
	  my $install_db= "$path/install.db";
	  copytree($install_db, $datadir)
	    if -d $install_db;
	}
	mtr_error("Failed to copy system db to '$datadir'")
	  unless -d $datadir;
      }
    }
    else
    {
      mysql_install_db($mysqld); # For versional testing

      mtr_error("Failed to install system db to '$datadir'")
	unless -d $datadir;

    }

    # Create the servers tmpdir
    my $tmpdir= $mysqld->value('tmpdir');
    mkpath($tmpdir) unless -d $tmpdir;

    # Write start of testcase to log file
    mark_log($mysqld->value('#log-error'), $tinfo);

    # Run <tname>-master.sh
    if ($mysqld->option('#!run-master-sh') and
       run_sh_script($tinfo->{master_sh}) )
    {
      $tinfo->{'comment'}= "Failed to execute '$tinfo->{master_sh}'";
      return 1;
    }

    # Run <tname>-slave.sh
    if ($mysqld->option('#!run-slave-sh') and
	run_sh_script($tinfo->{slave_sh}))
    {
      $tinfo->{'comment'}= "Failed to execute '$tinfo->{slave_sh}'";
      return 1;
    }

    if (!$opt_embedded_server)
    {
      my $extra_opts= get_extra_opts($mysqld, $tinfo);
      mysqld_start($mysqld,$extra_opts);

      # Save this test case information, so next can examine it
      $mysqld->{'started_tinfo'}= $tinfo;
    }

  }

  # Wait for clusters to start
  foreach my $cluster ( clusters() )
  {
    if (ndbcluster_wait_started($cluster, ""))
    {
      # failed to start
      $tinfo->{'comment'}= "Start of '".$cluster->name()."' cluster failed";
      return 1;
    }
  }

  # Wait for mysqlds to start
  foreach my $mysqld ( mysqlds() )
  {
    next if !started($mysqld);

    if (sleep_until_file_created($mysqld->value('pid-file'),
				 $opt_start_timeout,
				 $mysqld->{'proc'}) == 0) {
      $tinfo->{comment}=
	"Failed to start ".$mysqld->name();

      my $logfile= $mysqld->value('#log-error');
      if ( defined $logfile and -f $logfile )
      {
        my @srv_lines= extract_server_log($logfile, $tinfo->{name});
	$tinfo->{logfile}= "Server log is:\n" . join ("", @srv_lines);
      }
      else
      {
	$tinfo->{logfile}= "Could not open server logfile: '$logfile'";
      }
      return 1;
    }
  }
  return 0;
}


#
# Run include/check-testcase.test
# Before a testcase, run in record mode and save result file to var/tmp
# After testcase, run and compare with the recorded file, they should be equal!
#
# RETURN VALUE
#  The newly started process
#
sub start_check_testcase ($$$) {
  my $tinfo=    shift;
  my $mode=     shift;
  my $mysqld=   shift;

  my $name= "check-".$mysqld->name();
  # Replace dots in name with underscore to avoid that mysqltest
  # misinterpret's what the filename extension is :(
  $name=~ s/\./_/g;

  my $args;
  mtr_init_args(\$args);

  mtr_add_arg($args, "--defaults-file=%s", $path_config_file);
  mtr_add_arg($args, "--defaults-group-suffix=%s", $mysqld->after('mysqld'));
  mtr_add_arg($args, "--result-file=%s", "$opt_vardir/tmp/$name.result");
  mtr_add_arg($args, "--test-file=%s", "include/check-testcase.test");
  mtr_add_arg($args, "--verbose");

  if ( $mode eq "before" )
  {
    mtr_add_arg($args, "--record");
  }
  my $errfile= "$opt_vardir/tmp/$name.err";
  my $proc= My::SafeProcess->new
    (
     name          => $name,
     path          => $exe_mysqltest,
     error         => $errfile,
     output        => $errfile,
     args          => \$args,
     user_data     => $errfile,
     verbose       => $opt_verbose,
    );

  mtr_report("Started $proc");
  return $proc;
}


sub run_mysqltest ($) {
  my $proc= start_mysqltest(@_);
  $proc->wait();
}


sub start_mysqltest ($) {
  my ($tinfo)= @_;
  my $exe= $exe_mysqltest;
  my $args;

  mark_time_used('init');

  mtr_init_args(\$args);

  mtr_add_arg($args, "--defaults-file=%s", $path_config_file);
  mtr_add_arg($args, "--silent");
  mtr_add_arg($args, "--tmpdir=%s", $opt_tmpdir);
  mtr_add_arg($args, "--character-sets-dir=%s", $path_charsetsdir);
  mtr_add_arg($args, "--logdir=%s/log", $opt_vardir);
  if ($auth_plugin)
  {
    mtr_add_arg($args, "--plugin_dir=%s", dirname($auth_plugin));
  }

  # Log line number and time  for each line in .test file
  mtr_add_arg($args, "--mark-progress")
    if $opt_mark_progress;

  mtr_add_arg($args, "--database=test");

  if ( $opt_ps_protocol )
  {
    mtr_add_arg($args, "--ps-protocol");
  }

  if ( $opt_sp_protocol )
  {
    mtr_add_arg($args, "--sp-protocol");
  }

  if ( $opt_view_protocol )
  {
    mtr_add_arg($args, "--view-protocol");
  }

  if ( $opt_cursor_protocol )
  {
    mtr_add_arg($args, "--cursor-protocol");
  }

  if ( $opt_strace_client )
  {
    $exe=  $opt_strace_client || "strace";
    mtr_add_arg($args, "-o");
    mtr_add_arg($args, "%s/log/mysqltest.strace", $opt_vardir);
    mtr_add_arg($args, "$exe_mysqltest");
  }

  mtr_add_arg($args, "--timer-file=%s/log/timer", $opt_vardir);

  if ( $opt_compress )
  {
    mtr_add_arg($args, "--compress");
  }

  if ( $opt_sleep )
  {
    mtr_add_arg($args, "--sleep=%d", $opt_sleep);
  }

  if ( $opt_ssl )
  {
    # Turn on SSL for _all_ test cases if option --ssl was used
    mtr_add_arg($args, "--ssl");
  }

  if ( $opt_max_connections ) {
    mtr_add_arg($args, "--max-connections=%d", $opt_max_connections);
  }

  if ( $opt_embedded_server )
  {

    # Get the args needed for the embedded server
    # and append them to args prefixed
    # with --sever-arg=

    my $mysqld=  $config->group('embedded')
      or mtr_error("Could not get [embedded] section");

    my $mysqld_args;
    mtr_init_args(\$mysqld_args);
    my $extra_opts= get_extra_opts($mysqld, $tinfo);
    mysqld_arguments($mysqld_args, $mysqld, $extra_opts);
    mtr_add_arg($args, "--server-arg=%s", $_) for @$mysqld_args;

    if (IS_WINDOWS)
    {
      # Trick the server to send output to stderr, with --console
      mtr_add_arg($args, "--server-arg=--console");
    }
  }

  # ----------------------------------------------------------------------
  # export MYSQL_TEST variable containing <path>/mysqltest <args>
  # ----------------------------------------------------------------------
  $ENV{'MYSQL_TEST'}= mtr_args2str($exe_mysqltest, @$args);

  # ----------------------------------------------------------------------
  # Add arguments that should not go into the MYSQL_TEST env var
  # ----------------------------------------------------------------------
  if ( $opt_valgrind_mysqltest )
  {
    # Prefix the Valgrind options to the argument list.
    # We do this here, since we do not want to Valgrind the nested invocations
    # of mysqltest; that would mess up the stderr output causing test failure.
    my @args_saved = @$args;
    mtr_init_args(\$args);
    valgrind_arguments($args, \$exe);
    mtr_add_arg($args, "%s", $_) for @args_saved;
  }

  mtr_add_arg($args, "--test-file=%s", $tinfo->{'path'});

  # Number of lines of resut to include in failure report
  mtr_add_arg($args, "--tail-lines=20");

  if ( defined $tinfo->{'result_file'} ) {
    mtr_add_arg($args, "--result-file=%s", $tinfo->{'result_file'});
  }

  client_debug_arg($args, "mysqltest");

  if ( $opt_record )
  {
    mtr_add_arg($args, "--record");

    # When recording to a non existing result file
    # the name of that file is in "record_file"
    if ( defined $tinfo->{'record_file'} ) {
      mtr_add_arg($args, "--result-file=%s", $tinfo->{record_file});
    }
  }

  if ( $opt_client_gdb )
  {
    gdb_arguments(\$args, \$exe, "client");
  }
  elsif ( $opt_client_ddd )
  {
    ddd_arguments(\$args, \$exe, "client");
  }
  elsif ( $opt_client_debugger )
  {
    debugger_arguments(\$args, \$exe, "client");
  }

  my $proc= My::SafeProcess->new
    (
     name          => "mysqltest",
     path          => $exe,
     args          => \$args,
     append        => 1,
     error         => $path_current_testlog,
     verbose       => $opt_verbose,
    );
  mtr_verbose("Started $proc");
  return $proc;
}


#
# Modify the exe and args so that program is run in gdb in xterm
#
sub gdb_arguments {
  my $args= shift;
  my $exe=  shift;
  my $type= shift;

  # Write $args to gdb init file
  my $str= join " ", map { s/"/\\"/g; "\"$_\""; } @$$args;
  my $gdb_init_file= "$opt_vardir/tmp/gdbinit.$type";

  # Remove the old gdbinit file
  unlink($gdb_init_file);

  if ( $type eq "client" )
  {
    # write init file for client
    mtr_tofile($gdb_init_file,
	       "set args $str\n" .
	       "break main\n");
  }
  else
  {
    # write init file for mysqld
    mtr_tofile($gdb_init_file,
	       "set args $str\n" .
	       "break mysql_parse\n" .
	       "commands 1\n" .
	       "disable 1\n" .
	       "end\n");
  }

  if ( $opt_manual_gdb )
  {
     print "\nTo start gdb for $type, type in another window:\n";
     print "gdb -cd $glob_mysql_test_dir -x $gdb_init_file $$exe\n";

     # Indicate the exe should not be started
     $$exe= undef;
     return;
  }

  $$args= [];
  mtr_add_arg($$args, "-title");
  mtr_add_arg($$args, "$type");
  mtr_add_arg($$args, "-e");

  if ( $exe_libtool )
  {
    mtr_add_arg($$args, $exe_libtool);
    mtr_add_arg($$args, "--mode=execute");
  }

  mtr_add_arg($$args, "gdb");
  mtr_add_arg($$args, "-x");
  mtr_add_arg($$args, "$gdb_init_file");
  mtr_add_arg($$args, "$$exe");

  $$exe= "xterm";
}


#
# Modify the exe and args so that program is run in ddd
#
sub ddd_arguments {
  my $args= shift;
  my $exe=  shift;
  my $type= shift;

  # Write $args to ddd init file
  my $str= join " ", map { s/"/\\"/g; "\"$_\""; } @$$args;
  my $gdb_init_file= "$opt_vardir/tmp/gdbinit.$type";

  # Remove the old gdbinit file
  unlink($gdb_init_file);

  if ( $type eq "client" )
  {
    # write init file for client
    mtr_tofile($gdb_init_file,
	       "set args $str\n" .
	       "break main\n");
  }
  else
  {
    # write init file for mysqld
    mtr_tofile($gdb_init_file,
	       "file $$exe\n" .
	       "set args $str\n" .
	       "break mysql_parse\n" .
	       "commands 1\n" .
	       "disable 1\n" .
	       "end");
  }

  if ( $opt_manual_ddd )
  {
     print "\nTo start ddd for $type, type in another window:\n";
     print "ddd -cd $glob_mysql_test_dir -x $gdb_init_file $$exe\n";

     # Indicate the exe should not be started
     $$exe= undef;
     return;
  }

  my $save_exe= $$exe;
  $$args= [];
  if ( $exe_libtool )
  {
    $$exe= $exe_libtool;
    mtr_add_arg($$args, "--mode=execute");
    mtr_add_arg($$args, "ddd");
  }
  else
  {
    $$exe= "ddd";
  }
  mtr_add_arg($$args, "--command=$gdb_init_file");
  mtr_add_arg($$args, "$save_exe");
}


#
# Modify the exe and args so that program is run in the selected debugger
#
sub debugger_arguments {
  my $args= shift;
  my $exe=  shift;
  my $debugger= $opt_debugger || $opt_client_debugger;

  if ( $debugger =~ /vcexpress|vc|devenv/ )
  {
    # vc[express] /debugexe exe arg1 .. argn

    # Add name of the exe and /debugexe before args
    unshift(@$$args, "$$exe");
    unshift(@$$args, "/debugexe");

    # Set exe to debuggername
    $$exe= $debugger;

  }
  elsif ( $debugger =~ /windbg/ )
  {
    # windbg exe arg1 .. argn

    # Add name of the exe before args
    unshift(@$$args, "$$exe");

    # Set exe to debuggername
    $$exe= $debugger;

  }
  elsif ( $debugger eq "dbx" )
  {
    # xterm -e dbx -r exe arg1 .. argn

    unshift(@$$args, $$exe);
    unshift(@$$args, "-r");
    unshift(@$$args, $debugger);
    unshift(@$$args, "-e");

    $$exe= "xterm";

  }
  else
  {
    mtr_error("Unknown argument \"$debugger\" passed to --debugger");
  }
}


#
# Modify the exe and args so that program is run in valgrind
#
sub valgrind_arguments {
  my $args= shift;
  my $exe=  shift;

  if ( $opt_callgrind)
  {
    mtr_add_arg($args, "--tool=callgrind");
    mtr_add_arg($args, "--base=$opt_vardir/log");
  }
  else
  {
    mtr_add_arg($args, "--tool=memcheck"); # From >= 2.1.2 needs this option
    mtr_add_arg($args, "--leak-check=yes");
    mtr_add_arg($args, "--num-callers=16");
    mtr_add_arg($args, "--suppressions=%s/valgrind.supp", $glob_mysql_test_dir)
      if -f "$glob_mysql_test_dir/valgrind.supp";
  }

  # Add valgrind options, can be overriden by user
  mtr_add_arg($args, '%s', $_) for (@valgrind_args);

  mtr_add_arg($args, $$exe);

  $$exe= $opt_valgrind_path || "valgrind";

  if ($exe_libtool)
  {
    # Add "libtool --mode-execute" before the test to execute
    # if running in valgrind(to avoid valgrinding bash)
    unshift(@$args, "--mode=execute", $$exe);
    $$exe= $exe_libtool;
  }
}

#
# Search server logs for valgrind reports printed at mysqld termination
#

sub valgrind_exit_reports() {
  my $found_err= 0;

  foreach my $log_file (keys %mysqld_logs)
  {
    my @culprits= ();
    my $valgrind_rep= "";
    my $found_report= 0;
    my $err_in_report= 0;

    my $LOGF = IO::File->new($log_file)
      or mtr_error("Could not open file '$log_file' for reading: $!");

    while ( my $line = <$LOGF> )
    {
      if ($line =~ /^CURRENT_TEST: (.+)$/)
      {
        my $testname= $1;
        # If we have a report, report it if needed and start new list of tests
        if ($found_report)
        {
          if ($err_in_report)
          {
            mtr_print ("Valgrind report from $log_file after tests:\n",
                        @culprits);
            mtr_print_line();
            print ("$valgrind_rep\n");
            $err_in_report= 0;
          }
          # Make ready to collect new report
          @culprits= ();
          $found_report= 0;
          $valgrind_rep= "";
        }
        push (@culprits, $testname);
        next;
      }
      # This line marks the start of a valgrind report
      $found_report= 1 if $line =~ /^==\d+== .* SUMMARY:/;

      if ($found_report) {
        $line=~ s/^==\d+== //;
        $valgrind_rep .= $line;
        $err_in_report= 1 if $line =~ /ERROR SUMMARY: [1-9]/;
        $err_in_report= 1 if $line =~ /definitely lost: [1-9]/;
        $err_in_report= 1 if $line =~ /possibly lost: [1-9]/;
      }
    }

    $LOGF= undef;

    if ($err_in_report) {
      mtr_print ("Valgrind report from $log_file after tests:\n", @culprits);
      mtr_print_line();
      print ("$valgrind_rep\n");
      $found_err= 1;
    }
  }

  return $found_err;
}

#
# Usage
#
sub usage ($) {
  my ($message)= @_;

  if ( $message )
  {
    print STDERR "$message\n";
  }

  print <<HERE;

$0 [ OPTIONS ] [ TESTCASE ]

Options to control what engine/variation to run

  embedded-server       Use the embedded server, i.e. no mysqld daemons
  ps-protocol           Use the binary protocol between client and server
  cursor-protocol       Use the cursor protocol between client and server
                        (implies --ps-protocol)
  view-protocol         Create a view to execute all non updating queries
  sp-protocol           Create a stored procedure to execute all queries
  compress              Use the compressed protocol between client and server
  ssl                   Use ssl protocol between client and server
  skip-ssl              Dont start server with support for ssl connections
  vs-config             Visual Studio configuration used to create executables
                        (default: MTR_VS_CONFIG environment variable)

  defaults-file=<config template> Use fixed config template for all
                        tests
  defaults-extra-file=<config template> Extra config template to add to
                        all generated configs
  combination=<opt>     Use at least twice to run tests with specified 
                        options to mysqld
  skip-combinations     Ignore combination file (or options)

Options to control directories to use
  tmpdir=DIR            The directory where temporary files are stored
                        (default: ./var/tmp).
  vardir=DIR            The directory where files generated from the test run
                        is stored (default: ./var). Specifying a ramdisk or
                        tmpfs will speed up tests.
  mem                   Run testsuite in "memory" using tmpfs or ramdisk
                        Attempts to find a suitable location
                        using a builtin list of standard locations
                        for tmpfs (/dev/shm)
                        The option can also be set using environment
                        variable MTR_MEM=[DIR]
  clean-vardir          Clean vardir if tests were successful and if
                        running in "memory". Otherwise this option is ignored
  client-bindir=PATH    Path to the directory where client binaries are located
  client-libdir=PATH    Path to the directory where client libraries are located


Options to control what test suites or cases to run

  force                 Continue to run the suite after failure
  with-ndbcluster-only  Run only tests that include "ndb" in the filename
  skip-ndb[cluster]     Skip all tests that need cluster. Default.
  include-ndb[cluster]  Enable all tests that need cluster
  do-test=PREFIX or REGEX
                        Run test cases which name are prefixed with PREFIX
                        or fulfills REGEX
  skip-test=PREFIX or REGEX
                        Skip test cases which name are prefixed with PREFIX
                        or fulfills REGEX
  start-from=PREFIX     Run test cases starting test prefixed with PREFIX where
                        prefix may be suite.testname or just testname
  suite[s]=NAME1,..,NAMEN
                        Collect tests in suites from the comma separated
                        list of suite names.
                        The default is: "$DEFAULT_SUITES"
  skip-rpl              Skip the replication test cases.
  big-test              Also run tests marked as "big"
  enable-disabled       Run also tests marked as disabled
  print-testcases       Don't run the tests but print details about all the
                        selected tests, in the order they would be run.
  skip-test-list=FILE   Skip the tests listed in FILE. Each line in the file
                        is an entry and should be formatted as: 
                        <TESTNAME> : <COMMENT>

Options that specify ports

  mtr-port-base=#       Base for port numbers, ports from this number to
  port-base=#           number+9 are reserved. Should be divisible by 10;
                        if not it will be rounded down. May be set with
                        environment variable MTR_PORT_BASE. If this value is
                        set and is not "auto", it overrides build-thread.
  mtr-build-thread=#    Specify unique number to calculate port number(s) from.
  build-thread=#        Can be set in environment variable MTR_BUILD_THREAD.
                        Set  MTR_BUILD_THREAD="auto" to automatically aquire
                        a build thread id that is unique to current host

Options for test case authoring

  record TESTNAME       (Re)genereate the result file for TESTNAME
  check-testcases       Check testcases for sideeffects
  mark-progress         Log line number and elapsed time to <testname>.progress

Options that pass on options

  mysqld=ARGS           Specify additional arguments to "mysqld"

Options to run test on running server

  extern option=value   Run only the tests against an already started server
                        the options to use for connection to the extern server
                        must be specified using name-value pair notation
                        For example:
                         ./$0 --extern socket=/tmp/mysqld.sock

Options for debugging the product

  client-ddd            Start mysqltest client in ddd
  client-debugger=NAME  Start mysqltest in the selected debugger
  client-gdb            Start mysqltest client in gdb
  ddd                   Start mysqld in ddd
  debug                 Dump trace output for all servers and client programs
  debug-common          Same as debug, but sets 'd' debug flags to
                        "query,info,error,enter,exit"
  debugger=NAME         Start mysqld in the selected debugger
  gdb                   Start the mysqld(s) in gdb
  manual-debug          Let user manually start mysqld in debugger, before
                        running test(s)
  manual-gdb            Let user manually start mysqld in gdb, before running
                        test(s)
  manual-ddd            Let user manually start mysqld in ddd, before running
                        test(s)
  strace-client[=path]  Create strace output for mysqltest client, optionally
                        specifying name and path to the trace program to use.
                        Example: $0 --strace-client=ktrace
  max-save-core         Limit the number of core files saved (to avoid filling
                        up disks for heavily crashing server). Defaults to
                        $opt_max_save_core, set to 0 for no limit. Set
                        it's default with MTR_MAX_SAVE_CORE
  max-save-datadir      Limit the number of datadir saved (to avoid filling
                        up disks for heavily crashing server). Defaults to
                        $opt_max_save_datadir, set to 0 for no limit. Set
                        it's default with MTR_MAX_SAVE_DATDIR
  max-test-fail         Limit the number of test failurs before aborting
                        the current test run. Defaults to
                        $opt_max_test_fail, set to 0 for no limit. Set
                        it's default with MTR_MAX_TEST_FAIL

Options for valgrind

  valgrind              Run the "mysqltest" and "mysqld" executables using
                        valgrind with default options
  valgrind-all          Synonym for --valgrind
  valgrind-mysqltest    Run the "mysqltest" and "mysql_client_test" executable
                        with valgrind
  valgrind-mysqld       Run the "mysqld" executable with valgrind
  valgrind-options=ARGS Deprecated, use --valgrind-option
  valgrind-option=ARGS  Option to give valgrind, replaces default option(s),
                        can be specified more then once
  valgrind-path=<EXE>   Path to the valgrind executable
  callgrind             Instruct valgrind to use callgrind

Misc options
  user=USER             User for connecting to mysqld(default: $opt_user)
  comment=STR           Write STR to the output
  timer                 Show test case execution time.
  verbose               More verbose output(use multiple times for even more)
  verbose-restart       Write when and why servers are restarted
  start                 Only initialize and start the servers, using the
                        startup settings for the first specified test case
                        Example:
                         $0 --start alias &
  start-and-exit        Same as --start, but mysql-test-run terminates and
                        leaves just the server running
  start-dirty           Only start the servers (without initialization) for
                        the first specified test case
  user-args             In combination with start* and no test name, drops
                        arguments to mysqld except those speficied with
                        --mysqld (if any)
  wait-all              If --start or --start-dirty option is used, wait for all
                        servers to exit before finishing the process
  fast                  Run as fast as possible, dont't wait for servers
                        to shutdown etc.
  force-restart         Always restart servers between tests
  parallel=N            Run tests in N parallel threads (default=1)
                        Use parallel=auto for auto-setting of N
  repeat=N              Run each test N number of times
  retry=N               Retry tests that fail N times, limit number of failures
                        to $opt_retry_failure
  retry-failure=N       Limit number of retries for a failed test
  reorder               Reorder tests to get fewer server restarts
  help                  Get this help text

  testcase-timeout=MINUTES Max test case run time (default $opt_testcase_timeout)
  suite-timeout=MINUTES Max test suite run time (default $opt_suite_timeout)
  shutdown-timeout=SECONDS Max number of seconds to wait for server shutdown
                        before killing servers (default $opt_shutdown_timeout)
  warnings              Scan the log files for warnings. Use --nowarnings
                        to turn off.

  sleep=SECONDS         Passed to mysqltest, will be used as fixed sleep time
  debug-sync-timeout=NUM Set default timeout for WAIT_FOR debug sync
                        actions. Disable facility with NUM=0.
  gcov                  Collect coverage information after the test.
                        The result is a gcov file per source and header file.
  gprof                 Collect profiling information using gprof.
  experimental=<file>   Refer to list of tests considered experimental;
                        failures will be marked exp-fail instead of fail.
  report-features       First run a "test" that reports mysql features
  timestamp             Print timestamp before each test report line
  timediff              With --timestamp, also print time passed since
                        *previous* test started
  max-connections=N     Max number of open connection to server in mysqltest
  default-myisam        Set default storage engine to MyISAM for non-innodb
                        tests. This is needed after switching default storage
                        engine to InnoDB.
  report-times          Report how much time has been spent on different
                        phases of test execution.

Some options that control enabling a feature for normal test runs,
can be turned off by prepending 'no' to the option, e.g. --notimer.
This applies to reorder, timer, check-testcases and warnings.

HERE
  exit(1);

}

sub list_options ($) {
  my $hash= shift;

  for (keys %$hash) {
    s/([:=].*|[+!])$//;
    s/\|/\n--/g;
    print "--$_\n" unless /list-options/;
  }

  exit(1);
}
<|MERGE_RESOLUTION|>--- conflicted
+++ resolved
@@ -1,8 +1,7 @@
 #!/usr/bin/perl
 # -*- cperl -*-
 
-<<<<<<< HEAD
-# Copyright (C) 2009 Sun Microsystems, Inc
+# Copyright (c) 2004, 2010, Oracle and/or its affiliates. All rights reserved.
 #
 # This program is free software; you can redistribute it and/or modify
 # it under the terms of the GNU General Public License as published by
@@ -16,24 +15,6 @@
 # You should have received a copy of the GNU General Public License
 # along with this program; if not, write to the Free Software
 # Foundation, Inc., 59 Temple Place, Suite 330, Boston, MA 02111-1307 USA
-=======
-# Copyright (c) 2004, 2010, Oracle and/or its affiliates. All rights reserved.
-#
-# This program is free software; you can redistribute it and/or
-# modify it under the terms of the GNU Library General Public
-# License as published by the Free Software Foundation; version 2
-# of the License.
-#
-# This program is distributed in the hope that it will be useful,
-# but WITHOUT ANY WARRANTY; without even the implied warranty of
-# MERCHANTABILITY or FITNESS FOR A PARTICULAR PURPOSE.  See the GNU
-# Library General Public License for more details.
-#
-# You should have received a copy of the GNU Library General Public
-# License along with this library; if not, write to the Free
-# Software Foundation, Inc., 59 Temple Place - Suite 330, Boston,
-# MA 02111-1307, USA
->>>>>>> bdd5d1ec
 
 #
 ##############################################################################
