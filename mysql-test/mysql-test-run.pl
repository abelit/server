#!/usr/bin/perl
# -*- cperl -*-

#
##############################################################################
#
#  mysql-test-run.pl
#
#  Tool used for executing a suite of .test file
#
#  See the "MySQL Test framework manual" for more information
#  http://dev.mysql.com/doc/mysqltest/en/index.html
#
#  Please keep the test framework tools identical in all versions!
#
##############################################################################
#
# Coding style directions for this perl script
#
#   - To make this Perl script easy to alter even for those that not
#     code Perl that often, keeep the coding style as close as possible to
#     the C/C++ MySQL coding standard.
#
#   - All lists of arguments to send to commands are Perl lists/arrays,
#     not strings we append args to. Within reason, most string
#     concatenation for arguments should be avoided.
#
#   - Functions defined in the main program are not to be prefixed,
#     functions in "library files" are to be prefixed with "mtr_" (for
#     Mysql-Test-Run). There are some exceptions, code that fits best in
#     the main program, but are put into separate files to avoid
#     clutter, may be without prefix.
#
#   - All stat/opendir/-f/ is to be kept in collect_test_cases(). It
#     will create a struct that the rest of the program can use to get
#     the information. This separates the "find information" from the
#     "do the work" and makes the program more easy to maintain.
#
#   - The rule when it comes to the logic of this program is
#
#       command_line_setup() - is to handle the logic between flags
#       collect_test_cases() - is to do its best to select what tests
#                              to run, dig out options, if needs restart etc.
#       run_testcase()       - is to run a single testcase, and follow the
#                              logic set in both above. No, or rare file
#                              system operations. If a test seems complex,
#                              it should probably not be here.
#
# A nice way to trace the execution of this script while debugging
# is to use the Devel::Trace package found at
# "http://www.plover.com/~mjd/perl/Trace/" and run this script like
# "perl -d:Trace mysql-test-run.pl"
#

$Devel::Trace::TRACE= 0;       # Don't trace boring init stuff

#require 5.6.1;
use File::Path;
use File::Basename;
use File::Copy;
use File::Temp qw / tempdir /;
use Cwd;
use Getopt::Long;
use Sys::Hostname;
use IO::Socket;
use IO::Socket::INET;
use strict;
use warnings;

select(STDOUT);
$| = 1; # Automatically flush STDOUT

our $glob_win32_perl=  ($^O eq "MSWin32"); # ActiveState Win32 Perl
our $glob_cygwin_perl= ($^O eq "cygwin");  # Cygwin Perl
our $glob_win32=       ($glob_win32_perl or $glob_cygwin_perl);
our $glob_netware=     ($^O eq "NetWare"); # NetWare

require "lib/mtr_cases.pl";
require "lib/mtr_im.pl";
require "lib/mtr_process.pl";
require "lib/mtr_timer.pl";
require "lib/mtr_io.pl";
require "lib/mtr_gcov.pl";
require "lib/mtr_gprof.pl";
require "lib/mtr_report.pl";
require "lib/mtr_diff.pl";
require "lib/mtr_match.pl";
require "lib/mtr_misc.pl";
require "lib/mtr_stress.pl";
require "lib/mtr_unique.pl";

$Devel::Trace::TRACE= 1;

##############################################################################
#
#  Default settings
#
##############################################################################

# Misc global variables
our $mysql_version_id;
our $glob_mysql_test_dir=         undef;
our $glob_mysql_bench_dir=        undef;
our $glob_hostname=               undef;
our $glob_scriptname=             undef;
our $glob_timers=                 undef;
our $glob_use_running_ndbcluster= 0;
our $glob_use_running_ndbcluster_slave= 0;
our $glob_use_embedded_server=    0;
our @glob_test_mode;

our $glob_basedir;

our $path_charsetsdir;
our $path_client_bindir;
our $path_language;
our $path_timefile;
our $path_snapshot;
our $path_mysqltest_log;
our $path_current_test_log;
our $path_my_basedir;

our $opt_vardir;                 # A path but set directly on cmd line
our $path_vardir_trace;          # unix formatted opt_vardir for trace files
our $opt_tmpdir;                 # A path but set directly on cmd line

# Visual Studio produces executables in different sub-directories based on the
# configuration used to build them.  To make life easier, an environment
# variable or command-line option may be specified to control which set of
# executables will be used by the test suite.
our $opt_vs_config = $ENV{'MTR_VS_CONFIG'};

our $default_vardir;

our $opt_usage;
our $opt_suite;

our $opt_script_debug= 0;  # Script debugging, enable with --script-debug
our $opt_verbose= 0;  # Verbose output, enable with --verbose

our $exe_master_mysqld;
our $exe_mysql;
our $exe_mysqladmin;
our $exe_mysql_upgrade;
our $exe_mysqlbinlog;
our $exe_mysql_client_test;
our $exe_mysqld;
our $exe_mysqlcheck;
our $exe_mysqldump;
our $exe_mysqlslap;
our $exe_mysqlimport;
our $exe_mysqlshow;
our $exe_mysql_fix_system_tables;
our $file_mysql_fix_privilege_tables;
our $exe_mysqltest;
our $exe_ndbd;
our $exe_ndb_mgmd;
our $exe_slave_mysqld;
our $exe_im;
our $exe_my_print_defaults;
our $exe_perror;
our $lib_udf_example;
our $exe_libtool;

our $opt_bench= 0;
our $opt_small_bench= 0;
our $opt_big_test= 0;

our @opt_extra_mysqld_opt;

our $opt_compress;
our $opt_ssl;
our $opt_skip_ssl;
our $opt_ssl_supported;
our $opt_ps_protocol;
our $opt_sp_protocol;
our $opt_cursor_protocol;
our $opt_view_protocol;

our $opt_debug;
our $opt_do_test;
our @opt_cases;                  # The test cases names in argv
our $opt_embedded_server;

our $opt_extern= 0;
our $opt_socket;

our $opt_fast;
our $opt_force;
our $opt_reorder= 0;
our $opt_enable_disabled;
our $opt_mem= $ENV{'MTR_MEM'};

our $opt_gcov;
our $opt_gcov_err;
our $opt_gcov_msg;

our $glob_debugger= 0;
our $opt_gdb;
our $opt_client_gdb;
our $opt_ddd;
our $opt_client_ddd;
our $opt_manual_gdb;
our $opt_manual_ddd;
our $opt_manual_debug;
our $opt_mtr_build_thread=0;
our $opt_debugger;
our $opt_client_debugger;

our $opt_gprof;
our $opt_gprof_dir;
our $opt_gprof_master;
our $opt_gprof_slave;

our $master;
our $slave;
our $clusters;

our $instance_manager;

our $opt_master_myport;
our $opt_slave_myport;
our $im_port;
our $im_mysqld1_port;
our $im_mysqld2_port;
our $opt_ndbcluster_port;
our $opt_ndbconnectstring;
our $opt_ndbcluster_port_slave;
our $opt_ndbconnectstring_slave;

our $opt_record;
my $opt_report_features;
our $opt_check_testcases;
our $opt_mark_progress;

our $opt_skip;
our $opt_skip_rpl;
our $max_slave_num= 0;
our $max_master_num= 1;
our $use_innodb;
our $opt_skip_test;
our $opt_skip_im;

our $opt_sleep;

our $opt_testcase_timeout;
our $opt_suite_timeout;
my  $default_testcase_timeout=     15; # 15 min max
my  $default_suite_timeout=       180; # 3 hours max

our $opt_start_and_exit;
our $opt_start_dirty;
our $opt_start_from;

our $opt_strace_client;

our $opt_timer= 1;

our $opt_user;

our $opt_valgrind= 0;
our $opt_valgrind_mysqld= 0;
our $opt_valgrind_mysqltest= 0;
our $default_valgrind_options= "--show-reachable=yes";
our $opt_valgrind_options;
our $opt_valgrind_path;
our $opt_callgrind;

our $opt_stress=               "";
our $opt_stress_suite=     "main";
our $opt_stress_mode=    "random";
our $opt_stress_threads=        5;
our $opt_stress_test_count=     0;
our $opt_stress_loop_count=     0;
our $opt_stress_test_duration=  0;
our $opt_stress_init_file=     "";
our $opt_stress_test_file=     "";

our $opt_wait_for_master;
our $opt_wait_for_slave;

our $opt_warnings;

our $opt_udiff;

our $opt_skip_ndbcluster= 0;
our $opt_skip_ndbcluster_slave= 0;
our $opt_with_ndbcluster= 0;
our $opt_with_ndbcluster_only= 0;
our $glob_ndbcluster_supported= 0;
our $opt_ndb_extra_test= 0;
our $opt_skip_master_binlog= 0;
our $opt_skip_slave_binlog= 0;

our $exe_ndb_mgm;
our $exe_ndb_waiter;
our $path_ndb_tools_dir;
our $path_ndb_examples_dir;
our $exe_ndb_example;
our $path_ndb_testrun_log;

our $path_sql_dir;

our @data_dir_lst;

our $used_binlog_format;
our $used_default_engine;
our $debug_compiled_binaries;
our $glob_tot_real_time= 0;

our %mysqld_variables;

my $source_dist= 0;

our $opt_max_save_core= 5;
my $num_saved_cores= 0;  # Number of core files saved in vardir/log/ so far.

######################################################################
#
#  Function declarations
#
######################################################################

sub main ();
sub initial_setup ();
sub command_line_setup ();
sub set_mtr_build_thread_ports($);
sub datadir_list_setup ();
sub executable_setup ();
sub environment_setup ();
sub kill_running_servers ();
sub remove_stale_vardir ();
sub setup_vardir ();
sub check_ssl_support ($);
sub check_running_as_root();
sub check_ndbcluster_support ($);
sub rm_ndbcluster_tables ($);
sub ndbcluster_start_install ($);
sub ndbcluster_start ($$);
sub ndbcluster_wait_started ($$);
sub mysqld_wait_started($);
sub run_benchmarks ($);
sub initialize_servers ();
sub mysql_install_db ();
sub install_db ($$);
sub copy_install_db ($$);
sub run_testcase ($);
sub run_testcase_stop_servers ($$$);
sub run_testcase_start_servers ($);
sub run_testcase_check_skip_test($);
sub report_failure_and_restart ($);
sub do_before_start_master ($);
sub do_before_start_slave ($);
sub ndbd_start ($$$);
sub ndb_mgmd_start ($);
sub mysqld_start ($$$);
sub mysqld_arguments ($$$$);
sub stop_all_servers ();
sub run_mysqltest ($);
sub usage ($);


######################################################################
#
#  Main program
#
######################################################################

main();

sub main () {

  command_line_setup();

  check_ndbcluster_support(\%mysqld_variables);
  check_ssl_support(\%mysqld_variables);
  check_debug_support(\%mysqld_variables);

  executable_setup();

  environment_setup();
  signal_setup();

  if ( $opt_gcov )
  {
    gcov_prepare();
  }

  if ( $opt_gprof )
  {
    gprof_prepare();
  }

  if ( $opt_bench )
  {
    initialize_servers();
    run_benchmarks(shift);      # Shift what? Extra arguments?!
  }
  elsif ( $opt_stress )
  {
    initialize_servers();
    run_stress_test()
  }
  else
  {
    # Figure out which tests we are going to run
    my $tests= collect_test_cases($opt_suite);

    # Turn off NDB and other similar options if no tests use it
    my ($need_ndbcluster,$need_im);
    foreach my $test (@$tests)
    {
      next if $test->{skip};

      $need_ndbcluster||= $test->{ndb_test};
      $need_im||= $test->{component_id} eq 'im';

      # Count max number of slaves used by a test case
      if ( $test->{slave_num} > $max_slave_num)
      {
	$max_slave_num= $test->{slave_num};
	mtr_error("Too many slaves") if $max_slave_num > 3;
      }

      # Count max number of masters used by a test case
      if ( $test->{master_num} > $max_master_num)
      {
	$max_master_num= $test->{master_num};
	mtr_error("Too many masters") if $max_master_num > 2;
	mtr_error("Too few masters") if $max_master_num < 1;
      }

      $use_innodb||= $test->{'innodb_test'};
    }

    # Check if cluster can be skipped
    if ( !$need_ndbcluster )
    {
      $opt_skip_ndbcluster= 1;
      $opt_skip_ndbcluster_slave= 1;
    }

    # Check if slave cluster can be skipped
    if ($max_slave_num == 0)
    {
      $opt_skip_ndbcluster_slave= 1;
    }

    # Check if im can be skipped
    if ( ! $need_im )
    {
     $opt_skip_im= 1;
    }

    initialize_servers();

    if ( $opt_report_features ) {
      run_report_features();
    }

    run_suite($opt_suite, $tests);
  }

  mtr_exit(0);
}

##############################################################################
#
#  Default settings
#
##############################################################################

sub command_line_setup () {

  # These are defaults for things that are set on the command line

  $opt_suite=        "main";    # Special default suite
  my $opt_comment;

  $opt_master_myport=          9306;
  $opt_slave_myport=           9308;
  $opt_ndbcluster_port=        9310;
  $opt_ndbcluster_port_slave=  9311;
  $im_port=                    9312;
  $im_mysqld1_port=            9313;
  $im_mysqld2_port=            9314;
  
  # If so requested, we try to avail ourselves of a unique build thread number.
  if ( $ENV{'MTR_BUILD_THREAD'} ) {
    if ( lc($ENV{'MTR_BUILD_THREAD'}) eq 'auto' ) {
      print "Requesting build thread... ";
      $ENV{'MTR_BUILD_THREAD'} = mtr_require_unique_id_and_wait("/tmp/mysql-test-ports", 200, 299);
      print "got ".$ENV{'MTR_BUILD_THREAD'}."\n";
    }
  }

  if ( $ENV{'MTR_BUILD_THREAD'} )
  {
    set_mtr_build_thread_ports($ENV{'MTR_BUILD_THREAD'});
  }

  # This is needed for test log evaluation in "gen-build-status-page"
  # in all cases where the calling tool does not log the commands
  # directly before it executes them, like "make test-force-pl" in RPM builds.
  print "Logging: $0 ", join(" ", @ARGV), "\n";

  # Read the command line
  # Note: Keep list, and the order, in sync with usage at end of this file

  Getopt::Long::Configure("pass_through");
  GetOptions(
             # Control what engine/variation to run
             'embedded-server'          => \$opt_embedded_server,
             'ps-protocol'              => \$opt_ps_protocol,
             'sp-protocol'              => \$opt_sp_protocol,
             'view-protocol'            => \$opt_view_protocol,
             'cursor-protocol'          => \$opt_cursor_protocol,
             'ssl|with-openssl'         => \$opt_ssl,
             'skip-ssl'                 => \$opt_skip_ssl,
             'compress'                 => \$opt_compress,
             'bench'                    => \$opt_bench,
             'small-bench'              => \$opt_small_bench,
             'with-ndbcluster|ndb'      => \$opt_with_ndbcluster,
             'vs-config'            => \$opt_vs_config,

             # Control what test suites or cases to run
             'force'                    => \$opt_force,
             'with-ndbcluster-only'     => \$opt_with_ndbcluster_only,
             'skip-ndbcluster|skip-ndb' => \$opt_skip_ndbcluster,
             'skip-ndbcluster-slave|skip-ndb-slave'
                                        => \$opt_skip_ndbcluster_slave,
             'ndb-extra-test'           => \$opt_ndb_extra_test,
             'skip-master-binlog'       => \$opt_skip_master_binlog,
             'skip-slave-binlog'        => \$opt_skip_slave_binlog,
             'do-test=s'                => \$opt_do_test,
             'start-from=s'             => \$opt_start_from,
             'suite=s'                  => \$opt_suite,
             'skip-rpl'                 => \$opt_skip_rpl,
             'skip-im'                  => \$opt_skip_im,
             'skip-test=s'              => \$opt_skip_test,
             'big-test'                 => \$opt_big_test,

             # Specify ports
             'master_port=i'            => \$opt_master_myport,
             'slave_port=i'             => \$opt_slave_myport,
             'ndbcluster-port|ndbcluster_port=i' => \$opt_ndbcluster_port,
             'ndbcluster-port-slave=i'  => \$opt_ndbcluster_port_slave,
             'im-port=i'                => \$im_port, # Instance Manager port.
             'im-mysqld1-port=i'        => \$im_mysqld1_port, # Port of mysqld, controlled by IM
             'im-mysqld2-port=i'        => \$im_mysqld2_port, # Port of mysqld, controlled by IM
	     'mtr-build-thread=i'       => \$opt_mtr_build_thread,

             # Test case authoring
             'record'                   => \$opt_record,
             'check-testcases'          => \$opt_check_testcases,
             'mark-progress'            => \$opt_mark_progress,

             # Extra options used when starting mysqld
             'mysqld=s'                 => \@opt_extra_mysqld_opt,

             # Run test on running server
             'extern'                   => \$opt_extern,
             'ndb-connectstring=s'       => \$opt_ndbconnectstring,
             'ndb-connectstring-slave=s' => \$opt_ndbconnectstring_slave,

             # Debugging
             'gdb'                      => \$opt_gdb,
             'client-gdb'               => \$opt_client_gdb,
             'manual-gdb'               => \$opt_manual_gdb,
             'manual-debug'             => \$opt_manual_debug,
             'ddd'                      => \$opt_ddd,
             'client-ddd'               => \$opt_client_ddd,
             'manual-ddd'               => \$opt_manual_ddd,
	     'debugger=s'               => \$opt_debugger,
	     'client-debugger=s'        => \$opt_client_debugger,
             'strace-client'            => \$opt_strace_client,
             'master-binary=s'          => \$exe_master_mysqld,
             'slave-binary=s'           => \$exe_slave_mysqld,
             'max-save-core=i'          => \$opt_max_save_core,

             # Coverage, profiling etc
             'gcov'                     => \$opt_gcov,
             'gprof'                    => \$opt_gprof,
             'valgrind|valgrind-all'    => \$opt_valgrind,
             'valgrind-mysqltest'       => \$opt_valgrind_mysqltest,
             'valgrind-mysqld'          => \$opt_valgrind_mysqld,
             'valgrind-options=s'       => \$opt_valgrind_options,
             'valgrind-path=s'          => \$opt_valgrind_path,
	     'callgrind'                => \$opt_callgrind,

             # Stress testing 
             'stress'                   => \$opt_stress,
             'stress-suite=s'           => \$opt_stress_suite,
             'stress-threads=i'         => \$opt_stress_threads,
             'stress-test-file=s'       => \$opt_stress_test_file,
             'stress-init-file=s'       => \$opt_stress_init_file,
             'stress-mode=s'            => \$opt_stress_mode,
             'stress-loop-count=i'      => \$opt_stress_loop_count,
             'stress-test-count=i'      => \$opt_stress_test_count,
             'stress-test-duration=i'   => \$opt_stress_test_duration,

	     # Directories
             'tmpdir=s'                 => \$opt_tmpdir,
             'vardir=s'                 => \$opt_vardir,
             'benchdir=s'               => \$glob_mysql_bench_dir,
             'mem'                      => \$opt_mem,

             # Misc
             'report-features'          => \$opt_report_features,
             'comment=s'                => \$opt_comment,
             'debug'                    => \$opt_debug,
             'fast'                     => \$opt_fast,
             'reorder'                  => \$opt_reorder,
             'enable-disabled'          => \$opt_enable_disabled,
             'script-debug'             => \$opt_script_debug,
             'verbose'                  => \$opt_verbose,
             'sleep=i'                  => \$opt_sleep,
             'socket=s'                 => \$opt_socket,
             'start-dirty'              => \$opt_start_dirty,
             'start-and-exit'           => \$opt_start_and_exit,
             'timer!'                   => \$opt_timer,
             'unified-diff|udiff'       => \$opt_udiff,
             'user=s'                   => \$opt_user,
             'testcase-timeout=i'       => \$opt_testcase_timeout,
             'suite-timeout=i'          => \$opt_suite_timeout,
             'warnings|log-warnings'    => \$opt_warnings,

             'help|h'                   => \$opt_usage,
            ) or usage("Can't read options");

  usage("") if $opt_usage;

  $glob_scriptname=  basename($0);

  if ($opt_mtr_build_thread != 0)
  {
    set_mtr_build_thread_ports($opt_mtr_build_thread)
  }
  elsif ($ENV{'MTR_BUILD_THREAD'})
  {
    $opt_mtr_build_thread= $ENV{'MTR_BUILD_THREAD'};
  }

  # We require that we are in the "mysql-test" directory
  # to run mysql-test-run
  if (! -f $glob_scriptname)
  {
    mtr_error("Can't find the location for the mysql-test-run script\n" .
              "Go to to the mysql-test directory and execute the script " .
              "as follows:\n./$glob_scriptname");
  }

  if ( -d "../sql" )
  {
    $source_dist=  1;
  }

  $glob_hostname=  mtr_short_hostname();

  # Find the absolute path to the test directory
  $glob_mysql_test_dir=  cwd();
  if ( $glob_cygwin_perl )
  {
    # Windows programs like 'mysqld' needs Windows paths
    $glob_mysql_test_dir= `cygpath -m "$glob_mysql_test_dir"`;
    chomp($glob_mysql_test_dir);
  }

  # In most cases, the base directory we find everything relative to,
  # is the parent directory of the "mysql-test" directory. For source
  # distributions, TAR binary distributions and some other packages.
  $glob_basedir= dirname($glob_mysql_test_dir);

  # In the RPM case, binaries and libraries are installed in the
  # default system locations, instead of having our own private base
  # directory. And we install "/usr/share/mysql-test". Moving up one
  # more directory relative to "mysql-test" gives us a usable base
  # directory for RPM installs.
  if ( ! $source_dist and ! -d "$glob_basedir/bin" )
  {
    $glob_basedir= dirname($glob_basedir);
  }

  # Expect mysql-bench to be located adjacent to the source tree, by default
  $glob_mysql_bench_dir= "$glob_basedir/../mysql-bench"
    unless defined $glob_mysql_bench_dir;
  $glob_mysql_bench_dir= undef
    unless -d $glob_mysql_bench_dir;

  $path_my_basedir=
    $source_dist ? $glob_mysql_test_dir : $glob_basedir;

  $glob_timers= mtr_init_timers();

  #
  # Find the mysqld executable to be able to find the mysqld version
  # number as early as possible
  #

  # Look for the client binaries directory
  $path_client_bindir= mtr_path_exists("$glob_basedir/client_release",
				       "$glob_basedir/client_debug",
				       vs_config_dirs('client', ''),
				       "$glob_basedir/client",
				       "$glob_basedir/bin");

  if (!$opt_extern)
  {
    $exe_mysqld=       mtr_exe_exists (vs_config_dirs('sql', 'mysqld'),
				       "$glob_basedir/sql/mysqld",
				       "$path_client_bindir/mysqld-max-nt",
				       "$path_client_bindir/mysqld-max",
				       "$path_client_bindir/mysqld-nt",
				       "$path_client_bindir/mysqld",
				       "$path_client_bindir/mysqld-debug",
				       "$path_client_bindir/mysqld-max",
				       "$glob_basedir/libexec/mysqld",
				       "$glob_basedir/bin/mysqld",
				       "$glob_basedir/sbin/mysqld");

    # Use the mysqld found above to find out what features are available
    collect_mysqld_features();
  }
  else
  {
    $mysqld_variables{'port'}= 3306;
    $mysqld_variables{'master-port'}= 3306;
  }

  if ( $opt_comment )
  {
    print "\n";
    print '#' x 78, "\n";
    print "# $opt_comment\n";
    print '#' x 78, "\n\n";
  }

  foreach my $arg ( @ARGV )
  {
    if ( $arg =~ /^--skip-/ )
    {
      push(@opt_extra_mysqld_opt, $arg);
    }
    elsif ( $arg =~ /^--$/ )
    {
      # It is an effect of setting 'pass_through' in option processing
      # that the lone '--' separating options from arguments survives,
      # simply ignore it.
    }
    elsif ( $arg =~ /^-/ )
    {
      usage("Invalid option \"$arg\"");
    }
    else
    {
      push(@opt_cases, $arg);
    }
  }

  # --------------------------------------------------------------------------
  # Find out type of logging that are being used
  # --------------------------------------------------------------------------
  # NOTE if the default binlog format is changed, this has to be changed
  $used_binlog_format= "stmt";
  if (!$opt_extern && $mysql_version_id >= 50100 )
  {
    $used_binlog_format= "mixed"; # Default value for binlog format

    foreach my $arg ( @opt_extra_mysqld_opt )
    {
      if ( $arg =~ /binlog-format=(\S+)/ )
      {
	$used_binlog_format= $1;
      }
    }
    mtr_report("Using binlog format '$used_binlog_format'");
  }


  # --------------------------------------------------------------------------
  # Find out default storage engine being used(if any)
  # --------------------------------------------------------------------------
  if ( $opt_with_ndbcluster )
  {
    # --ndb or --with-ndbcluster turns on --default-storage-engine=ndbcluster
    push(@opt_extra_mysqld_opt, "--default-storage-engine=ndbcluster");
  }

  foreach my $arg ( @opt_extra_mysqld_opt )
  {
    if ( $arg =~ /default-storage-engine=(\S+)/ )
    {
      $used_default_engine= $1;
    }
  }
  mtr_report("Using default engine '$used_default_engine'")
    if defined $used_default_engine;

  # --------------------------------------------------------------------------
  # Check if we should speed up tests by trying to run on tmpfs
  # --------------------------------------------------------------------------
  if ( defined $opt_mem )
  {
    mtr_error("Can't use --mem and --vardir at the same time ")
      if $opt_vardir;
    mtr_error("Can't use --mem and --tmpdir at the same time ")
      if $opt_tmpdir;

    # Search through list of locations that are known
    # to be "fast disks" to list to find a suitable location
    # Use --mem=<dir> as first location to look.
    my @tmpfs_locations= ($opt_mem, "/dev/shm", "/tmp");

    foreach my $fs (@tmpfs_locations)
    {
      if ( -d $fs )
      {
	mtr_report("Using tmpfs in $fs");
	$opt_mem= "$fs/var";
	$opt_mem .= $opt_mtr_build_thread if $opt_mtr_build_thread;
	last;
      }
    }
  }

  # --------------------------------------------------------------------------
  # Set the "var/" directory, as it is the base for everything else
  # --------------------------------------------------------------------------
  $default_vardir= "$glob_mysql_test_dir/var";
  if ( ! $opt_vardir )
  {
    $opt_vardir= $default_vardir;
  }
  elsif ( $mysql_version_id < 50000 and
	  $opt_vardir ne $default_vardir)
  {
    # Version 4.1 and --vardir was specified
    # Only supported as a symlink from var/
    # by setting up $opt_mem that symlink will be created
    if ( ! $glob_win32 )
    {
      # Only platforms that have native symlinks can use the vardir trick
      $opt_mem= $opt_vardir;
      mtr_report("Using 4.1 vardir trick");
    }

    $opt_vardir= $default_vardir;
  }

  $path_vardir_trace= $opt_vardir;
  # Chop off any "c:", DBUG likes a unix path ex: c:/src/... => /src/...
  $path_vardir_trace=~ s/^\w://;

  # We make the path absolute, as the server will do a chdir() before usage
  unless ( $opt_vardir =~ m,^/, or
           ($glob_win32 and $opt_vardir =~ m,^[a-z]:/,i) )
  {
    # Make absolute path, relative test dir
    $opt_vardir= "$glob_mysql_test_dir/$opt_vardir";
  }

  # --------------------------------------------------------------------------
  # Set tmpdir
  # --------------------------------------------------------------------------
  $opt_tmpdir=       "$opt_vardir/tmp" unless $opt_tmpdir;
  $opt_tmpdir =~ s,/+$,,;       # Remove ending slash if any

  # --------------------------------------------------------------------------
  # Check im suport
  # --------------------------------------------------------------------------
  if ($opt_extern)
  {
    mtr_report("Disable instance manager when running with extern mysqld");
    $opt_skip_im= 1;
  }
  elsif ( $mysql_version_id < 50000 )
  {
    # Instance manager is not supported until 5.0
    $opt_skip_im= 1;
  }
  elsif ( $glob_win32 )
  {
    mtr_report("Disable Instance manager - testing not supported on Windows");
    $opt_skip_im= 1;
  }

  # --------------------------------------------------------------------------
  # Record flag
  # --------------------------------------------------------------------------
  if ( $opt_record and ! @opt_cases )
  {
    mtr_error("Will not run in record mode without a specific test case");
  }

  # --------------------------------------------------------------------------
  # Embedded server flag
  # --------------------------------------------------------------------------
  if ( $opt_embedded_server )
  {
    $glob_use_embedded_server= 1;
    push(@glob_test_mode, "embedded");
    $opt_skip_rpl= 1;              # We never run replication with embedded
    $opt_skip_ndbcluster= 1;       # Turn off use of NDB cluster
    $opt_skip_ssl= 1;              # Turn off use of SSL

    # Turn off use of bin log
    push(@opt_extra_mysqld_opt, "--skip-log-bin");

    if ( $opt_extern )
    {
      mtr_error("Can't use --extern with --embedded-server");
    }
  }


  # --------------------------------------------------------------------------
  # ps protcol flag
  # --------------------------------------------------------------------------
  if ( $opt_ps_protocol )
  {
    push(@glob_test_mode, "ps-protocol");
  }

  # --------------------------------------------------------------------------
  # Ndb cluster flags
  # --------------------------------------------------------------------------

  if ( $opt_ndbconnectstring )
  {
    $glob_use_running_ndbcluster= 1;
    mtr_error("Can't specify --ndb-connectstring and --skip-ndbcluster")
      if $opt_skip_ndbcluster;
    mtr_error("Can't specify --ndb-connectstring and --ndbcluster-port")
      if $opt_ndbcluster_port;
  }
  else
  {
    # Set default connect string
    $opt_ndbconnectstring= "host=localhost:$opt_ndbcluster_port";
  }

  if ( $opt_ndbconnectstring_slave )
  {
      $glob_use_running_ndbcluster_slave= 1;
      mtr_error("Can't specify ndb-connectstring_slave and " .
		"--skip-ndbcluster-slave")
	if $opt_skip_ndbcluster;
      mtr_error("Can't specify --ndb-connectstring-slave and " .
		"--ndbcluster-port-slave")
	if $opt_ndbcluster_port_slave;
  }
  else
  {
    # Set default connect string
    $opt_ndbconnectstring_slave= "host=localhost:$opt_ndbcluster_port_slave";
  }

  # --------------------------------------------------------------------------
  # Bench flags
  # --------------------------------------------------------------------------
  if ( $opt_small_bench )
  {
    $opt_bench=  1;
  }

  # --------------------------------------------------------------------------
  # Big test flags
  # --------------------------------------------------------------------------
   if ( $opt_big_test )
   {
     $ENV{'BIG_TEST'}= 1;
   }

  # --------------------------------------------------------------------------
  # Gcov flag
  # --------------------------------------------------------------------------
  if ( $opt_gcov and ! $source_dist )
  {
    mtr_error("Coverage test needs the source - please use source dist");
  }

  # --------------------------------------------------------------------------
  # Check debug related options
  # --------------------------------------------------------------------------
  if ( $opt_gdb || $opt_client_gdb || $opt_ddd || $opt_client_ddd ||
       $opt_manual_gdb || $opt_manual_ddd || $opt_manual_debug ||
       $opt_debugger || $opt_client_debugger )
  {
    # Indicate that we are using debugger
    $glob_debugger= 1;
    if ( $opt_extern )
    {
      mtr_error("Can't use --extern when using debugger");
    }
  }

  # --------------------------------------------------------------------------
  # Check if special exe was selected for master or slave
  # --------------------------------------------------------------------------
  $exe_master_mysqld= $exe_master_mysqld || $exe_mysqld;
  $exe_slave_mysqld=  $exe_slave_mysqld  || $exe_mysqld;

  # --------------------------------------------------------------------------
  # Check valgrind arguments
  # --------------------------------------------------------------------------
  if ( $opt_valgrind or $opt_valgrind_path or defined $opt_valgrind_options)
  {
    mtr_report("Turning on valgrind for all executables");
    $opt_valgrind= 1;
    $opt_valgrind_mysqld= 1;
    $opt_valgrind_mysqltest= 1;
  }
  elsif ( $opt_valgrind_mysqld )
  {
    mtr_report("Turning on valgrind for mysqld(s) only");
    $opt_valgrind= 1;
  }
  elsif ( $opt_valgrind_mysqltest )
  {
    mtr_report("Turning on valgrind for mysqltest and mysql_client_test only");
    $opt_valgrind= 1;
  }

  if ( $opt_callgrind )
  {
    mtr_report("Turning on valgrind with callgrind for mysqld(s)");
    $opt_valgrind= 1;
    $opt_valgrind_mysqld= 1;

    # Set special valgrind options unless options passed on command line
    $opt_valgrind_options="--trace-children=yes"
      unless defined $opt_valgrind_options;
  }

  if ( $opt_valgrind )
  {
    # Set valgrind_options to default unless already defined
    $opt_valgrind_options=$default_valgrind_options
      unless defined $opt_valgrind_options;

    mtr_report("Running valgrind with options \"$opt_valgrind_options\"");
  }

  if ( ! $opt_testcase_timeout )
  {
    $opt_testcase_timeout= $default_testcase_timeout;
    $opt_testcase_timeout*= 10 if $opt_valgrind;
  }

  if ( ! $opt_suite_timeout )
  {
    $opt_suite_timeout= $default_suite_timeout;
    $opt_suite_timeout*= 6 if $opt_valgrind;
  }

  if ( ! $opt_user )
  {
    if ( $opt_extern )
    {
      $opt_user= "test";
    }
    else
    {
      $opt_user= "root"; # We want to do FLUSH xxx commands
    }
  }

  # On QNX, /tmp/dir/master.sock and /tmp/dir//master.sock seem to be
  # considered different, so avoid the extra slash (/) in the socket
  # paths.
  my $sockdir = $opt_tmpdir;
  $sockdir =~ s|/+$||;

  # On some operating systems, there is a limit to the length of a
  # UNIX domain socket's path far below PATH_MAX, so try to avoid long
  # socket path names.
  $sockdir = tempdir(CLEANUP => 0) if ( length($sockdir) >= 70 );

  $master->[0]=
  {
   pid           => 0,
   type          => "master",
   idx           => 0,
   path_myddir   => "$opt_vardir/master-data",
   path_myerr    => "$opt_vardir/log/master.err",
   path_pid    => "$opt_vardir/run/master.pid",
   path_sock   => "$sockdir/master.sock",
   port   =>  $opt_master_myport,
   start_timeout =>  400, # enough time create innodb tables
   cluster       =>  0, # index in clusters list
   start_opts    => [],
  };

  $master->[1]=
  {
   pid           => 0,
   type          => "master",
   idx           => 1,
   path_myddir   => "$opt_vardir/master1-data",
   path_myerr    => "$opt_vardir/log/master1.err",
   path_pid    => "$opt_vardir/run/master1.pid",
   path_sock   => "$sockdir/master1.sock",
   port   => $opt_master_myport + 1,
   start_timeout => 400, # enough time create innodb tables
   cluster       =>  0, # index in clusters list
   start_opts    => [],
  };

  $slave->[0]=
  {
   pid           => 0,
   type          => "slave",
   idx           => 0,
   path_myddir   => "$opt_vardir/slave-data",
   path_myerr    => "$opt_vardir/log/slave.err",
   path_pid    => "$opt_vardir/run/slave.pid",
   path_sock   => "$sockdir/slave.sock",
   port   => $opt_slave_myport,
   start_timeout => 400,

   cluster       =>  1, # index in clusters list
   start_opts    => [],
  };

  $slave->[1]=
  {
   pid           => 0,
   type          => "slave",
   idx           => 1,
   path_myddir   => "$opt_vardir/slave1-data",
   path_myerr    => "$opt_vardir/log/slave1.err",
   path_pid    => "$opt_vardir/run/slave1.pid",
   path_sock   => "$sockdir/slave1.sock",
   port   => $opt_slave_myport + 1,
   start_timeout => 300,
   cluster       =>  -1, # index in clusters list
   start_opts    => [],
  };

  $slave->[2]=
  {
   pid           => 0,
   type          => "slave",
   idx           => 2,
   path_myddir   => "$opt_vardir/slave2-data",
   path_myerr    => "$opt_vardir/log/slave2.err",
   path_pid    => "$opt_vardir/run/slave2.pid",
   path_sock   => "$sockdir/slave2.sock",
   port   => $opt_slave_myport + 2,
   start_timeout => 300,
   cluster       =>  -1, # index in clusters list
   start_opts    => [],
  };

  $instance_manager=
  {
   path_err =>        "$opt_vardir/log/im.err",
   path_log =>        "$opt_vardir/log/im.log",
   path_pid =>        "$opt_vardir/run/im.pid",
   path_angel_pid =>  "$opt_vardir/run/im.angel.pid",
   path_sock =>       "$sockdir/im.sock",
   port =>            $im_port,
   start_timeout =>   $master->[0]->{'start_timeout'},
   admin_login =>     'im_admin',
   admin_password =>  'im_admin_secret',
   admin_sha1 =>      '*598D51AD2DFF7792045D6DF3DDF9AA1AF737B295',
   password_file =>   "$opt_vardir/im.passwd",
   defaults_file =>   "$opt_vardir/im.cnf",
  };

  $instance_manager->{'instances'}->[0]=
  {
   server_id    => 1,
   port         => $im_mysqld1_port,
   path_datadir => "$opt_vardir/im_mysqld_1.data",
   path_sock    => "$sockdir/mysqld_1.sock",
   path_pid     => "$opt_vardir/run/mysqld_1.pid",
   start_timeout  => 400, # enough time create innodb tables
   old_log_format => 1
  };

  $instance_manager->{'instances'}->[1]=
  {
   server_id    => 2,
   port         => $im_mysqld2_port,
   path_datadir => "$opt_vardir/im_mysqld_2.data",
   path_sock    => "$sockdir/mysqld_2.sock",
   path_pid     => "$opt_vardir/run/mysqld_2.pid",
   nonguarded   => 1,
   start_timeout  => 400, # enough time create innodb tables
   old_log_format => 1
  };

  my $data_dir= "$opt_vardir/ndbcluster-$opt_ndbcluster_port";
  $clusters->[0]=
  {
   name            => "Master",
   nodes           => 2,
   port            => "$opt_ndbcluster_port",
   data_dir        => "$data_dir",
   connect_string  => "$opt_ndbconnectstring",
   path_pid        => "$data_dir/ndb_3.pid", # Nodes + 1
   pid             => 0, # pid of ndb_mgmd
   installed_ok    => 0,
  };

  $data_dir= "$opt_vardir/ndbcluster-$opt_ndbcluster_port_slave";
  $clusters->[1]=
  {
   name            => "Slave",
   nodes           => 1,
   port            => "$opt_ndbcluster_port_slave",
   data_dir        => "$data_dir",
   connect_string  => "$opt_ndbconnectstring_slave",
   path_pid        => "$data_dir/ndb_2.pid", # Nodes + 1
   pid             => 0, # pid of ndb_mgmd
   installed_ok    => 0,
  };

  # Init pids of ndbd's
  foreach my $cluster ( @{$clusters} )
  {
    for ( my $idx= 0; $idx < $cluster->{'nodes'}; $idx++ )
    {
      my $nodeid= $idx+1;
      $cluster->{'ndbds'}->[$idx]=
	{
	 pid      => 0,
	 nodeid => $nodeid,
	 path_pid => "$cluster->{'data_dir'}/ndb_${nodeid}.pid",
	 path_fs => "$cluster->{'data_dir'}/ndb_${nodeid}_fs",
	};
    }
  }

  if ( $opt_extern )
  {
    # Turn off features not supported when running with extern server
    $opt_skip_rpl= 1;
    $opt_skip_ndbcluster= 1;

    # Setup master->[0] with the settings for the extern server
    $master->[0]->{'path_sock'}=  $opt_socket ? $opt_socket : "/tmp/mysql.sock";
    mtr_report("Using extern server at '$master->[0]->{path_sock}'");
  }
  else
  {
    mtr_error("--socket can only be used in combination with --extern")
      if $opt_socket;
  }

  $path_timefile=  "$opt_vardir/log/mysqltest-time";
  $path_mysqltest_log=  "$opt_vardir/log/mysqltest.log";
  $path_current_test_log= "$opt_vardir/log/current_test";
  $path_ndb_testrun_log= "$opt_vardir/log/ndb_testrun.log";

  $path_snapshot= "$opt_tmpdir/snapshot_$opt_master_myport/";

  if ( $opt_valgrind and $opt_debug )
  {
    # When both --valgrind and --debug is selected, send
    # all output to the trace file, making it possible to
    # see the exact location where valgrind complains
    foreach my $mysqld (@{$master}, @{$slave})
    {
      my $sidx= $mysqld->{idx} ? "$mysqld->{idx}" : "";
      $mysqld->{path_myerr}=
	"$opt_vardir/log/" . $mysqld->{type} . "$sidx.trace";
    }
  }
}

#
# To make it easier for different devs to work on the same host,
# an environment variable can be used to control all ports. A small
# number is to be used, 0 - 16 or similar.
#
# Note the MASTER_MYPORT has to be set the same in all 4.x and 5.x
# versions of this script, else a 4.0 test run might conflict with a
# 5.1 test run, even if different MTR_BUILD_THREAD is used. This means
# all port numbers might not be used in this version of the script.
#
# Also note the limitation of ports we are allowed to hand out. This
# differs between operating systems and configuration, see
# http://www.ncftp.com/ncftpd/doc/misc/ephemeral_ports.html
# But a fairly safe range seems to be 5001 - 32767
#

sub set_mtr_build_thread_ports($) {
  my $mtr_build_thread= shift;

  if ( lc($mtr_build_thread) eq 'auto' ) {
    print "Requesting build thread... ";
    $ENV{'MTR_BUILD_THREAD'} = $mtr_build_thread = mtr_require_unique_id_and_wait("/tmp/mysql-test-ports", 200, 299);
    print "got ".$mtr_build_thread."\n";
  }

  # Up to two masters, up to three slaves
  $opt_master_myport=         $mtr_build_thread * 10 + 10000; # and 1
  $opt_slave_myport=          $opt_master_myport + 2;  # and 3 4
  $opt_ndbcluster_port=       $opt_master_myport + 5;
  $opt_ndbcluster_port_slave= $opt_master_myport + 6;
  $im_port=                   $opt_master_myport + 7;
  $im_mysqld1_port=           $opt_master_myport + 8;
  $im_mysqld2_port=           $opt_master_myport + 9;

  if ( $opt_master_myport < 5001 or $opt_master_myport + 10 >= 32767 )
  {
    mtr_error("MTR_BUILD_THREAD number results in a port",
              "outside 5001 - 32767",
              "($opt_master_myport - $opt_master_myport + 10)");
  }
}


sub datadir_list_setup () {

  # Make a list of all data_dirs
  for (my $idx= 0; $idx < $max_master_num; $idx++)
  {
    push(@data_dir_lst, $master->[$idx]->{'path_myddir'});
  }

  for (my $idx= 0; $idx < $max_slave_num; $idx++)
  {
    push(@data_dir_lst, $slave->[$idx]->{'path_myddir'});
  }

  unless ($opt_skip_im)
  {
    foreach my $instance (@{$instance_manager->{'instances'}})
    {
      push(@data_dir_lst, $instance->{'path_datadir'});
    }
  }
}


##############################################################################
#
#  Set paths to various executable programs
#
##############################################################################


sub collect_mysqld_features () {
  my $found_variable_list_start= 0;

  #
  # Execute "mysqld --no-defaults --help --verbose" to get a
  # list of all features and settings
  #
  my $list= `$exe_mysqld --no-defaults --verbose --help`;

  foreach my $line (split('\n', $list))
  {
    # First look for version
    if ( !$mysql_version_id )
    {
      # Look for version
      my $exe_name= basename($exe_mysqld);
      mtr_verbose("exe_name: $exe_name");
      if ( $line =~ /^\S*$exe_name\s\sVer\s([0-9]*)\.([0-9]*)\.([0-9]*)/ )
      {
	#print "Major: $1 Minor: $2 Build: $3\n";
	$mysql_version_id= $1*10000 + $2*100 + $3;
	#print "mysql_version_id: $mysql_version_id\n";
	mtr_report("MySQL Version $1.$2.$3");
      }
    }
    else
    {
      if (!$found_variable_list_start)
      {
	# Look for start of variables list
	if ( $line =~ /[\-]+\s[\-]+/ )
	{
	  $found_variable_list_start= 1;
	}
      }
      else
      {
	# Put variables into hash
	if ( $line =~ /^([\S]+)[ \t]+(.*?)\r?$/ )
	{
	  # print "$1=\"$2\"\n";
	  $mysqld_variables{$1}= $2;
	}
	else
	{
	  # The variable list is ended with a blank line
	  if ( $line =~ /^[\s]*$/ )
	  {
	    last;
	  }
	  else
	  {
	    # Send out a warning, we should fix the variables that has no
	    # space between variable name and it's value
	    # or should it be fixed width column parsing? It does not
	    # look like that in function my_print_variables in my_getopt.c
	    mtr_warning("Could not parse variable list line : $line");
	  }
	}
      }
    }
  }

  mtr_error("Could not find version of MySQL") unless $mysql_version_id;
  mtr_error("Could not find variabes list") unless $found_variable_list_start;

}


sub run_query($$) {
  my ($mysqld, $query)= @_;

  my $args;
  mtr_init_args(\$args);

  mtr_add_arg($args, "--no-defaults");
  mtr_add_arg($args, "--user=%s", $opt_user);
  mtr_add_arg($args, "--port=%d", $mysqld->{'port'});
  mtr_add_arg($args, "--socket=%s", $mysqld->{'path_sock'});
  mtr_add_arg($args, "--silent"); # Tab separated output
  mtr_add_arg($args, "-e '%s'", $query);

  my $cmd= "$exe_mysql " . join(' ', @$args);
  mtr_verbose("cmd: $cmd");
  return `$cmd`;
}


sub collect_mysqld_features_from_running_server ()
{
  my $list= run_query($master->[0], "use mysql; SHOW VARIABLES");

  foreach my $line (split('\n', $list))
  {
    # Put variables into hash
    if ( $line =~ /^([\S]+)[ \t]+(.*?)\r?$/ )
    {
      print "$1=\"$2\"\n";
      $mysqld_variables{$1}= $2;
    }
  }
}

sub executable_setup_im () {

  # Look for instance manager binary - mysqlmanager
  $exe_im=
    mtr_exe_maybe_exists(
      "$glob_basedir/server-tools/instance-manager/mysqlmanager",
      "$glob_basedir/libexec/mysqlmanager",
      "$glob_basedir/bin/mysqlmanager",
      "$glob_basedir/sbin/mysqlmanager");

  return ($exe_im eq "");
}

sub executable_setup_ndb () {

  # Look for ndb tols and binaries
  my $ndb_path= mtr_file_exists("$glob_basedir/ndb",
				"$glob_basedir/storage/ndb",
				"$glob_basedir/bin");

  $exe_ndbd=
    mtr_exe_maybe_exists("$ndb_path/src/kernel/ndbd",
			 "$ndb_path/ndbd");
  $exe_ndb_mgm=
    mtr_exe_maybe_exists("$ndb_path/src/mgmclient/ndb_mgm",
			 "$ndb_path/ndb_mgm");
  $exe_ndb_mgmd=
    mtr_exe_maybe_exists("$ndb_path/src/mgmsrv/ndb_mgmd",
			 "$ndb_path/ndb_mgmd");
  $exe_ndb_waiter=
    mtr_exe_maybe_exists("$ndb_path/tools/ndb_waiter",
			 "$ndb_path/ndb_waiter");

  # May not exist
  $path_ndb_tools_dir= mtr_file_exists("$ndb_path/tools",
				       "$ndb_path");
  # May not exist
  $path_ndb_examples_dir=
    mtr_file_exists("$ndb_path/ndbapi-examples",
		    "$ndb_path/examples");
  # May not exist
  $exe_ndb_example=
    mtr_file_exists("$path_ndb_examples_dir/ndbapi_simple/ndbapi_simple");

  return ( $exe_ndbd eq "" or
	   $exe_ndb_mgm eq "" or
	   $exe_ndb_mgmd eq "" or
	   $exe_ndb_waiter eq "");
}

sub executable_setup () {

  #
  # Check if libtool is available in this distribution/clone
  # we need it when valgrinding or debugging non installed binary
  # Otherwise valgrind will valgrind the libtool wrapper or bash
  # and gdb will not find the real executable to debug
  #
  if ( -x "../libtool")
  {
    $exe_libtool= "../libtool";
    if ($opt_valgrind or $glob_debugger)
    {
      mtr_report("Using \"$exe_libtool\" when running valgrind or debugger");
    }
  }

  # Look for language files and charsetsdir, use same share
  my $path_share=      mtr_path_exists("$glob_basedir/share/mysql",
				       "$glob_basedir/sql/share",
				       "$glob_basedir/share");

  $path_language=      mtr_path_exists("$path_share/english");
  $path_charsetsdir=   mtr_path_exists("$path_share/charsets");

  # Look for my_print_defaults
  $exe_my_print_defaults=
    mtr_exe_exists(vs_config_dirs('extra', 'my_print_defaults'),
		           "$path_client_bindir/my_print_defaults",
		           "$glob_basedir/extra/my_print_defaults");

  # Look for perror
  $exe_perror= mtr_exe_exists(vs_config_dirs('extra', 'perror'),
			                  "$glob_basedir/extra/perror",
			                  "$path_client_bindir/perror");

  # Look for the client binaries
  $exe_mysqlcheck=     mtr_exe_exists("$path_client_bindir/mysqlcheck");
  $exe_mysqldump=      mtr_exe_exists("$path_client_bindir/mysqldump");
  $exe_mysqlimport=    mtr_exe_exists("$path_client_bindir/mysqlimport");
  $exe_mysqlshow=      mtr_exe_exists("$path_client_bindir/mysqlshow");
  $exe_mysqlbinlog=    mtr_exe_exists("$path_client_bindir/mysqlbinlog");
  $exe_mysqladmin=     mtr_exe_exists("$path_client_bindir/mysqladmin");
  $exe_mysql=          mtr_exe_exists("$path_client_bindir/mysql");

  if (!$opt_extern)
  {

    # Look for SQL scripts directory
    if ( mtr_file_exists("$path_share/mysql_system_tables.sql") ne "")
    {
      # The SQL scripts are in path_share
      $path_sql_dir= $path_share;
    }
    else
    {
      $path_sql_dir= mtr_path_exists("$glob_basedir/share",
				     "$glob_basedir/scripts");
    }

    if ( $mysql_version_id >= 50100 ) {
      $exe_mysqlslap=    mtr_exe_exists("$path_client_bindir/mysqlslap");
    }
    if ( $mysql_version_id >= 50000 and !$glob_use_embedded_server ) {
      $exe_mysql_upgrade= mtr_exe_exists("$path_client_bindir/mysql_upgrade")
    } else {
      $exe_mysql_upgrade= "";
    }

    if ( ! $glob_win32 ) {
      # Look for mysql_fix_system_table script
      $exe_mysql_fix_system_tables=
	mtr_script_exists("$glob_basedir/scripts/mysql_fix_privilege_tables",
			  "$path_client_bindir/mysql_fix_privilege_tables");
    }

    # Look for mysql_fix_privilege_tables.sql script
    $file_mysql_fix_privilege_tables=
      mtr_file_exists("$glob_basedir/scripts/mysql_fix_privilege_tables.sql",
		      "$glob_basedir/share/mysql_fix_privilege_tables.sql");

    if ( ! $opt_skip_ndbcluster and executable_setup_ndb()) {
      mtr_warning("Could not find all required ndb binaries, " .
		  "all ndb tests will fail, use --skip-ndbcluster to " .
		  "skip testing it.");

      foreach my $cluster (@{$clusters}) {
	$cluster->{"executable_setup_failed"}= 1;
      }
    }

    if ( ! $opt_skip_im and executable_setup_im()) {
      mtr_warning("Could not find all required instance manager binaries, " .
		  "all im tests will fail, use --skip-im to " .
		  "continue without instance manager");
      $instance_manager->{"executable_setup_failed"}= 1;
    }

    # Look for the udf_example library
    $lib_udf_example=
      mtr_file_exists(vs_config_dirs('sql', 'udf_example.dll'),
		      "$glob_basedir/sql/.libs/udf_example.so",);

  }

  # Look for mysqltest executable
  if ( $glob_use_embedded_server )
  {
    $exe_mysqltest=
      mtr_exe_exists(vs_config_dirs('libmysqld/examples','mysqltest_embedded'),
                     "$glob_basedir/libmysqld/examples/mysqltest_embedded",
                     "$path_client_bindir/mysqltest_embedded");
  }
  else
  {
    $exe_mysqltest= mtr_exe_exists("$path_client_bindir/mysqltest");
  }

  # Look for mysql_client_test executable which may _not_ exist in
  # some versions, test using it should be skipped
  if ( $glob_use_embedded_server )
  {
    $exe_mysql_client_test=
      mtr_exe_maybe_exists(
        vs_config_dirs('libmysqld/examples', 'mysql_client_test_embedded'),
        "$glob_basedir/libmysqld/examples/mysql_client_test_embedded");
  }
  else
  {
    $exe_mysql_client_test=
      mtr_exe_maybe_exists(vs_config_dirs('tests', 'mysql_client_test'),
                           "$glob_basedir/tests/mysql_client_test",
                           "$glob_basedir/bin/mysql_client_test");
  }
}


sub generate_cmdline_mysqldump ($) {
  my($mysqld) = @_;
  return
    mtr_native_path($exe_mysqldump) .
      " --no-defaults -uroot " .
      "--port=$mysqld->{'port'} " .
      "--socket=$mysqld->{'path_sock'} --password=";
}


##############################################################################
#
#  Set environment to be used by childs of this process for
#  things that are constant duting the whole lifetime of mysql-test-run.pl
#
##############################################################################

sub mysql_client_test_arguments()
{
  my $exe= $exe_mysql_client_test;

  my $args;
  mtr_init_args(\$args);
  if ( $opt_valgrind_mysqltest )
  {
    valgrind_arguments($args, \$exe);
  }

  mtr_add_arg($args, "--no-defaults");
  mtr_add_arg($args, "--testcase");
  mtr_add_arg($args, "--user=root");
  mtr_add_arg($args, "--port=$master->[0]->{'port'}");
  mtr_add_arg($args, "--socket=$master->[0]->{'path_sock'}");

  if ( $opt_extern || $mysql_version_id >= 50000 )
  {
    mtr_add_arg($args, "--vardir=$opt_vardir")
  }

  if ( $opt_debug )
  {
    mtr_add_arg($args,
      "--debug=d:t:A,$path_vardir_trace/log/mysql_client_test.trace");
  }

  if ( $glob_use_embedded_server )
  {
    mtr_add_arg($args,
      " -A --language=$path_language");
    mtr_add_arg($args,
      " -A --datadir=$slave->[0]->{'path_myddir'}");
    mtr_add_arg($args,
      " -A --character-sets-dir=$path_charsetsdir");
  }

  return join(" ", $exe, @$args);
}

sub mysql_upgrade_arguments()
{
  my $exe= $exe_mysql_upgrade;

  my $args;
  mtr_init_args(\$args);
#  if ( $opt_valgrind_mysql_ugrade )
#  {
#    valgrind_arguments($args, \$exe);
#  }

  mtr_add_arg($args, "--no-defaults");
  mtr_add_arg($args, "--user=root");
  mtr_add_arg($args, "--port=$master->[0]->{'port'}");
  mtr_add_arg($args, "--socket=$master->[0]->{'path_sock'}");
  mtr_add_arg($args, "--datadir=$master->[0]->{'path_myddir'}");
  mtr_add_arg($args, "--basedir=$glob_basedir");

  if ( $opt_debug )
  {
    mtr_add_arg($args,
      "--debug=d:t:A,$path_vardir_trace/log/mysql_upgrade.trace");
  }

  return join(" ", $exe, @$args);
}

# Note that some env is setup in spawn/run, in "mtr_process.pl"

sub environment_setup () {

  umask(022);

  my @ld_library_paths;

  # --------------------------------------------------------------------------
  # Setup LD_LIBRARY_PATH so the libraries from this distro/clone
  # are used in favor of the system installed ones
  # --------------------------------------------------------------------------
  if ( $source_dist )
  {
    push(@ld_library_paths, "$glob_basedir/libmysql/.libs/",
                            "$glob_basedir/libmysql_r/.libs/",
                            "$glob_basedir/zlib.libs/");
  }
  else
  {
    push(@ld_library_paths, "$glob_basedir/lib");
  }

 # --------------------------------------------------------------------------
  # Add the path where libndbclient can be found
  # --------------------------------------------------------------------------
  if ( $glob_ndbcluster_supported )
  {
    push(@ld_library_paths,  "$glob_basedir/storage/ndb/src/.libs");
  }

  # --------------------------------------------------------------------------
  # Add the path where mysqld will find udf_example.so
  # --------------------------------------------------------------------------
  if ( $lib_udf_example )
  {
    push(@ld_library_paths, dirname($lib_udf_example));
  }

  # --------------------------------------------------------------------------
  # Valgrind need to be run with debug libraries otherwise it's almost
  # impossible to add correct supressions, that means if "/usr/lib/debug"
  # is available, it should be added to
  # LD_LIBRARY_PATH
  #
  # But pthread is broken in libc6-dbg on Debian <= 3.1 (see Debian
  # bug 399035, http://bugs.debian.org/cgi-bin/bugreport.cgi?bug=399035),
  # so don't change LD_LIBRARY_PATH on that platform.
  # --------------------------------------------------------------------------
  my $debug_libraries_path= "/usr/lib/debug";
  my $deb_version;
  if (  $opt_valgrind and -d $debug_libraries_path and
        (! -e '/etc/debian_version' or
	 ($deb_version= mtr_grab_file('/etc/debian_version')) !~ /^[0-9]+\.[0-9]$/ or
         $deb_version > 3.1 ) )
  {
    push(@ld_library_paths, $debug_libraries_path);
  }

  $ENV{'LD_LIBRARY_PATH'}= join(":", @ld_library_paths,
				$ENV{'LD_LIBRARY_PATH'} ?
				split(':', $ENV{'LD_LIBRARY_PATH'}) : ());
  mtr_debug("LD_LIBRARY_PATH: $ENV{'LD_LIBRARY_PATH'}");

  $ENV{'DYLD_LIBRARY_PATH'}= join(":", @ld_library_paths,
				  $ENV{'DYLD_LIBRARY_PATH'} ?
				  split(':', $ENV{'DYLD_LIBRARY_PATH'}) : ());
  mtr_debug("DYLD_LIBRARY_PATH: $ENV{'DYLD_LIBRARY_PATH'}");

  # The environment variable used for shared libs on AIX
  $ENV{'SHLIB_PATH'}= join(":", @ld_library_paths,
                           $ENV{'SHLIB_PATH'} ?
                           split(':', $ENV{'SHLIB_PATH'}) : ());
  mtr_debug("SHLIB_PATH: $ENV{'SHLIB_PATH'}");

  # The environment variable used for shared libs on hp-ux
  $ENV{'LIBPATH'}= join(":", @ld_library_paths,
                        $ENV{'LIBPATH'} ?
                        split(':', $ENV{'LIBPATH'}) : ());
  mtr_debug("LIBPATH: $ENV{'LIBPATH'}");

  # --------------------------------------------------------------------------
  # Also command lines in .opt files may contain env vars
  # --------------------------------------------------------------------------

  $ENV{'CHARSETSDIR'}=              $path_charsetsdir;
  $ENV{'UMASK'}=              "0660"; # The octal *string*
  $ENV{'UMASK_DIR'}=          "0770"; # The octal *string*
  
  #
  # MySQL tests can produce output in various character sets
  # (especially, ctype_xxx.test). To avoid confusing Perl
  # with output which is incompatible with the current locale
  # settings, we reset the current values of LC_ALL and LC_CTYPE to "C".
  # For details, please see
  # Bug#27636 tests fails if LC_* variables set to *_*.UTF-8
  #
  $ENV{'LC_ALL'}=             "C";
  $ENV{'LC_CTYPE'}=           "C";
  
  $ENV{'LC_COLLATE'}=         "C";
  $ENV{'USE_RUNNING_SERVER'}= $opt_extern;
  $ENV{'MYSQL_TEST_DIR'}=     $glob_mysql_test_dir;
  $ENV{'MYSQLTEST_VARDIR'}=   $opt_vardir;
  $ENV{'MYSQL_TMP_DIR'}=      $opt_tmpdir;
  $ENV{'MASTER_MYSOCK'}=      $master->[0]->{'path_sock'};
  $ENV{'MASTER_MYSOCK1'}=     $master->[1]->{'path_sock'};
  $ENV{'MASTER_MYPORT'}=      $master->[0]->{'port'};
  $ENV{'MASTER_MYPORT1'}=     $master->[1]->{'port'};
  $ENV{'SLAVE_MYSOCK'}=       $slave->[0]->{'path_sock'};
  $ENV{'SLAVE_MYPORT'}=       $slave->[0]->{'port'};
  $ENV{'SLAVE_MYPORT1'}=      $slave->[1]->{'port'};
  $ENV{'SLAVE_MYPORT2'}=      $slave->[2]->{'port'};
  $ENV{'MYSQL_TCP_PORT'}=     $mysqld_variables{'port'};
  $ENV{'DEFAULT_MASTER_PORT'}= $mysqld_variables{'master-port'};

  $ENV{'IM_PATH_SOCK'}=       $instance_manager->{path_sock};
  $ENV{'IM_USERNAME'}=        $instance_manager->{admin_login};
  $ENV{'IM_PASSWORD'}=        $instance_manager->{admin_password};
  $ENV{MTR_BUILD_THREAD}=      $opt_mtr_build_thread;

  $ENV{'EXE_MYSQL'}=          $exe_mysql;


  # ----------------------------------------------------
  # Setup env for NDB
  # ----------------------------------------------------
  if ( ! $opt_skip_ndbcluster )
  {
    $ENV{'NDB_MGM'}=                  $exe_ndb_mgm;

    $ENV{'NDBCLUSTER_PORT'}=          $opt_ndbcluster_port;
    $ENV{'NDBCLUSTER_PORT_SLAVE'}=    $opt_ndbcluster_port_slave;

    $ENV{'NDB_EXTRA_TEST'}=           $opt_ndb_extra_test;

    $ENV{'NDB_BACKUP_DIR'}=           $clusters->[0]->{'data_dir'};
    $ENV{'NDB_DATA_DIR'}=             $clusters->[0]->{'data_dir'};
    $ENV{'NDB_TOOLS_DIR'}=            $path_ndb_tools_dir;
    $ENV{'NDB_TOOLS_OUTPUT'}=         $path_ndb_testrun_log;
    $ENV{'NDB_CONNECTSTRING'}=        $opt_ndbconnectstring;

    if ( $mysql_version_id >= 50000 )
    {
      $ENV{'NDB_EXAMPLES_DIR'}=         $path_ndb_examples_dir;
      $ENV{'MY_NDB_EXAMPLES_BINARY'}=   $exe_ndb_example;
    }
    $ENV{'NDB_EXAMPLES_OUTPUT'}=      $path_ndb_testrun_log;
  }

  # ----------------------------------------------------
  # Setup env for IM
  # ----------------------------------------------------
  if ( ! $opt_skip_im )
  {
    $ENV{'IM_EXE'}=             $exe_im;
    $ENV{'IM_PATH_PID'}=        $instance_manager->{path_pid};
    $ENV{'IM_PATH_ANGEL_PID'}=  $instance_manager->{path_angel_pid};
    $ENV{'IM_PORT'}=            $instance_manager->{port};
    $ENV{'IM_DEFAULTS_PATH'}=   $instance_manager->{defaults_file};
    $ENV{'IM_PASSWORD_PATH'}=   $instance_manager->{password_file};

    $ENV{'IM_MYSQLD1_SOCK'}=
      $instance_manager->{instances}->[0]->{path_sock};
    $ENV{'IM_MYSQLD1_PORT'}=
      $instance_manager->{instances}->[0]->{port};
    $ENV{'IM_MYSQLD1_PATH_PID'}=
      $instance_manager->{instances}->[0]->{path_pid};
    $ENV{'IM_MYSQLD2_SOCK'}=
      $instance_manager->{instances}->[1]->{path_sock};
    $ENV{'IM_MYSQLD2_PORT'}=
      $instance_manager->{instances}->[1]->{port};
    $ENV{'IM_MYSQLD2_PATH_PID'}=
      $instance_manager->{instances}->[1]->{path_pid};
  }

  # ----------------------------------------------------
  # Setup env so childs can execute mysqlcheck
  # ----------------------------------------------------
  my $cmdline_mysqlcheck=
    mtr_native_path($exe_mysqlcheck) .
      " --no-defaults -uroot " .
      "--port=$master->[0]->{'port'} " .
      "--socket=$master->[0]->{'path_sock'} --password=";

  if ( $opt_debug )
  {
    $cmdline_mysqlcheck .=
      " --debug=d:t:A,$path_vardir_trace/log/mysqlcheck.trace";
  }
  $ENV{'MYSQL_CHECK'}=              $cmdline_mysqlcheck;

  # ----------------------------------------------------
  # Setup env to childs can execute myqldump
  # ----------------------------------------------------
  my $cmdline_mysqldump= generate_cmdline_mysqldump($master->[0]);
  my $cmdline_mysqldumpslave= generate_cmdline_mysqldump($slave->[0]);

  if ( $opt_debug )
  {
    $cmdline_mysqldump .=
      " --debug=d:t:A,$path_vardir_trace/log/mysqldump-master.trace";
    $cmdline_mysqldumpslave .=
      " --debug=d:t:A,$path_vardir_trace/log/mysqldump-slave.trace";
  }
  $ENV{'MYSQL_DUMP'}= $cmdline_mysqldump;
  $ENV{'MYSQL_DUMP_SLAVE'}= $cmdline_mysqldumpslave;


  # ----------------------------------------------------
  # Setup env so childs can execute mysqlslap
  # ----------------------------------------------------
  if ( $exe_mysqlslap )
  {
    my $cmdline_mysqlslap=
      mtr_native_path($exe_mysqlslap) .
      " -uroot " .
      "--port=$master->[0]->{'port'} " .
      "--socket=$master->[0]->{'path_sock'} --password= " .
      "--lock-directory=$opt_tmpdir";

    if ( $opt_debug )
   {
      $cmdline_mysqlslap .=
	" --debug=d:t:A,$path_vardir_trace/log/mysqlslap.trace";
    }
    $ENV{'MYSQL_SLAP'}= $cmdline_mysqlslap;
  }

  # ----------------------------------------------------
  # Setup env so childs can execute mysqlimport
  # ----------------------------------------------------
  my $cmdline_mysqlimport=
    mtr_native_path($exe_mysqlimport) .
    " -uroot " .
    "--port=$master->[0]->{'port'} " .
    "--socket=$master->[0]->{'path_sock'} --password=";

  if ( $opt_debug )
  {
    $cmdline_mysqlimport .=
      " --debug=d:t:A,$path_vardir_trace/log/mysqlimport.trace";
  }
  $ENV{'MYSQL_IMPORT'}= $cmdline_mysqlimport;


  # ----------------------------------------------------
  # Setup env so childs can execute mysqlshow
  # ----------------------------------------------------
  my $cmdline_mysqlshow=
    mtr_native_path($exe_mysqlshow) .
    " -uroot " .
    "--port=$master->[0]->{'port'} " .
    "--socket=$master->[0]->{'path_sock'} --password=";

  if ( $opt_debug )
  {
    $cmdline_mysqlshow .=
      " --debug=d:t:A,$path_vardir_trace/log/mysqlshow.trace";
  }
  $ENV{'MYSQL_SHOW'}= $cmdline_mysqlshow;

  # ----------------------------------------------------
  # Setup env so childs can execute mysqlbinlog
  # ----------------------------------------------------
  my $cmdline_mysqlbinlog=
    mtr_native_path($exe_mysqlbinlog) .
      " --no-defaults";
  if (!$opt_extern && $mysql_version_id >= 50000 )
  {
    $cmdline_mysqlbinlog .=" --character-sets-dir=$path_charsetsdir";
  }

  if ( $opt_debug )
  {
    $cmdline_mysqlbinlog .=
      " --debug=d:t:A,$path_vardir_trace/log/mysqlbinlog.trace";
  }
  $ENV{'MYSQL_BINLOG'}= $cmdline_mysqlbinlog;

  # ----------------------------------------------------
  # Setup env so childs can execute mysql
  # ----------------------------------------------------
  my $cmdline_mysql=
    mtr_native_path($exe_mysql) .
    " --no-defaults --host=localhost  --user=root --password= " .
    "--port=$master->[0]->{'port'} " .
    "--socket=$master->[0]->{'path_sock'} ".
    "--character-sets-dir=$path_charsetsdir";

  $ENV{'MYSQL'}= $cmdline_mysql;

  # ----------------------------------------------------
  # Setup env so childs can execute mysql_client_test
  # ----------------------------------------------------
  $ENV{'MYSQL_CLIENT_TEST'}=  mysql_client_test_arguments();

  # ----------------------------------------------------
  # Setup env so childs can execute mysql_upgrade
  # ----------------------------------------------------
  if ( !$opt_extern && $mysql_version_id >= 50000 )
  {
    $ENV{'MYSQL_UPGRADE'}= mysql_upgrade_arguments();
  }

  # ----------------------------------------------------
  # Setup env so childs can execute mysql_fix_system_tables
  # ----------------------------------------------------
  if ( !$opt_extern && ! $glob_win32 )
  {
    my $cmdline_mysql_fix_system_tables=
      "$exe_mysql_fix_system_tables --no-defaults --host=localhost " .
      "--user=root --password= " .
      "--basedir=$glob_basedir --bindir=$path_client_bindir --verbose " .
      "--port=$master->[0]->{'port'} " .
      "--socket=$master->[0]->{'path_sock'}";
    $ENV{'MYSQL_FIX_SYSTEM_TABLES'}=  $cmdline_mysql_fix_system_tables;

  }
  $ENV{'MYSQL_FIX_PRIVILEGE_TABLES'}=  $file_mysql_fix_privilege_tables;

  # ----------------------------------------------------
  # Setup env so childs can execute my_print_defaults
  # ----------------------------------------------------
  $ENV{'MYSQL_MY_PRINT_DEFAULTS'}= mtr_native_path($exe_my_print_defaults);

  # ----------------------------------------------------
  # Setup env so childs can execute mysqladmin
  # ----------------------------------------------------
  $ENV{'MYSQLADMIN'}= mtr_native_path($exe_mysqladmin);

  # ----------------------------------------------------
  # Setup env so childs can execute perror  
  # ----------------------------------------------------
  $ENV{'MY_PERROR'}= mtr_native_path($exe_perror);

  # ----------------------------------------------------
  # Add the path where mysqld will find udf_example.so
  # ----------------------------------------------------
  $ENV{'UDF_EXAMPLE_LIB'}=
    ($lib_udf_example ? basename($lib_udf_example) : "");

  $ENV{'LD_LIBRARY_PATH'}=
    ($lib_udf_example ?  dirname($lib_udf_example) : "") .
      ($ENV{'LD_LIBRARY_PATH'} ? ":$ENV{'LD_LIBRARY_PATH'}" : "");


  # ----------------------------------------------------
  # We are nice and report a bit about our settings
  # ----------------------------------------------------
  if (!$opt_extern)
  {
    print "Using MTR_BUILD_THREAD      = $ENV{MTR_BUILD_THREAD}\n";
    print "Using MASTER_MYPORT         = $ENV{MASTER_MYPORT}\n";
    print "Using MASTER_MYPORT1        = $ENV{MASTER_MYPORT1}\n";
    print "Using SLAVE_MYPORT          = $ENV{SLAVE_MYPORT}\n";
    print "Using SLAVE_MYPORT1         = $ENV{SLAVE_MYPORT1}\n";
    print "Using SLAVE_MYPORT2         = $ENV{SLAVE_MYPORT2}\n";
    if ( ! $opt_skip_ndbcluster )
    {
      print "Using NDBCLUSTER_PORT       = $ENV{NDBCLUSTER_PORT}\n";
      if ( ! $opt_skip_ndbcluster_slave )
      {
	print "Using NDBCLUSTER_PORT_SLAVE = $ENV{NDBCLUSTER_PORT_SLAVE}\n";
      }
    }
    if ( ! $opt_skip_im )
    {
      print "Using IM_PORT               = $ENV{IM_PORT}\n";
      print "Using IM_MYSQLD1_PORT       = $ENV{IM_MYSQLD1_PORT}\n";
      print "Using IM_MYSQLD2_PORT       = $ENV{IM_MYSQLD2_PORT}\n";
    }
  }

  # Create an environment variable to make it possible
  # to detect that valgrind is being used from test cases
  $ENV{'VALGRIND_TEST'}= $opt_valgrind;

}


##############################################################################
#
#  If we get a ^C, we try to clean up before termination
#
##############################################################################
# FIXME check restrictions what to do in a signal handler

sub signal_setup () {
  $SIG{INT}= \&handle_int_signal;
}


sub handle_int_signal () {
  $SIG{INT}= 'DEFAULT';         # If we get a ^C again, we die...
  mtr_warning("got INT signal, cleaning up.....");
  stop_all_servers();
  mtr_error("We die from ^C signal from user");
}


##############################################################################
#
#  Handle left overs from previous runs
#
##############################################################################

sub kill_running_servers () {

  if ( $opt_fast or $glob_use_embedded_server )
  {
    # FIXME is embedded server really using PID files?!
    unlink($master->[0]->{'path_pid'});
    unlink($master->[1]->{'path_pid'});
    unlink($slave->[0]->{'path_pid'});
    unlink($slave->[1]->{'path_pid'});
    unlink($slave->[2]->{'path_pid'});
  }
  else
  {
    # Ensure that no old mysqld test servers are running
    # This is different from terminating processes we have
    # started from this run of the script, this is terminating
    # leftovers from previous runs.
    mtr_kill_leftovers();
   }
}

#
# Remove var and any directories in var/ created by previous
# tests
#
sub remove_stale_vardir () {

  mtr_report("Removing Stale Files");

  # Safety!
  mtr_error("No, don't remove the vardir when running with --extern")
    if $opt_extern;

  mtr_verbose("opt_vardir: $opt_vardir");
  if ( $opt_vardir eq $default_vardir )
  {
    #
    # Running with "var" in mysql-test dir
    #
    if ( -l $opt_vardir)
    {
      # var is a symlink

      if ( $opt_mem and readlink($opt_vardir) eq $opt_mem )
      {
	# Remove the directory which the link points at
	mtr_verbose("Removing " . readlink($opt_vardir));
	rmtree(readlink($opt_vardir));

	# Remove the "var" symlink
	mtr_verbose("unlink($opt_vardir)");
	unlink($opt_vardir);
      }
      elsif ( $opt_mem )
      {
	# Just remove the "var" symlink
	mtr_report("WARNING: Removing '$opt_vardir' symlink it's wrong");

	mtr_verbose("unlink($opt_vardir)");
	unlink($opt_vardir);
      }
      else
      {
	# Some users creates a soft link in mysql-test/var to another area
	# - allow it, but remove all files in it

	mtr_report("WARNING: Using the 'mysql-test/var' symlink");

	# Make sure the directory where it points exist
	mtr_error("The destination for symlink $opt_vardir does not exist")
	  if ! -d readlink($opt_vardir);

	foreach my $bin ( glob("$opt_vardir/*") )
	{
	  mtr_verbose("Removing bin $bin");
	  rmtree($bin);
	}
      }
    }
    else
    {
      # Remove the entire "var" dir
      mtr_verbose("Removing $opt_vardir/");
      rmtree("$opt_vardir/");
    }

    if ( $opt_mem )
    {
      # A symlink from var/ to $opt_mem will be set up
      # remove the $opt_mem dir to assure the symlink
      # won't point at an old directory
      mtr_verbose("Removing $opt_mem");
      rmtree($opt_mem);
    }

  }
  else
  {
    #
    # Running with "var" in some other place
    #

    # Remove the var/ dir in mysql-test dir if any
    # this could be an old symlink that shouldn't be there
    mtr_verbose("Removing $default_vardir");
    rmtree($default_vardir);

    # Remove the "var" dir
    mtr_verbose("Removing $opt_vardir/");
    rmtree("$opt_vardir/");
  }
}

#
# Create var and the directories needed in var
#
sub setup_vardir() {
  mtr_report("Creating Directories");

  if ( $opt_vardir eq $default_vardir )
  {
    #
    # Running with "var" in mysql-test dir
    #
    if ( -l $opt_vardir )
    {
      #  it's a symlink

      # Make sure the directory where it points exist
      mtr_error("The destination for symlink $opt_vardir does not exist")
	if ! -d readlink($opt_vardir);
    }
    elsif ( $opt_mem )
    {
      # Runinng with "var" as a link to some "memory" location, normally tmpfs
      mtr_verbose("Creating $opt_mem");
      mkpath($opt_mem);

      mtr_report("Symlinking 'var' to '$opt_mem'");
      symlink($opt_mem, $opt_vardir);
    }
  }

  if ( ! -d $opt_vardir )
  {
    mtr_verbose("Creating $opt_vardir");
    mkpath($opt_vardir);
  }

  # Ensure a proper error message if vardir couldn't be created
  unless ( -d $opt_vardir and -w $opt_vardir )
  {
    mtr_error("Writable 'var' directory is needed, use the " .
	      "'--vardir=<path>' option");
  }

  mkpath("$opt_vardir/log");
  mkpath("$opt_vardir/run");
  mkpath("$opt_vardir/tmp");
  mkpath($opt_tmpdir) if $opt_tmpdir ne "$opt_vardir/tmp";

  # Create new data dirs
  foreach my $data_dir (@data_dir_lst)
  {
    mkpath("$data_dir/mysql");
    mkpath("$data_dir/test");
  }

  # Make a link std_data_ln in var/ that points to std_data
  if ( ! $glob_win32 )
  {
    symlink("$glob_mysql_test_dir/std_data", "$opt_vardir/std_data_ln");
  }
  else
  {
    # on windows, copy all files from std_data into var/std_data_ln
    mkpath("$opt_vardir/std_data_ln");
    opendir(DIR, "$glob_mysql_test_dir/std_data")
      or mtr_error("Can't find the std_data directory: $!");
    for(readdir(DIR)) {
      next if -d "$glob_mysql_test_dir/std_data/$_";
      copy("$glob_mysql_test_dir/std_data/$_", "$opt_vardir/std_data_ln/$_");
    }
    closedir(DIR);
  }

  # Remove old log files
  foreach my $name (glob("r/*.progress r/*.log r/*.warnings"))
  {
    unlink($name);
  }
}


sub  check_running_as_root () {
  # Check if running as root
  # i.e a file can be read regardless what mode we set it to
  my $test_file= "$opt_vardir/test_running_as_root.txt";
  mtr_tofile($test_file, "MySQL");
  chmod(oct("0000"), $test_file);

  my $result="";
  if (open(FILE,"<",$test_file))
  {
    $result= join('', <FILE>);
    close FILE;
  }

  # Some filesystems( for example CIFS) allows reading a file
  # although mode was set to 0000, but in that case a stat on
  # the file will not return 0000
  my $file_mode= (stat($test_file))[2] & 07777;

  $ENV{'MYSQL_TEST_ROOT'}= "NO";
  mtr_verbose("result: $result, file_mode: $file_mode");
  if ($result eq "MySQL" && $file_mode == 0)
  {
    mtr_warning("running this script as _root_ will cause some " .
                "tests to be skipped");
    $ENV{'MYSQL_TEST_ROOT'}= "YES";
  }

  chmod(oct("0755"), $test_file);
  unlink($test_file);

}


sub check_ssl_support ($) {
  my $mysqld_variables= shift;

  if ($opt_skip_ssl || $opt_extern)
  {
    if (!$opt_extern)
    {
      mtr_report("Skipping SSL");
    }
    $opt_ssl_supported= 0;
    $opt_ssl= 0;
    return;
  }

  if ( ! $mysqld_variables->{'ssl'} )
  {
    if ( $opt_ssl)
    {
      mtr_error("Couldn't find support for SSL");
      return;
    }
    mtr_report("Skipping SSL, mysqld not compiled with SSL");
    $opt_ssl_supported= 0;
    $opt_ssl= 0;
    return;
  }
  mtr_report("Setting mysqld to support SSL connections");
  $opt_ssl_supported= 1;
}


sub check_debug_support ($) {
  my $mysqld_variables= shift;

  if ( ! $mysqld_variables->{'debug'} )
  {
    #mtr_report("Binaries are not debug compiled");
    $debug_compiled_binaries= 0;

    if ( $opt_debug )
    {
      mtr_error("Can't use --debug, binaries does not support it");
    }
    return;
  }
  mtr_report("Binaries are debug compiled");
  $debug_compiled_binaries= 1;
}

##############################################################################
#
# Helper function to handle configuration-based subdirectories which Visual
# Studio uses for storing binaries.  If opt_vs_config is set, this returns
# a path based on that setting; if not, it returns paths for the default
# /release/ and /debug/ subdirectories.
#
# $exe can be undefined, if the directory itself will be used
#
###############################################################################

sub vs_config_dirs ($$) {
  my ($path_part, $exe) = @_;

  $exe = "" if not defined $exe;

  if ($opt_vs_config)
  {
    return ("$glob_basedir/$path_part/$opt_vs_config/$exe");
  }

  return ("$glob_basedir/$path_part/release/$exe",
          "$glob_basedir/$path_part/debug/$exe");
}

##############################################################################
#
#  Start the ndb cluster
#
##############################################################################

sub check_ndbcluster_support ($) {
  my $mysqld_variables= shift;

  if ($opt_skip_ndbcluster || $opt_extern)
  {
    if (!$opt_extern)
    {
      mtr_report("Skipping ndbcluster");
    }
    $opt_skip_ndbcluster_slave= 1;
    return;
  }

  if ( ! $mysqld_variables->{'ndb-connectstring'} )
  {
    mtr_report("Skipping ndbcluster, mysqld not compiled with ndbcluster");
    $opt_skip_ndbcluster= 1;
    $opt_skip_ndbcluster_slave= 1;
    return;
  }
  $glob_ndbcluster_supported= 1;
  mtr_report("Using ndbcluster when necessary, mysqld supports it");

  if ( $mysql_version_id < 50100 )
  {
    # Slave cluster is not supported until 5.1
    $opt_skip_ndbcluster_slave= 1;

  }

  return;
}


sub ndbcluster_start_install ($) {
  my $cluster= shift;

  mtr_report("Installing $cluster->{'name'} Cluster");

  mkdir($cluster->{'data_dir'});

  # Create a config file from template
  my $ndb_no_ord=512;
  my $ndb_no_attr=2048;
  my $ndb_con_op=105000;
  my $ndb_dmem="80M";
  my $ndb_imem="24M";
  my $ndb_pbmem="32M";
  my $nodes= $cluster->{'nodes'};
  my $ndb_host= "localhost";
  my $ndb_diskless= 0;

  if (!$opt_bench)
  {
    # Use a smaller configuration
    if (  $mysql_version_id < 50100 )
    {
      # 4.1 and 5.0 is using a "larger" --small configuration
      $ndb_no_ord=128;
      $ndb_con_op=10000;
      $ndb_dmem="40M";
      $ndb_imem="12M";
    }
    else
    {
      $ndb_no_ord=32;
      $ndb_con_op=5000;
      $ndb_dmem="20M";
      $ndb_imem="1M";
      $ndb_pbmem="4M";
    }
  }

  my $config_file_template=     "ndb/ndb_config_${nodes}_node.ini";
  my $config_file= "$cluster->{'data_dir'}/config.ini";

  open(IN, $config_file_template)
    or mtr_error("Can't open $config_file_template: $!");
  open(OUT, ">", $config_file)
    or mtr_error("Can't write to $config_file: $!");
  while (<IN>)
  {
    chomp;

    s/CHOOSE_MaxNoOfAttributes/$ndb_no_attr/;
    s/CHOOSE_MaxNoOfOrderedIndexes/$ndb_no_ord/;
    s/CHOOSE_MaxNoOfConcurrentOperations/$ndb_con_op/;
    s/CHOOSE_DataMemory/$ndb_dmem/;
    s/CHOOSE_IndexMemory/$ndb_imem/;
    s/CHOOSE_Diskless/$ndb_diskless/;
    s/CHOOSE_HOSTNAME_.*/$ndb_host/;
    s/CHOOSE_FILESYSTEM/$cluster->{'data_dir'}/;
    s/CHOOSE_PORT_MGM/$cluster->{'port'}/;
    if ( $mysql_version_id < 50000 )
    {
      my $base_port= $cluster->{'port'} + 1;
      s/CHOOSE_PORT_TRANSPORTER/$base_port/;
    }
    s/CHOOSE_DiskPageBufferMemory/$ndb_pbmem/;

    print OUT "$_ \n";
  }
  close OUT;
  close IN;


  # Start cluster with "--initial"

  ndbcluster_start($cluster, "--initial");

  return 0;
}


sub ndbcluster_wait_started($$){
  my $cluster= shift;
  my $ndb_waiter_extra_opt= shift;
  my $path_waiter_log= "$cluster->{'data_dir'}/ndb_waiter.log";
  my $args;

  mtr_init_args(\$args);

  mtr_add_arg($args, "--no-defaults");
  mtr_add_arg($args, "--core");
  mtr_add_arg($args, "--ndb-connectstring=%s", $cluster->{'connect_string'});
  mtr_add_arg($args, "--timeout=60");

  if ($ndb_waiter_extra_opt)
  {
    mtr_add_arg($args, "$ndb_waiter_extra_opt");
  }

  # Start the ndb_waiter which will connect to the ndb_mgmd
  # and poll it for state of the ndbd's, will return when
  # all nodes in the cluster is started
  my $res= mtr_run($exe_ndb_waiter, $args,
		   "", $path_waiter_log, $path_waiter_log, "");
  mtr_verbose("ndbcluster_wait_started, returns: $res") if $res;
  return $res;
}



sub mysqld_wait_started($){
  my $mysqld= shift;

  my $res= sleep_until_file_created($mysqld->{'path_pid'},
				    $mysqld->{'start_timeout'},
				    $mysqld->{'pid'});
  return $res == 0;
}


sub ndb_mgmd_wait_started($) {
  my ($cluster)= @_;

  my $retries= 100;
  while (ndbcluster_wait_started($cluster, "--no-contact") and
	 $retries)
  {
    # Millisceond sleep emulated with select
    select(undef, undef, undef, (0.1));

    $retries--;
  }

  return $retries == 0;

}

sub ndb_mgmd_start ($) {
  my $cluster= shift;

  my $args;                             # Arg vector
  my $pid= -1;

  mtr_init_args(\$args);
  mtr_add_arg($args, "--no-defaults");
  mtr_add_arg($args, "--core");
  mtr_add_arg($args, "--nodaemon");
  mtr_add_arg($args, "--config-file=%s", "$cluster->{'data_dir'}/config.ini");


  my $path_ndb_mgmd_log= "$cluster->{'data_dir'}/\l$cluster->{'name'}_ndb_mgmd.log";
  $pid= mtr_spawn($exe_ndb_mgmd, $args, "",
		  $path_ndb_mgmd_log,
		  $path_ndb_mgmd_log,
		  "",
		  { append_log_file => 1 });

  # FIXME Should not be needed
  # Unfortunately the cluster nodes will fail to start
  # if ndb_mgmd has not started properly
  if (ndb_mgmd_wait_started($cluster))
  {
    mtr_error("Failed to wait for start of ndb_mgmd");
  }

  # Remember pid of ndb_mgmd
  $cluster->{'pid'}= $pid;

  mtr_verbose("ndb_mgmd_start, pid: $pid");

  return $pid;
}


sub ndbd_start ($$$) {
  my $cluster= shift;
  my $idx= shift;
  my $extra_args= shift;

  my $args;                             # Arg vector
  my $pid= -1;

  mtr_init_args(\$args);
  mtr_add_arg($args, "--no-defaults");
  mtr_add_arg($args, "--core");
  mtr_add_arg($args, "--ndb-connectstring=%s", "$cluster->{'connect_string'}");
  if ( $mysql_version_id >= 50000)
  {
    mtr_add_arg($args, "--character-sets-dir=%s", "$path_charsetsdir");
  }
  mtr_add_arg($args, "--nodaemon");
  mtr_add_arg($args, "$extra_args");

  my $nodeid= $cluster->{'ndbds'}->[$idx]->{'nodeid'};
  my $path_ndbd_log= "$cluster->{'data_dir'}/ndb_${nodeid}.log";
  $pid= mtr_spawn($exe_ndbd, $args, "",
		  $path_ndbd_log,
		  $path_ndbd_log,
		  "",
		  { append_log_file => 1 });

  # Add pid to list of pids for this cluster
  $cluster->{'ndbds'}->[$idx]->{'pid'}= $pid;

  # Rememeber options used when starting
  $cluster->{'ndbds'}->[$idx]->{'start_extra_args'}= $extra_args;
  $cluster->{'ndbds'}->[$idx]->{'idx'}= $idx;

  mtr_verbose("ndbd_start, pid: $pid");

  return $pid;
}


sub ndbcluster_start ($$) {
  my $cluster= shift;
  my $extra_args= shift;

  mtr_verbose("ndbcluster_start '$cluster->{'name'}'");

  if ( $glob_use_running_ndbcluster )
  {
    return 0;
  }

  if ( $cluster->{'pid'} )
  {
    mtr_error("Cluster '$cluster->{'name'}' already started");
  }

  ndb_mgmd_start($cluster);

  for ( my $idx= 0; $idx < $cluster->{'nodes'}; $idx++ )
  {
    ndbd_start($cluster, $idx, $extra_args);
  }

  return 0;
}


sub rm_ndbcluster_tables ($) {
  my $dir=       shift;
  foreach my $bin ( glob("$dir/mysql/apply_status*"),
                    glob("$dir/mysql/schema*"))
  {
    unlink($bin);
  }
}


##############################################################################
#
#  Run the benchmark suite
#
##############################################################################

sub run_benchmarks ($) {
  my $benchmark=  shift;

  my $args;

  if ( ! $glob_use_embedded_server )
  {
    mysqld_start($master->[0],[],[]);
    if ( ! $master->[0]->{'pid'} )
    {
      mtr_error("Can't start the mysqld server");
    }
  }

  mtr_init_args(\$args);

  mtr_add_arg($args, "--socket=%s", $master->[0]->{'path_sock'});
  mtr_add_arg($args, "--user=%s", $opt_user);

  if ( $opt_small_bench )
  {
    mtr_add_arg($args, "--small-test");
    mtr_add_arg($args, "--small-tables");
  }

  if ( $opt_with_ndbcluster )
  {
    mtr_add_arg($args, "--create-options=TYPE=ndb");
  }

  chdir($glob_mysql_bench_dir)
    or mtr_error("Couldn't chdir to '$glob_mysql_bench_dir': $!");

  if ( ! $benchmark )
  {
    mtr_add_arg($args, "--log");
    mtr_run("$glob_mysql_bench_dir/run-all-tests", $args, "", "", "", "");
    # FIXME check result code?!
  }
  elsif ( -x $benchmark )
  {
    mtr_run("$glob_mysql_bench_dir/$benchmark", $args, "", "", "", "");
    # FIXME check result code?!
  }
  else
  {
    mtr_error("Benchmark $benchmark not found");
  }

  chdir($glob_mysql_test_dir);          # Go back

  if ( ! $glob_use_embedded_server )
  {
    stop_masters();
  }
}


##############################################################################
#
#  Run the test suite
#
##############################################################################

sub run_suite () {
  my ($suite, $tests)= @_;

  mtr_print_thick_line();

  mtr_timer_start($glob_timers,"suite", 60 * $opt_suite_timeout);

  mtr_report("Starting Tests in the '$suite' suite");

  mtr_report_tests_not_skipped_though_disabled($tests);

  mtr_print_header();

  foreach my $tinfo ( @$tests )
  {
    if (run_testcase_check_skip_test($tinfo))
    {
      next;
    }

    mtr_timer_start($glob_timers,"testcase", 60 * $opt_testcase_timeout);
    run_testcase($tinfo);
    mtr_timer_stop($glob_timers,"testcase");
  }

  mtr_print_line();

  if ( ! $glob_debugger and
       ! $opt_extern and
       ! $glob_use_embedded_server )
  {
    stop_all_servers();
  }

  if ( $opt_gcov )
  {
    gcov_collect(); # collect coverage information
  }
  if ( $opt_gprof )
  {
    gprof_collect(); # collect coverage information
  }

  mtr_report_stats($tests);

  mtr_timer_stop($glob_timers,"suite");
}


##############################################################################
#
#  Initiate the test databases
#
##############################################################################

sub initialize_servers () {

  datadir_list_setup();

  if ( $opt_extern )
  {
    # Running against an already started server, if the specified
    # vardir does not already exist it should be created
    if ( ! -d $opt_vardir )
    {
      mtr_report("Creating '$opt_vardir'");
      setup_vardir();
    }
    else
    {
      if ($opt_verbose)
      {
	mtr_report("No need to create '$opt_vardir' it already exists");
      }
    }
  }
  else
  {
    kill_running_servers();

    if ( ! $opt_start_dirty )
    {
      remove_stale_vardir();
      setup_vardir();

      mysql_install_db();
      if ( $opt_force )
      {
	# Save a snapshot of the freshly installed db
	# to make it possible to restore to a known point in time
	save_installed_db();
      }
    }
  }
  check_running_as_root();
}

sub mysql_install_db () {

  install_db('master', $master->[0]->{'path_myddir'});

  if ($max_master_num)
  {
    copy_install_db('master', $master->[1]->{'path_myddir'});
  }

  # Install the number of slave databses needed
  for (my $idx= 0; $idx < $max_slave_num; $idx++)
  {
    copy_install_db("slave".($idx+1), $slave->[$idx]->{'path_myddir'});
  }

  if ( ! $opt_skip_im )
  {
    im_prepare_env($instance_manager);
  }

  my $cluster_started_ok= 1; # Assume it can be started

  if ($opt_skip_ndbcluster || $glob_use_running_ndbcluster ||
      $clusters->[0]->{executable_setup_failed})
  {
    # Don't install master cluster
  }
  elsif (ndbcluster_start_install($clusters->[0]))
  {
    mtr_warning("Failed to start install of $clusters->[0]->{name}");
    $cluster_started_ok= 0;
  }

  if ($max_slave_num == 0 ||
      $opt_skip_ndbcluster_slave || $glob_use_running_ndbcluster_slave ||
      $clusters->[1]->{executable_setup_failed})
  {
    # Don't install slave cluster
  }
  elsif (ndbcluster_start_install($clusters->[1]))
  {
    mtr_warning("Failed to start install of $clusters->[1]->{name}");
    $cluster_started_ok= 0;
  }

  foreach my $cluster (@{$clusters})
  {

    next if !$cluster->{'pid'};

    $cluster->{'installed_ok'}= 1; # Assume install suceeds

    if (ndbcluster_wait_started($cluster, ""))
    {
      # failed to install, disable usage and flag that its no ok
      mtr_report("ndbcluster_install of $cluster->{'name'} failed");
      $cluster->{"installed_ok"}= 0;

      $cluster_started_ok= 0;
    }
  }

  if ( ! $cluster_started_ok )
  {
    if ( $opt_force)
    {
      # Continue without cluster
    }
    else
    {
      mtr_error("To continue, re-run with '--force'.");
    }
  }

  return 0;
}


sub copy_install_db ($$) {
  my $type=      shift;
  my $data_dir=  shift;

  mtr_report("Installing \u$type Database");

  # Just copy the installed db from first master
  mtr_copy_dir($master->[0]->{'path_myddir'}, $data_dir);

}


sub install_db ($$) {
  my $type=      shift;
  my $data_dir=  shift;

  mtr_report("Installing \u$type Database");


  my $args;
  mtr_init_args(\$args);
  mtr_add_arg($args, "--no-defaults");
  mtr_add_arg($args, "--bootstrap");
  mtr_add_arg($args, "--basedir=%s", $path_my_basedir);
  mtr_add_arg($args, "--datadir=%s", $data_dir);
  mtr_add_arg($args, "--skip-innodb");
  mtr_add_arg($args, "--skip-ndbcluster");
  mtr_add_arg($args, "--tmpdir=.");
  mtr_add_arg($args, "--core-file");

  if ( $opt_debug )
  {
    mtr_add_arg($args, "--debug=d:t:i:A,%s/log/bootstrap_%s.trace",
		$path_vardir_trace, $type);
  }

  if ( ! $glob_netware )
  {
    mtr_add_arg($args, "--language=%s", $path_language);
    mtr_add_arg($args, "--character-sets-dir=%s", $path_charsetsdir);
  }

  # If DISABLE_GRANT_OPTIONS is defined when the server is compiled (e.g.,
  # configure --disable-grant-options), mysqld will not recognize the
  # --bootstrap or --skip-grant-tables options.  The user can set
  # MYSQLD_BOOTSTRAP to the full path to a mysqld which does accept
  # --bootstrap, to accommodate this.
  my $exe_mysqld_bootstrap = $ENV{'MYSQLD_BOOTSTRAP'} || $exe_mysqld;

  # ----------------------------------------------------------------------
  # export MYSQLD_BOOTSTRAP_CMD variable containing <path>/mysqld <args>
  # ----------------------------------------------------------------------
  $ENV{'MYSQLD_BOOTSTRAP_CMD'}= "$exe_mysqld_bootstrap " . join(" ", @$args);

  # ----------------------------------------------------------------------
  # Create the bootstrap.sql file
  # ----------------------------------------------------------------------
  my $bootstrap_sql_file= "$opt_vardir/tmp/bootstrap.sql";

  # Use the mysql database for system tables
  mtr_tofile($bootstrap_sql_file, "use mysql");

  # Add the offical mysql system tables
  # for a production system
  mtr_appendfile_to_file("$path_sql_dir/mysql_system_tables.sql",
			 $bootstrap_sql_file);

  # Add the mysql system tables initial data
  # for a production system
  mtr_appendfile_to_file("$path_sql_dir/mysql_system_tables_data.sql",
			 $bootstrap_sql_file);

  # Add test data for timezone - this is just a subset, on a real
  # system these tables will be populated either by mysql_tzinfo_to_sql
  # or by downloading the timezone table package from our website
  mtr_appendfile_to_file("$path_sql_dir/mysql_test_data_timezone.sql",
			 $bootstrap_sql_file);

  # Fill help tables, just an empty file when running from bk repo
  # but will be replaced by a real fill_help_tables.sql when
  # building the source dist
  mtr_appendfile_to_file("$path_sql_dir/fill_help_tables.sql",
			 $bootstrap_sql_file);

  # Log bootstrap command
  my $path_bootstrap_log= "$opt_vardir/log/bootstrap.log";
  mtr_tofile($path_bootstrap_log,
	     "$exe_mysqld_bootstrap " . join(" ", @$args) . "\n");

  if ( mtr_run($exe_mysqld_bootstrap, $args, $bootstrap_sql_file,
               $path_bootstrap_log, $path_bootstrap_log,
	       "", { append_log_file => 1 }) != 0 )

  {
    mtr_error("Error executing mysqld --bootstrap\n" .
              "Could not install system database from $bootstrap_sql_file\n" .
	      "see $path_bootstrap_log for errors");
  }
}


sub im_prepare_env($) {
  my $instance_manager = shift;

  im_create_passwd_file($instance_manager);
  im_prepare_data_dir($instance_manager);
}


sub im_create_passwd_file($) {
  my $instance_manager = shift;

  my $pwd_file_path = $instance_manager->{'password_file'};

  mtr_report("Creating IM password file ($pwd_file_path)");

  open(OUT, ">", $pwd_file_path)
    or mtr_error("Can't write to $pwd_file_path: $!");

  print OUT $instance_manager->{'admin_login'}, ":",
        $instance_manager->{'admin_sha1'}, "\n";

  close(OUT);
}


sub im_create_defaults_file($) {
  my $instance_manager = shift;

  my $defaults_file = $instance_manager->{'defaults_file'};

  open(OUT, ">", $defaults_file)
    or mtr_error("Can't write to $defaults_file: $!");

  print OUT <<EOF
[mysql]

[manager]
pid-file            = $instance_manager->{path_pid}
angel-pid-file      = $instance_manager->{path_angel_pid}
socket              = $instance_manager->{path_sock}
port                = $instance_manager->{port}
password-file       = $instance_manager->{password_file}
default-mysqld-path = $exe_mysqld

EOF
;

  foreach my $instance (@{$instance_manager->{'instances'}})
  {
    my $server_id = $instance->{'server_id'};

    print OUT <<EOF
[mysqld$server_id]
socket              = $instance->{path_sock}
pid-file            = $instance->{path_pid}
port                = $instance->{port}
datadir             = $instance->{path_datadir}
log                 = $instance->{path_datadir}/mysqld$server_id.log
log-error           = $instance->{path_datadir}/mysqld$server_id.err.log
log-slow-queries    = $instance->{path_datadir}/mysqld$server_id.slow.log
language            = $path_language
character-sets-dir  = $path_charsetsdir
basedir             = $path_my_basedir
server_id           = $server_id
shutdown-delay      = 10
skip-stack-trace
skip-innodb
skip-ndbcluster
EOF
;
    if ( $mysql_version_id < 50100 )
    {
      print OUT "skip-bdb\n";
    }
    print OUT "nonguarded\n" if $instance->{'nonguarded'};
    if ( $mysql_version_id >= 50100 )
    {
      print OUT "log-output=FILE\n" if $instance->{'old_log_format'};
    }
    print OUT "\n";
  }

  close(OUT);
}


sub im_prepare_data_dir($) {
  my $instance_manager = shift;

  foreach my $instance (@{$instance_manager->{'instances'}})
  {
    copy_install_db(
      'im_mysqld_' . $instance->{'server_id'},
      $instance->{'path_datadir'});
  }
}



#
# Restore snapshot of the installed slave databases
# if the snapshot exists
#
sub restore_slave_databases ($) {
  my ($num_slaves)= @_;

  if ( -d $path_snapshot)
  {
    for (my $idx= 0; $idx < $num_slaves; $idx++)
    {
      my $data_dir= $slave->[$idx]->{'path_myddir'};
      my $name= basename($data_dir);
      rmtree($data_dir);
      mtr_copy_dir("$path_snapshot/$name", $data_dir);
    }
  }
}


sub run_testcase_check_skip_test($)
{
  my ($tinfo)= @_;

  # ----------------------------------------------------------------------
  # If marked to skip, just print out and return.
  # Note that a test case not marked as 'skip' can still be
  # skipped later, because of the test case itself in cooperation
  # with the mysqltest program tells us so.
  # ----------------------------------------------------------------------

  if ( $tinfo->{'skip'} )
  {
    mtr_report_test_name($tinfo);
    mtr_report_test_skipped($tinfo);
    return 1;
  }

  if ($tinfo->{'ndb_test'})
  {
    foreach my $cluster (@{$clusters})
    {
      last if ($opt_skip_ndbcluster_slave and
	       $cluster->{'name'} eq 'Slave');

      # If test needs this cluster, check binaries was found ok
      if ( $cluster->{'executable_setup_failed'} )
      {
	mtr_report_test_name($tinfo);
	$tinfo->{comment}=
	  "Failed to find cluster binaries";
	mtr_report_test_failed($tinfo);
	return 1;
      }

      # If test needs this cluster, check it was installed ok
      if ( !$cluster->{'installed_ok'} )
      {
	mtr_report_test_name($tinfo);
	$tinfo->{comment}=
	  "Cluster $cluster->{'name'} was not installed ok";
	mtr_report_test_failed($tinfo);
	return 1;
      }

    }
  }

  if ( $tinfo->{'component_id'} eq 'im' )
  {
      # If test needs im, check binaries was found ok
    if ( $instance_manager->{'executable_setup_failed'} )
    {
      mtr_report_test_name($tinfo);
      $tinfo->{comment}=
	"Failed to find MySQL manager binaries";
      mtr_report_test_failed($tinfo);
      return 1;
    }
  }

  return 0;
}


sub do_before_run_mysqltest($)
{
  my $tinfo= shift;
  my $tname= $tinfo->{'name'};

  # Remove old files produced by mysqltest
  my $result_dir= "r";
  if ( $opt_suite ne "main" )
  {
    $result_dir= "suite/$opt_suite/r";
  }
  unlink("$result_dir/$tname.reject");
  unlink("$result_dir/$tname.progress");
  unlink("$result_dir/$tname.log");
  unlink("$result_dir/$tname.warnings");

  if (!$opt_extern)
  {
    if ( $mysql_version_id < 50000 ) {
      # Set environment variable NDB_STATUS_OK to 1
      # if script decided to run mysqltest cluster _is_ installed ok
      $ENV{'NDB_STATUS_OK'} = "1";
    } elsif ( $mysql_version_id < 50100 ) {
      # Set environment variable NDB_STATUS_OK to YES
      # if script decided to run mysqltest cluster _is_ installed ok
      $ENV{'NDB_STATUS_OK'} = "YES";
    }
  }
}

sub do_after_run_mysqltest($)
{
  my $tinfo= shift;
  my $tname= $tinfo->{'name'};

  # Save info from this testcase run to mysqltest.log
  mtr_appendfile_to_file($path_current_test_log, $path_mysqltest_log)
    if -f $path_current_test_log;
  mtr_appendfile_to_file($path_timefile, $path_mysqltest_log)
    if -f $path_timefile;

  # Remove the file that mysqltest writes info to
  unlink($path_timefile);

}


sub run_testcase_mark_logs($)
{
  my ($log_msg)= @_;

  # Write a marker to all log files

  # The file indicating current test name
  mtr_tonewfile($path_current_test_log, $log_msg);

  # each mysqld's .err file
  foreach my $mysqld (@{$master}, @{$slave})
  {
    mtr_tofile($mysqld->{path_myerr}, $log_msg);
  }

  # ndbcluster log file
  mtr_tofile($path_ndb_testrun_log, $log_msg);

}

sub find_testcase_skipped_reason($)
{
  my ($tinfo)= @_;

<<<<<<< HEAD
  # Open mysqltest-time
  my $F= IO::File->new($path_timefile) or
    mtr_error("can't open file \"$path_timefile\": $!");
=======
  # Set default message
  $tinfo->{'comment'}= "Detected by testcase(no log file)";

  # Open mysqltest.log
  my $F= IO::File->new($path_timefile)
    or return;
>>>>>>> d2d4e667
  my $reason;

  while ( my $line= <$F> )
  {
    # Look for "reason: <reason for skipping test>"
    if ( $line =~ /reason: (.*)/ )
    {
      $reason= $1;
    }
  }

  if ( ! $reason )
  {
    mtr_warning("Could not find reason for skipping test in $path_timefile");
    $reason= "Detected by testcase(reason unknown) ";
  }
  $tinfo->{'comment'}= $reason;
}


sub analyze_testcase_failure_sync_with_master($)
{
  my ($tinfo)= @_;

  my $args;
  mtr_init_args(\$args);

  mtr_add_arg($args, "--no-defaults");
  mtr_add_arg($args, "--silent");
  mtr_add_arg($args, "--skip-safemalloc");
  mtr_add_arg($args, "--tmpdir=%s", $opt_tmpdir);
  mtr_add_arg($args, "--character-sets-dir=%s", $path_charsetsdir);

  mtr_add_arg($args, "--socket=%s", $master->[0]->{'path_sock'});
  mtr_add_arg($args, "--port=%d", $master->[0]->{'port'});
  mtr_add_arg($args, "--database=test");
  mtr_add_arg($args, "--user=%s", $opt_user);
  mtr_add_arg($args, "--password=");

  # Run the test file and append output to log file
  mtr_run_test($exe_mysqltest,$args,
	       "include/analyze_failure_sync_with_master.test",
	       "$path_timefile", "$path_timefile","",
	       { append_log_file => 1 });

}

sub analyze_testcase_failure($)
{
  my ($tinfo)= @_;

  # Open mysqltest.log
  my $F= IO::File->new($path_timefile)
    or return;

  while ( my $line= <$F> )
  {
    # Look for "mysqltest: At line nnn: <error>
    if ( $line =~ /mysqltest: At line [0-9]*: (.*)/ )
    {
      my $error= $1;
      # Look for "could not sync with master"
      if ( $error =~ /could not sync with master/ )
      {
	analyze_testcase_failure_sync_with_master($tinfo);
      }
    }
  }
}

##############################################################################
#
#  Run a single test case
#
##############################################################################

# When we get here, we have already filtered out test cases that doesn't
# apply to the current setup, for example if we use a running server, test
# cases that restart the server are dropped. So this function should mostly
# be about doing things, not a lot of logic.

# We don't start and kill the servers for each testcase. But some
# testcases needs a restart, because they specify options to start
# mysqld with. After that testcase, we need to restart again, to set
# back the normal options.

sub run_testcase ($) {
  my $tinfo=  shift;

  # -------------------------------------------------------
  # Init variables that can change between each test case
  # -------------------------------------------------------

  $ENV{'TZ'}= $tinfo->{'timezone'};
  mtr_verbose("Setting timezone: $tinfo->{'timezone'}");

  my $master_restart= run_testcase_need_master_restart($tinfo);
  my $slave_restart= run_testcase_need_slave_restart($tinfo);

  if ($master_restart or $slave_restart)
  {
    # Can't restart a running server that may be in use
    if ( $opt_extern )
    {
      mtr_report_test_name($tinfo);
      $tinfo->{comment}= "Can't restart a running server";
      mtr_report_test_skipped($tinfo);
      return;
    }

    run_testcase_stop_servers($tinfo, $master_restart, $slave_restart);
  }

  # Write to all log files to indicate start of testcase
  run_testcase_mark_logs("CURRENT_TEST: $tinfo->{name}\n");

  my $died= mtr_record_dead_children();
  if ($died or $master_restart or $slave_restart)
  {
    if (run_testcase_start_servers($tinfo))
    {
      mtr_report_test_name($tinfo);
      report_failure_and_restart($tinfo);
      return 1;
    }
  }

  # ----------------------------------------------------------------------
  # If --start-and-exit or --start-dirty given, stop here to let user manually
  # run tests
  # ----------------------------------------------------------------------
  if ( $opt_start_and_exit or $opt_start_dirty )
  {
    mtr_timer_stop_all($glob_timers);
    mtr_report("\nServers started, exiting");
    exit(0);
  }

  {
    do_before_run_mysqltest($tinfo);

    my $res= run_mysqltest($tinfo);
    mtr_report_test_name($tinfo);
    if ( $res == 0 )
    {
      mtr_report_test_passed($tinfo);
    }
    elsif ( $res == 62 )
    {
      # Testcase itself tell us to skip this one

      # Try to get reason from mysqltest.log
      find_testcase_skipped_reason($tinfo);
      mtr_report_test_skipped($tinfo);
    }
    elsif ( $res == 63 )
    {
      $tinfo->{'timeout'}= 1;           # Mark as timeout
      report_failure_and_restart($tinfo);
    }
    elsif ( $res == 1 )
    {
      if ( $opt_force )
      {
	analyze_testcase_failure($tinfo);
      }
      # Test case failure reported by mysqltest
      report_failure_and_restart($tinfo);
    }
    else
    {
      # mysqltest failed, probably crashed
      $tinfo->{comment}=
	"mysqltest returned unexpected code $res, it has probably crashed";
      report_failure_and_restart($tinfo);
    }

    do_after_run_mysqltest($tinfo);
  }

  # ----------------------------------------------------------------------
  # Stop Instance Manager if we are processing an IM-test case.
  # ----------------------------------------------------------------------
  if ( $tinfo->{'component_id'} eq 'im' and
       !mtr_im_stop($instance_manager, $tinfo->{'name'}) )
  {
    mtr_error("Failed to stop Instance Manager.")
  }
}


#
# Save a snapshot of the installed test db(s)
# I.e take a snapshot of the var/ dir
#
sub save_installed_db () {

  mtr_report("Saving snapshot of installed databases");
  rmtree($path_snapshot);

  foreach my $data_dir (@data_dir_lst)
  {
    my $name= basename($data_dir);
    mtr_copy_dir("$data_dir", "$path_snapshot/$name");
  }
}


#
# Save any interesting files in the data_dir
# before the data dir is removed.
#
sub save_files_before_restore($$) {
  my $test_name= shift;
  my $data_dir= shift;
  my $save_name= "$opt_vardir/log/$test_name";

  # Look for core files
  foreach my $core_file ( glob("$data_dir/core*") )
  {
    last if $opt_max_save_core > 0 && $num_saved_cores >= $opt_max_save_core;
    my $core_name= basename($core_file);
    mtr_report("Saving $core_name");
    mkdir($save_name) if ! -d $save_name;
    rename("$core_file", "$save_name/$core_name");
    ++$num_saved_cores;
  }
}


#
# Restore snapshot of the installed test db(s)
# if the snapshot exists
#
sub restore_installed_db ($) {
  my $test_name= shift;

  if ( -d $path_snapshot)
  {
    mtr_report("Restoring snapshot of databases");

    foreach my $data_dir (@data_dir_lst)
    {
      my $name= basename($data_dir);
      save_files_before_restore($test_name, $data_dir);
      rmtree("$data_dir");
      mtr_copy_dir("$path_snapshot/$name", "$data_dir");
    }

    # Remove the ndb_*_fs dirs for all ndbd nodes
    # forcing a clean start of ndb
    foreach my $cluster (@{$clusters})
    {
      foreach my $ndbd (@{$cluster->{'ndbds'}})
      {
	rmtree("$ndbd->{'path_fs'}" );
      }
    }
  }
  else
  {
    # No snapshot existed
    mtr_error("No snapshot existed");
  }
}

sub report_failure_and_restart ($) {
  my $tinfo= shift;

  mtr_report_test_failed($tinfo);
  mtr_show_failed_diff($tinfo->{'result_file'});
  print "\n";
  if ( $opt_force )
  {
    # Stop all servers that are known to be running
    stop_all_servers();

    # Restore the snapshot of the installed test db
    restore_installed_db($tinfo->{'name'});
    print "Resuming Tests\n\n";
    return;
  }

  my $test_mode= join(" ", @::glob_test_mode) || "default";
  print "Aborting: $tinfo->{'name'} failed in $test_mode mode. ";
  print "To continue, re-run with '--force'.\n";
  if ( ! $glob_debugger and
       ! $opt_extern and
       ! $glob_use_embedded_server )
  {
    stop_all_servers();
  }
  mtr_exit(1);

}


##############################################################################
#
#  Start and stop servers
#
##############################################################################


sub do_before_start_master ($) {
  my ($tinfo)= @_;

  my $tname= $tinfo->{'name'};
  my $init_script= $tinfo->{'master_sh'};

  # FIXME what about second master.....

  # Don't delete anything if starting dirty
  return if ($opt_start_dirty);

  foreach my $bin ( glob("$opt_vardir/log/master*-bin*") )
  {
    unlink($bin);
  }

  # FIXME only remove the ones that are tied to this master
  # Remove old master.info and relay-log.info files
  unlink("$master->[0]->{'path_myddir'}/master.info");
  unlink("$master->[0]->{'path_myddir'}/relay-log.info");
  unlink("$master->[1]->{'path_myddir'}/master.info");
  unlink("$master->[1]->{'path_myddir'}/relay-log.info");

  # Run master initialization shell script if one exists
  if ( $init_script )
  {
    my $ret= mtr_run("/bin/sh", [$init_script], "", "", "", "");
    if ( $ret != 0 )
    {
      # FIXME rewrite those scripts to return 0 if successful
      # mtr_warning("$init_script exited with code $ret");
    }
  }
}


sub do_before_start_slave ($) {
  my ($tinfo)= @_;

  my $tname= $tinfo->{'name'};
  my $init_script= $tinfo->{'master_sh'};

  # Don't delete anything if starting dirty
  return if ($opt_start_dirty);

  foreach my $bin ( glob("$opt_vardir/log/slave*-bin*") )
  {
    unlink($bin);
  }

  unlink("$slave->[0]->{'path_myddir'}/master.info");
  unlink("$slave->[0]->{'path_myddir'}/relay-log.info");

  # Run slave initialization shell script if one exists
  if ( $init_script )
  {
    my $ret= mtr_run("/bin/sh", [$init_script], "", "", "", "");
    if ( $ret != 0 )
    {
      # FIXME rewrite those scripts to return 0 if successful
      # mtr_warning("$init_script exited with code $ret");
    }
  }

  foreach my $bin ( glob("$slave->[0]->{'path_myddir'}/log.*") )
  {
    unlink($bin);
  }
}


sub mysqld_arguments ($$$$) {
  my $args=              shift;
  my $mysqld=            shift;
  my $extra_opt=         shift;
  my $slave_master_info= shift;

  my $idx= $mysqld->{'idx'};
  my $sidx= "";                 # Index as string, 0 is empty string
  if ( $idx> 0 )
  {
    $sidx= $idx;
  }

  my $prefix= "";               # If mysqltest server arg
  if ( $glob_use_embedded_server )
  {
    $prefix= "--server-arg=";
  }

  mtr_add_arg($args, "%s--no-defaults", $prefix);

  mtr_add_arg($args, "%s--console", $prefix);
  mtr_add_arg($args, "%s--basedir=%s", $prefix, $path_my_basedir);
  mtr_add_arg($args, "%s--character-sets-dir=%s", $prefix, $path_charsetsdir);

  if ( $mysql_version_id >= 50036)
  {
    # By default, prevent the started mysqld to access files outside of vardir
    my $secure_file_dir= $opt_vardir;
    if ( $opt_suite ne "main" )
    {
      # When running a suite other than default allow the mysqld
      # access to subdirs of mysql-test/ in order to make it possible
      # to "load data" from the suites data/ directory.
      $secure_file_dir= $glob_mysql_test_dir;
    }
    mtr_add_arg($args, "%s--secure-file-priv=%s", $prefix, $secure_file_dir);
  }

  if ( $mysql_version_id >= 50000 )
  {
    mtr_add_arg($args, "%s--log-bin-trust-function-creators", $prefix);
  }

  mtr_add_arg($args, "%s--default-character-set=latin1", $prefix);
  mtr_add_arg($args, "%s--language=%s", $prefix, $path_language);
  mtr_add_arg($args, "%s--tmpdir=$opt_tmpdir", $prefix);

  if ( $opt_valgrind_mysqld )
  {
    mtr_add_arg($args, "%s--skip-safemalloc", $prefix);

    if ( $mysql_version_id < 50100 )
    {
      mtr_add_arg($args, "%s--skip-bdb", $prefix);
    }
  }

  mtr_add_arg($args, "%s--pid-file=%s", $prefix,
	      $mysqld->{'path_pid'});

  mtr_add_arg($args, "%s--port=%d", $prefix,
                $mysqld->{'port'});

  mtr_add_arg($args, "%s--socket=%s", $prefix,
	      $mysqld->{'path_sock'});

  mtr_add_arg($args, "%s--datadir=%s", $prefix,
	      $mysqld->{'path_myddir'});


  if ( $mysql_version_id >= 50106 )
  {
    # Turn on logging to bothe tables and file
    mtr_add_arg($args, "%s--log-output=table,file", $prefix);
  }

  my $log_base_path= "$opt_vardir/log/$mysqld->{'type'}$sidx";
  mtr_add_arg($args, "%s--log=%s.log", $prefix, $log_base_path);
  mtr_add_arg($args,
	      "%s--log-slow-queries=%s-slow.log", $prefix, $log_base_path);

  # Check if "extra_opt" contains --skip-log-bin
  my $skip_binlog= grep(/^--skip-log-bin/, @$extra_opt);

  if ( $mysqld->{'type'} eq 'master' )
  {
    if (! ($opt_skip_master_binlog || $skip_binlog) )
    {
      mtr_add_arg($args, "%s--log-bin=%s/log/master-bin%s", $prefix,
                  $opt_vardir, $sidx);
    }

    mtr_add_arg($args, "%s--server-id=%d", $prefix,
	       $idx > 0 ? $idx + 101 : 1);

    mtr_add_arg($args, "%s--innodb_data_file_path=ibdata1:10M:autoextend",
		$prefix);

    mtr_add_arg($args, "%s--local-infile", $prefix);

    if ( $idx > 0 or !$use_innodb)
    {
      mtr_add_arg($args, "%s--skip-innodb", $prefix);
    }

    my $cluster= $clusters->[$mysqld->{'cluster'}];
    if ( $opt_skip_ndbcluster ||
	 !$cluster->{'pid'})
    {
      mtr_add_arg($args, "%s--skip-ndbcluster", $prefix);
    }
    else
    {
      mtr_add_arg($args, "%s--ndbcluster", $prefix);
      mtr_add_arg($args, "%s--ndb-connectstring=%s", $prefix,
		  $cluster->{'connect_string'});
      if ( $mysql_version_id >= 50100 )
      {
	mtr_add_arg($args, "%s--ndb-extra-logging", $prefix);
      }
    }
  }
  else
  {
    mtr_error("unknown mysqld type")
      unless $mysqld->{'type'} eq 'slave';

    mtr_add_arg($args, "%s--init-rpl-role=slave", $prefix);
    if (! ( $opt_skip_slave_binlog || $skip_binlog ))
    {
      mtr_add_arg($args, "%s--log-bin=%s/log/slave%s-bin", $prefix,
                  $opt_vardir, $sidx); # FIXME use own dir for binlogs
      mtr_add_arg($args, "%s--log-slave-updates", $prefix);
    }

    mtr_add_arg($args, "%s--master-retry-count=10", $prefix);

    mtr_add_arg($args, "%s--relay-log=%s/log/slave%s-relay-bin", $prefix,
                $opt_vardir, $sidx);
    mtr_add_arg($args, "%s--report-host=127.0.0.1", $prefix);
    mtr_add_arg($args, "%s--report-port=%d", $prefix,
                $mysqld->{'port'});
    mtr_add_arg($args, "%s--report-user=root", $prefix);
    mtr_add_arg($args, "%s--skip-innodb", $prefix);
    mtr_add_arg($args, "%s--skip-slave-start", $prefix);

    # Directory where slaves find the dumps generated by "load data"
    # on the server. The path need to have constant length otherwise
    # test results will vary, thus a relative path is used.
    my $slave_load_path= "../tmp";
    mtr_add_arg($args, "%s--slave-load-tmpdir=%s", $prefix,
                $slave_load_path);
    mtr_add_arg($args, "%s--set-variable=slave_net_timeout=10", $prefix);

    if ( @$slave_master_info )
    {
      foreach my $arg ( @$slave_master_info )
      {
        mtr_add_arg($args, "%s%s", $prefix, $arg);
      }
    }
    else
    {
      mtr_add_arg($args, "%s--master-user=root", $prefix);
      mtr_add_arg($args, "%s--master-connect-retry=1", $prefix);
      mtr_add_arg($args, "%s--master-host=127.0.0.1", $prefix);
      mtr_add_arg($args, "%s--master-password=", $prefix);
      mtr_add_arg($args, "%s--master-port=%d", $prefix,
                  $master->[0]->{'port'}); # First master

      my $slave_server_id=  2 + $idx;
      my $slave_rpl_rank= $slave_server_id;
      mtr_add_arg($args, "%s--server-id=%d", $prefix, $slave_server_id);
      mtr_add_arg($args, "%s--rpl-recovery-rank=%d", $prefix, $slave_rpl_rank);
    }

    if ( $opt_skip_ndbcluster_slave ||
         $mysqld->{'cluster'} == -1 ||
	 !$clusters->[$mysqld->{'cluster'}]->{'pid'} )
    {
      mtr_add_arg($args, "%s--skip-ndbcluster", $prefix);
    }
    else
    {
      mtr_add_arg($args, "%s--ndbcluster", $prefix);
      mtr_add_arg($args, "%s--ndb-connectstring=%s", $prefix,
		  $clusters->[$mysqld->{'cluster'}]->{'connect_string'});

      if ( $mysql_version_id >= 50100 )
      {
	mtr_add_arg($args, "%s--ndb-extra-logging", $prefix);
      }
    }

  } # end slave

  if ( $opt_debug )
  {
    mtr_add_arg($args, "%s--debug=d:t:i:A,%s/log/%s%s.trace",
		$prefix, $path_vardir_trace, $mysqld->{'type'}, $sidx);
  }

  mtr_add_arg($args, "%s--key_buffer_size=1M", $prefix);
  mtr_add_arg($args, "%s--sort_buffer=256K", $prefix);
  mtr_add_arg($args, "%s--max_heap_table_size=1M", $prefix);

  if ( $opt_ssl_supported )
  {
    mtr_add_arg($args, "%s--ssl-ca=%s/std_data/cacert.pem", $prefix,
                $glob_mysql_test_dir);
    mtr_add_arg($args, "%s--ssl-cert=%s/std_data/server-cert.pem", $prefix,
                $glob_mysql_test_dir);
    mtr_add_arg($args, "%s--ssl-key=%s/std_data/server-key.pem", $prefix,
                $glob_mysql_test_dir);
  }

  if ( $opt_warnings )
  {
    mtr_add_arg($args, "%s--log-warnings", $prefix);
  }

  # Indicate to "mysqld" it will be debugged in debugger
  if ( $glob_debugger )
  {
    mtr_add_arg($args, "%s--gdb", $prefix);
  }

  my $found_skip_core= 0;
  foreach my $arg ( @opt_extra_mysqld_opt, @$extra_opt )
  {
    # Allow --skip-core-file to be set in <testname>-[master|slave].opt file
    if ($arg eq "--skip-core-file")
    {
      $found_skip_core= 1;
    }
    elsif ($skip_binlog and mtr_match_prefix($arg, "--binlog-format"))
    {
      ; # Dont add --binlog-format when running without binlog
    }
    else
    {
      mtr_add_arg($args, "%s%s", $prefix, $arg);
    }
  }
  if ( !$found_skip_core )
  {
    mtr_add_arg($args, "%s%s", $prefix, "--core-file");
  }

  if ( $opt_bench )
  {
    mtr_add_arg($args, "%s--rpl-recovery-rank=1", $prefix);
    mtr_add_arg($args, "%s--init-rpl-role=master", $prefix);
  }
  elsif ( $mysqld->{'type'} eq 'master' )
  {
    mtr_add_arg($args, "%s--open-files-limit=1024", $prefix);
  }

  return $args;
}


##############################################################################
#
#  Start mysqld and return the PID
#
##############################################################################

sub mysqld_start ($$$) {
  my $mysqld=            shift;
  my $extra_opt=         shift;
  my $slave_master_info= shift;

  my $args;                             # Arg vector
  my $exe;
  my $pid= -1;
  my $wait_for_pid_file= 1;

  my $type= $mysqld->{'type'};
  my $idx= $mysqld->{'idx'};

  mtr_error("Internal error: mysqld should never be started for embedded")
    if $glob_use_embedded_server;

  if ( $type eq 'master' )
  {
    $exe= $exe_master_mysqld;
  }
  elsif ( $type eq 'slave' )
  {
    $exe= $exe_slave_mysqld;
  }
  else
  {
    mtr_error("Unknown 'type' \"$type\" passed to mysqld_start");
  }

  mtr_init_args(\$args);

  if ( $opt_valgrind_mysqld )
  {
    valgrind_arguments($args, \$exe);
  }

  mysqld_arguments($args,$mysqld,$extra_opt,$slave_master_info);

  if ( $opt_gdb || $opt_manual_gdb)
  {
    gdb_arguments(\$args, \$exe, "$type"."_$idx");
  }
  elsif ( $opt_ddd || $opt_manual_ddd )
  {
    ddd_arguments(\$args, \$exe, "$type"."_$idx");
  }
  elsif ( $opt_debugger )
  {
    debugger_arguments(\$args, \$exe, "$type"."_$idx");
  }
  elsif ( $opt_manual_debug )
  {
     print "\nStart $type in your debugger\n" .
           "dir: $glob_mysql_test_dir\n" .
           "exe: $exe\n" .
	   "args:  " . join(" ", @$args)  . "\n\n" .
	   "Waiting ....\n";

     # Indicate the exe should not be started
    $exe= undef;
  }
  else
  {
    # Default to not wait until pid file has been created
    $wait_for_pid_file= 0;
  }

  if ( defined $exe )
  {
    $pid= mtr_spawn($exe, $args, "",
		    $mysqld->{'path_myerr'},
		    $mysqld->{'path_myerr'},
		    "",
		    { append_log_file => 1 });
  }


  if ( $wait_for_pid_file && !sleep_until_file_created($mysqld->{'path_pid'},
						       $mysqld->{'start_timeout'},
						       $pid))
  {

    mtr_error("Failed to start mysqld $mysqld->{'type'}");
  }


  # Remember pid of the started process
  $mysqld->{'pid'}= $pid;

  # Remember options used when starting
  $mysqld->{'start_opts'}= $extra_opt;
  $mysqld->{'start_slave_master_info'}= $slave_master_info;

  mtr_verbose("mysqld pid: $pid");
  return $pid;
}


sub stop_all_servers () {

  print  "Stopping All Servers\n";

  if ( ! $opt_skip_im )
  {
    print  "Shutting-down Instance Manager\n";
    unless (mtr_im_stop($instance_manager, "stop_all_servers"))
    {
      mtr_error("Failed to stop Instance Manager.")
    }
  }

  my %admin_pids; # hash of admin processes that requests shutdown
  my @kill_pids;  # list of processes to shutdown/kill
  my $pid;

  # Start shutdown of all started masters
  foreach my $mysqld (@{$master}, @{$slave})
  {
    if ( $mysqld->{'pid'} )
    {
      $pid= mtr_mysqladmin_start($mysqld, "shutdown", 70);
      $admin_pids{$pid}= 1;

      push(@kill_pids,{
		       pid      => $mysqld->{'pid'},
		       pidfile  => $mysqld->{'path_pid'},
		       sockfile => $mysqld->{'path_sock'},
		       port     => $mysqld->{'port'},
		      });

      $mysqld->{'pid'}= 0; # Assume we are done with it
    }
  }

  # Start shutdown of clusters
  foreach my $cluster (@{$clusters})
  {
    if ( $cluster->{'pid'} )
    {
      $pid= mtr_ndbmgm_start($cluster, "shutdown");
      $admin_pids{$pid}= 1;

      push(@kill_pids,{
		       pid      => $cluster->{'pid'},
		       pidfile  => $cluster->{'path_pid'}
		      });

      $cluster->{'pid'}= 0; # Assume we are done with it

      foreach my $ndbd (@{$cluster->{'ndbds'}})
      {
        if ( $ndbd->{'pid'} )
	{
	  push(@kill_pids,{
			   pid      => $ndbd->{'pid'},
			   pidfile  => $ndbd->{'path_pid'},
			  });
	  $ndbd->{'pid'}= 0;
	}
      }
    }
  }

  # Wait blocking until all shutdown processes has completed
  mtr_wait_blocking(\%admin_pids);

  # Make sure that process has shutdown else try to kill them
  mtr_check_stop_servers(\@kill_pids);

  foreach my $mysqld (@{$master}, @{$slave})
  {
    rm_ndbcluster_tables($mysqld->{'path_myddir'});
  }
}


sub run_testcase_need_master_restart($)
{
  my ($tinfo)= @_;

  # We try to find out if we are to restart the master(s)
  my $do_restart= 0;          # Assumes we don't have to

  if ( $glob_use_embedded_server )
  {
    mtr_verbose("Never start or restart for embedded server");
    return $do_restart;
  }
  elsif ( $tinfo->{'master_sh'} )
  {
    $do_restart= 1;           # Always restart if script to run
    mtr_verbose("Restart master: Always restart if script to run");
  }
  if ( $tinfo->{'force_restart'} )
  {
    $do_restart= 1; # Always restart if --force-restart in -opt file
    mtr_verbose("Restart master: Restart forced with --force-restart");
  }
  elsif ( ! $opt_skip_ndbcluster and
	  !$tinfo->{'ndb_test'} and
	  $clusters->[0]->{'pid'} != 0 )
  {
    $do_restart= 1;           # Restart without cluster
    mtr_verbose("Restart master: Test does not need cluster");
  }
  elsif ( ! $opt_skip_ndbcluster and
	  $tinfo->{'ndb_test'} and
	  $clusters->[0]->{'pid'} == 0 )
  {
    $do_restart= 1;           # Restart with cluster
    mtr_verbose("Restart master: Test need cluster");
  }
  elsif( $tinfo->{'component_id'} eq 'im' )
  {
    $do_restart= 1;
    mtr_verbose("Restart master: Always restart for im tests");
  }
  elsif ( $master->[0]->{'running_master_options'} and
	  $master->[0]->{'running_master_options'}->{'timezone'} ne
	  $tinfo->{'timezone'})
  {
    $do_restart= 1;
    mtr_verbose("Restart master: Different timezone");
  }
  # Check that running master was started with same options
  # as the current test requires
  elsif (! mtr_same_opts($master->[0]->{'start_opts'},
                         $tinfo->{'master_opt'}) )
  {
    $do_restart= 1;
    mtr_verbose("Restart master: running with different options '" .
	       join(" ", @{$tinfo->{'master_opt'}}) . "' != '" .
		join(" ", @{$master->[0]->{'start_opts'}}) . "'" );
  }
  elsif( ! $master->[0]->{'pid'} )
  {
    if ( $opt_extern )
    {
      $do_restart= 0;
      mtr_verbose("No restart: using extern master");
    }
    else
    {
      $do_restart= 1;
      mtr_verbose("Restart master: master is not started");
    }
  }
  return $do_restart;
}

sub run_testcase_need_slave_restart($)
{
  my ($tinfo)= @_;

  # We try to find out if we are to restart the slaves
  my $do_slave_restart= 0;     # Assumes we don't have to

  if ( $glob_use_embedded_server )
  {
    mtr_verbose("Never start or restart for embedded server");
    return $do_slave_restart;
  }
  elsif ( $max_slave_num == 0)
  {
    mtr_verbose("Skip slave restart: No testcase use slaves");
  }
  else
  {

    # Check if any slave is currently started
    my $any_slave_started= 0;
    foreach my $mysqld (@{$slave})
    {
      if ( $mysqld->{'pid'} )
      {
	$any_slave_started= 1;
	last;
      }
    }

    if ($any_slave_started)
    {
      mtr_verbose("Restart slave: Slave is started, always restart");
      $do_slave_restart= 1;
    }
    elsif ( $tinfo->{'slave_num'} )
    {
      mtr_verbose("Restart slave: Test need slave");
      $do_slave_restart= 1;
    }
  }

  return $do_slave_restart;

}

# ----------------------------------------------------------------------
# If not using a running servers we may need to stop and restart.
# We restart in the case we have initiation scripts, server options
# etc to run. But we also restart again after the test first restart
# and test is run, to get back to normal server settings.
#
# To make the code a bit more clean, we actually only stop servers
# here, and mark this to be done. Then a generic "start" part will
# start up the needed servers again.
# ----------------------------------------------------------------------

sub run_testcase_stop_servers($$$) {
  my ($tinfo, $do_restart, $do_slave_restart)= @_;
  my $pid;
  my %admin_pids; # hash of admin processes that requests shutdown
  my @kill_pids;  # list of processes to shutdown/kill

  # Remember if we restarted for this test case (count restarts)
  $tinfo->{'restarted'}= $do_restart;

  if ( $do_restart )
  {
    delete $master->[0]->{'running_master_options'}; # Forget history

    # Start shutdown of all started masters
    foreach my $mysqld (@{$master})
    {
      if ( $mysqld->{'pid'} )
      {
	$pid= mtr_mysqladmin_start($mysqld, "shutdown", 70);

	$admin_pids{$pid}= 1;

	push(@kill_pids,{
			 pid      => $mysqld->{'pid'},
			 pidfile  => $mysqld->{'path_pid'},
			 sockfile => $mysqld->{'path_sock'},
			 port     => $mysqld->{'port'},
			});

	$mysqld->{'pid'}= 0; # Assume we are done with it
      }
    }

    # Start shutdown of master cluster
    my $cluster= $clusters->[0];
    if ( $cluster->{'pid'} )
    {
      $pid= mtr_ndbmgm_start($cluster, "shutdown");
      $admin_pids{$pid}= 1;

      push(@kill_pids,{
		       pid      => $cluster->{'pid'},
		       pidfile  => $cluster->{'path_pid'}
		      });

      $cluster->{'pid'}= 0; # Assume we are done with it

      foreach my $ndbd (@{$cluster->{'ndbds'}})
      {
	push(@kill_pids,{
			 pid      => $ndbd->{'pid'},
			 pidfile  => $ndbd->{'path_pid'},
			});
	$ndbd->{'pid'}= 0; # Assume we are done with it
      }
    }
  }

  if ( $do_restart || $do_slave_restart )
  {

    delete $slave->[0]->{'running_slave_options'}; # Forget history

    # Start shutdown of all started slaves
    foreach my $mysqld (@{$slave})
    {
      if ( $mysqld->{'pid'} )
      {
	$pid= mtr_mysqladmin_start($mysqld, "shutdown", 70);

	$admin_pids{$pid}= 1;

	push(@kill_pids,{
			 pid      => $mysqld->{'pid'},
			 pidfile  => $mysqld->{'path_pid'},
			 sockfile => $mysqld->{'path_sock'},
			 port     => $mysqld->{'port'},
			});


	$mysqld->{'pid'}= 0; # Assume we are done with it
      }
    }

    # Start shutdown of slave cluster
    my $cluster= $clusters->[1];
    if ( $cluster->{'pid'} )
    {
      $pid= mtr_ndbmgm_start($cluster, "shutdown");

      $admin_pids{$pid}= 1;

      push(@kill_pids,{
		       pid      => $cluster->{'pid'},
		       pidfile  => $cluster->{'path_pid'}
		      });

      $cluster->{'pid'}= 0; # Assume we are done with it

      foreach my $ndbd (@{$cluster->{'ndbds'}} )
      {
	push(@kill_pids,{
			 pid      => $ndbd->{'pid'},
			 pidfile  => $ndbd->{'path_pid'},
			});
	$ndbd->{'pid'}= 0; # Assume we are done with it
      }
    }
  }

  # ----------------------------------------------------------------------
  # Shutdown has now been started and lists for the shutdown processes
  # and the processes to be killed has been created
  # ----------------------------------------------------------------------

  # Wait blocking until all shutdown processes has completed
  mtr_wait_blocking(\%admin_pids);


  # Make sure that process has shutdown else try to kill them
  mtr_check_stop_servers(\@kill_pids);

  foreach my $mysqld (@{$master}, @{$slave})
  {
    if ( ! $mysqld->{'pid'} )
    {
      # Remove ndbcluster tables if server is stopped
      rm_ndbcluster_tables($mysqld->{'path_myddir'});
    }
  }
}


#
# run_testcase_start_servers
#
# Start the servers needed by this test case
#
# RETURN
#  0 OK
#  1 Start failed
#

sub run_testcase_start_servers($) {
  my $tinfo= shift;
  my $tname= $tinfo->{'name'};

  if ( $tinfo->{'component_id'} eq 'mysqld' )
  {
    if ( ! $opt_skip_ndbcluster and
	 !$clusters->[0]->{'pid'} and
	 $tinfo->{'ndb_test'} )
    {
      # Test need cluster, cluster is not started, start it
      ndbcluster_start($clusters->[0], "");
    }

    if ( !$master->[0]->{'pid'} )
    {
      # Master mysqld is not started
      do_before_start_master($tinfo);

      mysqld_start($master->[0],$tinfo->{'master_opt'},[]);

    }

    if ( $clusters->[0]->{'pid'} and ! $master->[1]->{'pid'} and
	 $tinfo->{'master_num'} > 1 )
    {
      # Test needs cluster, start an extra mysqld connected to cluster

      if ( $mysql_version_id >= 50100 )
      {
	# First wait for first mysql server to have created ndb system
	# tables ok FIXME This is a workaround so that only one mysqld
	# create the tables
	if ( ! sleep_until_file_created(
		  "$master->[0]->{'path_myddir'}/mysql/apply_status.ndb",
					$master->[0]->{'start_timeout'},
					$master->[0]->{'pid'}))
	{

	  $tinfo->{'comment'}= "Failed to create 'mysql/apply_status' table";
	  return 1;
	}
      }
      mysqld_start($master->[1],$tinfo->{'master_opt'},[]);
    }

    # Save this test case information, so next can examine it
    $master->[0]->{'running_master_options'}= $tinfo;
  }
  elsif ( ! $opt_skip_im and $tinfo->{'component_id'} eq 'im' )
  {
    # We have to create defaults file every time, in order to ensure that it
    # will be the same for each test. The problem is that test can change the
    # file (by SET/UNSET commands), so w/o recreating the file, execution of
    # one test can affect the other.

    im_create_defaults_file($instance_manager);

    if  ( ! mtr_im_start($instance_manager, $tinfo->{im_opts}) )
    {
      $tinfo->{'comment'}= "Failed to start Instance Manager. ";
      return 1;
    }
  }

  # ----------------------------------------------------------------------
  # Start slaves - if needed
  # ----------------------------------------------------------------------
  if ( $tinfo->{'slave_num'} )
  {
    restore_slave_databases($tinfo->{'slave_num'});

    do_before_start_slave($tinfo);

    if ( ! $opt_skip_ndbcluster_slave and
	 !$clusters->[1]->{'pid'} and
	 $tinfo->{'ndb_test'} )
    {
      # Test need slave cluster, cluster is not started, start it
      ndbcluster_start($clusters->[1], "");
    }

    for ( my $idx= 0; $idx <  $tinfo->{'slave_num'}; $idx++ )
    {
      if ( ! $slave->[$idx]->{'pid'} )
      {
	mysqld_start($slave->[$idx],$tinfo->{'slave_opt'},
		     $tinfo->{'slave_mi'});

      }
    }

    # Save this test case information, so next can examine it
    $slave->[0]->{'running_slave_options'}= $tinfo;
  }

  # Wait for clusters to start
  foreach my $cluster (@{$clusters})
  {

    next if !$cluster->{'pid'};

    if (ndbcluster_wait_started($cluster, ""))
    {
      # failed to start
      $tinfo->{'comment'}= "Start of $cluster->{'name'} cluster failed";
      return 1;
    }
  }

  # Wait for mysqld's to start
  foreach my $mysqld (@{$master},@{$slave})
  {

    next if !$mysqld->{'pid'};

    if (mysqld_wait_started($mysqld))
    {
      # failed to start
      $tinfo->{'comment'}=
	"Failed to start $mysqld->{'type'} mysqld $mysqld->{'idx'}";
      return 1;
    }
  }
  return 0;
}

#
# Run include/check-testcase.test
# Before a testcase, run in record mode, save result file to var
# After testcase, run and compare with the recorded file, they should be equal!
#
# RETURN VALUE
#  0 OK
#  1 Check failed
#
sub run_check_testcase ($$) {

  my $mode=     shift;
  my $mysqld=   shift;

  my $name= "check-" . $mysqld->{'type'} . $mysqld->{'idx'};

  my $args;
  mtr_init_args(\$args);

  mtr_add_arg($args, "--no-defaults");
  mtr_add_arg($args, "--silent");
  mtr_add_arg($args, "--skip-safemalloc");
  mtr_add_arg($args, "--tmpdir=%s", $opt_tmpdir);
  mtr_add_arg($args, "--character-sets-dir=%s", $path_charsetsdir);

  mtr_add_arg($args, "--socket=%s", $mysqld->{'path_sock'});
  mtr_add_arg($args, "--port=%d", $mysqld->{'port'});
  mtr_add_arg($args, "--database=test");
  mtr_add_arg($args, "--user=%s", $opt_user);
  mtr_add_arg($args, "--password=");

  mtr_add_arg($args, "-R");
  mtr_add_arg($args, "$opt_vardir/tmp/$name.result");

  if ( $mode eq "before" )
  {
    mtr_add_arg($args, "--record");
  }

  my $res = mtr_run_test($exe_mysqltest,$args,
	        "include/check-testcase.test", "", "", "");

  if ( $res == 1  and $mode eq "after")
  {
    mtr_run("diff",["-u",
		    "$opt_vardir/tmp/$name.result",
		    "$opt_vardir/tmp/$name.reject"],
	    "", "", "", "");
  }
  elsif ( $res )
  {
    mtr_error("Could not execute 'check-testcase' $mode testcase");
  }
  return $res;
}

##############################################################################
#
#  Report the features that were compiled in
#
##############################################################################

sub run_report_features () {
  my $args;

  if ( ! $glob_use_embedded_server )
  {
    mysqld_start($master->[0],[],[]);
    if ( ! $master->[0]->{'pid'} )
    {
      mtr_error("Can't start the mysqld server");
    }
    mysqld_wait_started($master->[0]);
  }

  my $tinfo = {};
  $tinfo->{'name'} = 'report features';
  $tinfo->{'result_file'} = undef;
  $tinfo->{'component_id'} = 'mysqld';
  $tinfo->{'path'} = 'include/report-features.test';
  $tinfo->{'timezone'}=  "GMT-3";
  $tinfo->{'slave_num'} = 0;
  $tinfo->{'master_opt'} = [];
  $tinfo->{'slave_opt'} = [];
  $tinfo->{'slave_mi'} = [];
  $tinfo->{'comment'} = 'report server features';
  run_mysqltest($tinfo);

  if ( ! $glob_use_embedded_server )
  {
    stop_all_servers();
  }
}


sub run_mysqltest ($) {
  my ($tinfo)= @_;
  my $exe= $exe_mysqltest;
  my $args;

  mtr_init_args(\$args);

  mtr_add_arg($args, "--no-defaults");
  mtr_add_arg($args, "--silent");
  mtr_add_arg($args, "--skip-safemalloc");
  mtr_add_arg($args, "--tmpdir=%s", $opt_tmpdir);
  mtr_add_arg($args, "--character-sets-dir=%s", $path_charsetsdir);

  # Log line number and time  for each line in .test file
  mtr_add_arg($args, "--mark-progress")
    if $opt_mark_progress;

  if ($tinfo->{'component_id'} eq 'im')
  {
    mtr_add_arg($args, "--socket=%s", $instance_manager->{'path_sock'});
    mtr_add_arg($args, "--port=%d", $instance_manager->{'port'});
    mtr_add_arg($args, "--user=%s", $instance_manager->{'admin_login'});
    mtr_add_arg($args, "--password=%s", $instance_manager->{'admin_password'});
  }
  else # component_id == mysqld
  {
    mtr_add_arg($args, "--socket=%s", $master->[0]->{'path_sock'});
    mtr_add_arg($args, "--port=%d", $master->[0]->{'port'});
    mtr_add_arg($args, "--database=test");
    mtr_add_arg($args, "--user=%s", $opt_user);
    mtr_add_arg($args, "--password=");
  }

  if ( $opt_ps_protocol )
  {
    mtr_add_arg($args, "--ps-protocol");
  }

  if ( $opt_sp_protocol )
  {
    mtr_add_arg($args, "--sp-protocol");
  }

  if ( $opt_view_protocol )
  {
    mtr_add_arg($args, "--view-protocol");
  }

  if ( $opt_cursor_protocol )
  {
    mtr_add_arg($args, "--cursor-protocol");
  }

  if ( $opt_strace_client )
  {
    $exe=  "strace";            # FIXME there are ktrace, ....
    mtr_add_arg($args, "-o");
    mtr_add_arg($args, "%s/log/mysqltest.strace", $opt_vardir);
    mtr_add_arg($args, "$exe_mysqltest");
  }

  if ( $opt_timer )
  {
    mtr_add_arg($args, "--timer-file=%s/log/timer", $opt_vardir);
  }

  if ( $opt_compress )
  {
    mtr_add_arg($args, "--compress");
  }

  if ( $opt_sleep )
  {
    mtr_add_arg($args, "--sleep=%d", $opt_sleep);
  }

  if ( $opt_debug )
  {
    mtr_add_arg($args, "--debug=d:t:A,%s/log/mysqltest.trace",
		$path_vardir_trace);
  }

  if ( $opt_ssl_supported )
  {
    mtr_add_arg($args, "--ssl-ca=%s/std_data/cacert.pem",
	        $glob_mysql_test_dir);
    mtr_add_arg($args, "--ssl-cert=%s/std_data/client-cert.pem",
	        $glob_mysql_test_dir);
    mtr_add_arg($args, "--ssl-key=%s/std_data/client-key.pem",
	        $glob_mysql_test_dir);
  }

  if ( $opt_ssl )
  {
    # Turn on SSL for _all_ test cases if option --ssl was used
    mtr_add_arg($args, "--ssl");
  }
  elsif ( $opt_ssl_supported )
  {
    mtr_add_arg($args, "--skip-ssl");
  }

  # ----------------------------------------------------------------------
  # If embedded server, we create server args to give mysqltest to pass on
  # ----------------------------------------------------------------------

  if ( $glob_use_embedded_server )
  {
    mysqld_arguments($args,$master->[0],$tinfo->{'master_opt'},[]);
  }

  # ----------------------------------------------------------------------
  # export MYSQL_TEST variable containing <path>/mysqltest <args>
  # ----------------------------------------------------------------------
  $ENV{'MYSQL_TEST'}=
    mtr_native_path($exe_mysqltest) . " " . join(" ", @$args);

  # ----------------------------------------------------------------------
  # Add arguments that should not go into the MYSQL_TEST env var
  # ----------------------------------------------------------------------

  if ( $opt_valgrind_mysqltest )
  {
    # Prefix the Valgrind options to the argument list.
    # We do this here, since we do not want to Valgrind the nested invocations
    # of mysqltest; that would mess up the stderr output causing test failure.
    my @args_saved = @$args;
    mtr_init_args(\$args);
    valgrind_arguments($args, \$exe);
    mtr_add_arg($args, "%s", $_) for @args_saved;
  }

  mtr_add_arg($args, "--test-file");
  mtr_add_arg($args, $tinfo->{'path'});

  if ( defined $tinfo->{'result_file'} ) {
    mtr_add_arg($args, "--result-file");
    mtr_add_arg($args, $tinfo->{'result_file'});
  }

  if ( $opt_record )
  {
    mtr_add_arg($args, "--record");
  }

  if ( $opt_client_gdb )
  {
    gdb_arguments(\$args, \$exe, "client");
  }
  elsif ( $opt_client_ddd )
  {
    ddd_arguments(\$args, \$exe, "client");
  }
  elsif ( $opt_client_debugger )
  {
    debugger_arguments(\$args, \$exe, "client");
  }

  if ( $opt_check_testcases )
  {
    foreach my $mysqld (@{$master}, @{$slave})
    {
      if ($mysqld->{'pid'})
      {
	run_check_testcase("before", $mysqld);
      }
    }
  }

  my $res = mtr_run_test($exe,$args,"","",$path_timefile,"");

  if ( $opt_check_testcases )
  {
    foreach my $mysqld (@{$master}, @{$slave})
    {
      if ($mysqld->{'pid'})
      {
	if (run_check_testcase("after", $mysqld))
	{
	  # Check failed, mark the test case with that info
	  $tinfo->{'check_testcase_failed'}= 1;
	}
      }
    }
  }

  return $res;

}


#
# Modify the exe and args so that program is run in gdb in xterm
#
sub gdb_arguments {
  my $args= shift;
  my $exe=  shift;
  my $type= shift;

  # Write $args to gdb init file
  my $str= join(" ", @$$args);
  my $gdb_init_file= "$opt_tmpdir/gdbinit.$type";

  # Remove the old gdbinit file
  unlink($gdb_init_file);

  if ( $type eq "client" )
  {
    # write init file for client
    mtr_tofile($gdb_init_file,
	       "set args $str\n" .
	       "break main\n");
  }
  else
  {
    # write init file for mysqld
    mtr_tofile($gdb_init_file,
	       "set args $str\n" .
	       "break mysql_parse\n" .
	       "commands 1\n" .
	       "disable 1\n" .
	       "end\n" .
	       "run");
  }

  if ( $opt_manual_gdb )
  {
     print "\nTo start gdb for $type, type in another window:\n";
     print "gdb -cd $glob_mysql_test_dir -x $gdb_init_file $$exe\n";

     # Indicate the exe should not be started
     $$exe= undef;
     return;
  }

  $$args= [];
  mtr_add_arg($$args, "-title");
  mtr_add_arg($$args, "$type");
  mtr_add_arg($$args, "-e");

  if ( $exe_libtool )
  {
    mtr_add_arg($$args, $exe_libtool);
    mtr_add_arg($$args, "--mode=execute");
  }

  mtr_add_arg($$args, "gdb");
  mtr_add_arg($$args, "-x");
  mtr_add_arg($$args, "$gdb_init_file");
  mtr_add_arg($$args, "$$exe");

  $$exe= "xterm";
}


#
# Modify the exe and args so that program is run in ddd
#
sub ddd_arguments {
  my $args= shift;
  my $exe=  shift;
  my $type= shift;

  # Write $args to ddd init file
  my $str= join(" ", @$$args);
  my $gdb_init_file= "$opt_tmpdir/gdbinit.$type";

  # Remove the old gdbinit file
  unlink($gdb_init_file);

  if ( $type eq "client" )
  {
    # write init file for client
    mtr_tofile($gdb_init_file,
	       "set args $str\n" .
	       "break main\n");
  }
  else
  {
    # write init file for mysqld
    mtr_tofile($gdb_init_file,
	       "file $$exe\n" .
	       "set args $str\n" .
	       "break mysql_parse\n" .
	       "commands 1\n" .
	       "disable 1\n" .
	       "end");
  }

  if ( $opt_manual_ddd )
  {
     print "\nTo start ddd for $type, type in another window:\n";
     print "ddd -cd $glob_mysql_test_dir -x $gdb_init_file $$exe\n";

     # Indicate the exe should not be started
     $$exe= undef;
     return;
  }

  my $save_exe= $$exe;
  $$args= [];
  if ( $exe_libtool )
  {
    $$exe= $exe_libtool;
    mtr_add_arg($$args, "--mode=execute");
    mtr_add_arg($$args, "ddd");
  }
  else
  {
    $$exe= "ddd";
  }
  mtr_add_arg($$args, "--command=$gdb_init_file");
  mtr_add_arg($$args, "$save_exe");
}


#
# Modify the exe and args so that program is run in the selected debugger
#
sub debugger_arguments {
  my $args= shift;
  my $exe=  shift;
  my $debugger= $opt_debugger || $opt_client_debugger;

  if ( $debugger =~ /vcexpress|vc|devenv/ )
  {
    # vc[express] /debugexe exe arg1 .. argn

    # Add /debugexe and name of the exe before args
    unshift(@$$args, "/debugexe");
    unshift(@$$args, "$$exe");

    # Set exe to debuggername
    $$exe= $debugger;

  }
  elsif ( $debugger =~ /windbg/ )
  {
    # windbg exe arg1 .. argn

    # Add name of the exe before args
    unshift(@$$args, "$$exe");

    # Set exe to debuggername
    $$exe= $debugger;

  }
  elsif ( $debugger eq "dbx" )
  {
    # xterm -e dbx -r exe arg1 .. argn

    unshift(@$$args, $$exe);
    unshift(@$$args, "-r");
    unshift(@$$args, $debugger);
    unshift(@$$args, "-e");

    $$exe= "xterm";

  }
  else
  {
    mtr_error("Unknown argument \"$debugger\" passed to --debugger");
  }
}


#
# Modify the exe and args so that program is run in valgrind
#
sub valgrind_arguments {
  my $args= shift;
  my $exe=  shift;

  if ( $opt_callgrind)
  {
    mtr_add_arg($args, "--tool=callgrind");
    mtr_add_arg($args, "--base=$opt_vardir/log");
  }
  else
  {
    mtr_add_arg($args, "--tool=memcheck"); # From >= 2.1.2 needs this option
    mtr_add_arg($args, "--alignment=8");
    mtr_add_arg($args, "--leak-check=yes");
    mtr_add_arg($args, "--num-callers=16");
    mtr_add_arg($args, "--suppressions=%s/valgrind.supp", $glob_mysql_test_dir)
      if -f "$glob_mysql_test_dir/valgrind.supp";
  }

  # Add valgrind options, can be overriden by user
  mtr_add_arg($args, '%s', $_) for (split(' ', $opt_valgrind_options));

  mtr_add_arg($args, $$exe);

  $$exe= $opt_valgrind_path || "valgrind";

  if ($exe_libtool)
  {
    # Add "libtool --mode-execute" before the test to execute
    # if running in valgrind(to avoid valgrinding bash)
    unshift(@$args, "--mode=execute", $$exe);
    $$exe= $exe_libtool;
  }
}


##############################################################################
#
#  Usage
#
##############################################################################

sub usage ($) {
  my $message= shift;

  if ( $message )
  {
    print STDERR "$message\n";
  }

  print <<HERE;

$0 [ OPTIONS ] [ TESTCASE ]

Options to control what engine/variation to run

  embedded-server       Use the embedded server, i.e. no mysqld daemons
  ps-protocol           Use the binary protocol between client and server
  cursor-protocol       Use the cursor protocol between client and server
                        (implies --ps-protocol)
  view-protocol         Create a view to execute all non updating queries
  sp-protocol           Create a stored procedure to execute all queries
  compress              Use the compressed protocol between client and server
  ssl                   Use ssl protocol between client and server
  skip-ssl              Dont start server with support for ssl connections
  bench                 Run the benchmark suite
  small-bench           Run the benchmarks with --small-tests --small-tables
  ndb|with-ndbcluster   Use cluster as default table type
  vs-config             Visual Studio configuration used to create executables
                        (default: MTR_VS_CONFIG environment variable)

Options to control directories to use
  benchdir=DIR          The directory where the benchmark suite is stored
                        (default: ../../mysql-bench)
  tmpdir=DIR            The directory where temporary files are stored
                        (default: ./var/tmp).
  vardir=DIR            The directory where files generated from the test run
                        is stored (default: ./var). Specifying a ramdisk or
                        tmpfs will speed up tests.
  mem                   Run testsuite in "memory" using tmpfs or ramdisk
                        Attempts to find a suitable location
                        using a builtin list of standard locations
                        for tmpfs (/dev/shm)
                        The option can also be set using environment
                        variable MTR_MEM=[DIR]

Options to control what test suites or cases to run

  force                 Continue to run the suite after failure
  with-ndbcluster-only  Run only tests that include "ndb" in the filename
  skip-ndb[cluster]     Skip all tests that need cluster
  skip-ndb[cluster]-slave Skip all tests that need a slave cluster
  ndb-extra             Run extra tests from ndb directory
  do-test=PREFIX        Run test cases which name are prefixed with PREFIX
  start-from=PREFIX     Run test cases starting from test prefixed with PREFIX
  suite=NAME            Run the test suite named NAME. The default is "main"
  skip-rpl              Skip the replication test cases.
  skip-im               Don't start IM, and skip the IM test cases
  skip-test=PREFIX      Skip test cases which name are prefixed with PREFIX
  big-test              Set the environment variable BIG_TEST, which can be
                        checked from test cases.

Options that specify ports

  master_port=PORT      Specify the port number used by the first master
  slave_port=PORT       Specify the port number used by the first slave
  ndbcluster-port=PORT  Specify the port number used by cluster
  ndbcluster-port-slave=PORT  Specify the port number used by slave cluster
  mtr-build-thread=#    Specify unique collection of ports. Can also be set by
                        setting the environment variable MTR_BUILD_THREAD.

Options for test case authoring

  record TESTNAME       (Re)genereate the result file for TESTNAME
  check-testcases       Check testcases for sideeffects
  mark-progress         Log line number and elapsed time to <testname>.progress

Options that pass on options

  mysqld=ARGS           Specify additional arguments to "mysqld"

Options to run test on running server

  extern                Use running server for tests
  ndb-connectstring=STR Use running cluster, and connect using STR
  ndb-connectstring-slave=STR Use running slave cluster, and connect using STR
  user=USER             User for connection to extern server
  socket=PATH           Socket for connection to extern server

Options for debugging the product

  client-ddd            Start mysqltest client in ddd
  client-debugger=NAME  Start mysqltest in the selected debugger
  client-gdb            Start mysqltest client in gdb
  ddd                   Start mysqld in ddd
  debug                 Dump trace output for all servers and client programs
  debugger=NAME         Start mysqld in the selected debugger
  gdb                   Start the mysqld(s) in gdb
  manual-debug          Let user manually start mysqld in debugger, before
                        running test(s)
  manual-gdb            Let user manually start mysqld in gdb, before running
                        test(s)
  manual-ddd            Let user manually start mysqld in ddd, before running
                        test(s)
  master-binary=PATH    Specify the master "mysqld" to use
  slave-binary=PATH     Specify the slave "mysqld" to use
  strace-client         Create strace output for mysqltest client
  max-save-core         Limit the number of core files saved (to avoid filling
                        up disks for heavily crashing server). Defaults to
                        $opt_max_save_core, set to 0 for no limit.

Options for coverage, profiling etc

  gcov                  FIXME
  gprof                 FIXME
  valgrind              Run the "mysqltest" and "mysqld" executables using
                        valgrind with options($default_valgrind_options)
  valgrind-all          Synonym for --valgrind
  valgrind-mysqltest    Run the "mysqltest" and "mysql_client_test" executable
                        with valgrind
  valgrind-mysqld       Run the "mysqld" executable with valgrind
  valgrind-options=ARGS Options to give valgrind, replaces default options
  valgrind-path=[EXE]   Path to the valgrind executable
  callgrind             Instruct valgrind to use callgrind

Misc options

  comment=STR           Write STR to the output
  notimer               Don't show test case execution time
  script-debug          Debug this script itself
  verbose               More verbose output
  start-and-exit        Only initialize and start the servers, using the
                        startup settings for the specified test case (if any)
  start-dirty           Only start the servers (without initialization) for
                        the specified test case (if any)
  fast                  Don't try to clean up from earlier runs
  reorder               Reorder tests to get fewer server restarts
  help                  Get this help text
  unified-diff | udiff  When presenting differences, use unified diff

  testcase-timeout=MINUTES Max test case run time (default $default_testcase_timeout)
  suite-timeout=MINUTES Max test suite run time (default $default_suite_timeout)
  warnings | log-warnings Pass --log-warnings to mysqld

  sleep=SECONDS         Passed to mysqltest, will be used as fixed sleep time

Deprecated options
  with-openssl          Deprecated option for ssl


HERE
  mtr_exit(1);

}
<|MERGE_RESOLUTION|>--- conflicted
+++ resolved
@@ -3318,18 +3318,12 @@
 {
   my ($tinfo)= @_;
 
-<<<<<<< HEAD
-  # Open mysqltest-time
-  my $F= IO::File->new($path_timefile) or
-    mtr_error("can't open file \"$path_timefile\": $!");
-=======
   # Set default message
   $tinfo->{'comment'}= "Detected by testcase(no log file)";
 
-  # Open mysqltest.log
+  # Open mysqltest-time(the mysqltest log file)
   my $F= IO::File->new($path_timefile)
     or return;
->>>>>>> d2d4e667
   my $reason;
 
   while ( my $line= <$F> )
