drop table if exists t1,t2;
select CASE "b" when "a" then 1 when "b" then 2 END;
CASE "b" when "a" then 1 when "b" then 2 END
2
select CASE "c" when "a" then 1 when "b" then 2 END;
CASE "c" when "a" then 1 when "b" then 2 END
NULL
select CASE "c" when "a" then 1 when "b" then 2 ELSE 3 END;
CASE "c" when "a" then 1 when "b" then 2 ELSE 3 END
3
select CASE BINARY "b" when "a" then 1 when "B" then 2 WHEN "b" then "ok" END;
CASE BINARY "b" when "a" then 1 when "B" then 2 WHEN "b" then "ok" END
ok
select CASE "b" when "a" then 1 when binary "B" then 2 WHEN "b" then "ok" END;
CASE "b" when "a" then 1 when binary "B" then 2 WHEN "b" then "ok" END
ok
select CASE concat("a","b") when concat("ab","") then "a" when "b" then "b" end;
CASE concat("a","b") when concat("ab","") then "a" when "b" then "b" end
a
select CASE when 1=0 then "true" else "false" END;
CASE when 1=0 then "true" else "false" END
false
select CASE 1 when 1 then "one" WHEN 2 then "two" ELSE "more" END;
CASE 1 when 1 then "one" WHEN 2 then "two" ELSE "more" END
one
explain extended select CASE 1 when 1 then "one" WHEN 2 then "two" ELSE "more" END;
id	select_type	table	type	possible_keys	key	key_len	ref	rows	Extra
1	SIMPLE	NULL	NULL	NULL	NULL	NULL	NULL	NULL	No tables used
Warnings:
Note	1003	select (case 1 when 1 then _latin1'one' when 2 then _latin1'two' else _latin1'more' end) AS `CASE 1 when 1 then "one" WHEN 2 then "two" ELSE "more" END`
select CASE 2.0 when 1 then "one" WHEN 2.0 then "two" ELSE "more" END;
CASE 2.0 when 1 then "one" WHEN 2.0 then "two" ELSE "more" END
two
select (CASE "two" when "one" then "1" WHEN "two" then "2" END) | 0;
(CASE "two" when "one" then "1" WHEN "two" then "2" END) | 0
2
select (CASE "two" when "one" then 1.00 WHEN "two" then 2.00 END) +0.0;
(CASE "two" when "one" then 1.00 WHEN "two" then 2.00 END) +0.0
2.00
select case 1/0 when "a" then "true" else "false" END;
case 1/0 when "a" then "true" else "false" END
false
select case 1/0 when "a" then "true" END;
case 1/0 when "a" then "true" END
NULL
select (case 1/0 when "a" then "true" END) | 0;
(case 1/0 when "a" then "true" END) | 0
NULL
select (case 1/0 when "a" then "true" END) + 0.0;
(case 1/0 when "a" then "true" END) + 0.0
NULL
select case when 1>0 then "TRUE" else "FALSE" END;
case when 1>0 then "TRUE" else "FALSE" END
TRUE
select case when 1<0 then "TRUE" else "FALSE" END;
case when 1<0 then "TRUE" else "FALSE" END
FALSE
create table t1 (a int);
insert into t1 values(1),(2),(3),(4);
select case a when 1 then 2 when 2 then 3 else 0 end as fcase, count(*) from t1 group by fcase;
fcase	count(*)
0	2
2	1
3	1
explain extended select case a when 1 then 2 when 2 then 3 else 0 end as fcase, count(*) from t1 group by fcase;
id	select_type	table	type	possible_keys	key	key_len	ref	rows	Extra
1	SIMPLE	t1	ALL	NULL	NULL	NULL	NULL	4	Using temporary; Using filesort
Warnings:
Note	1003	select (case `test`.`t1`.`a` when 1 then 2 when 2 then 3 else 0 end) AS `fcase`,count(0) AS `count(*)` from `test`.`t1` group by (case `test`.`t1`.`a` when 1 then 2 when 2 then 3 else 0 end)
select case a when 1 then "one" when 2 then "two" else "nothing" end as fcase, count(*) from t1 group by fcase;
fcase	count(*)
nothing	2
one	1
two	1
drop table t1;
create table t1 (row int not null, col int not null, val varchar(255) not null);
insert into t1 values (1,1,'orange'),(1,2,'large'),(2,1,'yellow'),(2,2,'medium'),(3,1,'green'),(3,2,'small');
select max(case col when 1 then val else null end) as color from t1 group by row;
color
orange
yellow
green
drop table t1;
SET NAMES latin1;
CREATE TABLE t1 SELECT 
CASE WHEN 1 THEN _latin1'a' COLLATE latin1_danish_ci ELSE _latin1'a' END AS c1,
CASE WHEN 1 THEN _latin1'a' ELSE _latin1'a' COLLATE latin1_danish_ci END AS c2,
CASE WHEN 1 THEN 'a' ELSE  1  END AS c3,
CASE WHEN 1 THEN  1  ELSE 'a' END AS c4,
CASE WHEN 1 THEN 'a' ELSE 1.0 END AS c5,
CASE WHEN 1 THEN 1.0 ELSE 'a' END AS c6,
CASE WHEN 1 THEN  1  ELSE 1.0 END AS c7,
CASE WHEN 1 THEN 1.0 ELSE  1  END AS c8,
CASE WHEN 1 THEN 1.0 END AS c9,
CASE WHEN 1 THEN 0.1e1 else 0.1 END AS c10,
CASE WHEN 1 THEN 0.1e1 else 1 END AS c11,
CASE WHEN 1 THEN 0.1e1 else '1' END AS c12
;
SHOW CREATE TABLE t1;
Table	Create Table
t1	CREATE TABLE `t1` (
<<<<<<< HEAD
  `c1` varchar(1) CHARACTER SET latin1 COLLATE latin1_danish_ci NOT NULL DEFAULT '',
  `c2` varchar(1) CHARACTER SET latin1 COLLATE latin1_danish_ci NOT NULL DEFAULT '',
  `c3` varbinary(1) NOT NULL DEFAULT '',
  `c4` varbinary(1) NOT NULL DEFAULT '',
  `c5` varbinary(3) NOT NULL DEFAULT '',
  `c6` varbinary(3) NOT NULL DEFAULT '',
  `c7` decimal(2,1) NOT NULL DEFAULT '0.0',
  `c8` decimal(2,1) NOT NULL DEFAULT '0.0',
  `c9` decimal(2,1) DEFAULT NULL,
  `c10` double NOT NULL DEFAULT '0',
  `c11` double NOT NULL DEFAULT '0',
  `c12` varbinary(5) NOT NULL DEFAULT ''
=======
  `c1` varchar(1) character set latin1 collate latin1_danish_ci NOT NULL default '',
  `c2` varchar(1) character set latin1 collate latin1_danish_ci NOT NULL default '',
  `c3` varbinary(1) NOT NULL default '',
  `c4` varbinary(1) NOT NULL default '',
  `c5` varbinary(4) NOT NULL default '',
  `c6` varbinary(4) NOT NULL default '',
  `c7` decimal(2,1) NOT NULL default '0.0',
  `c8` decimal(2,1) NOT NULL default '0.0',
  `c9` decimal(2,1) default NULL,
  `c10` double NOT NULL default '0',
  `c11` double NOT NULL default '0',
  `c12` varbinary(5) NOT NULL default ''
>>>>>>> 452a3fa1
) ENGINE=MyISAM DEFAULT CHARSET=latin1
DROP TABLE t1;
SELECT CASE 
WHEN 1 
THEN _latin1'a' COLLATE latin1_danish_ci 
ELSE _latin1'a' COLLATE latin1_swedish_ci
END;
ERROR HY000: Illegal mix of collations (latin1_danish_ci,EXPLICIT) and (latin1_swedish_ci,EXPLICIT) for operation 'case'
SELECT CASE _latin1'a' COLLATE latin1_general_ci
WHEN _latin1'a' COLLATE latin1_danish_ci  THEN 1
WHEN _latin1'a' COLLATE latin1_swedish_ci THEN 2
END;
ERROR HY000: Illegal mix of collations (latin1_general_ci,EXPLICIT), (latin1_danish_ci,EXPLICIT), (latin1_swedish_ci,EXPLICIT) for operation 'case'
SELECT 
CASE _latin1'a' COLLATE latin1_general_ci  WHEN _latin1'A' THEN '1' ELSE 2 END,
CASE _latin1'a' COLLATE latin1_bin         WHEN _latin1'A' THEN '1' ELSE 2 END,
CASE _latin1'a' WHEN _latin1'A' COLLATE latin1_swedish_ci THEN '1' ELSE 2 END,
CASE _latin1'a' WHEN _latin1'A' COLLATE latin1_bin        THEN '1' ELSE 2 END
;
CASE _latin1'a' COLLATE latin1_general_ci  WHEN _latin1'A' THEN '1' ELSE 2 END	CASE _latin1'a' COLLATE latin1_bin         WHEN _latin1'A' THEN '1' ELSE 2 END	CASE _latin1'a' WHEN _latin1'A' COLLATE latin1_swedish_ci THEN '1' ELSE 2 END	CASE _latin1'a' WHEN _latin1'A' COLLATE latin1_bin        THEN '1' ELSE 2 END
1	2	1	2
CREATE TABLE t1 SELECT COALESCE(_latin1'a',_latin2'a');
ERROR HY000: Illegal mix of collations (latin1_swedish_ci,COERCIBLE) and (latin2_general_ci,COERCIBLE) for operation 'coalesce'
CREATE TABLE t1 SELECT COALESCE('a' COLLATE latin1_swedish_ci,'b' COLLATE latin1_bin);
ERROR HY000: Illegal mix of collations (latin1_swedish_ci,EXPLICIT) and (latin1_bin,EXPLICIT) for operation 'coalesce'
CREATE TABLE t1 SELECT 
COALESCE(1), COALESCE(1.0),COALESCE('a'),
COALESCE(1,1.0), COALESCE(1,'1'),COALESCE(1.1,'1'),
COALESCE('a' COLLATE latin1_bin,'b');
explain extended SELECT 
COALESCE(1), COALESCE(1.0),COALESCE('a'),
COALESCE(1,1.0), COALESCE(1,'1'),COALESCE(1.1,'1'),
COALESCE('a' COLLATE latin1_bin,'b');
id	select_type	table	type	possible_keys	key	key_len	ref	rows	Extra
1	SIMPLE	NULL	NULL	NULL	NULL	NULL	NULL	NULL	No tables used
Warnings:
Note	1003	select coalesce(1) AS `COALESCE(1)`,coalesce(1.0) AS `COALESCE(1.0)`,coalesce(_latin1'a') AS `COALESCE('a')`,coalesce(1,1.0) AS `COALESCE(1,1.0)`,coalesce(1,_latin1'1') AS `COALESCE(1,'1')`,coalesce(1.1,_latin1'1') AS `COALESCE(1.1,'1')`,coalesce((_latin1'a' collate latin1_bin),_latin1'b') AS `COALESCE('a' COLLATE latin1_bin,'b')`
SHOW CREATE TABLE t1;
Table	Create Table
t1	CREATE TABLE `t1` (
<<<<<<< HEAD
  `COALESCE(1)` int(1) NOT NULL DEFAULT '0',
  `COALESCE(1.0)` decimal(2,1) unsigned NOT NULL DEFAULT '0.0',
  `COALESCE('a')` varchar(1) NOT NULL DEFAULT '',
  `COALESCE(1,1.0)` decimal(2,1) NOT NULL DEFAULT '0.0',
  `COALESCE(1,'1')` varbinary(1) NOT NULL DEFAULT '',
  `COALESCE(1.1,'1')` varbinary(3) NOT NULL DEFAULT '',
  `COALESCE('a' COLLATE latin1_bin,'b')` varchar(1) CHARACTER SET latin1 COLLATE latin1_bin NOT NULL DEFAULT ''
=======
  `COALESCE(1)` int(1) NOT NULL default '0',
  `COALESCE(1.0)` decimal(2,1) NOT NULL default '0.0',
  `COALESCE('a')` varchar(1) NOT NULL default '',
  `COALESCE(1,1.0)` decimal(2,1) NOT NULL default '0.0',
  `COALESCE(1,'1')` varbinary(1) NOT NULL default '',
  `COALESCE(1.1,'1')` varbinary(4) NOT NULL default '',
  `COALESCE('a' COLLATE latin1_bin,'b')` varchar(1) character set latin1 collate latin1_bin NOT NULL default ''
>>>>>>> 452a3fa1
) ENGINE=MyISAM DEFAULT CHARSET=latin1
DROP TABLE t1;
SELECT 'case+union+test'
UNION 
SELECT CASE LOWER('1') WHEN LOWER('2') THEN 'BUG' ELSE 'nobug' END;
case+union+test
case+union+test
nobug
SELECT CASE LOWER('1') WHEN LOWER('2') THEN 'BUG' ELSE 'nobug' END;
CASE LOWER('1') WHEN LOWER('2') THEN 'BUG' ELSE 'nobug' END
nobug
SELECT 'case+union+test'
UNION 
SELECT CASE '1' WHEN '2' THEN 'BUG' ELSE 'nobug' END;
case+union+test
case+union+test
nobug
create table t1(a float, b int default 3);
insert into t1 (a) values (2), (11), (8);
select min(a), min(case when 1=1 then a else NULL end),
min(case when 1!=1 then NULL else a end) 
from t1 where b=3 group by b;
min(a)	min(case when 1=1 then a else NULL end)	min(case when 1!=1 then NULL else a end)
2	2	2
drop table t1;
CREATE TABLE t1 (EMPNUM INT);
INSERT INTO t1 VALUES (0), (2);
CREATE TABLE t2 (EMPNUM DECIMAL (4, 2));
INSERT INTO t2 VALUES (0.0), (9.0);
SELECT COALESCE(t2.EMPNUM,t1.EMPNUM) AS CEMPNUM,
t1.EMPNUM AS EMPMUM1, t2.EMPNUM AS EMPNUM2
FROM t1 LEFT JOIN t2 ON t1.EMPNUM=t2.EMPNUM;
CEMPNUM	EMPMUM1	EMPNUM2
0.00	0	0.00
2.00	2	NULL
SELECT IFNULL(t2.EMPNUM,t1.EMPNUM) AS CEMPNUM,
t1.EMPNUM AS EMPMUM1, t2.EMPNUM AS EMPNUM2
FROM t1 LEFT JOIN t2 ON t1.EMPNUM=t2.EMPNUM;
CEMPNUM	EMPMUM1	EMPNUM2
0.00	0	0.00
2.00	2	NULL
DROP TABLE t1,t2;<|MERGE_RESOLUTION|>--- conflicted
+++ resolved
@@ -99,7 +99,6 @@
 SHOW CREATE TABLE t1;
 Table	Create Table
 t1	CREATE TABLE `t1` (
-<<<<<<< HEAD
   `c1` varchar(1) CHARACTER SET latin1 COLLATE latin1_danish_ci NOT NULL DEFAULT '',
   `c2` varchar(1) CHARACTER SET latin1 COLLATE latin1_danish_ci NOT NULL DEFAULT '',
   `c3` varbinary(1) NOT NULL DEFAULT '',
@@ -112,20 +111,6 @@
   `c10` double NOT NULL DEFAULT '0',
   `c11` double NOT NULL DEFAULT '0',
   `c12` varbinary(5) NOT NULL DEFAULT ''
-=======
-  `c1` varchar(1) character set latin1 collate latin1_danish_ci NOT NULL default '',
-  `c2` varchar(1) character set latin1 collate latin1_danish_ci NOT NULL default '',
-  `c3` varbinary(1) NOT NULL default '',
-  `c4` varbinary(1) NOT NULL default '',
-  `c5` varbinary(4) NOT NULL default '',
-  `c6` varbinary(4) NOT NULL default '',
-  `c7` decimal(2,1) NOT NULL default '0.0',
-  `c8` decimal(2,1) NOT NULL default '0.0',
-  `c9` decimal(2,1) default NULL,
-  `c10` double NOT NULL default '0',
-  `c11` double NOT NULL default '0',
-  `c12` varbinary(5) NOT NULL default ''
->>>>>>> 452a3fa1
 ) ENGINE=MyISAM DEFAULT CHARSET=latin1
 DROP TABLE t1;
 SELECT CASE 
@@ -166,23 +151,13 @@
 SHOW CREATE TABLE t1;
 Table	Create Table
 t1	CREATE TABLE `t1` (
-<<<<<<< HEAD
   `COALESCE(1)` int(1) NOT NULL DEFAULT '0',
-  `COALESCE(1.0)` decimal(2,1) unsigned NOT NULL DEFAULT '0.0',
+  `COALESCE(1.0)` decimal(2,1) NOT NULL DEFAULT '0.0',
   `COALESCE('a')` varchar(1) NOT NULL DEFAULT '',
   `COALESCE(1,1.0)` decimal(2,1) NOT NULL DEFAULT '0.0',
   `COALESCE(1,'1')` varbinary(1) NOT NULL DEFAULT '',
   `COALESCE(1.1,'1')` varbinary(3) NOT NULL DEFAULT '',
   `COALESCE('a' COLLATE latin1_bin,'b')` varchar(1) CHARACTER SET latin1 COLLATE latin1_bin NOT NULL DEFAULT ''
-=======
-  `COALESCE(1)` int(1) NOT NULL default '0',
-  `COALESCE(1.0)` decimal(2,1) NOT NULL default '0.0',
-  `COALESCE('a')` varchar(1) NOT NULL default '',
-  `COALESCE(1,1.0)` decimal(2,1) NOT NULL default '0.0',
-  `COALESCE(1,'1')` varbinary(1) NOT NULL default '',
-  `COALESCE(1.1,'1')` varbinary(4) NOT NULL default '',
-  `COALESCE('a' COLLATE latin1_bin,'b')` varchar(1) character set latin1 collate latin1_bin NOT NULL default ''
->>>>>>> 452a3fa1
 ) ENGINE=MyISAM DEFAULT CHARSET=latin1
 DROP TABLE t1;
 SELECT 'case+union+test'
