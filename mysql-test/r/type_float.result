--- conflicted
+++ resolved
@@ -225,12 +225,10 @@
 reckey	recdesc
 109	Has 109 as key
 drop table t1;
-<<<<<<< HEAD
 create table t1 (s1 float(0,2));
 ERROR 42000: For float(M,D), double(M,D) or decimal(M,D), M must be >= D (column 's1').
 create table t1 (s1 float(1,2));
 ERROR 42000: For float(M,D), double(M,D) or decimal(M,D), M must be >= D (column 's1').
-=======
 create table t1 (d double(10,1));
 create table t2 (d double(10,9));
 insert into t1 values ("100000000.0");
@@ -245,5 +243,4 @@
 t3	CREATE TABLE `t3` (
   `d` double(22,9) default NULL
 ) ENGINE=MyISAM DEFAULT CHARSET=latin1
-drop table t1, t2, t3;
->>>>>>> 172e9710
+drop table t1, t2, t3;