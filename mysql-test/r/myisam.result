--- conflicted
+++ resolved
@@ -1806,7 +1806,6 @@
 a
 1
 DROP TABLE t1;
-<<<<<<< HEAD
 CREATE TABLE t1 (c1 INT, c2 INT, UNIQUE INDEX (c1), INDEX (c2)) ENGINE=MYISAM;
 SHOW TABLE STATUS LIKE 't1';
 Name	Engine	Version	Row_format	Rows	Avg_row_length	Data_length	Max_data_length	Index_length	Data_free	Auto_increment	Create_time	Update_time	Check_time	Collation	Checksum	Create_options	Comment
@@ -1832,7 +1831,6 @@
 Name	Engine	Version	Row_format	Rows	Avg_row_length	Data_length	Max_data_length	Index_length	Data_free	Auto_increment	Create_time	Update_time	Check_time	Collation	Checksum	Create_options	Comment
 t1	MyISAM	10	Fixed	1	#	#	#	3072	#	#	#	#	#	#	#		
 DROP TABLE t1;
-=======
 CREATE TABLE t1 (id int NOT NULL, ref int NOT NULL, INDEX (id)) ENGINE=MyISAM;
 CREATE TABLE t2 LIKE t1;
 INSERT INTO t2 (id, ref) VALUES (1,3), (2,1), (3,2), (4,5), (4,4);
@@ -1855,5 +1853,4 @@
 3	2
 4	5
 DROP TABLE t1, t2;
->>>>>>> 67bf39f2
 End of 5.0 tests