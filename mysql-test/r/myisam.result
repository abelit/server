drop table if exists t1,t2;
SET SQL_WARNINGS=1;
CREATE TABLE t1 (
STRING_DATA char(255) default NULL,
KEY string_data (STRING_DATA)
) ENGINE=MyISAM;
INSERT INTO t1 VALUES ('AAAAAAAAAAAAAAAAAAAAAAAAAAAAAAAAAAAAAAAAAAAAAAAAAAAAAAAAAAAAAAAAAAAAAAAAAAAAAAAAAAAAAAAAAAAAAAAAAAAAAAAAAAAAAAAAAAAAAAAAAAAAAAAAAAAAAAAAAAAAAAAAAAAAAAAAAAAAAAAAAAAAAAAAAAAAAAAAAAAAAAAAAAAAAAAAAAAAAAAAAAAAAAAAAAAAAAAAAAAAAAAAAAAAAAAAAAAAAAAAAAAAAAAAAAAAAAA');
INSERT INTO t1 VALUES ('DDDDDDDDDDDDDDDDDDDDDDDDDDDDDDDDDDDDDDDDDDDDDDDDDDDDDDDDDDDDDDDDDDDDDDDDDDDDDDDDDDDDDDDDDDDDDDDDDDDDDDDDDDDDDDDDDDDDDDDDDDDDDDDDDDDDDDDDDDDDDDDDDDDDDDDDDDDDDDDDDDDDDDDDDDDDDDDDDDDDDDDDDDDDDDDDDDDDDDDDDDDDDDDDDDDDDDDDDDDDDDDDDDDDDDDDDDDDDDDDDDDDDDDDDDDDDDD');
INSERT INTO t1 VALUES ('FFFFFFFFFFFFFFFFFFFFFFFFFFFFFFFFFFFFFFFFFFFFFFFFFFFFFFFFFFFFFFFFFFFFFFFFFFFFFFFFFFFFFFFFFFFFFFFFFFFFFFFFFFFFFFFFFFFFFFFFFFFFFFFFFFFFFFFFFFFFFFFFFFFFFFFFFFFFFFFFFFFFFFFFFFFFFFFFFFFFFFFFFFFFFFFFFFFFFFFFFFFFFFFFFFFFFFFFFFFFFFFFFFFFFFFFFFFFFFFFFFFFFFFFFFFFFFF');
INSERT INTO t1 VALUES ('FGGGGGGGGGGGGGGGGGGGGGGGGGGGGGGGGGGGGGGGGGGGGGGGGGGGGGGGGGGGGGGGGGGGGGGGGGGGGGGGGGGGGGGGGGGGGGGGGGGGGGGGGGGGGGGGGGGGGGGGGGGGGGGGGGGGGGGGGGGGGGGGGGGGGGGGGGGGGGGGGGGGGGGGGGGGGGGGGGGGGGGGGGGGGGGGGGGGGGGGGGGGGGGGGGGGGGGGGGGGGGGGGGGGGGGGGGGGGGGGGGGGGGGGGGGGGGG');
INSERT INTO t1 VALUES ('HHHHHHHHHHHHHHHHHHHHHHHHHHHHHHHHHHHHHHHHHHHHHHHHHHHHHHHHHHHHHHHHHHHHHHHHHHHHHHHHHHHHHHHHHHHHHHHHHHHHHHHHHHHHHHHHHHHHHHHHHHHHHHHHHHHHHHHHHHHHHHHHHHHHHHHHHHHHHHHHHHHHHHHHHHHHHHHHHHHHHHHHHHHHHHHHHHHHHHHHHHHHHHHHHHHHHHHHHHHHHHHHHHHHHHHHHHHHHHHHHHHHHHHHHHHHHHH');
INSERT INTO t1 VALUES ('WWWWWWWWWWWWWWWWWWWWWWWWWWWWWWWWWWWWWWWWWWWWWWWWWWWWWWWWWWWWWWWWWWWWWWWWWWWWWWWWWWWWWWWWWWWWWWWWWWWWWWWWWWWWWWWWWWWWWWWWWWWWWWWWWWWWWWWWWWWWWWWWWWWWWWWWWWWWWWWWWWWWWWWWWWWWWWWWWWWWWWWWWWWWWWWWWWWWWWWWWWWWWWWWWWWWWWWWWWWWWWWWWWWWWWWWWWWWWWWWWWWWWWWWWWWWWWW');
CHECK TABLE t1;
Table	Op	Msg_type	Msg_text
test.t1	check	status	OK
drop table t1;
create table t1 (a tinyint not null auto_increment, b blob not null, primary key (a));
check table t1;
Table	Op	Msg_type	Msg_text
test.t1	check	status	OK
repair table t1;
Table	Op	Msg_type	Msg_text
test.t1	repair	status	OK
delete from t1 where (a & 1);
check table t1;
Table	Op	Msg_type	Msg_text
test.t1	check	status	OK
repair table t1;
Table	Op	Msg_type	Msg_text
test.t1	repair	status	OK
check table t1;
Table	Op	Msg_type	Msg_text
test.t1	check	status	OK
drop table t1;
create table t1 (a int not null auto_increment, b int not null, primary key (a), index(b));
insert into t1 (b) values (1),(2),(2),(2),(2);
optimize table t1;
Table	Op	Msg_type	Msg_text
test.t1	optimize	status	OK
show index from t1;
Table	Non_unique	Key_name	Seq_in_index	Column_name	Collation	Cardinality	Sub_part	Packed	Null	Index_type	Comment
t1	0	PRIMARY	1	a	A	5	NULL	NULL		BTREE	
t1	1	b	1	b	A	1	NULL	NULL		BTREE	
optimize table t1;
Table	Op	Msg_type	Msg_text
test.t1	optimize	status	Table is already up to date
show index from t1;
Table	Non_unique	Key_name	Seq_in_index	Column_name	Collation	Cardinality	Sub_part	Packed	Null	Index_type	Comment
t1	0	PRIMARY	1	a	A	5	NULL	NULL		BTREE	
t1	1	b	1	b	A	1	NULL	NULL		BTREE	
drop table t1;
create table t1 (a int not null, b int not null, c int not null, primary key (a),key(b)) engine=myisam;
insert into t1 values (3,3,3),(1,1,1),(2,2,2),(4,4,4);
explain select * from t1 order by a;
id	select_type	table	type	possible_keys	key	key_len	ref	rows	Extra
1	SIMPLE	t1	ALL	NULL	NULL	NULL	NULL	4	Using filesort
explain select * from t1 order by b;
id	select_type	table	type	possible_keys	key	key_len	ref	rows	Extra
1	SIMPLE	t1	ALL	NULL	NULL	NULL	NULL	4	Using filesort
explain select * from t1 order by c;
id	select_type	table	type	possible_keys	key	key_len	ref	rows	Extra
1	SIMPLE	t1	ALL	NULL	NULL	NULL	NULL	4	Using filesort
explain select a from t1 order by a;
id	select_type	table	type	possible_keys	key	key_len	ref	rows	Extra
1	SIMPLE	t1	index	NULL	PRIMARY	4	NULL	4	Using index
explain select b from t1 order by b;
id	select_type	table	type	possible_keys	key	key_len	ref	rows	Extra
1	SIMPLE	t1	index	NULL	b	4	NULL	4	Using index
explain select a,b from t1 order by b;
id	select_type	table	type	possible_keys	key	key_len	ref	rows	Extra
1	SIMPLE	t1	ALL	NULL	NULL	NULL	NULL	4	Using filesort
explain select a,b from t1;
id	select_type	table	type	possible_keys	key	key_len	ref	rows	Extra
1	SIMPLE	t1	ALL	NULL	NULL	NULL	NULL	4	
explain select a,b,c from t1;
id	select_type	table	type	possible_keys	key	key_len	ref	rows	Extra
1	SIMPLE	t1	ALL	NULL	NULL	NULL	NULL	4	
drop table t1;
CREATE TABLE t1 (a INT);
INSERT INTO  t1 VALUES (1), (2), (3);
LOCK TABLES t1 WRITE;
INSERT INTO  t1 VALUES (1), (2), (3);
OPTIMIZE TABLE t1;
Table	Op	Msg_type	Msg_text
test.t1	optimize	status	OK
DROP TABLE t1;
create table t1 ( t1 char(255), key(t1(250)));
insert t1 values ('137513751375137513751375137513751375137569516951695169516951695169516951695169');
insert t1 values ('178417841784178417841784178417841784178403420342034203420342034203420342034203');
insert t1 values ('213872387238723872387238723872387238723867376737673767376737673767376737673767');
insert t1 values ('242624262426242624262426242624262426242607890789078907890789078907890789078907');
insert t1 values ('256025602560256025602560256025602560256011701170117011701170117011701170117011');
insert t1 values ('276027602760276027602760276027602760276001610161016101610161016101610161016101');
insert t1 values ('281528152815281528152815281528152815281564956495649564956495649564956495649564');
insert t1 values ('292129212921292129212921292129212921292102100210021002100210021002100210021002');
insert t1 values ('380638063806380638063806380638063806380634483448344834483448344834483448344834');
insert t1 values ('411641164116411641164116411641164116411616301630163016301630163016301630163016');
insert t1 values ('420842084208420842084208420842084208420899889988998899889988998899889988998899');
insert t1 values ('438443844384438443844384438443844384438482448244824482448244824482448244824482');
insert t1 values ('443244324432443244324432443244324432443239613961396139613961396139613961396139');
insert t1 values ('485448544854485448544854485448544854485477847784778477847784778477847784778477');
insert t1 values ('494549454945494549454945494549454945494555275527552755275527552755275527552755');
insert t1 values ('538647864786478647864786478647864786478688918891889188918891889188918891889188');
insert t1 values ('565556555655565556555655565556555655565554845484548454845484548454845484548454');
insert t1 values ('607860786078607860786078607860786078607856665666566656665666566656665666566656');
insert t1 values ('640164016401640164016401640164016401640141274127412741274127412741274127412741');
insert t1 values ('719471947194719471947194719471947194719478717871787178717871787178717871787178');
insert t1 values ('742574257425742574257425742574257425742549604960496049604960496049604960496049');
insert t1 values ('887088708870887088708870887088708870887035963596359635963596359635963596359635');
insert t1 values ('917791779177917791779177917791779177917773857385738573857385738573857385738573');
insert t1 values ('933293329332933293329332933293329332933278987898789878987898789878987898789878');
insert t1 values ('963896389638963896389638963896389638963877807780778077807780778077807780778077');
delete from t1 where t1>'2';
insert t1 values ('70'), ('84'), ('60'), ('20'), ('76'), ('89'), ('49'), ('50'),
('88'), ('61'), ('42'), ('98'), ('39'), ('30'), ('25'), ('66'), ('61'), ('48'),
('80'), ('84'), ('98'), ('19'), ('91'), ('42'), ('47');
optimize table t1;
Table	Op	Msg_type	Msg_text
test.t1	optimize	status	OK
check table t1;
Table	Op	Msg_type	Msg_text
test.t1	check	status	OK
drop table t1;
create table t1 (i1 int, i2 int, i3 int, i4 int, i5 int, i6 int, i7 int, i8
int, i9 int, i10 int, i11 int, i12 int, i13 int, i14 int, i15 int, i16 int, i17
int, i18 int, i19 int, i20 int, i21 int, i22 int, i23 int, i24 int, i25 int,
i26 int, i27 int, i28 int, i29 int, i30 int, i31 int, i32 int, i33 int, i34
int, i35 int, i36 int, i37 int, i38 int, i39 int, i40 int, i41 int, i42 int,
i43 int, i44 int, i45 int, i46 int, i47 int, i48 int, i49 int, i50 int, i51
int, i52 int, i53 int, i54 int, i55 int, i56 int, i57 int, i58 int, i59 int,
i60 int, i61 int, i62 int, i63 int, i64 int, i65 int, i66 int, i67 int, i68
int, i69 int, i70 int, i71 int, i72 int, i73 int, i74 int, i75 int, i76 int,
i77 int, i78 int, i79 int, i80 int, i81 int, i82 int, i83 int, i84 int, i85
int, i86 int, i87 int, i88 int, i89 int, i90 int, i91 int, i92 int, i93 int,
i94 int, i95 int, i96 int, i97 int, i98 int, i99 int, i100 int, i101 int, i102
int, i103 int, i104 int, i105 int, i106 int, i107 int, i108 int, i109 int, i110
int, i111 int, i112 int, i113 int, i114 int, i115 int, i116 int, i117 int, i118
int, i119 int, i120 int, i121 int, i122 int, i123 int, i124 int, i125 int, i126
int, i127 int, i128 int, i129 int, i130 int, i131 int, i132 int, i133 int, i134
int, i135 int, i136 int, i137 int, i138 int, i139 int, i140 int, i141 int, i142
int, i143 int, i144 int, i145 int, i146 int, i147 int, i148 int, i149 int, i150
int, i151 int, i152 int, i153 int, i154 int, i155 int, i156 int, i157 int, i158
int, i159 int, i160 int, i161 int, i162 int, i163 int, i164 int, i165 int, i166
int, i167 int, i168 int, i169 int, i170 int, i171 int, i172 int, i173 int, i174
int, i175 int, i176 int, i177 int, i178 int, i179 int, i180 int, i181 int, i182
int, i183 int, i184 int, i185 int, i186 int, i187 int, i188 int, i189 int, i190
int, i191 int, i192 int, i193 int, i194 int, i195 int, i196 int, i197 int, i198
int, i199 int, i200 int, i201 int, i202 int, i203 int, i204 int, i205 int, i206
int, i207 int, i208 int, i209 int, i210 int, i211 int, i212 int, i213 int, i214
int, i215 int, i216 int, i217 int, i218 int, i219 int, i220 int, i221 int, i222
int, i223 int, i224 int, i225 int, i226 int, i227 int, i228 int, i229 int, i230
int, i231 int, i232 int, i233 int, i234 int, i235 int, i236 int, i237 int, i238
int, i239 int, i240 int, i241 int, i242 int, i243 int, i244 int, i245 int, i246
int, i247 int, i248 int, i249 int, i250 int, i251 int, i252 int, i253 int, i254
int, i255 int, i256 int, i257 int, i258 int, i259 int, i260 int, i261 int, i262
int, i263 int, i264 int, i265 int, i266 int, i267 int, i268 int, i269 int, i270
int, i271 int, i272 int, i273 int, i274 int, i275 int, i276 int, i277 int, i278
int, i279 int, i280 int, i281 int, i282 int, i283 int, i284 int, i285 int, i286
int, i287 int, i288 int, i289 int, i290 int, i291 int, i292 int, i293 int, i294
int, i295 int, i296 int, i297 int, i298 int, i299 int, i300 int, i301 int, i302
int, i303 int, i304 int, i305 int, i306 int, i307 int, i308 int, i309 int, i310
int, i311 int, i312 int, i313 int, i314 int, i315 int, i316 int, i317 int, i318
int, i319 int, i320 int, i321 int, i322 int, i323 int, i324 int, i325 int, i326
int, i327 int, i328 int, i329 int, i330 int, i331 int, i332 int, i333 int, i334
int, i335 int, i336 int, i337 int, i338 int, i339 int, i340 int, i341 int, i342
int, i343 int, i344 int, i345 int, i346 int, i347 int, i348 int, i349 int, i350
int, i351 int, i352 int, i353 int, i354 int, i355 int, i356 int, i357 int, i358
int, i359 int, i360 int, i361 int, i362 int, i363 int, i364 int, i365 int, i366
int, i367 int, i368 int, i369 int, i370 int, i371 int, i372 int, i373 int, i374
int, i375 int, i376 int, i377 int, i378 int, i379 int, i380 int, i381 int, i382
int, i383 int, i384 int, i385 int, i386 int, i387 int, i388 int, i389 int, i390
int, i391 int, i392 int, i393 int, i394 int, i395 int, i396 int, i397 int, i398
int, i399 int, i400 int, i401 int, i402 int, i403 int, i404 int, i405 int, i406
int, i407 int, i408 int, i409 int, i410 int, i411 int, i412 int, i413 int, i414
int, i415 int, i416 int, i417 int, i418 int, i419 int, i420 int, i421 int, i422
int, i423 int, i424 int, i425 int, i426 int, i427 int, i428 int, i429 int, i430
int, i431 int, i432 int, i433 int, i434 int, i435 int, i436 int, i437 int, i438
int, i439 int, i440 int, i441 int, i442 int, i443 int, i444 int, i445 int, i446
int, i447 int, i448 int, i449 int, i450 int, i451 int, i452 int, i453 int, i454
int, i455 int, i456 int, i457 int, i458 int, i459 int, i460 int, i461 int, i462
int, i463 int, i464 int, i465 int, i466 int, i467 int, i468 int, i469 int, i470
int, i471 int, i472 int, i473 int, i474 int, i475 int, i476 int, i477 int, i478
int, i479 int, i480 int, i481 int, i482 int, i483 int, i484 int, i485 int, i486
int, i487 int, i488 int, i489 int, i490 int, i491 int, i492 int, i493 int, i494
int, i495 int, i496 int, i497 int, i498 int, i499 int, i500 int, i501 int, i502
int, i503 int, i504 int, i505 int, i506 int, i507 int, i508 int, i509 int, i510
int, i511 int, i512 int, i513 int, i514 int, i515 int, i516 int, i517 int, i518
int, i519 int, i520 int, i521 int, i522 int, i523 int, i524 int, i525 int, i526
int, i527 int, i528 int, i529 int, i530 int, i531 int, i532 int, i533 int, i534
int, i535 int, i536 int, i537 int, i538 int, i539 int, i540 int, i541 int, i542
int, i543 int, i544 int, i545 int, i546 int, i547 int, i548 int, i549 int, i550
int, i551 int, i552 int, i553 int, i554 int, i555 int, i556 int, i557 int, i558
int, i559 int, i560 int, i561 int, i562 int, i563 int, i564 int, i565 int, i566
int, i567 int, i568 int, i569 int, i570 int, i571 int, i572 int, i573 int, i574
int, i575 int, i576 int, i577 int, i578 int, i579 int, i580 int, i581 int, i582
int, i583 int, i584 int, i585 int, i586 int, i587 int, i588 int, i589 int, i590
int, i591 int, i592 int, i593 int, i594 int, i595 int, i596 int, i597 int, i598
int, i599 int, i600 int, i601 int, i602 int, i603 int, i604 int, i605 int, i606
int, i607 int, i608 int, i609 int, i610 int, i611 int, i612 int, i613 int, i614
int, i615 int, i616 int, i617 int, i618 int, i619 int, i620 int, i621 int, i622
int, i623 int, i624 int, i625 int, i626 int, i627 int, i628 int, i629 int, i630
int, i631 int, i632 int, i633 int, i634 int, i635 int, i636 int, i637 int, i638
int, i639 int, i640 int, i641 int, i642 int, i643 int, i644 int, i645 int, i646
int, i647 int, i648 int, i649 int, i650 int, i651 int, i652 int, i653 int, i654
int, i655 int, i656 int, i657 int, i658 int, i659 int, i660 int, i661 int, i662
int, i663 int, i664 int, i665 int, i666 int, i667 int, i668 int, i669 int, i670
int, i671 int, i672 int, i673 int, i674 int, i675 int, i676 int, i677 int, i678
int, i679 int, i680 int, i681 int, i682 int, i683 int, i684 int, i685 int, i686
int, i687 int, i688 int, i689 int, i690 int, i691 int, i692 int, i693 int, i694
int, i695 int, i696 int, i697 int, i698 int, i699 int, i700 int, i701 int, i702
int, i703 int, i704 int, i705 int, i706 int, i707 int, i708 int, i709 int, i710
int, i711 int, i712 int, i713 int, i714 int, i715 int, i716 int, i717 int, i718
int, i719 int, i720 int, i721 int, i722 int, i723 int, i724 int, i725 int, i726
int, i727 int, i728 int, i729 int, i730 int, i731 int, i732 int, i733 int, i734
int, i735 int, i736 int, i737 int, i738 int, i739 int, i740 int, i741 int, i742
int, i743 int, i744 int, i745 int, i746 int, i747 int, i748 int, i749 int, i750
int, i751 int, i752 int, i753 int, i754 int, i755 int, i756 int, i757 int, i758
int, i759 int, i760 int, i761 int, i762 int, i763 int, i764 int, i765 int, i766
int, i767 int, i768 int, i769 int, i770 int, i771 int, i772 int, i773 int, i774
int, i775 int, i776 int, i777 int, i778 int, i779 int, i780 int, i781 int, i782
int, i783 int, i784 int, i785 int, i786 int, i787 int, i788 int, i789 int, i790
int, i791 int, i792 int, i793 int, i794 int, i795 int, i796 int, i797 int, i798
int, i799 int, i800 int, i801 int, i802 int, i803 int, i804 int, i805 int, i806
int, i807 int, i808 int, i809 int, i810 int, i811 int, i812 int, i813 int, i814
int, i815 int, i816 int, i817 int, i818 int, i819 int, i820 int, i821 int, i822
int, i823 int, i824 int, i825 int, i826 int, i827 int, i828 int, i829 int, i830
int, i831 int, i832 int, i833 int, i834 int, i835 int, i836 int, i837 int, i838
int, i839 int, i840 int, i841 int, i842 int, i843 int, i844 int, i845 int, i846
int, i847 int, i848 int, i849 int, i850 int, i851 int, i852 int, i853 int, i854
int, i855 int, i856 int, i857 int, i858 int, i859 int, i860 int, i861 int, i862
int, i863 int, i864 int, i865 int, i866 int, i867 int, i868 int, i869 int, i870
int, i871 int, i872 int, i873 int, i874 int, i875 int, i876 int, i877 int, i878
int, i879 int, i880 int, i881 int, i882 int, i883 int, i884 int, i885 int, i886
int, i887 int, i888 int, i889 int, i890 int, i891 int, i892 int, i893 int, i894
int, i895 int, i896 int, i897 int, i898 int, i899 int, i900 int, i901 int, i902
int, i903 int, i904 int, i905 int, i906 int, i907 int, i908 int, i909 int, i910
int, i911 int, i912 int, i913 int, i914 int, i915 int, i916 int, i917 int, i918
int, i919 int, i920 int, i921 int, i922 int, i923 int, i924 int, i925 int, i926
int, i927 int, i928 int, i929 int, i930 int, i931 int, i932 int, i933 int, i934
int, i935 int, i936 int, i937 int, i938 int, i939 int, i940 int, i941 int, i942
int, i943 int, i944 int, i945 int, i946 int, i947 int, i948 int, i949 int, i950
int, i951 int, i952 int, i953 int, i954 int, i955 int, i956 int, i957 int, i958
int, i959 int, i960 int, i961 int, i962 int, i963 int, i964 int, i965 int, i966
int, i967 int, i968 int, i969 int, i970 int, i971 int, i972 int, i973 int, i974
int, i975 int, i976 int, i977 int, i978 int, i979 int, i980 int, i981 int, i982
int, i983 int, i984 int, i985 int, i986 int, i987 int, i988 int, i989 int, i990
int, i991 int, i992 int, i993 int, i994 int, i995 int, i996 int, i997 int, i998
int, i999 int, i1000 int, b blob) row_format=dynamic;
insert into t1 values (1, 1, 1, 1, 1, 1, 1, 1, 1, 1, 1, 1, 1, 1, 1, 1, 1, 1, 1,
1, 1, 1, 1, 1, 1, 1, 1, 1, 1, 1, 1, 1, 1, 1, 1, 1, 1, 1, 1, 1, 1, 1, 1, 1, 1,
1, 1, 1, 1, 1, 1, 1, 1, 1, 1, 1, 1, 1, 1, 1, 1, 1, 1, 1, 1, 1, 1, 1, 1, 1, 1,
1, 1, 1, 1, 1, 1, 1, 1, 1, 1, 1, 1, 1, 1, 1, 1, 1, 1, 1, 1, 1, 1, 1, 1, 1, 1,
1, 1, 1, 1, 1, 1, 1, 1, 1, 1, 1, 1, 1, 1, 1, 1, 1, 1, 1, 1, 1, 1, 1, 1, 1, 1,
1, 1, 1, 1, 1, 1, 1, 1, 1, 1, 1, 1, 1, 1, 1, 1, 1, 1, 1, 1, 1, 1, 1, 1, 1, 1,
1, 1, 1, 1, 1, 1, 1, 1, 1, 1, 1, 1, 1, 1, 1, 1, 1, 1, 1, 1, 1, 1, 1, 1, 1, 1,
1, 1, 1, 1, 1, 1, 1, 1, 1, 1, 1, 1, 1, 1, 1, 1, 1, 1, 1, 1, 1, 1, 1, 1, 1, 1,
1, 1, 1, 1, 1, 1, 1, 1, 1, 1, 1, 1, 1, 1, 1, 1, 1, 1, 1, 1, 1, 1, 1, 1, 1, 1,
1, 1, 1, 1, 1, 1, 1, 1, 1, 1, 1, 1, 1, 1, 1, 1, 1, 1, 1, 1, 1, 1, 1, 1, 1, 1,
1, 1, 1, 1, 1, 1, 1, 1, 1, 1, 1, 1, 1, 1, 1, 1, 1, 1, 1, 1, 1, 1, 1, 1, 1, 1,
1, 1, 1, 1, 1, 1, 1, 1, 1, 1, 1, 1, 1, 1, 1, 1, 1, 1, 1, 1, 1, 1, 1, 1, 1, 1,
1, 1, 1, 1, 1, 1, 1, 1, 1, 1, 1, 1, 1, 1, 1, 1, 1, 1, 1, 1, 1, 1, 1, 1, 1, 1,
1, 1, 1, 1, 1, 1, 1, 1, 1, 1, 1, 1, 1, 1, 1, 1, 1, 1, 1, 1, 1, 1, 1, 1, 1, 1,
1, 1, 1, 1, 1, 1, 1, 1, 1, 1, 1, 1, 1, 1, 1, 1, 1, 1, 1, 1, 1, 1, 1, 1, 1, 1,
1, 1, 1, 1, 1, 1, 1, 1, 1, 1, 1, 1, 1, 1, 1, 1, 1, 1, 1, 1, 1, 1, 1, 1, 1, 1,
1, 1, 1, 1, 1, 1, 1, 1, 1, 1, 1, 1, 1, 1, 1, 1, 1, 1, 1, 1, 1, 1, 1, 1, 1, 1,
1, 1, 1, 1, 1, 1, 1, 1, 1, 1, 1, 1, 1, 1, 1, 1, 1, 1, 1, 1, 1, 1, 1, 1, 1, 1,
1, 1, 1, 1, 1, 1, 1, 1, 1, 1, 1, 1, 1, 1, 1, 1, 1, 1, 1, 1, 1, 1, 1, 1, 1, 1,
1, 1, 1, 1, 1, 1, 1, 1, 1, 1, 1, 1, 1, 1, 1, 1, 1, 1, 1, 1, 1, 1, 1, 1, 1, 1,
1, 1, 1, 1, 1, 1, 1, 1, 1, 1, 1, 1, 1, 1, 1, 1, 1, 1, 1, 1, 1, 1, 1, 1, 1, 1,
1, 1, 1, 1, 1, 1, 1, 1, 1, 1, 1, 1, 1, 1, 1, 1, 1, 1, 1, 1, 1, 1, 1, 1, 1, 1,
1, 1, 1, 1, 1, 1, 1, 1, 1, 1, 1, 1, 1, 1, 1, 1, 1, 1, 1, 1, 1, 1, 1, 1, 1, 1,
1, 1, 1, 1, 1, 1, 1, 1, 1, 1, 1, 1, 1, 1, 1, 1, 1, 1, 1, 1, 1, 1, 1, 1, 1, 1,
1, 1, 1, 1, 1, 1, 1, 1, 1, 1, 1, 1, 1, 1, 1, 1, 1, 1, 1, 1, 1, 1, 1, 1, 1, 1,
1, 1, 1, 1, 1, 1, 1, 1, 1, 1, 1, 1, 1, 1, 1, 1, 1, 1, 1, 1, 1, 1, 1, 1, 1, 1,
1, 1, 1, 1, 1, 1, 1, 1, 1, 1, 1, 1, 1, 1, 1, 1, 1, 1, 1, 1, 1, 1, 1, 1, 1, 1,
1, 1, 1, 1, 1, 1, 1, 1, 1, 1, 1, 1, 1, 1, 1, 1, 1, 1, 1, 1, 1, 1, 1, 1, 1, 1,
1, 1, 1, 1, 1, 1, 1, 1, 1, 1, 1, 1, 1, 1, 1, 1, 1, 1, 1, 1, 1, 1, 1, 1, 1, 1,
1, 1, 1, 1, 1, 1, 1, 1, 1, 1, 1, 1, 1, 1, 1, 1, 1, 1, 1, 1, 1, 1, 1, 1, 1, 1,
1, 1, 1, 1, 1, 1, 1, 1, 1, 1, 1, 1, 1, 1, 1, 1, 1, 1, 1, 1, 1, 1, 1, 1, 1, 1,
1, 1, 1, 1, 1, 1, 1, 1, 1, 1, 1, 1, 1, 1, 1, 1, 1, 1, 1, 1, 1, 1, 1, 1, 1, 1,
1, 1, 1, 1, 1, 1, 1, 1, 1, 1, 1, 1, 1, 1, 1, 1, 1, 1, 1, 1, 1, 1, 1, 1, 1, 1,
1, 1, 1, 1, 1, 1, 1, 1, 1, 1, 1, 1, 1, 1, 1, 1, 1, 1, 1, 1, 1, 1, 1, 1, 1, 1,
1, 1, 1, 1, 1, 1, 1, 1, 1, 1, 1, 1, 1, 1, 1, 1, 1, 1, 1, 1, 1, 1, 1, 1, 1, 1,
1, 1, 1, 1, 1, 1, 1, 1, 1, 1, 1, 1, 1, 1, 1, 1, 1, 1, 1, 1, 1, 1, 1, 1, 1, 1,
1, 1, 1, 1, 1, 1, 1, 1, 1, 1, 1, 1, 1, 1, 1, 1, 1, 1, 1, 1, 1, 1, 1, 1, 1, 1,
1, 1, 1, 1, 1, 1, 1, 1, 1, 1, 1, 1, 1, 1, 1, 1, 1, 1, 1, 1, 1, 1, 1, 1, 1, 1,
1, 1, 1, 1, 1, 1, 1, 1, 1, 1, 1, 1, 1, 1, 1, 1, 1, 1, 1, "Sergei");
update t1 set b=repeat('a',256);
update t1 set i1=0, i2=0, i3=0, i4=0, i5=0, i6=0, i7=0;
check table t1;
Table	Op	Msg_type	Msg_text
test.t1	check	status	OK
delete from t1 where i8=1;
select i1,i2 from t1;
i1	i2
check table t1;
Table	Op	Msg_type	Msg_text
test.t1	check	status	OK
drop table t1;
CREATE TABLE `t1` (
`post_id` mediumint(8) unsigned NOT NULL auto_increment,
`topic_id` mediumint(8) unsigned NOT NULL default '0',
`post_time` datetime NOT NULL default '0000-00-00 00:00:00',
`post_text` text NOT NULL,
`icon_url` varchar(10) NOT NULL default '',
`sign` tinyint(1) unsigned NOT NULL default '0',
`post_edit` varchar(150) NOT NULL default '',
`poster_login` varchar(35) NOT NULL default '',
`ip` varchar(15) NOT NULL default '',
PRIMARY KEY  (`post_id`),
KEY `post_time` (`post_time`),
KEY `ip` (`ip`),
KEY `poster_login` (`poster_login`),
KEY `topic_id` (`topic_id`),
FULLTEXT KEY `post_text` (`post_text`)
) ENGINE=MyISAM;
INSERT INTO t1 (post_text) VALUES ('ceci est un test'),('ceci est un test'),('ceci est un test'),('ceci est un test'),('ceci est un test');
REPAIR TABLE t1;
Table	Op	Msg_type	Msg_text
test.t1	repair	status	OK
CHECK TABLE t1;
Table	Op	Msg_type	Msg_text
test.t1	check	status	OK
drop table t1;
CREATE TABLE t1 (a varchar(255), b varchar(255), c varchar(255), d varchar(255), e varchar(255), KEY t1 (a, b, c, d, e));
ERROR 42000: Specified key was too long; max key length is 1000 bytes
CREATE TABLE t1 (a varchar(255), b varchar(255), c varchar(255), d varchar(255), e varchar(255));
ALTER TABLE t1 ADD INDEX t1 (a, b, c, d, e);
ERROR 42000: Specified key was too long; max key length is 1000 bytes
DROP TABLE t1;
CREATE TABLE t1 (a int not null, b int, c int, key(b), key(c), key(a,b), key(c,a));
INSERT into t1 values (0, null, 0), (0, null, 1), (0, null, 2), (0, null,3), (1,1,4);
create table t2 (a int not null, b int, c int, key(b), key(c), key(a));
INSERT into t2 values (1,1,1), (2,2,2);
optimize table t1;
Table	Op	Msg_type	Msg_text
test.t1	optimize	status	OK
show index from t1;
Table	Non_unique	Key_name	Seq_in_index	Column_name	Collation	Cardinality	Sub_part	Packed	Null	Index_type	Comment
t1	1	b	1	b	A	5	NULL	NULL	YES	BTREE	
t1	1	c	1	c	A	5	NULL	NULL	YES	BTREE	
t1	1	a	1	a	A	1	NULL	NULL		BTREE	
t1	1	a	2	b	A	5	NULL	NULL	YES	BTREE	
t1	1	c_2	1	c	A	5	NULL	NULL	YES	BTREE	
t1	1	c_2	2	a	A	5	NULL	NULL		BTREE	
explain select * from t1,t2 where t1.a=t2.a;
id	select_type	table	type	possible_keys	key	key_len	ref	rows	Extra
1	SIMPLE	t2	ALL	a	NULL	NULL	NULL	2	
1	SIMPLE	t1	ALL	a	NULL	NULL	NULL	4	Using where
explain select * from t1,t2 force index(a) where t1.a=t2.a;
id	select_type	table	type	possible_keys	key	key_len	ref	rows	Extra
1	SIMPLE	t2	ALL	a	NULL	NULL	NULL	2	
1	SIMPLE	t1	ALL	a	NULL	NULL	NULL	4	Using where
explain select * from t1 force index(a),t2 force index(a) where t1.a=t2.a;
id	select_type	table	type	possible_keys	key	key_len	ref	rows	Extra
1	SIMPLE	t2	ALL	a	NULL	NULL	NULL	2	
1	SIMPLE	t1	ref	a	a	4	test.t2.a	3	
explain select * from t1,t2 where t1.b=t2.b;
id	select_type	table	type	possible_keys	key	key_len	ref	rows	Extra
1	SIMPLE	t2	ALL	b	NULL	NULL	NULL	2	
1	SIMPLE	t1	ref	b	b	5	test.t2.b	1	Using where
explain select * from t1,t2 force index(c) where t1.a=t2.a;
id	select_type	table	type	possible_keys	key	key_len	ref	rows	Extra
1	SIMPLE	t2	ALL	NULL	NULL	NULL	NULL	2	
1	SIMPLE	t1	ALL	a	NULL	NULL	NULL	4	Using where
explain select * from t1 where a=0 or a=2;
id	select_type	table	type	possible_keys	key	key_len	ref	rows	Extra
1	SIMPLE	t1	ALL	a	NULL	NULL	NULL	5	Using where
explain select * from t1 force index (a) where a=0 or a=2;
id	select_type	table	type	possible_keys	key	key_len	ref	rows	Extra
1	SIMPLE	t1	range	a	a	4	NULL	4	Using where
explain select * from t1 where c=1;
id	select_type	table	type	possible_keys	key	key_len	ref	rows	Extra
1	SIMPLE	t1	ref	c,c_2	c	5	const	1	Using where
explain select * from t1 use index() where c=1;
id	select_type	table	type	possible_keys	key	key_len	ref	rows	Extra
1	SIMPLE	t1	ALL	NULL	NULL	NULL	NULL	5	Using where
drop table t1,t2;
create table t1 (a int not null auto_increment primary key, b varchar(255));
insert into t1 (b) values (repeat('a',100)),(repeat('b',100)),(repeat('c',100));
update t1 set b=repeat(left(b,1),200) where a=1;
delete from t1 where (a & 1)= 0;
update t1 set b=repeat('e',200) where a=1;
flush tables;
check table t1;
Table	Op	Msg_type	Msg_text
test.t1	check	status	OK
update t1 set b=repeat(left(b,1),255) where a between 1 and 5;
update t1 set b=repeat(left(b,1),10) where a between 32 and 43;
update t1 set b=repeat(left(b,1),2) where a between 64 and 66;
update t1 set b=repeat(left(b,1),65) where a between 67 and 70;
check table t1;
Table	Op	Msg_type	Msg_text
test.t1	check	status	OK
insert into t1 (b) values (repeat('z',100));
update t1 set b="test" where left(b,1) > 'n';
check table t1;
Table	Op	Msg_type	Msg_text
test.t1	check	status	OK
drop table t1;
create table t1 ( a text not null, key a (a(20)));
insert into t1 values ('aaa   '),('aaa'),('aa');
check table t1;
Table	Op	Msg_type	Msg_text
test.t1	check	status	OK
repair table t1;
Table	Op	Msg_type	Msg_text
test.t1	repair	status	OK
select concat(a,'.') from t1 where a='aaa';
concat(a,'.')
aaa   .
aaa.
select concat(a,'.') from t1 where binary a='aaa';
concat(a,'.')
aaa.
update t1 set a='bbb' where a='aaa';
select concat(a,'.') from t1;
concat(a,'.')
bbb.
bbb.
aa.
drop table t1;
create table t1(a text not null, b text not null, c text not null, index (a(10),b(10),c(10)));
insert into t1 values('807780', '477', '165');
insert into t1 values('807780', '477', '162');
insert into t1 values('807780', '472', '162');
select * from t1 where a='807780' and b='477' and c='165';
a	b	c
807780	477	165
drop table t1;
DROP TABLE IF EXISTS t1;
Warnings:
Note	1051	Unknown table 't1'
CREATE TABLE t1 (a varchar(150) NOT NULL, KEY (a));
INSERT t1 VALUES ("can \tcan");
INSERT t1 VALUES ("can   can");
INSERT t1 VALUES ("can");
SELECT * FROM t1;
a
can 	can
can
can   can
CHECK TABLE t1;
Table	Op	Msg_type	Msg_text
test.t1	check	status	OK
DROP TABLE t1;
create table t1 (a blob);
insert into t1 values('a '),('a');
select concat(a,'.') from t1 where a='a';
concat(a,'.')
a.
select concat(a,'.') from t1 where a='a ';
concat(a,'.')
a .
alter table t1 add key(a(2));
select concat(a,'.') from t1 where a='a';
concat(a,'.')
a.
select concat(a,'.') from t1 where a='a ';
concat(a,'.')
a .
drop table t1;
create table t1 (a int not null auto_increment primary key, b text not null, unique b (b(20)));
insert into t1 (b) values ('a'),('b'),('c');
select concat(b,'.') from t1;
concat(b,'.')
a.
b.
c.
update t1 set b='b ' where a=2;
update t1 set b='b  ' where a > 1;
ERROR 23000: Duplicate entry 'b  ' for key 2
insert into t1 (b) values ('b');
ERROR 23000: Duplicate entry 'b' for key 2
select * from t1;
a	b
1	a
2	b  
3	c
delete from t1 where b='b';
select a,concat(b,'.') from t1;
a	concat(b,'.')
1	a.
3	c.
drop table t1;
create table t1 (a int not null);
create table t2 (a int not null, primary key (a));
insert into t1 values (1);
insert into t2 values (1),(2);
select sql_big_result distinct t1.a from t1,t2 order by t2.a;
a
1
select distinct t1.a from t1,t2 order by t2.a;
a
1
select sql_big_result distinct t1.a from t1,t2;
a
1
explain select sql_big_result distinct t1.a from t1,t2 order by t2.a;
id	select_type	table	type	possible_keys	key	key_len	ref	rows	Extra
1	SIMPLE	t1	system	NULL	NULL	NULL	NULL	1	Using temporary
1	SIMPLE	t2	index	NULL	PRIMARY	4	NULL	2	Using index; Distinct
explain select distinct t1.a from t1,t2 order by t2.a;
id	select_type	table	type	possible_keys	key	key_len	ref	rows	Extra
1	SIMPLE	t1	system	NULL	NULL	NULL	NULL	1	Using temporary
1	SIMPLE	t2	index	NULL	PRIMARY	4	NULL	2	Using index; Distinct
drop table t1,t2;
CREATE TABLE t1 (`a` int(11) NOT NULL default '0', `b` int(11) NOT NULL default '0', UNIQUE KEY `a` USING RTREE (`a`,`b`)) ENGINE=MyISAM;
Got one of the listed errors
create table t1 (a int, b varchar(200), c text not null) checksum=1;
create table t2 (a int, b varchar(200), c text not null) checksum=0;
insert t1 values (1, "aaa", "bbb"), (NULL, "", "ccccc"), (0, NULL, "");
insert t2 select * from t1;
checksum table t1, t2, t3 quick;
Table	Checksum
test.t1	2948697075
test.t2	NULL
test.t3	NULL
Warnings:
Error	1146	Table 'test.t3' doesn't exist
checksum table t1, t2, t3;
Table	Checksum
test.t1	2948697075
test.t2	3092701434
test.t3	NULL
Warnings:
Error	1146	Table 'test.t3' doesn't exist
checksum table t1, t2, t3 extended;
Table	Checksum
test.t1	3092701434
test.t2	3092701434
test.t3	NULL
Warnings:
Error	1146	Table 'test.t3' doesn't exist
drop table t1,t2;
create table t1 (a int, key (a));
show keys from t1;
Table	Non_unique	Key_name	Seq_in_index	Column_name	Collation	Cardinality	Sub_part	Packed	Null	Index_type	Comment
t1	1	a	1	a	A	NULL	NULL	NULL	YES	BTREE	
alter table t1 disable keys;
show keys from t1;
Table	Non_unique	Key_name	Seq_in_index	Column_name	Collation	Cardinality	Sub_part	Packed	Null	Index_type	Comment
t1	1	a	1	a	A	NULL	NULL	NULL	YES	BTREE	disabled
create table t2 (a int);
set @@rand_seed1=31415926,@@rand_seed2=2718281828;
insert t1 select * from t2;
show keys from t1;
Table	Non_unique	Key_name	Seq_in_index	Column_name	Collation	Cardinality	Sub_part	Packed	Null	Index_type	Comment
t1	1	a	1	a	A	NULL	NULL	NULL	YES	BTREE	disabled
alter table t1 enable keys;
show keys from t1;
Table	Non_unique	Key_name	Seq_in_index	Column_name	Collation	Cardinality	Sub_part	Packed	Null	Index_type	Comment
t1	1	a	1	a	A	1000	NULL	NULL	YES	BTREE	
alter table t1 engine=heap;
alter table t1 disable keys;
Warnings:
Note	1031	Table storage engine for 't1' doesn't have this option
show keys from t1;
Table	Non_unique	Key_name	Seq_in_index	Column_name	Collation	Cardinality	Sub_part	Packed	Null	Index_type	Comment
t1	1	a	1	a	NULL	1000	NULL	NULL	YES	HASH	
drop table t1,t2;
create table t1 ( a tinytext, b char(1), index idx (a(1),b) );
insert into t1 values (null,''), (null,'');
explain select count(*) from t1 where a is null;
id	select_type	table	type	possible_keys	key	key_len	ref	rows	Extra
1	SIMPLE	t1	ref	idx	idx	4	const	1	Using where
select count(*) from t1 where a is null;
count(*)
2
drop table t1;
create table t1 (c1 int, index(c1));
create table t2 (c1 int, index(c1)) engine=merge union=(t1);
insert into t1 values (1);
flush tables;
select * from t2;
c1
1
flush tables;
truncate table t1;
insert into t1 values (1);
flush tables;
select * from t2;
c1
1
truncate table t1;
ERROR HY000: MyISAM table 't1' is in use (most likely by a MERGE table). Try FLUSH TABLES.
insert into t1 values (1);
drop table t1,t2;
create table t1 (c1 int, c2 varchar(4) not null default '',
key(c2(3))) default charset=utf8;
insert into t1 values (1,'A'), (2, 'B'), (3, 'A');
update t1 set c2='A  B' where c1=2;
check table t1;
Table	Op	Msg_type	Msg_text
test.t1	check	status	OK
drop table t1;
create table t1 (c1 int);
insert into t1 values (1),(2),(3),(4);
checksum table t1;
Table	Checksum
test.t1	149057747
delete from t1 where c1 = 1;
create table t2 as select * from t1;
checksum table t1;
Table	Checksum
test.t1	984116287
checksum table t2;
Table	Checksum
test.t2	984116287
drop table t1, t2;
show variables like 'myisam_stats_method';
Variable_name	Value
myisam_stats_method	nulls_unequal
create table t1 (a int, key(a));
insert into t1 values (0),(1),(2),(3),(4);
insert into t1 select NULL from t1;
analyze table t1;
Table	Op	Msg_type	Msg_text
test.t1	analyze	status	OK
show index from t1;
Table	Non_unique	Key_name	Seq_in_index	Column_name	Collation	Cardinality	Sub_part	Packed	Null	Index_type	Comment
t1	1	a	1	a	A	10	NULL	NULL	YES	BTREE	
insert into t1 values (11);
delete from t1 where a=11;
check table t1;
Table	Op	Msg_type	Msg_text
test.t1	check	status	OK
show index from t1;
Table	Non_unique	Key_name	Seq_in_index	Column_name	Collation	Cardinality	Sub_part	Packed	Null	Index_type	Comment
t1	1	a	1	a	A	10	NULL	NULL	YES	BTREE	
set myisam_stats_method=nulls_equal;
show variables like 'myisam_stats_method';
Variable_name	Value
myisam_stats_method	nulls_equal
insert into t1 values (11);
delete from t1 where a=11;
analyze table t1;
Table	Op	Msg_type	Msg_text
test.t1	analyze	status	OK
show index from t1;
Table	Non_unique	Key_name	Seq_in_index	Column_name	Collation	Cardinality	Sub_part	Packed	Null	Index_type	Comment
t1	1	a	1	a	A	5	NULL	NULL	YES	BTREE	
insert into t1 values (11);
delete from t1 where a=11;
check table t1;
Table	Op	Msg_type	Msg_text
test.t1	check	status	OK
show index from t1;
Table	Non_unique	Key_name	Seq_in_index	Column_name	Collation	Cardinality	Sub_part	Packed	Null	Index_type	Comment
t1	1	a	1	a	A	5	NULL	NULL	YES	BTREE	
set myisam_stats_method=DEFAULT;
show variables like 'myisam_stats_method';
Variable_name	Value
myisam_stats_method	nulls_unequal
insert into t1 values (11);
delete from t1 where a=11;
analyze table t1;
Table	Op	Msg_type	Msg_text
test.t1	analyze	status	OK
show index from t1;
Table	Non_unique	Key_name	Seq_in_index	Column_name	Collation	Cardinality	Sub_part	Packed	Null	Index_type	Comment
t1	1	a	1	a	A	10	NULL	NULL	YES	BTREE	
insert into t1 values (11);
delete from t1 where a=11;
check table t1;
Table	Op	Msg_type	Msg_text
test.t1	check	status	OK
show index from t1;
Table	Non_unique	Key_name	Seq_in_index	Column_name	Collation	Cardinality	Sub_part	Packed	Null	Index_type	Comment
t1	1	a	1	a	A	10	NULL	NULL	YES	BTREE	
drop table t1;
set myisam_stats_method=nulls_ignored;
show variables like 'myisam_stats_method';
Variable_name	Value
myisam_stats_method	nulls_ignored
create table t1 (
a char(3), b char(4), c char(5), d char(6),
key(a,b,c,d)
);
insert into t1 values ('bcd','def1', NULL, 'zz');
insert into t1 values ('bcd','def2', NULL, 'zz');
insert into t1 values ('bce','def1', 'yuu', NULL);
insert into t1 values ('bce','def2', NULL, 'quux');
analyze table t1;
Table	Op	Msg_type	Msg_text
test.t1	analyze	status	OK
show index from t1;
Table	Non_unique	Key_name	Seq_in_index	Column_name	Collation	Cardinality	Sub_part	Packed	Null	Index_type	Comment
t1	1	a	1	a	A	2	NULL	NULL	YES	BTREE	
t1	1	a	2	b	A	4	NULL	NULL	YES	BTREE	
t1	1	a	3	c	A	4	NULL	NULL	YES	BTREE	
t1	1	a	4	d	A	4	NULL	NULL	YES	BTREE	
delete from t1;
analyze table t1;
Table	Op	Msg_type	Msg_text
test.t1	analyze	status	OK
show index from t1;
Table	Non_unique	Key_name	Seq_in_index	Column_name	Collation	Cardinality	Sub_part	Packed	Null	Index_type	Comment
t1	1	a	1	a	A	0	NULL	NULL	YES	BTREE	
t1	1	a	2	b	A	0	NULL	NULL	YES	BTREE	
t1	1	a	3	c	A	0	NULL	NULL	YES	BTREE	
t1	1	a	4	d	A	0	NULL	NULL	YES	BTREE	
set myisam_stats_method=DEFAULT;
<<<<<<< HEAD
set storage_engine=MyISAM;
drop table if exists t1,t2,t3;
--- Testing varchar ---
--- Testing varchar ---
create table t1 (v varchar(10), c char(10), t text);
insert into t1 values('+ ', '+ ', '+ ');
set @a=repeat(' ',20);
insert into t1 values (concat('+',@a),concat('+',@a),concat('+',@a));
Warnings:
Note	1265	Data truncated for column 'v' at row 1
select concat('*',v,'*',c,'*',t,'*') from t1;
concat('*',v,'*',c,'*',t,'*')
*+ *+*+ *
*+         *+*+                    *
show create table t1;
Table	Create Table
t1	CREATE TABLE `t1` (
  `v` varchar(10) default NULL,
  `c` char(10) default NULL,
  `t` text
) ENGINE=MyISAM DEFAULT CHARSET=latin1
create table t2 like t1;
show create table t2;
Table	Create Table
t2	CREATE TABLE `t2` (
  `v` varchar(10) default NULL,
  `c` char(10) default NULL,
  `t` text
) ENGINE=MyISAM DEFAULT CHARSET=latin1
create table t3 select * from t1;
show create table t3;
Table	Create Table
t3	CREATE TABLE `t3` (
  `v` varchar(10) default NULL,
  `c` char(10) default NULL,
  `t` text
) ENGINE=MyISAM DEFAULT CHARSET=latin1
alter table t1 modify c varchar(10);
show create table t1;
Table	Create Table
t1	CREATE TABLE `t1` (
  `v` varchar(10) default NULL,
  `c` varchar(10) default NULL,
  `t` text
) ENGINE=MyISAM DEFAULT CHARSET=latin1
alter table t1 modify v char(10);
show create table t1;
Table	Create Table
t1	CREATE TABLE `t1` (
  `v` char(10) default NULL,
  `c` varchar(10) default NULL,
  `t` text
) ENGINE=MyISAM DEFAULT CHARSET=latin1
alter table t1 modify t varchar(10);
Warnings:
Note	1265	Data truncated for column 't' at row 2
show create table t1;
Table	Create Table
t1	CREATE TABLE `t1` (
  `v` char(10) default NULL,
  `c` varchar(10) default NULL,
  `t` varchar(10) default NULL
) ENGINE=MyISAM DEFAULT CHARSET=latin1
select concat('*',v,'*',c,'*',t,'*') from t1;
concat('*',v,'*',c,'*',t,'*')
*+*+*+ *
*+*+*+         *
drop table t1,t2,t3;
create table t1 (v varchar(10), c char(10), t text, key(v), key(c), key(t(10)));
show create table t1;
Table	Create Table
t1	CREATE TABLE `t1` (
  `v` varchar(10) default NULL,
  `c` char(10) default NULL,
  `t` text,
  KEY `v` (`v`),
  KEY `c` (`c`),
  KEY `t` (`t`(10))
) ENGINE=MyISAM DEFAULT CHARSET=latin1
select count(*) from t1;
count(*)
270
insert into t1 values(concat('a',char(1)),concat('a',char(1)),concat('a',char(1)));
select count(*) from t1 where v='a';
count(*)
10
select count(*) from t1 where c='a';
count(*)
10
select count(*) from t1 where t='a';
count(*)
10
select count(*) from t1 where v='a  ';
count(*)
10
select count(*) from t1 where c='a  ';
count(*)
10
select count(*) from t1 where t='a  ';
count(*)
10
select count(*) from t1 where v between 'a' and 'a ';
count(*)
10
select count(*) from t1 where v between 'a' and 'a ' and v between 'a  ' and 'b\n';
count(*)
10
select count(*) from t1 where v like 'a%';
count(*)
11
select count(*) from t1 where c like 'a%';
count(*)
11
select count(*) from t1 where t like 'a%';
count(*)
11
select count(*) from t1 where v like 'a %';
count(*)
9
explain select count(*) from t1 where v='a  ';
id	select_type	table	type	possible_keys	key	key_len	ref	rows	Extra
1	SIMPLE	t1	ref	v	v	13	const	#	Using where; Using index
explain select count(*) from t1 where c='a  ';
id	select_type	table	type	possible_keys	key	key_len	ref	rows	Extra
1	SIMPLE	t1	ref	c	c	11	const	#	Using where; Using index
explain select count(*) from t1 where t='a  ';
id	select_type	table	type	possible_keys	key	key_len	ref	rows	Extra
1	SIMPLE	t1	range	t	t	13	NULL	#	Using where
explain select count(*) from t1 where v like 'a%';
id	select_type	table	type	possible_keys	key	key_len	ref	rows	Extra
1	SIMPLE	t1	range	v	v	13	NULL	#	Using where; Using index
explain select count(*) from t1 where v between 'a' and 'a ';
id	select_type	table	type	possible_keys	key	key_len	ref	rows	Extra
1	SIMPLE	t1	ref	v	v	13	const	#	Using where; Using index
explain select count(*) from t1 where v between 'a' and 'a ' and v between 'a  ' and 'b\n';
id	select_type	table	type	possible_keys	key	key_len	ref	rows	Extra
1	SIMPLE	t1	ref	v	v	13	const	#	Using where; Using index
alter table t1 add unique(v);
ERROR 23000: Duplicate entry '{ ' for key 1
alter table t1 add key(v);
select concat('*',v,'*',c,'*',t,'*') as qq from t1 where v='a';
qq
*a*a*a*
*a *a*a *
*a  *a*a  *
*a   *a*a   *
*a    *a*a    *
*a     *a*a     *
*a      *a*a      *
*a       *a*a       *
*a        *a*a        *
*a         *a*a         *
explain select * from t1 where v='a';
id	select_type	table	type	possible_keys	key	key_len	ref	rows	Extra
1	SIMPLE	t1	ref	v,v_2	#	13	const	#	Using where
select v,count(*) from t1 group by v limit 10;
v	count(*)
a	1
a	10
b	10
c	10
d	10
e	10
f	10
g	10
h	10
i	10
select v,count(t) from t1 group by v limit 10;
v	count(t)
a	1
a	10
b	10
c	10
d	10
e	10
f	10
g	10
h	10
i	10
select v,count(c) from t1 group by v limit 10;
v	count(c)
a	1
a	10
b	10
c	10
d	10
e	10
f	10
g	10
h	10
i	10
select sql_big_result v,count(t) from t1 group by v limit 10;
v	count(t)
a	1
a	10
b	10
c	10
d	10
e	10
f	10
g	10
h	10
i	10
select sql_big_result v,count(c) from t1 group by v limit 10;
v	count(c)
a	1
a	10
b	10
c	10
d	10
e	10
f	10
g	10
h	10
i	10
select c,count(*) from t1 group by c limit 10;
c	count(*)
a	1
a	10
b	10
c	10
d	10
e	10
f	10
g	10
h	10
i	10
select c,count(t) from t1 group by c limit 10;
c	count(t)
a	1
a	10
b	10
c	10
d	10
e	10
f	10
g	10
h	10
i	10
select sql_big_result c,count(t) from t1 group by c limit 10;
c	count(t)
a	1
a	10
b	10
c	10
d	10
e	10
f	10
g	10
h	10
i	10
select t,count(*) from t1 group by t limit 10;
t	count(*)
a	1
a	10
b	10
c	10
d	10
e	10
f	10
g	10
h	10
i	10
select t,count(t) from t1 group by t limit 10;
t	count(t)
a	1
a	10
b	10
c	10
d	10
e	10
f	10
g	10
h	10
i	10
select sql_big_result t,count(t) from t1 group by t limit 10;
t	count(t)
a	1
a	10
b	10
c	10
d	10
e	10
f	10
g	10
h	10
i	10
alter table t1 modify v varchar(300), drop key v, drop key v_2, add key v (v);
show create table t1;
Table	Create Table
t1	CREATE TABLE `t1` (
  `v` varchar(300) default NULL,
  `c` char(10) default NULL,
  `t` text,
  KEY `c` (`c`),
  KEY `t` (`t`(10)),
  KEY `v` (`v`)
) ENGINE=MyISAM DEFAULT CHARSET=latin1
select count(*) from t1 where v='a';
count(*)
10
select count(*) from t1 where v='a  ';
count(*)
10
select count(*) from t1 where v between 'a' and 'a ';
count(*)
10
select count(*) from t1 where v between 'a' and 'a ' and v between 'a  ' and 'b\n';
count(*)
10
select count(*) from t1 where v like 'a%';
count(*)
11
select count(*) from t1 where v like 'a %';
count(*)
9
explain select count(*) from t1 where v='a  ';
id	select_type	table	type	possible_keys	key	key_len	ref	rows	Extra
1	SIMPLE	t1	ref	v	v	303	const	#	Using where; Using index
explain select count(*) from t1 where v like 'a%';
id	select_type	table	type	possible_keys	key	key_len	ref	rows	Extra
1	SIMPLE	t1	range	v	v	303	NULL	#	Using where; Using index
explain select count(*) from t1 where v between 'a' and 'a ';
id	select_type	table	type	possible_keys	key	key_len	ref	rows	Extra
1	SIMPLE	t1	ref	v	v	303	const	#	Using where; Using index
explain select count(*) from t1 where v between 'a' and 'a ' and v between 'a  ' and 'b\n';
id	select_type	table	type	possible_keys	key	key_len	ref	rows	Extra
1	SIMPLE	t1	ref	v	v	303	const	#	Using where; Using index
explain select * from t1 where v='a';
id	select_type	table	type	possible_keys	key	key_len	ref	rows	Extra
1	SIMPLE	t1	ref	v	v	303	const	#	Using where
select v,count(*) from t1 group by v limit 10;
v	count(*)
a	1
a	10
b	10
c	10
d	10
e	10
f	10
g	10
h	10
i	10
select v,count(t) from t1 group by v limit 10;
v	count(t)
a	1
a	10
b	10
c	10
d	10
e	10
f	10
g	10
h	10
i	10
select sql_big_result v,count(t) from t1 group by v limit 10;
v	count(t)
a	1
a	10
b	10
c	10
d	10
e	10
f	10
g	10
h	10
i	10
alter table t1 drop key v, add key v (v(30));
show create table t1;
Table	Create Table
t1	CREATE TABLE `t1` (
  `v` varchar(300) default NULL,
  `c` char(10) default NULL,
  `t` text,
  KEY `c` (`c`),
  KEY `t` (`t`(10)),
  KEY `v` (`v`(30))
) ENGINE=MyISAM DEFAULT CHARSET=latin1
select count(*) from t1 where v='a';
count(*)
10
select count(*) from t1 where v='a  ';
count(*)
10
select count(*) from t1 where v between 'a' and 'a ';
count(*)
10
select count(*) from t1 where v between 'a' and 'a ' and v between 'a  ' and 'b\n';
count(*)
10
select count(*) from t1 where v like 'a%';
count(*)
11
select count(*) from t1 where v like 'a %';
count(*)
9
explain select count(*) from t1 where v='a  ';
id	select_type	table	type	possible_keys	key	key_len	ref	rows	Extra
1	SIMPLE	t1	ref	v	v	33	const	#	Using where
explain select count(*) from t1 where v like 'a%';
id	select_type	table	type	possible_keys	key	key_len	ref	rows	Extra
1	SIMPLE	t1	range	v	v	33	NULL	#	Using where
explain select count(*) from t1 where v between 'a' and 'a ';
id	select_type	table	type	possible_keys	key	key_len	ref	rows	Extra
1	SIMPLE	t1	ref	v	v	33	const	#	Using where
explain select count(*) from t1 where v between 'a' and 'a ' and v between 'a  ' and 'b\n';
id	select_type	table	type	possible_keys	key	key_len	ref	rows	Extra
1	SIMPLE	t1	ref	v	v	33	const	#	Using where
explain select * from t1 where v='a';
id	select_type	table	type	possible_keys	key	key_len	ref	rows	Extra
1	SIMPLE	t1	ref	v	v	33	const	#	Using where
select v,count(*) from t1 group by v limit 10;
v	count(*)
a	1
a	10
b	10
c	10
d	10
e	10
f	10
g	10
h	10
i	10
select v,count(t) from t1 group by v limit 10;
v	count(t)
a	1
a	10
b	10
c	10
d	10
e	10
f	10
g	10
h	10
i	10
select sql_big_result v,count(t) from t1 group by v limit 10;
v	count(t)
a	1
a	10
b	10
c	10
d	10
e	10
f	10
g	10
h	10
i	10
alter table t1 modify v varchar(600), drop key v, add key v (v);
show create table t1;
Table	Create Table
t1	CREATE TABLE `t1` (
  `v` varchar(600) default NULL,
  `c` char(10) default NULL,
  `t` text,
  KEY `c` (`c`),
  KEY `t` (`t`(10)),
  KEY `v` (`v`)
) ENGINE=MyISAM DEFAULT CHARSET=latin1
select v,count(*) from t1 group by v limit 10;
v	count(*)
a	1
a	10
b	10
c	10
d	10
e	10
f	10
g	10
h	10
i	10
select v,count(t) from t1 group by v limit 10;
v	count(t)
a	1
a	10
b	10
c	10
d	10
e	10
f	10
g	10
h	10
i	10
select sql_big_result v,count(t) from t1 group by v limit 10;
v	count(t)
a	1
a	10
b	10
c	10
d	10
e	10
f	10
g	10
h	10
i	10
drop table t1;
create table t1 (a char(10), unique (a));
insert into t1 values ('a   ');
insert into t1 values ('a ');
ERROR 23000: Duplicate entry 'a' for key 1
alter table t1 modify a varchar(10);
insert into t1 values ('a '),('a  '),('a   '),('a         ');
ERROR 23000: Duplicate entry 'a ' for key 1
insert into t1 values ('a     ');
ERROR 23000: Duplicate entry 'a     ' for key 1
insert into t1 values ('a          ');
ERROR 23000: Duplicate entry 'a         ' for key 1
insert into t1 values ('a ');
ERROR 23000: Duplicate entry 'a ' for key 1
update t1 set a='a  ' where a like 'a%';
select concat(a,'.') from t1;
concat(a,'.')
a  .
update t1 set a='abc    ' where a like 'a ';
select concat(a,'.') from t1;
concat(a,'.')
a  .
update t1 set a='a      ' where a like 'a %';
select concat(a,'.') from t1;
concat(a,'.')
a      .
update t1 set a='a  ' where a like 'a      ';
select concat(a,'.') from t1;
concat(a,'.')
a  .
drop table t1;
create table t1 (v varchar(10), c char(10), t text, key(v(5)), key(c(5)), key(t(5)));
show create table t1;
Table	Create Table
t1	CREATE TABLE `t1` (
  `v` varchar(10) default NULL,
  `c` char(10) default NULL,
  `t` text,
  KEY `v` (`v`(5)),
  KEY `c` (`c`(5)),
  KEY `t` (`t`(5))
) ENGINE=MyISAM DEFAULT CHARSET=latin1
drop table t1;
create table t1 (v char(10) character set utf8);
show create table t1;
Table	Create Table
t1	CREATE TABLE `t1` (
  `v` char(10) character set utf8 default NULL
) ENGINE=MyISAM DEFAULT CHARSET=latin1
drop table t1;
create table t1 (v varchar(10), c char(10)) row_format=fixed;
show create table t1;
Table	Create Table
t1	CREATE TABLE `t1` (
  `v` varchar(10) default NULL,
  `c` char(10) default NULL
) ENGINE=MyISAM DEFAULT CHARSET=latin1 ROW_FORMAT=FIXED
insert into t1 values('a','a'),('a ','a ');
select concat('*',v,'*',c,'*') from t1;
concat('*',v,'*',c,'*')
*a*a*
*a *a*
drop table t1;
create table t1 (v varchar(65530), key(v(10)));
insert into t1 values(repeat('a',65530));
select length(v) from t1 where v=repeat('a',65530);
length(v)
65530
drop table t1;
create table t1(a int, b varchar(12), key ba(b, a));
insert into t1 values (1, 'A'), (20, NULL);
explain select * from t1 where a=20 and b is null;
id	select_type	table	type	possible_keys	key	key_len	ref	rows	Extra
1	SIMPLE	t1	ref	ba	ba	20	const,const	1	Using where; Using index
select * from t1 where a=20 and b is null;
a	b
20	NULL
drop table t1;
create table t1 (v varchar(65530), key(v));
Warnings:
Warning	1071	Specified key was too long; max key length is 1000 bytes
drop table if exists t1;
create table t1 (v varchar(65536));
Warnings:
Note	1246	Converting column 'v' from VARCHAR to TEXT
show create table t1;
Table	Create Table
t1	CREATE TABLE `t1` (
  `v` mediumtext
) ENGINE=MyISAM DEFAULT CHARSET=latin1
drop table t1;
create table t1 (v varchar(65530) character set utf8);
Warnings:
Note	1246	Converting column 'v' from VARCHAR to TEXT
show create table t1;
Table	Create Table
t1	CREATE TABLE `t1` (
  `v` mediumtext character set utf8
) ENGINE=MyISAM DEFAULT CHARSET=latin1
drop table t1;
create table t1 (v varchar(65535));
ERROR 42000: Row size too large. The maximum row size for the used table type, not counting BLOBs, is 65535. You have to change some columns to TEXT or BLOBs
set storage_engine=MyISAM;
create table t1 (a int) engine=myisam;
drop table if exists t1;
Warnings:
Error	2	Can't find file: 't1' (errno: 2)
create table t1 (a int) engine=myisam;
drop table t1;
Got one of the listed errors
create table t1 (a int) engine=myisam;
drop table t1;
Got one of the listed errors
drop table t1;
ERROR 42S02: Unknown table 't1'
set @save_concurrent_insert=@@concurrent_insert;
set global concurrent_insert=1;
create table t1 (a int);
insert into t1 values (1),(2),(3),(4),(5);
lock table t1 read local;
insert into t1 values(6),(7);
unlock tables;
delete from t1 where a>=3 and a<=4;
lock table t1 read local;
set global concurrent_insert=2;
insert into t1 values (8),(9);
unlock tables;
insert into t1 values (10),(11),(12);
select * from t1;
a
1
2
11
10
5
6
7
8
9
12
check table t1;
Table	Op	Msg_type	Msg_text
test.t1	check	status	OK
drop table t1;
create table t1 (a int, b varchar(30) default "hello");
insert into t1 (a) values (1),(2),(3),(4),(5);
lock table t1 read local;
insert into t1 (a) values(6),(7);
unlock tables;
delete from t1 where a>=3 and a<=4;
lock table t1 read local;
set global concurrent_insert=2;
insert into t1 (a) values (8),(9);
unlock tables;
insert into t1 (a) values (10),(11),(12);
select a from t1;
a
1
2
11
10
5
6
7
8
9
12
check table t1;
Table	Op	Msg_type	Msg_text
test.t1	check	status	OK
drop table t1;
set global concurrent_insert=@save_concurrent_insert;
create table t1 (a int, key(a));
insert into t1 values (1),(2),(3),(4),(NULL),(NULL),(NULL),(NULL);
analyze table t1;
Table	Op	Msg_type	Msg_text
test.t1	analyze	status	OK
show keys from t1;
Table	Non_unique	Key_name	Seq_in_index	Column_name	Collation	Cardinality	Sub_part	Packed	Null	Index_type	Comment
t1	1	a	1	a	A	8	NULL	NULL	YES	BTREE	
alter table t1 disable keys;
alter table t1 enable keys;
show keys from t1;
Table	Non_unique	Key_name	Seq_in_index	Column_name	Collation	Cardinality	Sub_part	Packed	Null	Index_type	Comment
t1	1	a	1	a	A	8	NULL	NULL	YES	BTREE	
drop table t1;
create table t1 (c1 int) engine=myisam pack_keys=0;
create table t2 (c1 int) engine=myisam pack_keys=1;
create table t3 (c1 int) engine=myisam pack_keys=default;
create table t4 (c1 int) engine=myisam pack_keys=2;
ERROR 42000: You have an error in your SQL syntax; check the manual that corresponds to your MySQL server version for the right syntax to use near '2' at line 1
drop table t1, t2, t3;
=======
drop table t1;
create table t1(
cip INT NOT NULL,
time TIME NOT NULL,
score INT NOT NULL DEFAULT 0,
bob TINYBLOB
);
insert into t1 (cip, time) VALUES (1, '00:01'), (2, '00:02'), (3,'00:03');
insert into t1 (cip, bob, time) VALUES (4, 'a', '00:04'), (5, 'b', '00:05'), 
(6, 'c', '00:06');
select * from t1 where bob is null and cip=1;
cip	time	score	bob
1	00:01:00	0	NULL
create index bug on t1 (bob(22), cip, time);
select * from t1 where bob is null and cip=1;
cip	time	score	bob
1	00:01:00	0	NULL
drop table t1;
>>>>>>> 2d877244
<|MERGE_RESOLUTION|>--- conflicted
+++ resolved
@@ -701,7 +701,24 @@
 t1	1	a	3	c	A	0	NULL	NULL	YES	BTREE	
 t1	1	a	4	d	A	0	NULL	NULL	YES	BTREE	
 set myisam_stats_method=DEFAULT;
-<<<<<<< HEAD
+drop table t1;
+create table t1(
+cip INT NOT NULL,
+time TIME NOT NULL,
+score INT NOT NULL DEFAULT 0,
+bob TINYBLOB
+);
+insert into t1 (cip, time) VALUES (1, '00:01'), (2, '00:02'), (3,'00:03');
+insert into t1 (cip, bob, time) VALUES (4, 'a', '00:04'), (5, 'b', '00:05'), 
+(6, 'c', '00:06');
+select * from t1 where bob is null and cip=1;
+cip	time	score	bob
+1	00:01:00	0	NULL
+create index bug on t1 (bob(22), cip, time);
+select * from t1 where bob is null and cip=1;
+cip	time	score	bob
+1	00:01:00	0	NULL
+drop table t1;
 set storage_engine=MyISAM;
 drop table if exists t1,t2,t3;
 --- Testing varchar ---
@@ -1387,24 +1404,4 @@
 create table t3 (c1 int) engine=myisam pack_keys=default;
 create table t4 (c1 int) engine=myisam pack_keys=2;
 ERROR 42000: You have an error in your SQL syntax; check the manual that corresponds to your MySQL server version for the right syntax to use near '2' at line 1
-drop table t1, t2, t3;
-=======
-drop table t1;
-create table t1(
-cip INT NOT NULL,
-time TIME NOT NULL,
-score INT NOT NULL DEFAULT 0,
-bob TINYBLOB
-);
-insert into t1 (cip, time) VALUES (1, '00:01'), (2, '00:02'), (3,'00:03');
-insert into t1 (cip, bob, time) VALUES (4, 'a', '00:04'), (5, 'b', '00:05'), 
-(6, 'c', '00:06');
-select * from t1 where bob is null and cip=1;
-cip	time	score	bob
-1	00:01:00	0	NULL
-create index bug on t1 (bob(22), cip, time);
-select * from t1 where bob is null and cip=1;
-cip	time	score	bob
-1	00:01:00	0	NULL
-drop table t1;
->>>>>>> 2d877244
+drop table t1, t2, t3;