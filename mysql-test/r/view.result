drop table if exists t1,t2,t3,t4,t9,`t1a``b`,v1,v2,v3,v4,v5,v6;
drop view if exists t1,t2,`t1a``b`,v1,v2,v3,v4,v5,v6;
drop database if exists mysqltest;
use test;
SET @save_optimizer_switch=@@optimizer_switch;
SET optimizer_switch='outer_join_with_cache=off';
create view v1 (c,d) as select a,b from t1;
ERROR 42S02: Table 'test.t1' doesn't exist
create temporary table t1 (a int, b int);
create view v1 (c) as select b+1 from t1;
ERROR HY000: View's SELECT refers to a temporary table 't1'
drop table t1;
create table t1 (a int, b int);
insert into t1 values (1,2), (1,3), (2,4), (2,5), (3,10);
create view v1 (c,d) as select a,b+@@global.max_user_connections from t1;
ERROR HY000: View's SELECT contains a variable or parameter
create view v1 (c,d) as select a,b from t1
where a = @@global.max_user_connections;
ERROR HY000: View's SELECT contains a variable or parameter
create view v1 (c) as select b+1 from t1;
select c from v1;
c
3
4
5
6
11
select is_updatable from information_schema.views where table_name='v1';
is_updatable
NO
create temporary table t1 (a int, b int);
select * from t1;
a	b
select c from v1;
c
3
4
5
6
11
show create table v1;
View	Create View	character_set_client	collation_connection
v1	CREATE ALGORITHM=UNDEFINED DEFINER=`root`@`localhost` SQL SECURITY DEFINER VIEW `v1` AS select (`t1`.`b` + 1) AS `c` from `t1`	latin1	latin1_swedish_ci
show create view v1;
View	Create View	character_set_client	collation_connection
v1	CREATE ALGORITHM=UNDEFINED DEFINER=`root`@`localhost` SQL SECURITY DEFINER VIEW `v1` AS select (`t1`.`b` + 1) AS `c` from `t1`	latin1	latin1_swedish_ci
show create view t1;
ERROR HY000: 'test.t1' is not VIEW
drop table t1;
select a from v1;
ERROR 42S22: Unknown column 'a' in 'field list'
select v1.a from v1;
ERROR 42S22: Unknown column 'v1.a' in 'field list'
select b from v1;
ERROR 42S22: Unknown column 'b' in 'field list'
select v1.b from v1;
ERROR 42S22: Unknown column 'v1.b' in 'field list'
explain extended select c from v1;
id	select_type	table	type	possible_keys	key	key_len	ref	rows	filtered	Extra
1	SIMPLE	t1	ALL	NULL	NULL	NULL	NULL	5	100.00	
Warnings:
Note	1003	select (`test`.`t1`.`b` + 1) AS `c` from `test`.`t1`
create algorithm=temptable view v2 (c) as select b+1 from t1;
show create view v2;
View	Create View	character_set_client	collation_connection
v2	CREATE ALGORITHM=TEMPTABLE DEFINER=`root`@`localhost` SQL SECURITY DEFINER VIEW `v2` AS select (`t1`.`b` + 1) AS `c` from `t1`	latin1	latin1_swedish_ci
select c from v2;
c
3
4
5
6
11
explain extended select c from v2;
id	select_type	table	type	possible_keys	key	key_len	ref	rows	filtered	Extra
1	PRIMARY	<derived2>	ALL	NULL	NULL	NULL	NULL	5	100.00	
2	DERIVED	t1	ALL	NULL	NULL	NULL	NULL	5	100.00	
Warnings:
Note	1003	select `v2`.`c` AS `c` from `test`.`v2`
create view v3 (c) as select a+1 from v1;
ERROR 42S22: Unknown column 'a' in 'field list'
create view v3 (c) as select b+1 from v1;
ERROR 42S22: Unknown column 'b' in 'field list'
create view v3 (c) as select c+1 from v1;
select c from v3;
c
4
5
6
7
12
explain extended select c from v3;
id	select_type	table	type	possible_keys	key	key_len	ref	rows	filtered	Extra
1	SIMPLE	t1	ALL	NULL	NULL	NULL	NULL	5	100.00	
Warnings:
Note	1003	select ((`test`.`t1`.`b` + 1) + 1) AS `c` from `test`.`t1`
create algorithm=temptable view v4 (c) as select c+1 from v2;
select c from v4;
c
4
5
6
7
12
explain extended select c from v4;
id	select_type	table	type	possible_keys	key	key_len	ref	rows	filtered	Extra
1	PRIMARY	<derived2>	ALL	NULL	NULL	NULL	NULL	5	100.00	
2	DERIVED	<derived3>	ALL	NULL	NULL	NULL	NULL	5	100.00	
3	DERIVED	t1	ALL	NULL	NULL	NULL	NULL	5	100.00	
Warnings:
Note	1003	select `v4`.`c` AS `c` from `test`.`v4`
create view v5 (c) as select c+1 from v2;
select c from v5;
c
4
5
6
7
12
explain extended select c from v5;
id	select_type	table	type	possible_keys	key	key_len	ref	rows	filtered	Extra
1	SIMPLE	<derived3>	ALL	NULL	NULL	NULL	NULL	5	100.00	
3	DERIVED	t1	ALL	NULL	NULL	NULL	NULL	5	100.00	
Warnings:
Note	1003	select (`v2`.`c` + 1) AS `c` from `test`.`v2`
create algorithm=temptable view v6 (c) as select c+1 from v1;
select c from v6;
c
4
5
6
7
12
explain extended select c from v6;
id	select_type	table	type	possible_keys	key	key_len	ref	rows	filtered	Extra
1	PRIMARY	<derived2>	ALL	NULL	NULL	NULL	NULL	5	100.00	
2	DERIVED	t1	ALL	NULL	NULL	NULL	NULL	5	100.00	
Warnings:
Note	1003	select `v6`.`c` AS `c` from `test`.`v6`
show tables;
Tables_in_test
t1
v1
v2
v3
v4
v5
v6
show full tables;
Tables_in_test	Table_type
t1	BASE TABLE
v1	VIEW
v2	VIEW
v3	VIEW
v4	VIEW
v5	VIEW
v6	VIEW
show table status;
Name	Engine	Version	Row_format	Rows	Avg_row_length	Data_length	Max_data_length	Index_length	Data_free	Auto_increment	Create_time	Update_time	Check_time	Collation	Checksum	Create_options	Comment
t1	MyISAM	10	Fixed	5	9	45	#	1024	0	NULL	#	#	#	latin1_swedish_ci	NULL		
v1	NULL	NULL	NULL	NULL	NULL	NULL	#	NULL	NULL	NULL	#	#	#	NULL	NULL	NULL	VIEW
v2	NULL	NULL	NULL	NULL	NULL	NULL	#	NULL	NULL	NULL	#	#	#	NULL	NULL	NULL	VIEW
v3	NULL	NULL	NULL	NULL	NULL	NULL	#	NULL	NULL	NULL	#	#	#	NULL	NULL	NULL	VIEW
v4	NULL	NULL	NULL	NULL	NULL	NULL	#	NULL	NULL	NULL	#	#	#	NULL	NULL	NULL	VIEW
v5	NULL	NULL	NULL	NULL	NULL	NULL	#	NULL	NULL	NULL	#	#	#	NULL	NULL	NULL	VIEW
v6	NULL	NULL	NULL	NULL	NULL	NULL	#	NULL	NULL	NULL	#	#	#	NULL	NULL	NULL	VIEW
drop view v1,v2,v3,v4,v5,v6;
create view v1 (c,d,e,f) as select a,b,
a in (select a+2 from t1), a = all (select a from t1) from t1;
create view v2 as select c, d from v1;
select * from v1;
c	d	e	f
1	2	0	0
1	3	0	0
2	4	0	0
2	5	0	0
3	10	1	0
select * from v2;
c	d
1	2
1	3
2	4
2	5
3	10
create view v1 (c,d,e,f) as select a,b, a in (select a+2 from t1), a = all (select a from t1) from t1;
ERROR 42S01: Table 'v1' already exists
create or replace view v1 (c,d,e,f) as select a,b, a in (select a+2 from t1), a = all (select a from t1) from t1;
drop view v2;
alter view v2 as select c, d from v1;
ERROR 42S02: Table 'test.v2' doesn't exist
create or replace view v2 as select c, d from v1;
alter view v1 (c,d) as select a,max(b) from t1 group by a;
select * from v1;
c	d
1	3
2	5
3	10
select * from v2;
c	d
1	3
2	5
3	10
drop view v100;
ERROR 42S02: Unknown table 'v100'
drop view t1;
ERROR HY000: 'test.t1' is not VIEW
drop table v1;
ERROR 42S02: Unknown table 'v1'
drop view v1,v2;
drop table t1;
create table t1 (a int);
insert into t1 values (1), (2), (3);
create view v1 (a) as select a+1 from t1;
create view v2 (a) as select a-1 from t1;
select * from t1 natural left join v1;
a
1
2
3
select * from v2 natural left join t1;
a
0
1
2
select * from v2 natural left join v1;
a
0
1
2
drop view v1, v2;
drop table t1;
create table t1 (a int);
insert into t1 values (1), (2), (3), (1), (2), (3);
create view v1 as select distinct a from t1;
select * from v1;
a
1
2
3
explain select * from v1;
id	select_type	table	type	possible_keys	key	key_len	ref	rows	Extra
1	PRIMARY	<derived2>	ALL	NULL	NULL	NULL	NULL	6	
2	DERIVED	t1	ALL	NULL	NULL	NULL	NULL	6	Using temporary
select * from t1;
a
1
2
3
1
2
3
drop view v1;
drop table t1;
create table t1 (a int);
create view v1 as select distinct a from t1 WITH CHECK OPTION;
ERROR HY000: CHECK OPTION on non-updatable view 'test.v1'
create view v1 as select a from t1 WITH CHECK OPTION;
create view v2 as select a from t1 WITH CASCADED CHECK OPTION;
create view v3 as select a from t1 WITH LOCAL CHECK OPTION;
drop view v3 RESTRICT;
drop view v2 CASCADE;
drop view v1;
drop table t1;
create table t1 (a int, b int);
insert into t1 values (1,2), (1,3), (2,4), (2,5), (3,10);
create view v1 (c) as select b+1 from t1;
select test.c from v1 test;
c
3
4
5
6
11
create algorithm=temptable view v2 (c) as select b+1 from t1;
select test.c from v2 test;
c
3
4
5
6
11
select test1.* from v1 test1, v2 test2 where test1.c=test2.c;
c
3
4
5
6
11
select test2.* from v1 test1, v2 test2 where test1.c=test2.c;
c
3
4
5
6
11
drop table t1;
drop view v1,v2;
create table t1 (a int);
insert into t1 values (1), (2), (3), (4);
create view v1 as select a+1 from t1 order by 1 desc limit 2;
select * from v1;
a+1
5
4
explain select * from v1;
id	select_type	table	type	possible_keys	key	key_len	ref	rows	Extra
1	PRIMARY	<derived2>	ALL	NULL	NULL	NULL	NULL	2	
2	DERIVED	t1	ALL	NULL	NULL	NULL	NULL	4	Using filesort
drop view v1;
drop table t1;
create table t1 (a int);
insert into t1 values (1), (2), (3), (4);
create view v1 as select a+1 from t1;
create table t2 select * from v1;
show columns from t2;
Field	Type	Null	Key	Default	Extra
a+1	bigint(12)	YES		NULL	
select * from t2;
a+1
2
3
4
5
drop view v1;
drop table t1,t2;
create table t1 (a int, b int, primary key(a));
insert into t1 values (10,2), (20,3), (30,4), (40,5), (50,10);
create view v1 (a,c) as select a, b+1 from t1;
create algorithm=temptable view v2 (a,c) as select a, b+1 from t1;
select is_updatable from information_schema.views where table_name='v2';
is_updatable
NO
select is_updatable from information_schema.views where table_name='v1';
is_updatable
YES
update v1 set c=a+c;
ERROR HY000: Column 'c' is not updatable
update v2 set a=a+c;
ERROR HY000: The target table v2 of the UPDATE is not updatable
update v1 set a=a+c;
select * from v1;
a	c
13	3
24	4
35	5
46	6
61	11
select * from t1;
a	b
13	2
24	3
35	4
46	5
61	10
drop table t1;
drop view v1,v2;
create table t1 (a int, b int, primary key(a));
insert into t1 values (10,2), (20,3), (30,4), (40,5), (50,10);
create table t2 (x int);
insert into t2 values (10), (20);
create view v1 (a,c) as select a, b+1 from t1;
create algorithm=temptable view v2 (a,c) as select a, b+1 from t1;
update t2,v1 set v1.c=v1.a+v1.c where t2.x=v1.a;
ERROR HY000: Column 'c' is not updatable
update t2,v2 set v2.a=v2.v2.a+c where t2.x=v2.a;
ERROR HY000: The target table v2 of the UPDATE is not updatable
update t2,v1 set v1.a=v1.a+v1.c where t2.x=v1.a;
select * from v1;
a	c
13	3
24	4
30	5
40	6
50	11
select * from t1;
a	b
13	2
24	3
30	4
40	5
50	10
drop table t1,t2;
drop view v1,v2;
create table t1 (a int, b int, primary key(b));
insert into t1 values (1,20), (2,30), (3,40), (4,50), (5,100);
create view v1 (c) as select b from t1 where a<3;
select * from v1;
c
20
30
explain extended select * from v1;
id	select_type	table	type	possible_keys	key	key_len	ref	rows	filtered	Extra
1	SIMPLE	t1	ALL	NULL	NULL	NULL	NULL	5	100.00	Using where
Warnings:
Note	1003	select `test`.`t1`.`b` AS `c` from `test`.`t1` where (`test`.`t1`.`a` < 3)
update v1 set c=c+1;
select * from t1;
a	b
1	21
2	31
3	40
4	50
5	100
create view v2 (c) as select b from t1 where a>=3;
select * from v1, v2;
c	c
21	40
31	40
21	50
31	50
21	100
31	100
drop view v1, v2;
drop table t1;
create table t1 (a int, b int, primary key(a));
insert into t1 values (1,2), (2,3), (3,4), (4,5), (5,10);
create view v1 (a,c) as select a, b+1 from t1;
create algorithm=temptable view v2 (a,c) as select a, b+1 from t1;
delete from v2 where c < 4;
ERROR HY000: The target table v2 of the DELETE is not updatable
delete from v1 where c < 4;
select * from v1;
a	c
2	4
3	5
4	6
5	11
select * from t1;
a	b
2	3
3	4
4	5
5	10
drop table t1;
drop view v1,v2;
create table t1 (a int, b int, primary key(a));
insert into t1 values (1,2), (2,3), (3,4), (4,5), (5,10);
create table t2 (x int);
insert into t2 values (1), (2), (3), (4);
create view v1 (a,c) as select a, b+1 from t1;
create algorithm=temptable view v2 (a,c) as select a, b+1 from t1;
delete v2 from t2,v2 where t2.x=v2.a;
ERROR HY000: The target table v2 of the DELETE is not updatable
delete v1 from t2,v1 where t2.x=v1.a;
select * from v1;
a	c
5	11
select * from t1;
a	b
5	10
drop table t1,t2;
drop view v1,v2;
create table t1 (a int, b int, c int, primary key(a,b));
insert into t1 values (10,2,-1), (20,3,-2), (30,4,-3), (40,5,-4), (50,10,-5);
create view v1 (x,y) as select a, b from t1;
create view v2 (x,y) as select a, c from t1;
set updatable_views_with_limit=NO;
update v1 set x=x+1;
update v2 set x=x+1;
update v1 set x=x+1 limit 1;
update v2 set x=x+1 limit 1;
ERROR HY000: The target table v2 of the UPDATE is not updatable
set updatable_views_with_limit=YES;
update v1 set x=x+1 limit 1;
update v2 set x=x+1 limit 1;
Warnings:
Note	1355	View being updated does not have complete key of underlying table in it
set updatable_views_with_limit=DEFAULT;
show variables like "updatable_views_with_limit";
Variable_name	Value
updatable_views_with_limit	YES
select * from t1;
a	b	c
15	2	-1
22	3	-2
32	4	-3
42	5	-4
52	10	-5
drop table t1;
drop view v1,v2;
create table t1 (a int, b int, c int, primary key(a,b));
insert into t1 values (10,2,-1), (20,3,-2);
create view v1 (x,y,z) as select c, b, a from t1;
create view v2 (x,y) as select b, a from t1;
create view v3 (x,y,z) as select b, a, b from t1;
create view v4 (x,y,z) as select c+1, b, a from t1;
create algorithm=temptable view v5 (x,y,z) as select c, b, a from t1;
insert into v3 values (-60,4,30);
ERROR HY000: The target table v3 of the INSERT is not insertable-into
insert into v4 values (-60,4,30);
ERROR HY000: The target table v4 of the INSERT is not insertable-into
insert into v5 values (-60,4,30);
ERROR HY000: The target table v5 of the INSERT is not insertable-into
insert into v1 values (-60,4,30);
insert into v1 (z,y,x) values (50,6,-100);
insert into v2 values (5,40);
select * from t1;
a	b	c
10	2	-1
20	3	-2
30	4	-60
50	6	-100
40	5	NULL
drop table t1;
drop view v1,v2,v3,v4,v5;
create table t1 (a int, b int, c int, primary key(a,b));
insert into t1 values (10,2,-1), (20,3,-2);
create table t2 (a int, b int, c int, primary key(a,b));
insert into t2 values (30,4,-60);
create view v1 (x,y,z) as select c, b, a from t1;
create view v2 (x,y) as select b, a from t1;
create view v3 (x,y,z) as select b, a, b from t1;
create view v4 (x,y,z) as select c+1, b, a from t1;
create algorithm=temptable view v5 (x,y,z) as select c, b, a from t1;
insert into v3 select c, b, a from t2;
ERROR HY000: The target table v3 of the INSERT is not insertable-into
insert into v4 select c, b, a from t2;
ERROR HY000: The target table v4 of the INSERT is not insertable-into
insert into v5 select c, b, a from t2;
ERROR HY000: The target table v5 of the INSERT is not insertable-into
insert into v1 select c, b, a from t2;
insert into v1 (z,y,x) select a+20,b+2,-100 from t2;
insert into v2 select b+1, a+10 from t2;
select * from t1;
a	b	c
10	2	-1
20	3	-2
30	4	-60
50	6	-100
40	5	NULL
drop table t1, t2;
drop view v1,v2,v3,v4,v5;
create table t1 (a int, primary key(a));
insert into t1 values (1), (2), (3);
create view v1 (x) as select a from t1 where a > 1;
select t1.a, v1.x from t1 left join v1 on (t1.a= v1.x);
a	x
1	NULL
2	2
3	3
drop table t1;
drop view v1;
create table t1 (a int, primary key(a));
insert into t1 values (1), (2), (3), (200);
create view v1 (x) as select a from t1 where a > 1;
create view v2 (y) as select x from v1 where x < 100;
select * from v2;
y
2
3
drop table t1;
drop view v1,v2;
create table t1 (a int, primary key(a));
insert into t1 values (1), (2), (3), (200);
create ALGORITHM=TEMPTABLE view v1 (x) as select a from t1;
create view v2 (y) as select x from v1;
update v2 set y=10 where y=2;
ERROR HY000: The target table v2 of the UPDATE is not updatable
drop table t1;
drop view v1,v2;
create table t1 (a int not null auto_increment, b int not null, primary key(a), unique(b));
create view v1 (x) as select b from t1;
insert into v1 values (1);
select last_insert_id();
last_insert_id()
0
insert into t1 (b) values (2);
select last_insert_id();
last_insert_id()
2
select * from t1;
a	b
1	1
2	2
drop view v1;
drop table t1;
set sql_mode='ansi';
create table t1 ("a*b" int);
create view v1 as select "a*b" from t1;
show create view v1;
View	Create View	character_set_client	collation_connection
v1	CREATE VIEW "v1" AS select "t1"."a*b" AS "a*b" from "t1"	latin1	latin1_swedish_ci
drop view v1;
drop table t1;
set sql_mode=default;
create table t1 (t_column int);
create view v1 as select 'a';
select * from v1, t1;
a	t_column
drop view v1;
drop table t1;
create table `t1a``b` (col1 char(2));
create view v1 as select * from `t1a``b`;
select * from v1;
col1
describe v1;
Field	Type	Null	Key	Default	Extra
col1	char(2)	YES		NULL	
drop view v1;
drop table `t1a``b`;
create table t1 (col1 char(5),col2 char(5));
create view v1 as select * from t1;
drop table t1;
create table t1 (col1 char(5),newcol2 char(5));
insert into v1 values('a','aa');
ERROR HY000: View 'test.v1' references invalid table(s) or column(s) or function(s) or definer/invoker of view lack rights to use them
drop table t1;
select * from v1;
ERROR HY000: View 'test.v1' references invalid table(s) or column(s) or function(s) or definer/invoker of view lack rights to use them
drop view v1;
create view v1 (a,a) as select 'a','a';
ERROR 42S21: Duplicate column name 'a'
create table t1 (col1 int,col2 char(22));
insert into t1 values(5,'Hello, world of views');
create view v1 as select * from t1;
create view v2 as select * from v1;
update v2 set col2='Hello, view world';
select is_updatable from information_schema.views;
is_updatable
YES
YES
select * from t1;
col1	col2
5	Hello, view world
drop view v2, v1;
drop table t1;
create table t1 (a int, b int);
create view v1 as select a, sum(b) from t1 group by a;
select b from v1 use index (some_index) where b=1;
ERROR 42000: Key 'some_index' doesn't exist in table 'v1'
drop view v1;
drop table t1;
create table t1 (col1 char(5),col2 char(5));
create view v1 (col1,col2) as select col1,col2 from t1;
insert into v1 values('s1','p1'),('s1','p2'),('s1','p3'),('s1','p4'),('s2','p1'),('s3','p2'),('s4','p4');
select distinct first.col2 from t1 first where first.col2 in (select second.col2 from t1 second where second.col1<>first.col1);
col2
p1
p2
p4
select distinct first.col2 from v1 first where first.col2 in (select second.col2 from t1 second where second.col1<>first.col1);
col2
p1
p2
p4
drop view v1;
drop table t1;
create table t1 (a int);
create view v1 as select a from t1;
insert into t1 values (1);
SET @v0 = '2';
PREPARE stmt FROM 'UPDATE v1 SET a = ?';
EXECUTE stmt USING @v0;
DEALLOCATE PREPARE stmt;
SET @v0 = '3';
PREPARE stmt FROM 'insert into v1 values (?)';
EXECUTE stmt USING @v0;
DEALLOCATE PREPARE stmt;
SET @v0 = '4';
PREPARE stmt FROM 'insert into v1 (a) values (?)';
EXECUTE stmt USING @v0;
DEALLOCATE PREPARE stmt;
select * from t1;
a
2
3
4
drop view v1;
drop table t1;
CREATE VIEW v02 AS SELECT * FROM DUAL;
ERROR HY000: No tables used
SHOW TABLES;
Tables_in_test
CREATE VIEW v1 AS SELECT EXISTS (SELECT 1 UNION SELECT 2);
select * from v1;
EXISTS (SELECT 1 UNION SELECT 2)
1
drop view v1;
create table t1 (col1 int,col2 char(22));
create view v1 as select * from t1;
create index i1 on v1 (col1);
ERROR HY000: 'test.v1' is not BASE TABLE
drop view v1;
drop table t1;
CREATE VIEW v1 (f1,f2,f3,f4) AS SELECT connection_id(), pi(), current_user(), version();
SHOW CREATE VIEW v1;
View	Create View	character_set_client	collation_connection
v1	CREATE ALGORITHM=UNDEFINED DEFINER=`root`@`localhost` SQL SECURITY DEFINER VIEW `v1` AS select connection_id() AS `f1`,pi() AS `f2`,current_user() AS `f3`,version() AS `f4`	latin1	latin1_swedish_ci
drop view v1;
create table t1 (s1 int);
create table t2 (s2 int);
insert into t1 values (1), (2);
insert into t2 values (2), (3);
create view v1 as select * from t1,t2 union all select * from t1,t2;
select * from v1;
s1	s2
1	2
2	2
1	3
2	3
1	2
2	2
1	3
2	3
drop view v1;
drop tables t1, t2;
create table t1 (col1 int);
insert into t1 values (1);
create view v1 as select count(*) from t1;
insert into t1 values (null);
select * from v1;
count(*)
2
drop view v1;
drop table t1;
create table t1 (a int);
create table t2 (a int);
create view v1 as select a from t1;
create view v2 as select a from t2 where a in (select a from v1);
show create view v2;
View	Create View	character_set_client	collation_connection
v2	CREATE ALGORITHM=UNDEFINED DEFINER=`root`@`localhost` SQL SECURITY DEFINER VIEW `v2` AS select `t2`.`a` AS `a` from `t2` where `t2`.`a` in (select `v1`.`a` from `v1`)	latin1	latin1_swedish_ci
drop view v2, v1;
drop table t1, t2;
CREATE VIEW `v 1` AS select 5 AS `5`;
show create view `v 1`;
View	Create View	character_set_client	collation_connection
v 1	CREATE ALGORITHM=UNDEFINED DEFINER=`root`@`localhost` SQL SECURITY DEFINER VIEW `v 1` AS select 5 AS `5`	latin1	latin1_swedish_ci
drop view `v 1`;
create database mysqltest;
create table mysqltest.t1 (a int, b int);
create view mysqltest.v1 as select a from mysqltest.t1;
alter view mysqltest.v1 as select b from mysqltest.t1;
alter view mysqltest.v1 as select a from mysqltest.t1;
drop database mysqltest;
CREATE TABLE t1 (c1 int not null auto_increment primary key, c2 varchar(20), fulltext(c2));
insert into t1 (c2) VALUES ('real Beer'),('Water'),('Kossu'),('Coca-Cola'),('Vodka'),('Wine'),('almost real Beer');
select * from t1 WHERE match (c2) against ('Beer');
c1	c2
1	real Beer
7	almost real Beer
CREATE VIEW v1 AS SELECT  * from t1 WHERE match (c2) against ('Beer');
select * from v1;
c1	c2
1	real Beer
7	almost real Beer
drop view v1;
drop table t1;
create table t1 (a int);
insert into t1 values (1),(1),(2),(2),(3),(3);
create view v1 as select a from t1;
select distinct a from v1;
a
1
2
3
select distinct a from v1 limit 2;
a
1
2
select distinct a from t1 limit 2;
a
1
2
prepare stmt1 from "select distinct a from v1 limit 2";
execute stmt1;
a
1
2
execute stmt1;
a
1
2
deallocate prepare stmt1;
drop view v1;
drop table t1;
create table t1 (tg_column bigint);
create view v1 as select count(tg_column) as vg_column from t1;
select avg(vg_column) from v1;
avg(vg_column)
0.0000
drop view v1;
drop table t1;
create table t1 (col1 bigint not null, primary key (col1));
create table t2 (col1 bigint not null, key (col1));
create view v1 as select * from t1;
create view v2 as select * from t2;
insert into v1 values (1);
insert into v2 values (1);
create view v3 (a,b) as select v1.col1 as a, v2.col1 as b from v1, v2 where v1.col1 = v2.col1;
select * from v3;
a	b
1	1
show create view v3;
View	Create View	character_set_client	collation_connection
v3	CREATE ALGORITHM=UNDEFINED DEFINER=`root`@`localhost` SQL SECURITY DEFINER VIEW `v3` AS select `v1`.`col1` AS `a`,`v2`.`col1` AS `b` from (`v1` join `v2`) where (`v1`.`col1` = `v2`.`col1`)	latin1	latin1_swedish_ci
drop view v3, v2, v1;
drop table t2, t1;
create function `f``1` () returns int return 5;
create view v1 as select test.`f``1` ();
show create view v1;
View	Create View	character_set_client	collation_connection
v1	CREATE ALGORITHM=UNDEFINED DEFINER=`root`@`localhost` SQL SECURITY DEFINER VIEW `v1` AS select `test`.`f``1`() AS `test.``f````1`` ()`	latin1	latin1_swedish_ci
select * from v1;
test.`f``1` ()
5
drop view v1;
drop function `f``1`;
create function a() returns int return 5;
create view v1 as select a();
select * from v1;
a()
5
drop view v1;
drop function a;
create table t2 (col1 char collate latin1_german2_ci);
create view v2 as select col1 collate latin1_german1_ci from t2;
show create view v2;
View	Create View	character_set_client	collation_connection
v2	CREATE ALGORITHM=UNDEFINED DEFINER=`root`@`localhost` SQL SECURITY DEFINER VIEW `v2` AS select (`t2`.`col1` collate latin1_german1_ci) AS `col1 collate latin1_german1_ci` from `t2`	latin1	latin1_swedish_ci
show create view v2;
View	Create View	character_set_client	collation_connection
v2	CREATE ALGORITHM=UNDEFINED DEFINER=`root`@`localhost` SQL SECURITY DEFINER VIEW `v2` AS select (`t2`.`col1` collate latin1_german1_ci) AS `col1 collate latin1_german1_ci` from `t2`	latin1	latin1_swedish_ci
drop view v2;
drop table t2;
create table t1 (a int);
insert into t1 values (1), (2);
create view v1 as select 5 from t1 order by 1;
select * from v1;
5
5
5
drop view v1;
drop table t1;
create function x1 () returns int return 5;
create table t1 (s1 int);
create view v1 as select x1() from t1;
drop function x1;
select * from v1;
ERROR HY000: View 'test.v1' references invalid table(s) or column(s) or function(s) or definer/invoker of view lack rights to use them
show table status;
Name	Engine	Version	Row_format	Rows	Avg_row_length	Data_length	Max_data_length	Index_length	Data_free	Auto_increment	Create_time	Update_time	Check_time	Collation	Checksum	Create_options	Comment
t1	MyISAM	10	Fixed	0	0	0	#	1024	0	NULL	#	#	NULL	latin1_swedish_ci	NULL		
v1	NULL	NULL	NULL	NULL	NULL	NULL	#	NULL	NULL	NULL	#	#	NULL	NULL	NULL	NULL	View 'test.v1' references invalid table(s) or column(s) or function(s) or definer/invoker of view lack rights to use them
Warnings:
Warning	1356	View 'test.v1' references invalid table(s) or column(s) or function(s) or definer/invoker of view lack rights to use them
drop view v1;
drop table t1;
create view v1 as select 99999999999999999999999999999999999999999999999999999 as col1;
show create view v1;
View	Create View	character_set_client	collation_connection
v1	CREATE ALGORITHM=UNDEFINED DEFINER=`root`@`localhost` SQL SECURITY DEFINER VIEW `v1` AS select 99999999999999999999999999999999999999999999999999999 AS `col1`	latin1	latin1_swedish_ci
drop view v1;
SET @old_cs_client = @@character_set_client;
SET @old_cs_results = @@character_set_results;
SET @old_cs_connection = @@character_set_connection;
set names utf8;
create table tü (cü char);
create view vü as select cü from tü;
insert into vü values ('ü');
select * from vü;
cü
ü
drop view vü;
drop table tü;
SET character_set_client = @old_cs_client;
SET character_set_results = @old_cs_results;
SET character_set_connection = @old_cs_connection;
create table t1 (a int, b int);
insert into t1 values (1,2), (1,3), (2,4), (2,5), (3,10);
create view v1(c) as select a+1 from t1 where b >= 4;
select c from v1 where exists (select * from t1 where a=2 and b=c);
c
4
drop view v1;
drop table t1;
create view v1 as select cast(1 as char(3));
show create view v1;
View	Create View	character_set_client	collation_connection
v1	CREATE ALGORITHM=UNDEFINED DEFINER=`root`@`localhost` SQL SECURITY DEFINER VIEW `v1` AS select cast(1 as char(3) charset latin1) AS `cast(1 as char(3))`	latin1	latin1_swedish_ci
select * from v1;
cast(1 as char(3))
1
drop view v1;
create table t1 (a int);
create view v1 as select a from t1;
create view v3 as select a from t1;
create database mysqltest;
rename table v1 to mysqltest.v1;
ERROR HY000: Changing schema from 'test' to 'mysqltest' is not allowed.
rename table v1 to v2;
rename table v3 to v1, v2 to t1;
ERROR 42S01: Table 't1' already exists
drop table t1;
drop view v2,v3;
drop database mysqltest;
create view v1 as select 'a',1;
create view v2 as select * from v1 union all select * from v1;
create view v3 as select * from v2 where 1 = (select `1` from v2);
create view v4 as select * from v3;
select * from v4;
ERROR 21000: Subquery returns more than 1 row
drop view v4, v3, v2, v1;
create view v1 as select 5 into @w;
ERROR HY000: View's SELECT contains a 'INTO' clause
create view v1 as select 5 into outfile 'ttt';
ERROR HY000: View's SELECT contains a 'INTO' clause
create table t1 (a int);
create view v1 as select a from t1 procedure analyse();
ERROR HY000: View's SELECT contains a 'PROCEDURE' clause
create view v1 as select 1 from (select 1) as d1;
ERROR HY000: View's SELECT contains a subquery in the FROM clause
drop table t1;
create table t1 (s1 int, primary key (s1));
create view v1 as select * from t1;
insert into v1 values (1) on duplicate key update s1 = 7;
insert into v1 values (1) on duplicate key update s1 = 7;
select * from t1;
s1
7
drop view v1;
drop table t1;
create table t1 (col1 int);
create table t2 (col1 int);
create table t3 (col1 datetime not null);
create view v1 as select * from t1;
create view v2 as select * from v1;
create view v3 as select v2.col1 from v2,t2 where v2.col1 = t2.col1;
update v2 set col1 = (select max(col1) from v1);
ERROR HY000: The definition of table 'v1' prevents operation UPDATE on table 'v2'.
update v2 set col1 = (select max(col1) from t1);
ERROR HY000: The definition of table 'v2' prevents operation UPDATE on table 'v2'.
update v2 set col1 = (select max(col1) from v2);
ERROR HY000: You can't specify target table 'v2' for update in FROM clause
update v2,t2 set v2.col1 = (select max(col1) from v1) where v2.col1 = t2.col1;
ERROR HY000: The definition of table 'v1' prevents operation UPDATE on table 'v2'.
update t1,t2 set t1.col1 = (select max(col1) from v1) where t1.col1 = t2.col1;
ERROR HY000: The definition of table 'v1' prevents operation UPDATE on table 't1'.
update v1,t2 set v1.col1 = (select max(col1) from v1) where v1.col1 = t2.col1;
ERROR HY000: You can't specify target table 'v1' for update in FROM clause
update t2,v2 set v2.col1 = (select max(col1) from v1) where v2.col1 = t2.col1;
ERROR HY000: The definition of table 'v1' prevents operation UPDATE on table 't2'.
update t2,t1 set t1.col1 = (select max(col1) from v1) where t1.col1 = t2.col1;
ERROR HY000: The definition of table 'v1' prevents operation UPDATE on table 't2'.
update t2,v1 set v1.col1 = (select max(col1) from v1) where v1.col1 = t2.col1;
ERROR HY000: The definition of table 'v1' prevents operation UPDATE on table 't2'.
update v2,t2 set v2.col1 = (select max(col1) from t1) where v2.col1 = t2.col1;
ERROR HY000: The definition of table 'v2' prevents operation UPDATE on table 'v2'.
update t1,t2 set t1.col1 = (select max(col1) from t1) where t1.col1 = t2.col1;
ERROR HY000: You can't specify target table 't1' for update in FROM clause
update v1,t2 set v1.col1 = (select max(col1) from t1) where v1.col1 = t2.col1;
ERROR HY000: The definition of table 'v1' prevents operation UPDATE on table 'v1'.
update t2,v2 set v2.col1 = (select max(col1) from t1) where v2.col1 = t2.col1;
ERROR HY000: You can't specify target table 't2' for update in FROM clause
update t2,t1 set t1.col1 = (select max(col1) from t1) where t1.col1 = t2.col1;
ERROR HY000: You can't specify target table 't2' for update in FROM clause
update t2,v1 set v1.col1 = (select max(col1) from t1) where v1.col1 = t2.col1;
ERROR HY000: You can't specify target table 't2' for update in FROM clause
update v2,t2 set v2.col1 = (select max(col1) from v2) where v2.col1 = t2.col1;
ERROR HY000: You can't specify target table 'v2' for update in FROM clause
update t1,t2 set t1.col1 = (select max(col1) from v2) where t1.col1 = t2.col1;
ERROR HY000: The definition of table 'v2' prevents operation UPDATE on table 't1'.
update v1,t2 set v1.col1 = (select max(col1) from v2) where v1.col1 = t2.col1;
ERROR HY000: The definition of table 'v2' prevents operation UPDATE on table 'v1'.
update t2,v2 set v2.col1 = (select max(col1) from v2) where v2.col1 = t2.col1;
ERROR HY000: The definition of table 'v2' prevents operation UPDATE on table 't2'.
update t2,t1 set t1.col1 = (select max(col1) from v2) where t1.col1 = t2.col1;
ERROR HY000: The definition of table 'v2' prevents operation UPDATE on table 't2'.
update t2,v1 set v1.col1 = (select max(col1) from v2) where v1.col1 = t2.col1;
ERROR HY000: The definition of table 'v2' prevents operation UPDATE on table 't2'.
update v3 set v3.col1 = (select max(col1) from v1);
ERROR HY000: The definition of table 'v1' prevents operation UPDATE on table 'v3'.
update v3 set v3.col1 = (select max(col1) from t1);
ERROR HY000: The definition of table 'v3' prevents operation UPDATE on table 'v3'.
update v3 set v3.col1 = (select max(col1) from v2);
ERROR HY000: The definition of table 'v2' prevents operation UPDATE on table 'v3'.
update v3 set v3.col1 = (select max(col1) from v3);
ERROR HY000: You can't specify target table 'v3' for update in FROM clause
delete from v2 where col1 = (select max(col1) from v1);
ERROR HY000: The definition of table 'v1' prevents operation DELETE on table 'v2'.
delete from v2 where col1 = (select max(col1) from t1);
ERROR HY000: The definition of table 'v2' prevents operation DELETE on table 'v2'.
delete from v2 where col1 = (select max(col1) from v2);
ERROR HY000: You can't specify target table 'v2' for update in FROM clause
delete v2 from v2,t2 where (select max(col1) from v1) > 0 and v2.col1 = t2.col1;
ERROR HY000: The definition of table 'v1' prevents operation DELETE on table 'v2'.
delete t1 from t1,t2 where (select max(col1) from v1) > 0 and t1.col1 = t2.col1;
ERROR HY000: The definition of table 'v1' prevents operation DELETE on table 't1'.
delete v1 from v1,t2 where (select max(col1) from v1) > 0 and v1.col1 = t2.col1;
ERROR HY000: You can't specify target table 'v1' for update in FROM clause
delete v2 from v2,t2 where (select max(col1) from t1) > 0 and v2.col1 = t2.col1;
ERROR HY000: The definition of table 'v2' prevents operation DELETE on table 'v2'.
delete t1 from t1,t2 where (select max(col1) from t1) > 0 and t1.col1 = t2.col1;
ERROR HY000: You can't specify target table 't1' for update in FROM clause
delete v1 from v1,t2 where (select max(col1) from t1) > 0 and v1.col1 = t2.col1;
ERROR HY000: The definition of table 'v1' prevents operation DELETE on table 'v1'.
delete v2 from v2,t2 where (select max(col1) from v2) > 0 and v2.col1 = t2.col1;
ERROR HY000: You can't specify target table 'v2' for update in FROM clause
delete t1 from t1,t2 where (select max(col1) from v2) > 0 and t1.col1 = t2.col1;
ERROR HY000: The definition of table 'v2' prevents operation DELETE on table 't1'.
delete v1 from v1,t2 where (select max(col1) from v2) > 0 and v1.col1 = t2.col1;
ERROR HY000: The definition of table 'v2' prevents operation DELETE on table 'v1'.
insert into v2 values ((select max(col1) from v1));
ERROR HY000: The definition of table 'v1' prevents operation INSERT on table 'v2'.
insert into t1 values ((select max(col1) from v1));
ERROR HY000: The definition of table 'v1' prevents operation INSERT on table 't1'.
insert into v2 values ((select max(col1) from v1));
ERROR HY000: The definition of table 'v1' prevents operation INSERT on table 'v2'.
insert into v2 values ((select max(col1) from t1));
ERROR HY000: The definition of table 'v2' prevents operation INSERT on table 'v2'.
insert into t1 values ((select max(col1) from t1));
ERROR HY000: You can't specify target table 't1' for update in FROM clause
insert into v2 values ((select max(col1) from t1));
ERROR HY000: The definition of table 'v2' prevents operation INSERT on table 'v2'.
insert into v2 values ((select max(col1) from v2));
ERROR HY000: You can't specify target table 'v2' for update in FROM clause
insert into t1 values ((select max(col1) from v2));
ERROR HY000: The definition of table 'v2' prevents operation INSERT on table 't1'.
insert into v2 values ((select max(col1) from v2));
ERROR HY000: You can't specify target table 'v2' for update in FROM clause
insert into v3 (col1) values ((select max(col1) from v1));
ERROR HY000: The definition of table 'v1' prevents operation INSERT on table 'v3'.
insert into v3 (col1) values ((select max(col1) from t1));
ERROR HY000: The definition of table 'v3' prevents operation INSERT on table 'v3'.
insert into v3 (col1) values ((select max(col1) from v2));
ERROR HY000: The definition of table 'v2' prevents operation INSERT on table 'v3'.
insert into v3 (col1) values ((select CONVERT_TZ('20050101000000','UTC','MET') from v2));
ERROR HY000: The definition of table 'v2' prevents operation INSERT on table 'v3'.
insert into v3 (col1) values ((select CONVERT_TZ('20050101000000','UTC','MET') from t2));
insert into t3 values ((select CONVERT_TZ('20050101000000','UTC','MET') from t2));
ERROR 23000: Column 'col1' cannot be null
create algorithm=temptable view v4 as select * from t1;
insert into t1 values (1),(2),(3);
insert into t1 (col1) values ((select max(col1) from v4));
select * from t1;
col1
NULL
1
2
3
3
drop view v4,v3,v2,v1;
drop table t1,t2,t3;
create table t1 (s1 int);
create view v1 as select * from t1;
handler v1 open as xx;
ERROR HY000: 'test.v1' is not BASE TABLE
drop view v1;
drop table t1;
create table t1(a int);
insert into t1 values (0), (1), (2), (3);
create table t2 (a int);
insert into t2 select a from t1 where a > 1;
create view v1 as select a from t1 where a > 1;
select * from t1 left join (t2 as t, v1) on v1.a=t1.a;
a	a	a
0	NULL	NULL
1	NULL	NULL
2	2	2
2	3	2
3	2	3
3	3	3
select * from t1 left join (t2 as t, t2) on t2.a=t1.a;
a	a	a
0	NULL	NULL
1	NULL	NULL
2	2	2
2	3	2
3	2	3
3	3	3
drop view v1;
drop table t1, t2;
create table t1 (s1 char);
create view v1 as select s1 collate latin1_german1_ci as s1 from t1;
insert into v1 values ('a');
select * from v1;
s1
a
update v1 set s1='b';
select * from v1;
s1
b
update v1,t1 set v1.s1='c' where t1.s1=v1.s1;
select * from v1;
s1
c
prepare stmt1 from "update v1,t1 set v1.s1=? where t1.s1=v1.s1";
set @arg='d';
execute stmt1 using @arg;
select * from v1;
s1
d
set @arg='e';
execute stmt1 using @arg;
select * from v1;
s1
e
deallocate prepare stmt1;
drop view v1;
drop table t1;
create table t1 (a int);
create table t2 (a int);
create view v1 as select * from t1;
lock tables t1 read, v1 read;
select * from v1;
a
select * from t2;
ERROR HY000: Table 't2' was not locked with LOCK TABLES
unlock tables;
drop view v1;
drop table t1, t2;
create table t1 (a int);
create view v1 as select * from t1 where a < 2 with check option;
insert into v1 values(1);
insert into v1 values(3);
ERROR HY000: CHECK OPTION failed 'test.v1'
insert ignore into v1 values (2),(3),(0);
Warnings:
Warning	1369	CHECK OPTION failed 'test.v1'
Warning	1369	CHECK OPTION failed 'test.v1'
select * from t1;
a
1
0
delete from t1;
insert into v1 SELECT 1;
insert into v1 SELECT 3;
ERROR HY000: CHECK OPTION failed 'test.v1'
create table t2 (a int);
insert into t2 values (2),(3),(0);
insert ignore into v1 SELECT a from t2;
Warnings:
Warning	1369	CHECK OPTION failed 'test.v1'
Warning	1369	CHECK OPTION failed 'test.v1'
select * from t1 order by a desc;
a
1
0
update v1 set a=-1 where a=0;
update v1 set a=2 where a=1;
ERROR HY000: CHECK OPTION failed 'test.v1'
select * from t1 order by a desc;
a
1
-1
update v1 set a=0 where a=0;
insert into t2 values (1);
update v1,t2 set v1.a=v1.a-1 where v1.a=t2.a;
select * from t1 order by a desc;
a
0
-1
update v1 set a=a+1;
update ignore v1,t2 set v1.a=v1.a+1 where v1.a=t2.a;
Warnings:
Warning	1369	CHECK OPTION failed 'test.v1'
select * from t1;
a
1
1
drop view v1;
drop table t1, t2;
create table t1 (a int);
create view v1 as select * from t1 where a < 2 with check option;
create view v2 as select * from v1 where a > 0 with local check option;
create view v3 as select * from v1 where a > 0 with cascaded check option;
insert into v2 values (1);
insert into v3 values (1);
insert into v2 values (0);
ERROR HY000: CHECK OPTION failed 'test.v2'
insert into v3 values (0);
ERROR HY000: CHECK OPTION failed 'test.v3'
insert into v2 values (2);
insert into v3 values (2);
ERROR HY000: CHECK OPTION failed 'test.v3'
select * from t1;
a
1
1
2
drop view v3,v2,v1;
drop table t1;
create table t1 (a int, primary key (a));
create view v1 as select * from t1 where a < 2 with check option;
insert into v1 values (1) on duplicate key update a=2;
insert into v1 values (1) on duplicate key update a=2;
ERROR HY000: CHECK OPTION failed 'test.v1'
insert ignore into v1 values (1) on duplicate key update a=2;
Warnings:
Warning	1369	CHECK OPTION failed 'test.v1'
select * from t1;
a
1
drop view v1;
drop table t1;
create table t1 (s1 int);
create view v1 as select * from t1;
create view v2 as select * from v1;
alter view v1 as select * from v2;
ERROR 42S02: Table 'test.v1' doesn't exist
alter view v1 as select * from v1;
ERROR 42S02: Table 'test.v1' doesn't exist
create or replace view v1 as select * from v2;
ERROR 42S02: Table 'test.v1' doesn't exist
create or replace view v1 as select * from v1;
ERROR 42S02: Table 'test.v1' doesn't exist
drop view v2,v1;
drop table t1;
create table t1 (a int);
create view v1 as select * from t1;
show create view v1;
View	Create View	character_set_client	collation_connection
v1	CREATE ALGORITHM=UNDEFINED DEFINER=`root`@`localhost` SQL SECURITY DEFINER VIEW `v1` AS select `t1`.`a` AS `a` from `t1`	latin1	latin1_swedish_ci
alter algorithm=undefined view v1 as select * from t1 with check option;
show create view v1;
View	Create View	character_set_client	collation_connection
v1	CREATE ALGORITHM=UNDEFINED DEFINER=`root`@`localhost` SQL SECURITY DEFINER VIEW `v1` AS select `t1`.`a` AS `a` from `t1` WITH CASCADED CHECK OPTION	latin1	latin1_swedish_ci
alter algorithm=merge view v1 as select * from t1 with cascaded check option;
show create view v1;
View	Create View	character_set_client	collation_connection
v1	CREATE ALGORITHM=MERGE DEFINER=`root`@`localhost` SQL SECURITY DEFINER VIEW `v1` AS select `t1`.`a` AS `a` from `t1` WITH CASCADED CHECK OPTION	latin1	latin1_swedish_ci
alter algorithm=temptable view v1 as select * from t1;
show create view v1;
View	Create View	character_set_client	collation_connection
v1	CREATE ALGORITHM=TEMPTABLE DEFINER=`root`@`localhost` SQL SECURITY DEFINER VIEW `v1` AS select `t1`.`a` AS `a` from `t1`	latin1	latin1_swedish_ci
drop view v1;
drop table t1;
create table t1 (s1 int);
create table t2 (s1 int);
create view v2 as select * from t2 where s1 in (select s1 from t1);
insert into v2 values (5);
insert into t1 values (5);
select * from v2;
s1
5
update v2 set s1 = 0;
select * from v2;
s1
select * from t2;
s1
0
alter view v2 as select * from t2 where s1 in (select s1 from t1) with check option;
insert into v2 values (5);
update v2 set s1 = 1;
ERROR HY000: CHECK OPTION failed 'test.v2'
insert into t1 values (1);
update v2 set s1 = 1;
select * from v2;
s1
1
select * from t2;
s1
0
1
prepare stmt1 from "select * from v2;";
execute stmt1;
s1
1
insert into t1 values (0);
execute stmt1;
s1
0
1
deallocate prepare stmt1;
drop view v2;
drop table t1, t2;
create table t1 (t time);
create view v1 as select substring_index(t,':',2) as t from t1;
insert into t1 (t) values ('12:24:10');
select substring_index(t,':',2) from t1;
substring_index(t,':',2)
12:24
select substring_index(t,':',2) from v1;
substring_index(t,':',2)
12:24
drop view v1;
drop table t1;
create table t1 (s1 tinyint);
create view v1 as select * from t1 where s1 <> 0 with local check option;
create view v2 as select * from v1 with cascaded check option;
insert into v2 values (0);
ERROR HY000: CHECK OPTION failed 'test.v2'
drop view v2, v1;
drop table t1;
create table t1 (s1 int);
create view v1 as select * from t1 where s1 < 5 with check option;
insert ignore into v1 values (6);
ERROR HY000: CHECK OPTION failed 'test.v1'
insert ignore into v1 values (6),(3);
Warnings:
Warning	1369	CHECK OPTION failed 'test.v1'
select * from t1;
s1
3
drop view v1;
drop table t1;
create table t1 (s1 tinyint);
create trigger t1_bi before insert on t1 for each row set new.s1 = 500;
create view v1 as select * from t1 where s1 <> 127 with check option;
insert into v1 values (0);
ERROR HY000: CHECK OPTION failed 'test.v1'
select * from v1;
s1
select * from t1;
s1
drop trigger t1_bi;
drop view v1;
drop table t1;
create table t1 (s1 tinyint);
create view v1 as select * from t1 where s1 <> 0;
create view v2 as select * from v1 where s1 <> 1 with cascaded check option;
insert into v2 values (0);
ERROR HY000: CHECK OPTION failed 'test.v2'
select * from v2;
s1
select * from t1;
s1
drop view v2, v1;
drop table t1;
create table t1 (a int, b char(10));
create view v1 as select * from t1 where a != 0 with check option;
load data infile '../../std_data/loaddata3.dat' into table v1 fields terminated by '' enclosed by '' ignore 1 lines;
ERROR HY000: CHECK OPTION failed 'test.v1'
select * from t1;
a	b
1	row 1
2	row 2
select * from v1;
a	b
1	row 1
2	row 2
delete from t1;
load data infile '../../std_data/loaddata3.dat' ignore into table v1 fields terminated by '' enclosed by '' ignore 1 lines;
Warnings:
Warning	1366	Incorrect integer value: 'error      ' for column 'a' at row 3
Warning	1369	CHECK OPTION failed 'test.v1'
Warning	1366	Incorrect integer value: 'wrong end  ' for column 'a' at row 4
Warning	1369	CHECK OPTION failed 'test.v1'
select * from t1 order by a,b;
a	b
1	row 1
2	row 2
3	row 3
select * from v1 order by a,b;
a	b
1	row 1
2	row 2
3	row 3
drop view v1;
drop table t1;
create table t1 (a text, b text);
create view v1 as select * from t1 where a <> 'Field A' with check option;
load data infile '../../std_data/loaddata2.dat' into table v1 fields terminated by ',' enclosed by '''';
ERROR HY000: CHECK OPTION failed 'test.v1'
select concat('|',a,'|'), concat('|',b,'|') from t1;
concat('|',a,'|')	concat('|',b,'|')
select concat('|',a,'|'), concat('|',b,'|') from v1;
concat('|',a,'|')	concat('|',b,'|')
delete from t1;
load data infile '../../std_data/loaddata2.dat' ignore into table v1 fields terminated by ',' enclosed by '''';
Warnings:
Warning	1369	CHECK OPTION failed 'test.v1'
Warning	1261	Row 2 doesn't contain data for all columns
select concat('|',a,'|'), concat('|',b,'|') from t1;
concat('|',a,'|')	concat('|',b,'|')
|Field 1|	|Field 2' 
Field 3,'Field 4|
|Field 5' ,'Field 6|	NULL
|Field 6|	| 'Field 7'|
select concat('|',a,'|'), concat('|',b,'|') from v1;
concat('|',a,'|')	concat('|',b,'|')
|Field 1|	|Field 2' 
Field 3,'Field 4|
|Field 5' ,'Field 6|	NULL
|Field 6|	| 'Field 7'|
drop view v1;
drop table t1;
create table t1 (s1 smallint);
create view v1 as select * from t1 where 20 < (select (s1) from t1);
insert into v1 values (30);
ERROR HY000: The target table v1 of the INSERT is not insertable-into
create view v2 as select * from t1;
create view v3 as select * from t1 where 20 < (select (s1) from v2);
insert into v3 values (30);
ERROR HY000: The target table v3 of the INSERT is not insertable-into
create view v4 as select * from v2 where 20 < (select (s1) from t1);
insert into v4 values (30);
ERROR HY000: The target table v4 of the INSERT is not insertable-into
drop view v4, v3, v2, v1;
drop table t1;
create table t1 (a int);
create view v1 as select * from t1;
check table t1,v1;
Table	Op	Msg_type	Msg_text
test.t1	check	status	OK
test.v1	check	status	OK
check table v1,t1;
Table	Op	Msg_type	Msg_text
test.v1	check	status	OK
test.t1	check	status	OK
drop table t1;
check table v1;
Table	Op	Msg_type	Msg_text
test.v1	check	Error	Table 'test.t1' doesn't exist
test.v1	check	Error	View 'test.v1' references invalid table(s) or column(s) or function(s) or definer/invoker of view lack rights to use them
test.v1	check	error	Corrupt
drop view v1;
create table t1 (a int);
create table t2 (a int);
create table t3 (a int);
insert into t1 values (1), (2), (3);
insert into t2 values (1), (3);
insert into t3 values (1), (2), (4);
create view v3 (a,b) as select t1.a as a, t2.a as b from t1 left join t2 on (t1.a=t2.a);
select * from t3 left join v3 on (t3.a = v3.a);
a	a	b
1	1	1
2	2	NULL
4	NULL	NULL
explain extended select * from t3 left join v3 on (t3.a = v3.a);
id	select_type	table	type	possible_keys	key	key_len	ref	rows	filtered	Extra
1	SIMPLE	t3	ALL	NULL	NULL	NULL	NULL	3	100.00	
1	SIMPLE	t1	ALL	NULL	NULL	NULL	NULL	3	100.00	Using where
1	SIMPLE	t2	ALL	NULL	NULL	NULL	NULL	2	100.00	Using where
Warnings:
Note	1003	select `test`.`t3`.`a` AS `a`,`test`.`t1`.`a` AS `a`,`test`.`t2`.`a` AS `b` from `test`.`t3` left join (`test`.`t1` left join `test`.`t2` on((`test`.`t2`.`a` = `test`.`t3`.`a`))) on((`test`.`t1`.`a` = `test`.`t3`.`a`)) where 1
create view v1 (a) as select a from t1;
create view v2 (a) as select a from t2;
create view v4 (a,b) as select v1.a as a, v2.a as b from v1 left join v2 on (v1.a=v2.a);
select * from t3 left join v4 on (t3.a = v4.a);
a	a	b
1	1	1
2	2	NULL
4	NULL	NULL
explain extended select * from t3 left join v4 on (t3.a = v4.a);
id	select_type	table	type	possible_keys	key	key_len	ref	rows	filtered	Extra
1	SIMPLE	t3	ALL	NULL	NULL	NULL	NULL	3	100.00	
1	SIMPLE	t1	ALL	NULL	NULL	NULL	NULL	3	100.00	Using where
1	SIMPLE	t2	ALL	NULL	NULL	NULL	NULL	2	100.00	Using where
Warnings:
Note	1003	select `test`.`t3`.`a` AS `a`,`test`.`t1`.`a` AS `a`,`test`.`t2`.`a` AS `b` from `test`.`t3` left join (`test`.`t1` left join (`test`.`t2`) on((`test`.`t2`.`a` = `test`.`t3`.`a`))) on((`test`.`t1`.`a` = `test`.`t3`.`a`)) where 1
prepare stmt1 from "select * from t3 left join v4 on (t3.a = v4.a);";
execute stmt1;
a	a	b
1	1	1
2	2	NULL
4	NULL	NULL
execute stmt1;
a	a	b
1	1	1
2	2	NULL
4	NULL	NULL
deallocate prepare stmt1;
drop view v4,v3,v2,v1;
drop tables t1,t2,t3;
create table t1 (a int, primary key (a), b int);
create table t2 (a int, primary key (a));
insert into t1 values (1,100), (2,200);
insert into t2 values (1), (3);
create view v3 (a,b) as select t1.a as a, t2.a as b from t1, t2;
update v3 set a= 10 where a=1;
select * from t1;
a	b
10	100
2	200
select * from t2;
a
1
3
create view v2 (a,b) as select t1.b as a, t2.a as b from t1, t2;
set updatable_views_with_limit=NO;
update v2 set a= 10 where a=200 limit 1;
ERROR HY000: The target table t1 of the UPDATE is not updatable
set updatable_views_with_limit=DEFAULT;
select * from v3;
a	b
2	1
10	1
2	3
10	3
select * from v2;
a	b
100	1
200	1
100	3
200	3
set @a= 10;
set @b= 100;
prepare stmt1 from "update v3 set a= ? where a=?";
execute stmt1 using @a,@b;
select * from v3;
a	b
2	1
10	1
2	3
10	3
set @a= 300;
set @b= 10;
execute stmt1 using @a,@b;
select * from v3;
a	b
2	1
300	1
2	3
300	3
deallocate prepare stmt1;
drop view v3,v2;
drop tables t1,t2;
create table t1 (a int, primary key (a), b int);
create table t2 (a int, primary key (a), b int);
insert into t2 values (1000, 2000);
create view v3 (a,b) as select t1.a as a, t2.a as b from t1, t2;
insert into v3 values (1,2);
ERROR HY000: Can not insert into join view 'test.v3' without fields list
insert into v3 select * from t2;
ERROR HY000: Can not insert into join view 'test.v3' without fields list
insert into v3(a,b) values (1,2);
ERROR HY000: Can not modify more than one base table through a join view 'test.v3'
insert into v3(a,b) select * from t2;
ERROR HY000: Can not modify more than one base table through a join view 'test.v3'
insert into v3(a) values (1);
insert into v3(b) values (10);
insert into v3(a) select a from t2;
insert into v3(b) select b from t2;
Warnings:
Warning	1048	Column 'a' cannot be null
insert into v3(a) values (1) on duplicate key update a=a+10000+VALUES(a);
select * from t1;
a	b
10002	NULL
10	NULL
1000	NULL
select * from t2;
a	b
1000	2000
10	NULL
2000	NULL
0	NULL
delete from v3;
ERROR HY000: Can not delete from join view 'test.v3'
delete v3,t1 from v3,t1;
ERROR HY000: Can not delete from join view 'test.v3'
delete t1,v3 from t1,v3;
ERROR HY000: Can not delete from join view 'test.v3'
delete from t1;
prepare stmt1 from "insert into v3(a) values (?);";
set @a= 100;
execute stmt1 using @a;
set @a= 300;
execute stmt1 using @a;
deallocate prepare stmt1;
prepare stmt1 from "insert into v3(a) select ?;";
set @a= 101;
execute stmt1 using @a;
set @a= 301;
execute stmt1 using @a;
deallocate prepare stmt1;
select * from v3;
a	b
100	1000
101	1000
300	1000
301	1000
100	10
101	10
300	10
301	10
100	2000
101	2000
300	2000
301	2000
100	0
101	0
300	0
301	0
drop view v3;
drop tables t1,t2;
create table t1(f1 int);
create view v1 as select f1 from t1;
select * from v1 where F1 = 1;
f1
drop view v1;
drop table t1;
create table t1(c1 int);
create table t2(c2 int);
insert into t1 values (1),(2),(3);
insert into t2 values (1);
SELECT c1 FROM t1 WHERE c1 IN (SELECT c2 FROM t2);
c1
1
SELECT c1 FROM t1 WHERE EXISTS (SELECT c2 FROM t2 WHERE c2 = c1);
c1
1
create view v1 as SELECT c1 FROM t1 WHERE c1 IN (SELECT c2 FROM t2);
create view v2 as SELECT c1 FROM t1 WHERE EXISTS (SELECT c2 FROM t2 WHERE c2 = c1);
select * from v1;
c1
1
select * from v2;
c1
1
select * from (select c1 from v2) X;
c1
1
drop view v2, v1;
drop table t1, t2;
CREATE TABLE t1 (C1 INT, C2 INT);
CREATE TABLE t2 (C2 INT);
CREATE VIEW v1 AS SELECT C2 FROM t2;
CREATE VIEW v2 AS SELECT C1 FROM t1 LEFT OUTER JOIN v1 USING (C2);
SELECT * FROM v2;
C1
drop view v2, v1;
drop table t1, t2;
create table t1 (col1 char(5),col2 int,col3 int);
insert into t1 values ('one',10,25), ('two',10,50), ('two',10,50), ('one',20,25), ('one',30,25);
create view v1 as select * from t1;
select col1,group_concat(col2,col3) from t1 group by col1;
col1	group_concat(col2,col3)
one	1025,2025,3025
two	1050,1050
select col1,group_concat(col2,col3) from v1 group by col1;
col1	group_concat(col2,col3)
one	1025,2025,3025
two	1050,1050
drop view v1;
drop table t1;
create table t1 (s1 int, s2 char);
create view v1 as select s1, s2 from t1;
select s2 from v1 vq1 where 2 = (select count(*) from v1 vq2 having vq1.s2 = vq2.s2);
ERROR 42S22: Unknown column 'vq2.s2' in 'having clause'
select s2 from v1 vq1 where 2 = (select count(*) aa from v1 vq2 having vq1.s2 = aa);
s2
drop view v1;
drop table t1;
CREATE TABLE t1 (a1 int);
CREATE TABLE t2 (a2 int);
INSERT INTO t1 VALUES (1), (2), (3), (4);
INSERT INTO t2 VALUES (1), (2), (3);
CREATE VIEW v1(a,b) AS SELECT a1,a2 FROM t1 JOIN t2 ON a1=a2 WHERE a1>1;
SELECT * FROM v1;
a	b
2	2
3	3
CREATE TABLE t3 SELECT * FROM v1;
SELECT * FROM t3;
a	b
2	2
3	3
DROP VIEW v1;
DROP TABLE t1,t2,t3;
create table t1 (a int);
create table t2 like t1;
create table t3 like t1;
create view v1 as select t1.a x, t2.a y from t1 join t2 where t1.a=t2.a;
insert into t3 select x from v1;
insert into t2 select x from v1;
drop view v1;
drop table t1,t2,t3;
CREATE TABLE t1 (col1 int PRIMARY KEY, col2 varchar(10));
INSERT INTO t1 VALUES(1,'trudy');
INSERT INTO t1 VALUES(2,'peter');
INSERT INTO t1 VALUES(3,'sanja');
INSERT INTO t1 VALUES(4,'monty');
INSERT INTO t1 VALUES(5,'david');
INSERT INTO t1 VALUES(6,'kent');
INSERT INTO t1 VALUES(7,'carsten');
INSERT INTO t1 VALUES(8,'ranger');
INSERT INTO t1 VALUES(10,'matt');
CREATE TABLE t2 (col1 int, col2 int, col3 char(1));
INSERT INTO t2 VALUES (1,1,'y');
INSERT INTO t2 VALUES (1,2,'y');
INSERT INTO t2 VALUES (2,1,'n');
INSERT INTO t2 VALUES (3,1,'n');
INSERT INTO t2 VALUES (4,1,'y');
INSERT INTO t2 VALUES (4,2,'n');
INSERT INTO t2 VALUES (4,3,'n');
INSERT INTO t2 VALUES (6,1,'n');
INSERT INTO t2 VALUES (8,1,'y');
CREATE VIEW v1 AS SELECT * FROM t1;
SELECT a.col1,a.col2,b.col2,b.col3
FROM t1 a LEFT JOIN t2 b ON a.col1=b.col1
WHERE b.col2 IS NULL OR
b.col2=(SELECT MAX(col2) FROM t2 b WHERE b.col1=a.col1);
col1	col2	col2	col3
1	trudy	2	y
2	peter	1	n
3	sanja	1	n
4	monty	3	n
5	david	NULL	NULL
6	kent	1	n
7	carsten	NULL	NULL
8	ranger	1	y
10	matt	NULL	NULL
SELECT a.col1,a.col2,b.col2,b.col3
FROM v1 a LEFT JOIN t2 b ON a.col1=b.col1
WHERE b.col2 IS NULL OR
b.col2=(SELECT MAX(col2) FROM t2 b WHERE b.col1=a.col1);
col1	col2	col2	col3
1	trudy	2	y
2	peter	1	n
3	sanja	1	n
4	monty	3	n
5	david	NULL	NULL
6	kent	1	n
7	carsten	NULL	NULL
8	ranger	1	y
10	matt	NULL	NULL
CREATE VIEW v2 AS SELECT * FROM t2;
SELECT a.col1,a.col2,b.col2,b.col3
FROM v2 b RIGHT JOIN v1 a ON a.col1=b.col1
WHERE b.col2 IS NULL OR
b.col2=(SELECT MAX(col2) FROM v2 b WHERE b.col1=a.col1);
col1	col2	col2	col3
1	trudy	2	y
2	peter	1	n
3	sanja	1	n
4	monty	3	n
5	david	NULL	NULL
6	kent	1	n
7	carsten	NULL	NULL
8	ranger	1	y
10	matt	NULL	NULL
SELECT a.col1,a.col2,b.col2,b.col3
FROM v2 b RIGHT JOIN v1 a ON a.col1=b.col1
WHERE a.col1 IN (1,5,9) AND
(b.col2 IS NULL OR
b.col2=(SELECT MAX(col2) FROM v2 b WHERE b.col1=a.col1));
col1	col2	col2	col3
1	trudy	2	y
5	david	NULL	NULL
CREATE VIEW v3 AS SELECT * FROM t1 WHERE col1 IN (1,5,9);
SELECT a.col1,a.col2,b.col2,b.col3
FROM v2 b RIGHT JOIN v3 a ON a.col1=b.col1
WHERE b.col2 IS NULL OR
b.col2=(SELECT MAX(col2) FROM v2 b WHERE b.col1=a.col1);
col1	col2	col2	col3
1	trudy	2	y
5	david	NULL	NULL
DROP VIEW v1,v2,v3;
DROP TABLE t1,t2;
create table t1 as select 1 A union select 2 union select 3;
create table t2 as select * from t1;
create view v1 as select * from t1 where a in (select * from t2);
select * from v1 A, v1 B where A.a = B.a;
A	A
1	1
2	2
3	3
create table t3 as select a a,a b from t2;
create view v2 as select * from t3 where
a in (select * from t1) or b in (select * from t2);
select * from v2 A, v2 B where A.a = B.b;
a	b	a	b
1	1	1	1
2	2	2	2
3	3	3	3
drop view v1, v2;
drop table t1, t2, t3;
CREATE TABLE t1 (a int);
CREATE TABLE t2 (b int);
INSERT INTO t1 VALUES (1), (2), (3), (4);
INSERT INTO t2 VALUES (4), (2);
CREATE VIEW v1 AS SELECT * FROM t1,t2 WHERE t1.a=t2.b;
SELECT * FROM v1;
a	b
2	2
4	4
CREATE VIEW v2 AS SELECT * FROM v1;
SELECT * FROM v2;
a	b
2	2
4	4
DROP VIEW v2,v1;
DROP TABLE t1, t2;
create table t1 (a int);
create view v1 as select sum(a) from t1 group by a;
create procedure p1()
begin
select * from v1;
end//
call p1();
sum(a)
call p1();
sum(a)
drop procedure p1;
drop view v1;
drop table t1;
CREATE TABLE t1(a char(2) primary key, b char(2));
CREATE TABLE t2(a char(2), b char(2), index i(a));
INSERT INTO t1 VALUES ('a','1'), ('b','2');
INSERT INTO t2 VALUES ('a','5'), ('a','6'), ('b','5'), ('b','6');
CREATE VIEW v1 AS
SELECT t1.b as c, t2.b as d FROM t1,t2 WHERE t1.a=t2.a;
SELECT d, c FROM v1 ORDER BY d,c;
d	c
5	1
5	2
6	1
6	2
DROP VIEW v1;
DROP TABLE t1, t2;
create table t1 (s1 int);
create view  v1 as select sum(distinct s1) from t1;
select * from v1;
sum(distinct s1)
NULL
drop view v1;
create view  v1 as select avg(distinct s1) from t1;
select * from v1;
avg(distinct s1)
NULL
drop view v1;
drop table t1;
create view v1 as select cast(1 as decimal);
select * from v1;
cast(1 as decimal)
1
drop view v1;
create table t1(f1 int);
create table t2(f2 int);
insert into t1 values(1),(2),(3);
insert into t2 values(1),(2),(3);
create view v1 as select * from t1,t2 where f1=f2;
create table t3 (f1 int, f2 int);
insert into t3 select * from v1 order by 1;
select * from t3;
f1	f2
1	1
2	2
3	3
drop view v1;
drop table t1,t2,t3;
create view v1 as select '\\','\\shazam';
select * from v1;
\	\shazam
\	\shazam
drop view v1;
create view v1 as select '\'','\shazam';
select * from v1;
'	shazam
'	shazam
drop view v1;
create view v1 as select 'k','K';
select * from v1;
k	My_exp_K
k	K
drop view v1;
create table t1 (s1 int);
create view v1 as select s1, 's1' from t1;
select * from v1;
s1	My_exp_s1
drop view v1;
create view v1 as select 's1', s1 from t1;
select * from v1;
My_exp_s1	s1
drop view v1;
create view v1 as select 's1', s1, 1 as My_exp_s1 from t1;
select * from v1;
My_exp_1_s1	s1	My_exp_s1
drop view v1;
create view v1 as select 1 as My_exp_s1, 's1', s1  from t1;
select * from v1;
My_exp_s1	My_exp_1_s1	s1
drop view v1;
create view v1 as select 1 as s1, 's1', 's1' from t1;
select * from v1;
s1	My_exp_s1	My_exp_1_s1
drop view v1;
create view v1 as select 's1', 's1', 1 as s1 from t1;
select * from v1;
My_exp_1_s1	My_exp_s1	s1
drop view v1;
create view v1 as select s1, 's1', 's1' from t1;
select * from v1;
s1	My_exp_s1	My_exp_1_s1
drop view v1;
create view v1 as select 's1', 's1', s1 from t1;
select * from v1;
My_exp_1_s1	My_exp_s1	s1
drop view v1;
create view v1 as select 1 as s1, 's1', s1 from t1;
ERROR 42S21: Duplicate column name 's1'
create view v1 as select 's1', s1, 1 as s1 from t1;
ERROR 42S21: Duplicate column name 's1'
drop table t1;
create view v1(k, K) as select 1,2;
ERROR 42S21: Duplicate column name 'K'
create view v1 as SELECT TIME_FORMAT(SEC_TO_TIME(3600),'%H:%i') as t;
select * from v1;
t
01:00
drop view v1;
create table t1 (a timestamp default now());
create table t2 (b timestamp default now());
create view v1 as select a,b,t1.a < now() from t1,t2 where t1.a < now();
SHOW CREATE VIEW v1;
View	Create View	character_set_client	collation_connection
v1	CREATE ALGORITHM=UNDEFINED DEFINER=`root`@`localhost` SQL SECURITY DEFINER VIEW `v1` AS select `t1`.`a` AS `a`,`t2`.`b` AS `b`,(`t1`.`a` < now()) AS `t1.a < now()` from (`t1` join `t2`) where (`t1`.`a` < now())	latin1	latin1_swedish_ci
drop view v1;
drop table t1, t2;
CREATE TABLE t1 ( a varchar(50) );
CREATE VIEW v1 AS SELECT * FROM t1 WHERE a = CURRENT_USER();
SHOW CREATE VIEW v1;
View	Create View	character_set_client	collation_connection
v1	CREATE ALGORITHM=UNDEFINED DEFINER=`root`@`localhost` SQL SECURITY DEFINER VIEW `v1` AS select `t1`.`a` AS `a` from `t1` where (`t1`.`a` = current_user())	latin1	latin1_swedish_ci
DROP VIEW v1;
CREATE VIEW v1 AS SELECT * FROM t1 WHERE a = VERSION();
SHOW CREATE VIEW v1;
View	Create View	character_set_client	collation_connection
v1	CREATE ALGORITHM=UNDEFINED DEFINER=`root`@`localhost` SQL SECURITY DEFINER VIEW `v1` AS select `t1`.`a` AS `a` from `t1` where (`t1`.`a` = version())	latin1	latin1_swedish_ci
DROP VIEW v1;
CREATE VIEW v1 AS SELECT * FROM t1 WHERE a = DATABASE();
SHOW CREATE VIEW v1;
View	Create View	character_set_client	collation_connection
v1	CREATE ALGORITHM=UNDEFINED DEFINER=`root`@`localhost` SQL SECURITY DEFINER VIEW `v1` AS select `t1`.`a` AS `a` from `t1` where (`t1`.`a` = database())	latin1	latin1_swedish_ci
DROP VIEW v1;
DROP TABLE t1;
CREATE TABLE t1 (col1 time);
CREATE TABLE t2 (col1 time);
CREATE VIEW v1 AS SELECT CONVERT_TZ(col1,'GMT','MET') FROM t1;
CREATE VIEW v2 AS SELECT CONVERT_TZ(col1,'GMT','MET') FROM t2;
CREATE VIEW v3 AS SELECT CONVERT_TZ(col1,'GMT','MET') FROM t1;
CREATE VIEW v4 AS SELECT CONVERT_TZ(col1,'GMT','MET') FROM t2;
CREATE VIEW v5 AS SELECT CONVERT_TZ(col1,'GMT','MET') FROM t1;
CREATE VIEW v6 AS SELECT CONVERT_TZ(col1,'GMT','MET') FROM t2;
DROP TABLE t1;
CHECK TABLE v1, v2, v3, v4, v5, v6;
Table	Op	Msg_type	Msg_text
test.v1	check	Error	Table 'test.t1' doesn't exist
test.v1	check	Error	View 'test.v1' references invalid table(s) or column(s) or function(s) or definer/invoker of view lack rights to use them
test.v1	check	error	Corrupt
test.v2	check	status	OK
test.v3	check	Error	Table 'test.t1' doesn't exist
test.v3	check	Error	View 'test.v3' references invalid table(s) or column(s) or function(s) or definer/invoker of view lack rights to use them
test.v3	check	error	Corrupt
test.v4	check	status	OK
test.v5	check	Error	Table 'test.t1' doesn't exist
test.v5	check	Error	View 'test.v5' references invalid table(s) or column(s) or function(s) or definer/invoker of view lack rights to use them
test.v5	check	error	Corrupt
test.v6	check	status	OK
drop view v1, v2, v3, v4, v5, v6;
drop table t2;
drop function if exists f1;
drop function if exists f2;
CREATE TABLE t1 (col1 time);
CREATE TABLE t2 (col1 time);
CREATE TABLE t3 (col1 time);
create function f1 () returns int return (select max(col1) from t1);
create function f2 () returns int return (select max(col1) from t2);
CREATE VIEW v1 AS SELECT f1() FROM t3;
CREATE VIEW v2 AS SELECT f2() FROM t3;
CREATE VIEW v3 AS SELECT f1() FROM t3;
CREATE VIEW v4 AS SELECT f2() FROM t3;
CREATE VIEW v5 AS SELECT f1() FROM t3;
CREATE VIEW v6 AS SELECT f2() FROM t3;
drop function f1;
CHECK TABLE v1, v2, v3, v4, v5, v6;
Table	Op	Msg_type	Msg_text
test.v1	check	Error	FUNCTION test.f1 does not exist
test.v1	check	Error	View 'test.v1' references invalid table(s) or column(s) or function(s) or definer/invoker of view lack rights to use them
test.v1	check	error	Corrupt
test.v2	check	status	OK
test.v3	check	Error	FUNCTION test.f1 does not exist
test.v3	check	Error	View 'test.v3' references invalid table(s) or column(s) or function(s) or definer/invoker of view lack rights to use them
test.v3	check	error	Corrupt
test.v4	check	status	OK
test.v5	check	Error	FUNCTION test.f1 does not exist
test.v5	check	Error	View 'test.v5' references invalid table(s) or column(s) or function(s) or definer/invoker of view lack rights to use them
test.v5	check	error	Corrupt
test.v6	check	status	OK
create function f1 () returns int return (select max(col1) from t1);
DROP TABLE t1;
CHECK TABLE v1, v2, v3, v4, v5, v6;
Table	Op	Msg_type	Msg_text
test.v1	check	status	OK
test.v2	check	status	OK
test.v3	check	status	OK
test.v4	check	status	OK
test.v5	check	status	OK
test.v6	check	status	OK
drop function f1;
drop function f2;
drop view v1, v2, v3, v4, v5, v6;
drop table t2,t3;
create table t1 (f1 date);
insert into t1 values ('2005-01-01'),('2005-02-02');
create view v1 as select * from t1;
select * from v1 where f1='2005.02.02';
f1
2005-02-02
select * from v1 where '2005.02.02'=f1;
f1
2005-02-02
drop view v1;
drop table t1;
CREATE VIEW v1 AS SELECT ENCRYPT("dhgdhgd");
SELECT * FROM v1;
drop view v1;
CREATE VIEW v1 AS SELECT SUBSTRING_INDEX("dkjhgd:kjhdjh", ":", 1);
SELECT * FROM v1;
SUBSTRING_INDEX("dkjhgd:kjhdjh", ":", 1)
dkjhgd
drop view v1;
create table t1 (f59 int, f60 int, f61 int);
insert into t1 values (19,41,32);
create view v1 as select f59, f60 from t1 where f59 in
(select f59 from t1);
update v1 set f60=2345;
ERROR HY000: The target table v1 of the UPDATE is not updatable
update t1 set f60=(select max(f60) from v1);
ERROR HY000: The definition of table 'v1' prevents operation UPDATE on table 't1'.
drop view v1;
drop table t1;
create table t1 (s1 int);
create view v1 as select var_samp(s1) from t1;
show create view v1;
View	Create View	character_set_client	collation_connection
v1	CREATE ALGORITHM=UNDEFINED DEFINER=`root`@`localhost` SQL SECURITY DEFINER VIEW `v1` AS select var_samp(`t1`.`s1`) AS `var_samp(s1)` from `t1`	latin1	latin1_swedish_ci
drop view v1;
drop table t1;
set sql_mode='strict_all_tables';
CREATE TABLE t1 (col1 INT NOT NULL, col2 INT NOT NULL);
CREATE VIEW v1 (vcol1) AS SELECT col1 FROM t1;
CREATE VIEW v2 (vcol1) AS SELECT col1 FROM t1 WHERE col2 > 2;
INSERT INTO t1 (col1) VALUES(12);
ERROR HY000: Field 'col2' doesn't have a default value
INSERT INTO v1 (vcol1) VALUES(12);
ERROR HY000: Field of view 'test.v1' underlying table doesn't have a default value
INSERT INTO v2 (vcol1) VALUES(12);
ERROR HY000: Field of view 'test.v2' underlying table doesn't have a default value
set sql_mode=default;
drop view v2,v1;
drop table t1;
create table t1 (f1 int);
insert into t1 values (1);
create view v1 as select f1 from t1;
select f1 as alias from v1;
alias
1
drop view v1;
drop table t1;
CREATE TABLE t1 (s1 int, s2 int);
INSERT  INTO t1 VALUES (1,2);
CREATE VIEW v1 AS SELECT s2 AS s1, s1 AS s2 FROM t1;
SELECT * FROM v1;
s1	s2
2	1
CREATE PROCEDURE p1 () SELECT * FROM v1;
CALL p1();
s1	s2
2	1
ALTER VIEW v1 AS SELECT s1 AS s1, s2 AS s2 FROM t1;
CALL p1();
s1	s2
1	2
DROP VIEW v1;
CREATE VIEW v1 AS SELECT s2 AS s1, s1 AS s2 FROM t1;
CALL p1();
s1	s2
2	1
DROP PROCEDURE p1;
DROP VIEW v1;
DROP TABLE t1;
create table t1 (f1 int, f2 int);
create view v1 as select f1 as f3, f2 as f1 from t1;
insert into t1 values (1,3),(2,1),(3,2);
select * from v1 order by f1;
f3	f1
2	1
3	2
1	3
drop view v1;
drop table t1;
CREATE TABLE t1 (f1 char);
INSERT INTO t1 VALUES ('A');
CREATE VIEW  v1 AS SELECT * FROM t1;
INSERT INTO t1 VALUES('B');
SELECT * FROM v1;
f1
A
B
SELECT * FROM t1;
f1
A
B
DROP VIEW v1;
DROP TABLE t1;
CREATE TABLE t1 ( bug_table_seq   INTEGER NOT NULL);
CREATE OR REPLACE VIEW v1 AS SELECT * from t1;
DROP PROCEDURE IF EXISTS p1;
Warnings:
Note	1305	PROCEDURE test.p1 does not exist
CREATE PROCEDURE p1 ( )
BEGIN
DO (SELECT  @next := IFNULL(max(bug_table_seq),0) + 1 FROM v1);
INSERT INTO t1 VALUES (1);
END //
CALL p1();
DROP PROCEDURE p1;
DROP VIEW v1;
DROP TABLE t1;
create table t1(f1 datetime);
insert into t1 values('2005.01.01 12:0:0');
create view v1 as select f1, subtime(f1, '1:1:1') as sb from t1;
select * from v1;
f1	sb
2005-01-01 12:00:00	2005-01-01 10:58:59
drop view v1;
drop table t1;
CREATE TABLE t1 (
aid int PRIMARY KEY,
fn varchar(20) NOT NULL,
ln varchar(20) NOT NULL
);
CREATE TABLE t2 (
aid int NOT NULL,
pid int NOT NULL
);
INSERT INTO t1 VALUES(1,'a','b'), (2,'c','d');
INSERT INTO t2 values (1,1), (2,1), (2,2);
CREATE VIEW v1 AS SELECT t1.*,t2.pid FROM t1,t2 WHERE t1.aid = t2.aid;
SELECT pid,GROUP_CONCAT(CONCAT(fn,' ',ln) ORDER BY 1) FROM t1,t2
WHERE t1.aid = t2.aid GROUP BY pid;
pid	GROUP_CONCAT(CONCAT(fn,' ',ln) ORDER BY 1)
1	a b,c d
2	c d
SELECT pid,GROUP_CONCAT(CONCAT(fn,' ',ln) ORDER BY 1) FROM v1 GROUP BY pid;
pid	GROUP_CONCAT(CONCAT(fn,' ',ln) ORDER BY 1)
1	a b,c d
2	c d
DROP VIEW v1;
DROP TABLE t1,t2;
CREATE TABLE t1 (id int PRIMARY KEY, f varchar(255));
CREATE VIEW v1 AS SELECT id, f FROM t1 WHERE id <= 2;
INSERT INTO t1 VALUES (2, 'foo2');
INSERT INTO t1 VALUES (1, 'foo1');
SELECT * FROM v1;
id	f
1	foo1
2	foo2
SELECT * FROM v1;
id	f
1	foo1
2	foo2
DROP VIEW v1;
DROP TABLE t1;
CREATE TABLE t1 (pk int PRIMARY KEY, b int);
CREATE TABLE t2 (pk int PRIMARY KEY, fk int, INDEX idx(fk));
CREATE TABLE t3 (pk int PRIMARY KEY, fk int, INDEX idx(fk));
CREATE TABLE t4 (pk int PRIMARY KEY, fk int, INDEX idx(fk));
CREATE TABLE t5 (pk int PRIMARY KEY, fk int, INDEX idx(fk));
CREATE VIEW v1 AS
SELECT t1.pk as a FROM t1,t2,t3,t4,t5
WHERE t1.b IS NULL AND
t1.pk=t2.fk AND t2.pk=t3.fk AND t3.pk=t4.fk AND t4.pk=t5.fk;
SELECT a FROM v1;
a
DROP VIEW v1;
DROP TABLE t1,t2,t3,t4,t5;
create view v1 as select timestampdiff(day,'1997-01-01 00:00:00','1997-01-02 00:00:00') as f1;
select * from v1;
f1
1
drop view v1;
create table t1(a int);
create procedure p1() create view v1 as select * from t1;
drop table t1;
call p1();
ERROR 42S02: Table 'test.t1' doesn't exist
call p1();
ERROR 42S02: Table 'test.t1' doesn't exist
drop procedure p1;
create table t1 (f1 int);
create table t2 (f1 int);
insert into t1 values (1);
insert into t2 values (2);
create view v1 as select * from t1 union select * from t2 union all select * from t2;
select * from v1;
f1
1
2
2
drop view v1;
drop table t1,t2;
CREATE TEMPORARY TABLE t1 (a int);
CREATE FUNCTION f1 () RETURNS int RETURN (SELECT COUNT(*) FROM t1);
CREATE VIEW v1 AS SELECT f1();
ERROR HY000: View's SELECT refers to a temporary table 't1'
DROP FUNCTION f1;
DROP TABLE t1;
DROP TABLE IF EXISTS t1;
DROP VIEW  IF EXISTS v1;
CREATE TABLE t1 (f4 CHAR(5));
CREATE VIEW v1 AS SELECT * FROM t1;
DESCRIBE v1;
Field	Type	Null	Key	Default	Extra
f4	char(5)	YES		NULL	
ALTER TABLE t1 CHANGE COLUMN f4 f4x CHAR(5);
DESCRIBE v1;
ERROR HY000: View 'test.v1' references invalid table(s) or column(s) or function(s) or definer/invoker of view lack rights to use them
DROP TABLE t1;
DROP VIEW v1;
create table t1 (f1 char);
create view v1 as select strcmp(f1,'a') from t1;
select * from v1;
strcmp(f1,'a')
drop view v1;
drop table t1;
create table t1 (f1 int, f2 int,f3 int);
insert into t1 values (1,10,20),(2,0,0);
create view v1 as select * from t1;
select if(sum(f1)>1,f2,f3) from v1 group by f1;
if(sum(f1)>1,f2,f3)
20
0
drop view v1;
drop table t1;
create table t1 (
r_object_id char(16) NOT NULL,
group_name varchar(32) NOT NULL
) engine = InnoDB;
create table t2 (
r_object_id char(16) NOT NULL,
i_position int(11) NOT NULL,
users_names varchar(32) default NULL
) Engine = InnoDB;
create view v1 as select r_object_id, group_name from t1;
create view v2 as select r_object_id, i_position, users_names from t2;
create unique index r_object_id on t1(r_object_id);
create index group_name on t1(group_name);
create unique index r_object_id_i_position on t2(r_object_id,i_position);
create index users_names on t2(users_names);
insert into t1 values('120001a080000542','tstgroup1');
insert into t2 values('120001a080000542',-1, 'guser01');
insert into t2 values('120001a080000542',-2, 'guser02');
select v1.r_object_id, v2.users_names from v1, v2
where (v1.group_name='tstgroup1') and v2.r_object_id=v1.r_object_id
order by users_names;
r_object_id	users_names
120001a080000542	guser01
120001a080000542	guser02
drop view v1, v2;
drop table t1, t2;
create table t1 (s1 int);
create view abc as select * from t1 as abc;
drop table t1;
drop view abc;
create table t1(f1 char(1));
create view v1 as select * from t1;
select * from (select f1 as f2 from v1) v where v.f2='a';
f2
drop view v1;
drop table t1;
create view v1 as SELECT CONVERT_TZ('2004-01-01 12:00:00','GMT','MET');
select * from v1;
CONVERT_TZ('2004-01-01 12:00:00','GMT','MET')
NULL
drop view v1;
CREATE TABLE t1 (date DATE NOT NULL);
INSERT INTO  t1 VALUES ('2005-09-06');
CREATE VIEW v1 AS SELECT DAYNAME(date) FROM t1;
SHOW CREATE VIEW v1;
View	Create View	character_set_client	collation_connection
v1	CREATE ALGORITHM=UNDEFINED DEFINER=`root`@`localhost` SQL SECURITY DEFINER VIEW `v1` AS select dayname(`t1`.`date`) AS `DAYNAME(date)` from `t1`	latin1	latin1_swedish_ci
CREATE VIEW v2 AS SELECT DAYOFWEEK(date) FROM t1;
SHOW CREATE VIEW v2;
View	Create View	character_set_client	collation_connection
v2	CREATE ALGORITHM=UNDEFINED DEFINER=`root`@`localhost` SQL SECURITY DEFINER VIEW `v2` AS select dayofweek(`t1`.`date`) AS `DAYOFWEEK(date)` from `t1`	latin1	latin1_swedish_ci
CREATE VIEW v3 AS SELECT WEEKDAY(date) FROM t1;
SHOW CREATE VIEW v3;
View	Create View	character_set_client	collation_connection
v3	CREATE ALGORITHM=UNDEFINED DEFINER=`root`@`localhost` SQL SECURITY DEFINER VIEW `v3` AS select weekday(`t1`.`date`) AS `WEEKDAY(date)` from `t1`	latin1	latin1_swedish_ci
SELECT DAYNAME('2005-09-06');
DAYNAME('2005-09-06')
Tuesday
SELECT DAYNAME(date) FROM t1;
DAYNAME(date)
Tuesday
SELECT * FROM v1;
DAYNAME(date)
Tuesday
SELECT DAYOFWEEK('2005-09-06');
DAYOFWEEK('2005-09-06')
3
SELECT DAYOFWEEK(date) FROM t1;
DAYOFWEEK(date)
3
SELECT * FROM v2;
DAYOFWEEK(date)
3
SELECT WEEKDAY('2005-09-06');
WEEKDAY('2005-09-06')
1
SELECT WEEKDAY(date) FROM t1;
WEEKDAY(date)
1
SELECT * FROM v3;
WEEKDAY(date)
1
DROP TABLE t1;
DROP VIEW  v1, v2, v3;
CREATE TABLE t1 ( a int, b int );
INSERT INTO t1 VALUES (1,1),(2,2),(3,3);
CREATE VIEW v1 AS SELECT a,b FROM t1;
SELECT t1.a FROM t1 GROUP BY t1.a HAVING a > 1;
a
2
3
SELECT v1.a FROM v1 GROUP BY v1.a HAVING a > 1;
a
2
3
DROP VIEW v1;
DROP TABLE t1;
CREATE TABLE t1 ( a int, b int );
INSERT INTO t1 VALUES (1,1),(2,2),(3,3);
CREATE VIEW v1 AS SELECT a,b FROM t1;
SELECT t1.a FROM t1 GROUP BY t1.a HAVING t1.a > 1;
a
2
3
SELECT v1.a FROM v1 GROUP BY v1.a HAVING v1.a > 1;
a
2
3
SELECT t_1.a FROM t1 AS t_1 GROUP BY t_1.a HAVING t_1.a IN (1,2,3);
a
1
2
3
SELECT v_1.a FROM v1 AS v_1 GROUP BY v_1.a HAVING v_1.a IN (1,2,3);
a
1
2
3
DROP VIEW v1;
DROP TABLE t1;
CREATE TABLE t1 (a INT, b INT, INDEX(a,b));
CREATE TABLE t2 LIKE t1;
CREATE TABLE t3 (a INT);
INSERT INTO t1 VALUES (1,1),(2,2),(3,3);
INSERT INTO t2 VALUES (1,1),(2,2),(3,3);
INSERT INTO t3 VALUES (1),(2),(3);
CREATE VIEW v1 AS SELECT t1.* FROM t1,t2 WHERE t1.a=t2.a AND t1.b=t2.b;
CREATE VIEW v2 AS SELECT t3.* FROM t1,t3 WHERE t1.a=t3.a;
EXPLAIN SELECT t1.* FROM t1 JOIN t2 WHERE t1.a=t2.a AND t1.b=t2.b AND t1.a=1;
id	select_type	table	type	possible_keys	key	key_len	ref	rows	Extra
1	SIMPLE	t1	ref	a	a	5	const	1	Using where; Using index
1	SIMPLE	t2	ref	a	a	10	const,test.t1.b	1	Using index
EXPLAIN SELECT * FROM v1 WHERE a=1;
id	select_type	table	type	possible_keys	key	key_len	ref	rows	Extra
1	SIMPLE	t1	ref	a	a	5	const	1	Using where; Using index
1	SIMPLE	t2	ref	a	a	10	const,test.t1.b	1	Using index
EXPLAIN SELECT * FROM v2 WHERE a=1;
id	select_type	table	type	possible_keys	key	key_len	ref	rows	Extra
1	SIMPLE	t1	ref	a	a	5	const	1	Using index
1	SIMPLE	t3	ALL	NULL	NULL	NULL	NULL	3	Using where; Using join buffer (flat, BNL join)
DROP VIEW v1,v2;
DROP TABLE t1,t2,t3;
create table t1 (f1 int);
create view v1 as select t1.f1 as '123
456' from t1;
select * from v1;
123
456
drop view v1;
drop table t1;
create table t1 (f1 int, f2 int);
insert into t1 values(1,1),(1,2),(1,3);
create view v1 as select f1 ,group_concat(f2 order by f2 asc) from t1 group by f1;
create view v2 as select f1 ,group_concat(f2 order by f2 desc) from t1 group by f1;
select * from v1;
f1	group_concat(f2 order by f2 asc)
1	1,2,3
select * from v2;
f1	group_concat(f2 order by f2 desc)
1	3,2,1
drop view v1,v2;
drop table t1;
create table t1 (x int, y int);
create table t2 (x int, y int, z int);
create table t3 (x int, y int, z int);
create table t4 (x int, y int, z int);
create view v1 as
select t1.x
from (
(t1 join t2 on ((t1.y = t2.y)))
join
(t3 left join t4 on (t3.y = t4.y) and (t3.z = t4.z))
);
prepare stmt1 from "select count(*) from v1 where x = ?";
set @parm1=1;
execute stmt1 using @parm1;
count(*)
0
execute stmt1 using @parm1;
count(*)
0
drop view v1;
drop table t1,t2,t3,t4;
CREATE TABLE t1(id INT);
CREATE VIEW v1 AS SELECT id FROM t1;
OPTIMIZE TABLE v1;
Table	Op	Msg_type	Msg_text
test.v1	optimize	Error	'test.v1' is not BASE TABLE
test.v1	optimize	error	Corrupt
ANALYZE TABLE v1;
Table	Op	Msg_type	Msg_text
test.v1	analyze	Error	'test.v1' is not BASE TABLE
test.v1	analyze	error	Corrupt
REPAIR TABLE v1;
Table	Op	Msg_type	Msg_text
test.v1	repair	Error	'test.v1' is not BASE TABLE
test.v1	repair	error	Corrupt
DROP TABLE t1;
OPTIMIZE TABLE v1;
Table	Op	Msg_type	Msg_text
test.v1	optimize	Error	'test.v1' is not BASE TABLE
test.v1	optimize	error	Corrupt
ANALYZE TABLE v1;
Table	Op	Msg_type	Msg_text
test.v1	analyze	Error	'test.v1' is not BASE TABLE
test.v1	analyze	error	Corrupt
REPAIR TABLE v1;
Table	Op	Msg_type	Msg_text
test.v1	repair	Error	'test.v1' is not BASE TABLE
test.v1	repair	error	Corrupt
DROP VIEW v1;
create definer = current_user() sql security invoker view v1 as select 1;
show create view v1;
View	Create View	character_set_client	collation_connection
v1	CREATE ALGORITHM=UNDEFINED DEFINER=`root`@`localhost` SQL SECURITY INVOKER VIEW `v1` AS select 1 AS `1`	latin1	latin1_swedish_ci
drop view v1;
create definer = current_user sql security invoker view v1 as select 1;
show create view v1;
View	Create View	character_set_client	collation_connection
v1	CREATE ALGORITHM=UNDEFINED DEFINER=`root`@`localhost` SQL SECURITY INVOKER VIEW `v1` AS select 1 AS `1`	latin1	latin1_swedish_ci
drop view v1;
create table t1 (id INT, primary key(id));
insert into t1 values (1),(2);
create view v1 as select * from t1;
explain select id from v1 order by id;
id	select_type	table	type	possible_keys	key	key_len	ref	rows	Extra
1	SIMPLE	t1	index	NULL	PRIMARY	4	NULL	2	Using index
drop view v1;
drop table t1;
create table t1(f1 int, f2 int);
insert into t1 values (null, 10), (null,2);
select f1, sum(f2) from t1 group by f1;
f1	sum(f2)
NULL	12
create view v1 as select * from t1;
select f1, sum(f2) from v1 group by f1;
f1	sum(f2)
NULL	12
drop view v1;
drop table t1;
drop procedure if exists p1;
create procedure p1 () deterministic
begin
create view v1 as select 1;
end;
//
call p1();
show create view v1;
View	Create View	character_set_client	collation_connection
v1	CREATE ALGORITHM=UNDEFINED DEFINER=`root`@`localhost` SQL SECURITY DEFINER VIEW `v1` AS select 1 AS `1`	latin1	latin1_swedish_ci
drop view v1;
drop procedure p1;
CREATE VIEW v1 AS SELECT 42 AS Meaning;
DROP FUNCTION IF EXISTS f1;
CREATE FUNCTION f1() RETURNS INTEGER
BEGIN
DECLARE retn INTEGER;
SELECT Meaning FROM v1 INTO retn;
RETURN retn;
END
//
CREATE VIEW v2 AS SELECT f1();
select * from v2;
f1()
42
drop view v2,v1;
drop function f1;
create table t1 (id numeric, warehouse_id numeric);
create view v1 as select id from t1;
create view v2 as
select t1.warehouse_id, v1.id as receipt_id
from t1, v1 where t1.id = v1.id;
insert into t1 (id, warehouse_id) values(3, 2);
insert into t1 (id, warehouse_id) values(4, 2);
insert into t1 (id, warehouse_id) values(5, 1);
select v2.receipt_id as alias1, v2.receipt_id as alias2 from v2
order by v2.receipt_id;
alias1	alias2
3	3
4	4
5	5
drop view v2, v1;
drop table t1;
CREATE TABLE t1 (a int PRIMARY KEY, b int);
INSERT INTO t1 VALUES (2,20), (3,10), (1,10), (0,30), (5,10);
CREATE VIEW v1 AS SELECT * FROM t1;
SELECT MAX(a) FROM t1;
MAX(a)
5
SELECT MAX(a) FROM v1;
MAX(a)
5
EXPLAIN SELECT MAX(a) FROM t1;
id	select_type	table	type	possible_keys	key	key_len	ref	rows	Extra
1	SIMPLE	NULL	NULL	NULL	NULL	NULL	NULL	NULL	Select tables optimized away
EXPLAIN SELECT MAX(a) FROM v1;
id	select_type	table	type	possible_keys	key	key_len	ref	rows	Extra
1	SIMPLE	NULL	NULL	NULL	NULL	NULL	NULL	NULL	Select tables optimized away
SELECT MIN(a) FROM t1;
MIN(a)
0
SELECT MIN(a) FROM v1;
MIN(a)
0
EXPLAIN SELECT MIN(a) FROM t1;
id	select_type	table	type	possible_keys	key	key_len	ref	rows	Extra
1	SIMPLE	NULL	NULL	NULL	NULL	NULL	NULL	NULL	Select tables optimized away
EXPLAIN SELECT MIN(a) FROM v1;
id	select_type	table	type	possible_keys	key	key_len	ref	rows	Extra
1	SIMPLE	NULL	NULL	NULL	NULL	NULL	NULL	NULL	Select tables optimized away
DROP VIEW v1;
DROP TABLE t1;
CREATE TABLE t1 (x varchar(10));
INSERT INTO t1 VALUES (null), ('foo'), ('bar'), (null);
CREATE VIEW v1 AS SELECT * FROM t1;
SELECT IF(x IS NULL, 'blank', 'not blank') FROM v1 GROUP BY x;
IF(x IS NULL, 'blank', 'not blank')
blank
not blank
not blank
SELECT IF(x IS NULL, 'blank', 'not blank') AS x FROM t1 GROUP BY x;
x
blank
not blank
not blank
Warnings:
Warning	1052	Column 'x' in group statement is ambiguous
SELECT IF(x IS NULL, 'blank', 'not blank') AS x FROM v1;
x
blank
not blank
not blank
blank
SELECT IF(x IS NULL, 'blank', 'not blank') AS y FROM v1 GROUP BY y;
y
blank
not blank
SELECT IF(x IS NULL, 'blank', 'not blank') AS x FROM v1 GROUP BY x;
x
blank
not blank
not blank
Warnings:
Warning	1052	Column 'x' in group statement is ambiguous
DROP VIEW v1;
DROP TABLE t1;
drop table if exists t1;
drop view if exists v1;
create table t1 (id int);
create view v1 as select * from t1;
drop table t1;
show create view v1;
drop view v1;
//
View	Create View	character_set_client	collation_connection
v1	CREATE ALGORITHM=UNDEFINED DEFINER=`root`@`localhost` SQL SECURITY DEFINER VIEW `v1` AS select `test`.`t1`.`id` AS `id` from `t1`	latin1	latin1_swedish_ci
create table t1(f1 int, f2 int);
create view v1 as select ta.f1 as a, tb.f1 as b from t1 ta, t1 tb where ta.f1=tb
.f1 and ta.f2=tb.f2;
insert into t1 values(1,1),(2,2);
create view v2 as select * from v1 where a > 1 with local check option;
select * from v2;
a	b
2	2
update v2 set b=3 where a=2;
select * from v2;
a	b
3	3
drop view v2, v1;
drop table t1;
CREATE TABLE t1 (a int);
INSERT INTO t1 VALUES (1), (2);
CREATE VIEW v1 AS SELECT SQRT(a) my_sqrt FROM t1;
SELECT my_sqrt FROM v1 ORDER BY my_sqrt;
my_sqrt
1
1.4142135623730951
DROP VIEW v1;
DROP TABLE t1;
CREATE TABLE t1 (id int PRIMARY KEY);
CREATE TABLE t2 (id int PRIMARY KEY);
INSERT INTO t1 VALUES (1), (3);
INSERT INTO t2 VALUES (1), (2), (3);
CREATE VIEW v2 AS SELECT * FROM t2;
SELECT COUNT(*) FROM t1 LEFT JOIN t2 ON t1.id=t2.id;
COUNT(*)
2
SELECT * FROM t1 LEFT JOIN t2 ON t1.id=t2.id;
id	id
1	1
3	3
SELECT COUNT(*) FROM t1 LEFT JOIN v2 ON t1.id=v2.id;
COUNT(*)
2
DROP VIEW v2;
DROP TABLE t1, t2;
CREATE TABLE t1 (id int NOT NULL PRIMARY KEY,
td date DEFAULT NULL, KEY idx(td));
INSERT INTO t1 VALUES
(1, '2005-01-01'), (2, '2005-01-02'), (3, '2005-01-02'),
(4, '2005-01-03'), (5, '2005-01-04'), (6, '2005-01-05'),
(7, '2005-01-05'), (8, '2005-01-05'), (9, '2005-01-06');
CREATE VIEW v1 AS SELECT * FROM t1;
SELECT * FROM t1 WHERE td BETWEEN CAST('2005.01.02' AS DATE) AND CAST('2005.01.04' AS DATE);
id	td
2	2005-01-02
3	2005-01-02
4	2005-01-03
5	2005-01-04
SELECT * FROM v1 WHERE td BETWEEN CAST('2005.01.02' AS DATE) AND CAST('2005.01.04' AS DATE);
id	td
2	2005-01-02
3	2005-01-02
4	2005-01-03
5	2005-01-04
DROP VIEW v1;
DROP TABLE t1;
create table t1 (a int);
create view v1 as select * from t1;
create view v2 as select * from v1;
drop table t1;
rename table v2 to t1;
select * from v1;
ERROR HY000: `test`.`v1` contains view recursion
drop view t1, v1;
create table t1 (a int);
create function f1() returns int
begin
declare mx int;
select max(a) from t1 into mx;
return mx;
end//
create view v1 as select f1() as a;
create view v2 as select * from v1;
drop table t1;
rename table v2 to t1;
select * from v1;
ERROR HY000: Recursive stored functions and triggers are not allowed.
drop function f1;
drop view t1, v1;
create table t1 (dt datetime);
insert into t1 values (20040101000000), (20050101000000), (20060101000000);
create view v1 as select convert_tz(dt, 'UTC', 'Europe/Moscow') as ldt from t1;
select * from v1;
ldt
2004-01-01 03:00:00
2005-01-01 03:00:00
2006-01-01 03:00:00
drop view v1;
create view v1 as select * from t1 where convert_tz(dt, 'UTC', 'Europe/Moscow') >= 20050101000000;
select * from v1;
dt
2005-01-01 00:00:00
2006-01-01 00:00:00
create view v2 as select * from v1 where dt < 20060101000000;
select * from v2;
dt
2005-01-01 00:00:00
drop view v2;
create view v2 as select convert_tz(dt, 'UTC', 'Europe/Moscow') as ldt from v1;
select * from v2;
ldt
2005-01-01 03:00:00
2006-01-01 03:00:00
drop view v1, v2;
drop table t1;
CREATE TABLE t1 (id int NOT NULL PRIMARY KEY, d datetime);
CREATE VIEW v1 AS
SELECT id, date(d) + INTERVAL TIME_TO_SEC(d) SECOND AS t, COUNT(*)
FROM t1 GROUP BY id, t;
SHOW CREATE VIEW v1;
View	Create View	character_set_client	collation_connection
v1	CREATE ALGORITHM=UNDEFINED DEFINER=`root`@`localhost` SQL SECURITY DEFINER VIEW `v1` AS select `t1`.`id` AS `id`,(cast(`t1`.`d` as date) + interval time_to_sec(`t1`.`d`) second) AS `t`,count(0) AS `COUNT(*)` from `t1` group by `t1`.`id`,(cast(`t1`.`d` as date) + interval time_to_sec(`t1`.`d`) second)	latin1	latin1_swedish_ci
SELECT * FROM v1;
id	t	COUNT(*)
DROP VIEW v1;
DROP TABLE t1;
CREATE TABLE t1 (i INT, j BIGINT);
INSERT INTO t1 VALUES (1, 2), (2, 2), (3, 2);
CREATE VIEW v1 AS SELECT MIN(j) AS j FROM t1;
CREATE VIEW v2 AS SELECT MIN(i) FROM t1 WHERE j = ( SELECT * FROM v1 );
SELECT * FROM v2;
MIN(i)
1
DROP VIEW v2, v1;
DROP TABLE t1;
CREATE TABLE t1(
fName varchar(25) NOT NULL,
lName varchar(25) NOT NULL,
DOB date NOT NULL,
test_date date NOT NULL,
uID int unsigned NOT NULL AUTO_INCREMENT PRIMARY KEY);
INSERT INTO t1(fName, lName, DOB, test_date) VALUES
('Hank', 'Hill', '1964-09-29', '2007-01-01'),
('Tom', 'Adams', '1908-02-14', '2007-01-01'),
('Homer', 'Simpson', '1968-03-05', '2007-01-01');
CREATE VIEW v1 AS
SELECT (year(test_date)-year(DOB)) AS Age
FROM t1 HAVING Age < 75;
SHOW CREATE VIEW v1;
View	Create View	character_set_client	collation_connection
v1	CREATE ALGORITHM=UNDEFINED DEFINER=`root`@`localhost` SQL SECURITY DEFINER VIEW `v1` AS select (year(`t1`.`test_date`) - year(`t1`.`DOB`)) AS `Age` from `t1` having (`Age` < 75)	latin1	latin1_swedish_ci
SELECT (year(test_date)-year(DOB)) AS Age FROM t1 HAVING Age < 75;
Age
43
39
SELECT * FROM v1;
Age
43
39
DROP VIEW v1;
DROP TABLE t1;
CREATE TABLE t1 (id int NOT NULL PRIMARY KEY, a char(6) DEFAULT 'xxx');
INSERT INTO t1(id) VALUES (1), (2), (3), (4);
INSERT INTO t1 VALUES (5,'yyy'), (6,'yyy');
SELECT * FROM t1;
id	a
1	xxx
2	xxx
3	xxx
4	xxx
5	yyy
6	yyy
CREATE VIEW v1(a, m) AS SELECT a, MIN(id) FROM t1 GROUP BY a;
SELECT * FROM v1;
a	m
xxx	1
yyy	5
CREATE TABLE t2 SELECT * FROM v1;
INSERT INTO t2(m) VALUES (0);
SELECT * FROM t2;
a	m
xxx	1
yyy	5
xxx	0
DROP VIEW v1;
DROP TABLE t1,t2;
CREATE TABLE t1 (id int PRIMARY KEY, e ENUM('a','b') NOT NULL DEFAULT 'b');
INSERT INTO t1(id) VALUES (1), (2), (3);
INSERT INTO t1 VALUES (4,'a');
SELECT * FROM t1;
id	e
1	b
2	b
3	b
4	a
CREATE VIEW v1(m, e) AS SELECT MIN(id), e FROM t1 GROUP BY e;
CREATE TABLE t2 SELECT * FROM v1;
SELECT * FROM t2;
m	e
4	a
1	b
DROP VIEW v1;
DROP TABLE t1,t2;
CREATE TABLE t1 (a INT NOT NULL, b INT NULL DEFAULT NULL);
CREATE VIEW v1 AS SELECT a, b FROM t1;
INSERT INTO v1 (b) VALUES (2);
Warnings:
Warning	1423	Field of view 'test.v1' underlying table doesn't have a default value
SET SQL_MODE = STRICT_ALL_TABLES;
INSERT INTO v1 (b) VALUES (4);
ERROR HY000: Field of view 'test.v1' underlying table doesn't have a default value
SET SQL_MODE = '';
SELECT * FROM t1;
a	b
0	2
DROP VIEW v1;
DROP TABLE t1;
CREATE TABLE t1 (firstname text, surname text);
INSERT INTO t1 VALUES
("Bart","Simpson"),("Milhouse","van Houten"),("Montgomery","Burns");
CREATE VIEW v1 AS SELECT CONCAT(firstname," ",surname) AS name FROM t1;
SELECT CONCAT(LEFT(name,LENGTH(name)-INSTR(REVERSE(name)," ")),
LEFT(name,LENGTH(name)-INSTR(REVERSE(name)," "))) AS f1
FROM v1;
f1
BartBart
Milhouse vanMilhouse van
MontgomeryMontgomery
DROP VIEW v1;
DROP TABLE t1;
CREATE TABLE t1 (i int, j int);
CREATE VIEW v1 AS SELECT COALESCE(i,j) FROM t1;
DESCRIBE v1;
Field	Type	Null	Key	Default	Extra
COALESCE(i,j)	bigint(11)	YES		NULL	
CREATE TABLE t2 SELECT COALESCE(i,j) FROM t1;
DESCRIBE t2;
Field	Type	Null	Key	Default	Extra
COALESCE(i,j)	int(11)	YES		NULL	
DROP VIEW v1;
DROP TABLE t1,t2;
CREATE TABLE t1 (s varchar(10));
INSERT INTO t1 VALUES ('yadda'), ('yady');
SELECT TRIM(BOTH 'y' FROM s) FROM t1;
TRIM(BOTH 'y' FROM s)
adda
ad
CREATE VIEW v1 AS SELECT TRIM(BOTH 'y' FROM s) FROM t1;
SELECT * FROM v1;
TRIM(BOTH 'y' FROM s)
adda
ad
DROP VIEW v1;
SELECT TRIM(LEADING 'y' FROM s) FROM t1;
TRIM(LEADING 'y' FROM s)
adda
ady
CREATE VIEW v1 AS SELECT TRIM(LEADING 'y' FROM s) FROM t1;
SELECT * FROM v1;
TRIM(LEADING 'y' FROM s)
adda
ady
DROP VIEW v1;
SELECT TRIM(TRAILING 'y' FROM s) FROM t1;
TRIM(TRAILING 'y' FROM s)
yadda
yad
CREATE VIEW v1 AS SELECT TRIM(TRAILING 'y' FROM s) FROM t1;
SELECT * FROM v1;
TRIM(TRAILING 'y' FROM s)
yadda
yad
DROP VIEW v1;
DROP TABLE t1;
CREATE TABLE t1 (x INT, y INT);
CREATE ALGORITHM=TEMPTABLE SQL SECURITY INVOKER VIEW v1 AS SELECT x FROM t1;
SHOW CREATE VIEW v1;
View	Create View	character_set_client	collation_connection
v1	CREATE ALGORITHM=TEMPTABLE DEFINER=`root`@`localhost` SQL SECURITY INVOKER VIEW `v1` AS select `t1`.`x` AS `x` from `t1`	latin1	latin1_swedish_ci
ALTER VIEW v1 AS SELECT x, y FROM t1;
SHOW CREATE VIEW v1;
View	Create View	character_set_client	collation_connection
v1	CREATE ALGORITHM=TEMPTABLE DEFINER=`root`@`localhost` SQL SECURITY INVOKER VIEW `v1` AS select `t1`.`x` AS `x`,`t1`.`y` AS `y` from `t1`	latin1	latin1_swedish_ci
DROP VIEW v1;
DROP TABLE t1;
CREATE TABLE t1 (s1 char);
INSERT INTO t1 VALUES ('Z');
CREATE VIEW v1 AS SELECT s1 collate latin1_german1_ci AS col FROM t1;
CREATE VIEW v2 (col) AS SELECT s1 collate latin1_german1_ci FROM t1;
INSERT INTO v1 (col) VALUES ('b');
INSERT INTO v2 (col) VALUES ('c');
SELECT s1 FROM t1;
s1
Z
b
c
DROP VIEW v1, v2;
DROP TABLE t1;
CREATE TABLE t1 (id INT);
CREATE VIEW v1 AS SELECT id FROM t1;
SHOW TABLES;
Tables_in_test
t1
v1
DROP VIEW v2,v1;
ERROR 42S02: Unknown table 'v2'
SHOW TABLES;
Tables_in_test
t1
CREATE VIEW v1 AS SELECT id FROM t1;
DROP VIEW t1,v1;
ERROR HY000: 'test.t1' is not VIEW
SHOW TABLES;
Tables_in_test
t1
DROP TABLE t1;
DROP VIEW IF EXISTS v1;
CREATE DATABASE bug21261DB;
USE bug21261DB;
CREATE TABLE t1 (x INT);
CREATE SQL SECURITY INVOKER VIEW v1 AS SELECT x FROM t1;
GRANT INSERT, UPDATE ON v1 TO 'user21261'@'localhost';
GRANT INSERT, UPDATE ON t1 TO 'user21261'@'localhost';
CREATE TABLE t2 (y INT);
GRANT SELECT ON t2 TO 'user21261'@'localhost';
INSERT INTO v1 (x) VALUES (5);
UPDATE v1 SET x=1;
GRANT SELECT ON v1 TO 'user21261'@'localhost';
GRANT SELECT ON t1 TO 'user21261'@'localhost';
UPDATE v1,t2 SET x=1 WHERE x=y;
SELECT * FROM t1;
x
1
REVOKE ALL PRIVILEGES, GRANT OPTION FROM 'user21261'@'localhost';
DROP USER 'user21261'@'localhost';
DROP VIEW v1;
DROP TABLE t1;
DROP DATABASE bug21261DB;
USE test;
create table t1 (f1 datetime);
create view v1 as select * from t1 where f1 between now() and now() + interval 1 minute;
show create view v1;
View	Create View	character_set_client	collation_connection
v1	CREATE ALGORITHM=UNDEFINED DEFINER=`root`@`localhost` SQL SECURITY DEFINER VIEW `v1` AS select `t1`.`f1` AS `f1` from `t1` where (`t1`.`f1` between now() and (now() + interval 1 minute))	latin1	latin1_swedish_ci
drop view v1;
drop table t1;
DROP TABLE IF EXISTS t1;
DROP VIEW IF EXISTS v1;
DROP VIEW IF EXISTS v2;
CREATE TABLE t1(a INT, b INT);
CREATE DEFINER=1234567890abcdefGHIKL@localhost
VIEW v1 AS SELECT a FROM t1;
ERROR HY000: String '1234567890abcdefGHIKL' is too long for user name (should be no longer than 16)
CREATE DEFINER=some_user_name@1234567890abcdefghij1234567890abcdefghij1234567890abcdefghijQWERTY
VIEW v2 AS SELECT b FROM t1;
ERROR HY000: String '1234567890abcdefghij1234567890abcdefghij1234567890abcdefghijQWERTY' is too long for host name (should be no longer than 60)
DROP TABLE t1;
DROP FUNCTION IF EXISTS f1;
DROP FUNCTION IF EXISTS f2;
DROP VIEW IF EXISTS v1, v2;
DROP TABLE IF EXISTS t1;
CREATE TABLE t1 (i INT);
CREATE VIEW v1 AS SELECT * FROM t1;
CREATE FUNCTION f1() RETURNS INT
BEGIN
INSERT INTO v1 VALUES (0);
RETURN 0;
END |
SELECT f1();
f1()
0
CREATE ALGORITHM=TEMPTABLE VIEW v2 AS SELECT * FROM t1;
CREATE FUNCTION f2() RETURNS INT
BEGIN
INSERT INTO v2 VALUES (0);
RETURN 0;
END |
SELECT f2();
ERROR HY000: The target table v2 of the INSERT is not insertable-into
DROP FUNCTION f1;
DROP FUNCTION f2;
DROP VIEW v1, v2;
DROP TABLE t1;
CREATE TABLE t1 (s1 int);
CREATE VIEW v1 AS SELECT * FROM t1;
EXPLAIN SELECT * FROM t1;
id	select_type	table	type	possible_keys	key	key_len	ref	rows	Extra
1	SIMPLE	t1	system	NULL	NULL	NULL	NULL	0	const row not found
EXPLAIN SELECT * FROM v1;
id	select_type	table	type	possible_keys	key	key_len	ref	rows	Extra
1	SIMPLE	t1	system	NULL	NULL	NULL	NULL	0	const row not found
INSERT INTO t1 VALUES (1), (3), (2);
EXPLAIN SELECT * FROM t1 t WHERE t.s1+1 < (SELECT MAX(t1.s1) FROM t1);
id	select_type	table	type	possible_keys	key	key_len	ref	rows	Extra
1	PRIMARY	t	ALL	NULL	NULL	NULL	NULL	3	Using where
2	SUBQUERY	t1	ALL	NULL	NULL	NULL	NULL	3	
EXPLAIN SELECT * FROM v1 t WHERE t.s1+1 < (SELECT MAX(t1.s1) FROM t1);
id	select_type	table	type	possible_keys	key	key_len	ref	rows	Extra
1	PRIMARY	t1	ALL	NULL	NULL	NULL	NULL	3	Using where
2	SUBQUERY	t1	ALL	NULL	NULL	NULL	NULL	3	
DROP VIEW v1;
DROP TABLE t1;
create table t1 (s1 int);
create view v1 as select s1 as a, s1 as b from t1;
insert into v1 values (1,1);
ERROR HY000: The target table v1 of the INSERT is not insertable-into
update v1 set a = 5;
drop view v1;
drop table t1;
CREATE TABLE t1(pk int PRIMARY KEY);
CREATE TABLE t2(pk int PRIMARY KEY, fk int, ver int, org int);
CREATE ALGORITHM=MERGE VIEW v1 AS
SELECT t1.*
FROM t1 JOIN t2
ON t2.fk = t1.pk AND
t2.ver = (SELECT MAX(t.ver) FROM t2 t WHERE t.org = t2.org);
SHOW WARNINGS;
Level	Code	Message
SHOW CREATE VIEW v1;
View	Create View	character_set_client	collation_connection
v1	CREATE ALGORITHM=MERGE DEFINER=`root`@`localhost` SQL SECURITY DEFINER VIEW `v1` AS select `t1`.`pk` AS `pk` from (`t1` join `t2` on(((`t2`.`fk` = `t1`.`pk`) and (`t2`.`ver` = (select max(`t`.`ver`) from `t2` `t` where (`t`.`org` = `t2`.`org`))))))	latin1	latin1_swedish_ci
DROP VIEW v1;
DROP TABLE t1, t2;
DROP FUNCTION IF EXISTS f1;
DROP VIEW IF EXISTS v1;
DROP TABLE IF EXISTS t1;
CREATE TABLE t1 (i INT);
INSERT INTO t1 VALUES (1);
CREATE VIEW v1 AS SELECT MAX(i) FROM t1;
CREATE TRIGGER t1_bi BEFORE INSERT ON t1 FOR EACH ROW
SET NEW.i = (SELECT * FROM v1) + 1;
INSERT INTO t1 VALUES (1);
CREATE FUNCTION f1() RETURNS INT RETURN (SELECT * FROM v1);
UPDATE t1 SET i= f1();
DROP FUNCTION f1;
DROP VIEW v1;
DROP TABLE t1;
CREATE TABLE t1(id INT UNSIGNED NOT NULL AUTO_INCREMENT PRIMARY KEY, val INT UNSIGNED NOT NULL);
CREATE VIEW v1 AS SELECT id, val FROM t1 WHERE val >= 1 AND val <= 5 WITH CHECK OPTION;
INSERT INTO v1 (val) VALUES (2);
INSERT INTO v1 (val) VALUES (4);
INSERT INTO v1 (val) VALUES (6);
ERROR HY000: CHECK OPTION failed 'test.v1'
UPDATE v1 SET val=6 WHERE id=2;
ERROR HY000: CHECK OPTION failed 'test.v1'
DROP VIEW v1;
DROP TABLE t1;
DROP VIEW IF EXISTS v1, v2;
DROP TABLE IF EXISTS t1;
CREATE TABLE t1 (i INT AUTO_INCREMENT PRIMARY KEY, j INT);
CREATE VIEW v1 AS SELECT j FROM t1;
CREATE VIEW v2 AS SELECT * FROM t1;
INSERT INTO t1 (j) VALUES (1);
SELECT LAST_INSERT_ID();
LAST_INSERT_ID()
1
INSERT INTO v1 (j) VALUES (2);
# LAST_INSERT_ID() should not change.
SELECT LAST_INSERT_ID();
LAST_INSERT_ID()
1
INSERT INTO v2 (j) VALUES (3);
# LAST_INSERT_ID() should be updated.
SELECT LAST_INSERT_ID();
LAST_INSERT_ID()
3
INSERT INTO v1 (j) SELECT j FROM t1;
# LAST_INSERT_ID() should not change.
SELECT LAST_INSERT_ID();
LAST_INSERT_ID()
3
SELECT * FROM t1;
i	j
1	1
2	2
3	3
4	1
5	2
6	3
DROP VIEW v1, v2;
DROP TABLE t1;
CREATE VIEW v AS SELECT !0 * 5 AS x FROM DUAL;
SHOW CREATE VIEW v;
View	Create View	character_set_client	collation_connection
v	CREATE ALGORITHM=UNDEFINED DEFINER=`root`@`localhost` SQL SECURITY DEFINER VIEW `v` AS select ((not(0)) * 5) AS `x`	latin1	latin1_swedish_ci
SELECT !0 * 5 AS x FROM DUAL;
x
5
SELECT * FROM v;
x
5
DROP VIEW v;
DROP VIEW IF EXISTS v1;
CREATE VIEW v1 AS SELECT 'The\ZEnd';
SELECT * FROM v1;
TheEnd
TheEnd
SHOW CREATE VIEW v1;
View	Create View	character_set_client	collation_connection
v1	CREATE ALGORITHM=UNDEFINED DEFINER=`root`@`localhost` SQL SECURITY DEFINER VIEW `v1` AS select 'The\ZEnd' AS `TheEnd`	latin1	latin1_swedish_ci
DROP VIEW v1;
CREATE TABLE t1 (mydate DATETIME);
INSERT INTO t1 VALUES
('2007-01-01'), ('2007-01-02'), ('2007-01-30'), ('2007-01-31');
CREATE VIEW v1 AS SELECT mydate from t1;
SELECT * FROM t1 WHERE mydate BETWEEN '2007-01-01' AND '2007-01-31';
mydate
2007-01-01 00:00:00
2007-01-02 00:00:00
2007-01-30 00:00:00
2007-01-31 00:00:00
SELECT * FROM v1 WHERE mydate BETWEEN '2007-01-01' AND '2007-01-31';
mydate
2007-01-01 00:00:00
2007-01-02 00:00:00
2007-01-30 00:00:00
2007-01-31 00:00:00
DROP VIEW v1;
DROP TABLE t1;
CREATE TABLE t1 (a int);
CREATE TABLE t2 (b int);
INSERT INTO t1 VALUES (1), (2);
INSERT INTO t2 VALUES (1), (2);
CREATE VIEW v1 AS
SELECT t2.b FROM t1,t2 WHERE t1.a = t2.b WITH CHECK OPTION;
SELECT * FROM v1;
b
1
2
UPDATE v1 SET b=3;
ERROR HY000: CHECK OPTION failed 'test.v1'
SELECT * FROM v1;
b
1
2
SELECT * FROM t1;
a
1
2
SELECT * FROM t2;
b
1
2
DROP VIEW v1;
DROP TABLE t1,t2;
create table t1(f1 int, f2 int);
insert into t1 values(1,2),(1,3),(1,1),(2,3),(2,1),(2,2);
select * from t1;
f1	f2
1	2
1	3
1	1
2	3
2	1
2	2
create view v1 as select * from t1 order by f2;
select * from v1;
f1	f2
1	1
2	1
1	2
2	2
1	3
2	3
explain extended select * from v1;
id	select_type	table	type	possible_keys	key	key_len	ref	rows	filtered	Extra
1	SIMPLE	t1	ALL	NULL	NULL	NULL	NULL	6	100.00	Using filesort
Warnings:
Note	1003	select `test`.`t1`.`f1` AS `f1`,`test`.`t1`.`f2` AS `f2` from `test`.`t1` order by `test`.`t1`.`f2`
select * from v1 order by f1;
f1	f2
1	2
1	3
1	1
2	3
2	1
2	2
explain extended select * from v1 order by f1;
id	select_type	table	type	possible_keys	key	key_len	ref	rows	filtered	Extra
1	SIMPLE	t1	ALL	NULL	NULL	NULL	NULL	6	100.00	Using filesort
Warnings:
Note	1926	View 'test'.'v1' ORDER BY clause ignored because there is other ORDER BY clause already.
Note	1003	select `test`.`t1`.`f1` AS `f1`,`test`.`t1`.`f2` AS `f2` from `test`.`t1` order by `test`.`t1`.`f1`
drop view v1;
drop table t1;
CREATE TABLE t1 (
id int(11) NOT NULL PRIMARY KEY,
country varchar(32),
code int(11) default NULL
);
INSERT INTO t1 VALUES
(1,'ITALY',100),(2,'ITALY',200),(3,'FRANCE',100), (4,'ITALY',100);
CREATE VIEW v1 AS SELECT * FROM t1;
SELECT code, COUNT(DISTINCT country) FROM t1 GROUP BY code ORDER BY MAX(id);
code	COUNT(DISTINCT country)
200	1
100	2
SELECT code, COUNT(DISTINCT country) FROM v1 GROUP BY code ORDER BY MAX(id);
code	COUNT(DISTINCT country)
200	1
100	2
DROP VIEW v1;
DROP TABLE t1;
DROP VIEW IF EXISTS v1;
SELECT * FROM (SELECT 1) AS t;
1
1
CREATE VIEW v1 AS SELECT * FROM (SELECT 1) AS t;
ERROR HY000: View's SELECT contains a subquery in the FROM clause
# Previously the following would fail.
SELECT * FROM (SELECT 1) AS t;
1
1
drop view if exists view_24532_a;
drop view if exists view_24532_b;
drop table if exists table_24532;
create table table_24532 (
a int,
b bigint,
c int(4),
d bigint(48)
);
create view view_24532_a as
select
a IS TRUE,
a IS NOT TRUE,
a IS FALSE,
a IS NOT FALSE,
a IS UNKNOWN,
a IS NOT UNKNOWN,
a is NULL,
a IS NOT NULL,
ISNULL(a),
b IS TRUE,
b IS NOT TRUE,
b IS FALSE,
b IS NOT FALSE,
b IS UNKNOWN,
b IS NOT UNKNOWN,
b is NULL,
b IS NOT NULL,
ISNULL(b),
c IS TRUE,
c IS NOT TRUE,
c IS FALSE,
c IS NOT FALSE,
c IS UNKNOWN,
c IS NOT UNKNOWN,
c is NULL,
c IS NOT NULL,
ISNULL(c),
d IS TRUE,
d IS NOT TRUE,
d IS FALSE,
d IS NOT FALSE,
d IS UNKNOWN,
d IS NOT UNKNOWN,
d is NULL,
d IS NOT NULL,
ISNULL(d)
from table_24532;
describe view_24532_a;
Field	Type	Null	Key	Default	Extra
a IS TRUE	int(1)	NO		0	
a IS NOT TRUE	int(1)	NO		0	
a IS FALSE	int(1)	NO		0	
a IS NOT FALSE	int(1)	NO		0	
a IS UNKNOWN	int(1)	NO		0	
a IS NOT UNKNOWN	int(1)	NO		0	
a is NULL	int(1)	NO		0	
a IS NOT NULL	int(1)	NO		0	
ISNULL(a)	int(1)	NO		0	
b IS TRUE	int(1)	NO		0	
b IS NOT TRUE	int(1)	NO		0	
b IS FALSE	int(1)	NO		0	
b IS NOT FALSE	int(1)	NO		0	
b IS UNKNOWN	int(1)	NO		0	
b IS NOT UNKNOWN	int(1)	NO		0	
b is NULL	int(1)	NO		0	
b IS NOT NULL	int(1)	NO		0	
ISNULL(b)	int(1)	NO		0	
c IS TRUE	int(1)	NO		0	
c IS NOT TRUE	int(1)	NO		0	
c IS FALSE	int(1)	NO		0	
c IS NOT FALSE	int(1)	NO		0	
c IS UNKNOWN	int(1)	NO		0	
c IS NOT UNKNOWN	int(1)	NO		0	
c is NULL	int(1)	NO		0	
c IS NOT NULL	int(1)	NO		0	
ISNULL(c)	int(1)	NO		0	
d IS TRUE	int(1)	NO		0	
d IS NOT TRUE	int(1)	NO		0	
d IS FALSE	int(1)	NO		0	
d IS NOT FALSE	int(1)	NO		0	
d IS UNKNOWN	int(1)	NO		0	
d IS NOT UNKNOWN	int(1)	NO		0	
d is NULL	int(1)	NO		0	
d IS NOT NULL	int(1)	NO		0	
ISNULL(d)	int(1)	NO		0	
create view view_24532_b as
select
a IS TRUE,
if(ifnull(a, 0), 1, 0) as old_istrue,
a IS NOT TRUE,
if(ifnull(a, 0), 0, 1) as old_isnottrue,
a IS FALSE,
if(ifnull(a, 1), 0, 1) as old_isfalse,
a IS NOT FALSE,
if(ifnull(a, 1), 1, 0) as old_isnotfalse
from table_24532;
describe view_24532_b;
Field	Type	Null	Key	Default	Extra
a IS TRUE	int(1)	NO		0	
old_istrue	int(1)	NO		0	
a IS NOT TRUE	int(1)	NO		0	
old_isnottrue	int(1)	NO		0	
a IS FALSE	int(1)	NO		0	
old_isfalse	int(1)	NO		0	
a IS NOT FALSE	int(1)	NO		0	
old_isnotfalse	int(1)	NO		0	
show create view view_24532_b;
View	Create View	character_set_client	collation_connection
view_24532_b	CREATE ALGORITHM=UNDEFINED DEFINER=`root`@`localhost` SQL SECURITY DEFINER VIEW `view_24532_b` AS select (`table_24532`.`a` is true) AS `a IS TRUE`,if(ifnull(`table_24532`.`a`,0),1,0) AS `old_istrue`,(`table_24532`.`a` is not true) AS `a IS NOT TRUE`,if(ifnull(`table_24532`.`a`,0),0,1) AS `old_isnottrue`,(`table_24532`.`a` is false) AS `a IS FALSE`,if(ifnull(`table_24532`.`a`,1),0,1) AS `old_isfalse`,(`table_24532`.`a` is not false) AS `a IS NOT FALSE`,if(ifnull(`table_24532`.`a`,1),1,0) AS `old_isnotfalse` from `table_24532`	latin1	latin1_swedish_ci
insert into table_24532 values (0, 0, 0, 0);
select * from view_24532_b;
a IS TRUE	old_istrue	a IS NOT TRUE	old_isnottrue	a IS FALSE	old_isfalse	a IS NOT FALSE	old_isnotfalse
0	0	1	1	1	1	0	0
update table_24532 set a=1;
select * from view_24532_b;
a IS TRUE	old_istrue	a IS NOT TRUE	old_isnottrue	a IS FALSE	old_isfalse	a IS NOT FALSE	old_isnotfalse
1	1	0	0	0	0	1	1
update table_24532 set a=NULL;
select * from view_24532_b;
a IS TRUE	old_istrue	a IS NOT TRUE	old_isnottrue	a IS FALSE	old_isfalse	a IS NOT FALSE	old_isnotfalse
0	0	1	1	0	0	1	1
drop view view_24532_a;
drop view view_24532_b;
drop table table_24532;
CREATE TABLE t1 (
lid int NOT NULL PRIMARY KEY,
name char(10) NOT NULL
);
INSERT INTO t1 (lid, name) VALUES
(1, 'YES'), (2, 'NO');
CREATE TABLE t2 (
id int NOT NULL PRIMARY KEY,
gid int NOT NULL,
lid int NOT NULL,
dt date
);
INSERT INTO t2 (id, gid, lid, dt) VALUES
(1, 1, 1, '2007-01-01'),(2, 1, 2, '2007-01-02'),
(3, 2, 2, '2007-02-01'),(4, 2, 1, '2007-02-02');
SELECT DISTINCT t2.gid AS lgid,
(SELECT t1.name FROM t1, t2
WHERE t1.lid  = t2.lid AND t2.gid = lgid
ORDER BY t2.dt DESC LIMIT 1
) as clid
FROM t2;
lgid	clid
1	NO
2	YES
CREATE VIEW v1 AS
SELECT DISTINCT t2.gid AS lgid,
(SELECT t1.name FROM t1, t2
WHERE t1.lid  = t2.lid AND t2.gid = lgid
ORDER BY t2.dt DESC LIMIT 1
) as clid
FROM t2;
SELECT * FROM v1;
lgid	clid
1	NO
2	YES
DROP VIEW v1;
DROP table t1,t2;
CREATE TABLE t1 (a INT);
INSERT INTO t1 VALUES (1),(2),(3);
CREATE VIEW v1 AS SELECT a FROM t1 ORDER BY a;
SELECT * FROM t1 UNION SELECT * FROM v1;
a
1
2
3
EXPLAIN SELECT * FROM t1 UNION SELECT * FROM v1;
id	select_type	table	type	possible_keys	key	key_len	ref	rows	Extra
1	PRIMARY	t1	ALL	NULL	NULL	NULL	NULL	3	
2	UNION	t1	ALL	NULL	NULL	NULL	NULL	3	
NULL	UNION RESULT	<union1,2>	ALL	NULL	NULL	NULL	NULL	NULL	
SELECT * FROM v1 UNION SELECT * FROM t1;
a
1
2
3
EXPLAIN SELECT * FROM v1 UNION SELECT * FROM t1;
id	select_type	table	type	possible_keys	key	key_len	ref	rows	Extra
1	PRIMARY	t1	ALL	NULL	NULL	NULL	NULL	3	
2	UNION	t1	ALL	NULL	NULL	NULL	NULL	3	
NULL	UNION RESULT	<union1,2>	ALL	NULL	NULL	NULL	NULL	NULL	
SELECT * FROM t1 UNION SELECT * FROM v1 ORDER BY a;
a
1
2
3
EXPLAIN SELECT * FROM t1 UNION SELECT * FROM v1 ORDER BY a;
id	select_type	table	type	possible_keys	key	key_len	ref	rows	Extra
1	PRIMARY	t1	ALL	NULL	NULL	NULL	NULL	3	
2	UNION	t1	ALL	NULL	NULL	NULL	NULL	3	
NULL	UNION RESULT	<union1,2>	ALL	NULL	NULL	NULL	NULL	NULL	Using filesort
DROP VIEW v1;
DROP TABLE t1;
CREATE VIEW v1 AS SELECT CAST( 1.23456789 AS DECIMAL( 7,5 ) ) AS col;
SELECT * FROM v1;
col
1.23457
DESCRIBE v1;
Field	Type	Null	Key	Default	Extra
col	decimal(7,5)	NO		0.00000	
DROP VIEW v1;
CREATE VIEW v1 AS SELECT CAST(1.23456789 AS DECIMAL(8,0)) AS col;
SHOW CREATE VIEW v1;
View	Create View	character_set_client	collation_connection
v1	CREATE ALGORITHM=UNDEFINED DEFINER=`root`@`localhost` SQL SECURITY DEFINER VIEW `v1` AS select cast(1.23456789 as decimal(8,0)) AS `col`	latin1	latin1_swedish_ci
DROP VIEW v1;
CREATE TABLE t1 (a INT);
CREATE TABLE t2 (b INT, c INT DEFAULT 0);
INSERT INTO t1 (a) VALUES (1), (2);
INSERT INTO t2 (b) VALUES (1), (2);
CREATE VIEW v1 AS SELECT t2.b,t2.c FROM t1, t2
WHERE t1.a=t2.b AND t2.b < 3 WITH CHECK OPTION;
SELECT * FROM v1;
b	c
1	0
2	0
UPDATE v1 SET c=1 WHERE b=1;
SELECT * FROM v1;
b	c
1	1
2	0
DROP VIEW v1;
DROP TABLE t1,t2;
CREATE TABLE t1 (id int);
CREATE TABLE t2 (id int, c int DEFAULT 0);
INSERT INTO t1 (id) VALUES (1);
INSERT INTO t2 (id) VALUES (1);
CREATE VIEW v1 AS
SELECT t2.c FROM t1, t2
WHERE t1.id=t2.id AND 1 IN (SELECT id FROM t1) WITH CHECK OPTION;
UPDATE v1 SET c=1;
DROP VIEW v1;
DROP TABLE t1,t2;
CREATE TABLE t1 (a1 INT, c INT DEFAULT 0);
CREATE TABLE t2 (a2 INT);
CREATE TABLE t3 (a3 INT);
CREATE TABLE t4 (a4 INT);
INSERT INTO t1 (a1) VALUES (1),(2);
INSERT INTO t2 (a2) VALUES (1),(2);
INSERT INTO t3 (a3) VALUES (1),(2);
INSERT INTO t4 (a4) VALUES (1),(2);
CREATE VIEW v1 AS
SELECT t1.a1, t1.c FROM t1 JOIN t2 ON t1.a1=t2.a2 AND t1.c < 3
WITH CHECK OPTION;
SELECT * FROM v1;
a1	c
1	0
2	0
UPDATE v1 SET c=3;
ERROR HY000: CHECK OPTION failed 'test.v1'
PREPARE t FROM 'UPDATE v1 SET c=3';
EXECUTE t;
ERROR HY000: CHECK OPTION failed 'test.v1'
EXECUTE t;
ERROR HY000: CHECK OPTION failed 'test.v1'
INSERT INTO v1(a1, c) VALUES (3, 3);
ERROR HY000: CHECK OPTION failed 'test.v1'
UPDATE v1 SET c=1 WHERE a1=1;
SELECT * FROM v1;
a1	c
1	1
2	0
SELECT * FROM t1;
a1	c
1	1
2	0
CREATE VIEW v2 AS SELECT t1.a1, t1.c
FROM (t1 JOIN t2 ON t1.a1=t2.a2 AND t1.c < 3)
JOIN (t3 JOIN t4 ON t3.a3=t4.a4)
ON t2.a2=t3.a3 WITH CHECK OPTION;
SELECT * FROM v2;
a1	c
1	1
2	0
UPDATE v2 SET c=3;
ERROR HY000: CHECK OPTION failed 'test.v2'
PREPARE t FROM 'UPDATE v2 SET c=3';
EXECUTE t;
ERROR HY000: CHECK OPTION failed 'test.v2'
EXECUTE t;
ERROR HY000: CHECK OPTION failed 'test.v2'
INSERT INTO v2(a1, c) VALUES (3, 3);
ERROR HY000: CHECK OPTION failed 'test.v2'
UPDATE v2 SET c=2 WHERE a1=1;
SELECT * FROM v2;
a1	c
1	2
2	0
SELECT * FROM t1;
a1	c
1	2
2	0
DROP VIEW v1,v2;
DROP TABLE t1,t2,t3,t4;
CREATE TABLE t1 (a int, b int);
INSERT INTO t1 VALUES (1,2), (2,2), (1,3), (1,2);
CREATE VIEW v1 AS SELECT a, b+1 as b FROM t1;
SELECT b, SUM(a) FROM v1 WHERE b=3 GROUP BY b;
b	SUM(a)
3	4
EXPLAIN SELECT b, SUM(a) FROM v1 WHERE b=3 GROUP BY b;
id	select_type	table	type	possible_keys	key	key_len	ref	rows	Extra
1	SIMPLE	t1	ALL	NULL	NULL	NULL	NULL	4	Using where
SELECT a, SUM(b) FROM v1 WHERE b=3 GROUP BY a;
a	SUM(b)
1	6
2	3
EXPLAIN SELECT a, SUM(b) FROM v1 WHERE b=3 GROUP BY a;
id	select_type	table	type	possible_keys	key	key_len	ref	rows	Extra
1	SIMPLE	t1	ALL	NULL	NULL	NULL	NULL	4	Using where; Using temporary; Using filesort
SELECT a, SUM(b) FROM v1 WHERE a=1 GROUP BY a;
a	SUM(b)
1	10
EXPLAIN SELECT a, SUM(b) FROM v1 WHERE a=1 GROUP BY a;
id	select_type	table	type	possible_keys	key	key_len	ref	rows	Extra
1	SIMPLE	t1	ALL	NULL	NULL	NULL	NULL	4	Using where
DROP VIEW v1;
DROP TABLE t1;
CREATE TABLE t1 (
person_id int NOT NULL PRIMARY KEY,
username varchar(40) default NULL,
status_flg char(1) NOT NULL default 'A'
);
CREATE TABLE t2 (
person_role_id int NOT NULL auto_increment PRIMARY KEY,
role_id int NOT NULL,
person_id int NOT NULL,
INDEX idx_person_id (person_id),
INDEX idx_role_id (role_id)
);
CREATE TABLE t3 (
role_id int NOT NULL auto_increment PRIMARY KEY,
role_name varchar(100) default NULL,
app_name varchar(40) NOT NULL,
INDEX idx_app_name(app_name)
);
CREATE VIEW v1 AS
SELECT profile.person_id AS person_id
FROM t1 profile, t2 userrole, t3 role
WHERE userrole.person_id = profile.person_id AND
role.role_id = userrole.role_id AND
profile.status_flg = 'A'
  ORDER BY profile.person_id,role.app_name,role.role_name;
INSERT INTO  t1 VALUES
(6,'Sw','A'), (-1136332546,'ols','e'), (0,'    *\n','0'),
(-717462680,'ENTS Ta','0'), (-904346964,'ndard SQL\n','0');
INSERT INTO t2 VALUES
(1,3,6),(2,4,7),(3,5,8),(4,6,9),(5,1,6),(6,1,7),(7,1,8),(8,1,9),(9,1,10);
INSERT INTO t3 VALUES
(1,'NUCANS_APP_USER','NUCANSAPP'),(2,'NUCANS_TRGAPP_USER','NUCANSAPP'),
(3,'IA_INTAKE_COORDINATOR','IACANS'),(4,'IA_SCREENER','IACANS'),
(5,'IA_SUPERVISOR','IACANS'),(6,'IA_READONLY','IACANS'),
(7,'SOC_USER','SOCCANS'),(8,'CAYIT_USER','CAYITCANS'),
(9,'RTOS_DCFSPOS_SUPERVISOR','RTOS');
EXPLAIN SELECT t.person_id AS a, t.person_id AS b FROM v1 t WHERE t.person_id=6;
id	select_type	table	type	possible_keys	key	key_len	ref	rows	Extra
1	SIMPLE	profile	const	PRIMARY	PRIMARY	4	const	1	Using temporary; Using filesort
1	SIMPLE	userrole	ref	idx_person_id,idx_role_id	idx_person_id	4	const	2	
1	SIMPLE	role	eq_ref	PRIMARY	PRIMARY	4	test.userrole.role_id	1	
SELECT t.person_id AS a, t.person_id AS b FROM v1 t WHERE t.person_id=6;
a	b
6	6
6	6
DROP VIEW v1;
DROP TABLE t1,t2,t3;
create table t1 (i int);
insert into t1 values (1), (2), (1), (3), (2), (4);
create view v1 as select distinct i from t1;
select * from v1;
i
1
2
3
4
select table_name, is_updatable from information_schema.views
where table_name = 'v1';
table_name	is_updatable
v1	NO
drop view v1;
drop table t1;
CREATE TABLE t1 (a INT);
INSERT INTO t1 VALUES (1),(2);
CREATE VIEW v1 AS SELECT * FROM t1;
SELECT * FROM v1 USE KEY(non_existant);
ERROR 42000: Key 'non_existant' doesn't exist in table 'v1'
SELECT * FROM v1 FORCE KEY(non_existant);
ERROR 42000: Key 'non_existant' doesn't exist in table 'v1'
SELECT * FROM v1 IGNORE KEY(non_existant);
ERROR 42000: Key 'non_existant' doesn't exist in table 'v1'
DROP VIEW v1;
DROP TABLE t1;
CREATE TABLE t1 (a INT NOT NULL AUTO_INCREMENT, b INT NOT NULL DEFAULT 0,
PRIMARY KEY(a), KEY (b));
INSERT INTO t1 VALUES (),(),(),(),(),(),(),(),(),(),(),(),(),(),();
CREATE VIEW v1 AS SELECT * FROM t1 FORCE KEY (PRIMARY,b) ORDER BY a;
SHOW CREATE VIEW v1;
View	Create View	character_set_client	collation_connection
v1	CREATE ALGORITHM=UNDEFINED DEFINER=`root`@`localhost` SQL SECURITY DEFINER VIEW `v1` AS select `t1`.`a` AS `a`,`t1`.`b` AS `b` from `t1` FORCE INDEX (PRIMARY) FORCE INDEX (`b`) order by `t1`.`a`	latin1	latin1_swedish_ci
EXPLAIN SELECT * FROM v1;
id	select_type	table	type	possible_keys	key	key_len	ref	rows	Extra
1	SIMPLE	t1	index	NULL	PRIMARY	4	NULL	15	
CREATE VIEW v2 AS SELECT * FROM t1 USE KEY () ORDER BY a;
SHOW CREATE VIEW v2;
View	Create View	character_set_client	collation_connection
v2	CREATE ALGORITHM=UNDEFINED DEFINER=`root`@`localhost` SQL SECURITY DEFINER VIEW `v2` AS select `t1`.`a` AS `a`,`t1`.`b` AS `b` from `t1` USE INDEX () order by `t1`.`a`	latin1	latin1_swedish_ci
EXPLAIN SELECT * FROM v2;
id	select_type	table	type	possible_keys	key	key_len	ref	rows	Extra
1	SIMPLE	t1	ALL	NULL	NULL	NULL	NULL	15	Using filesort
CREATE VIEW v3 AS SELECT * FROM t1 IGNORE KEY (b) ORDER BY a;
SHOW CREATE VIEW v3;
View	Create View	character_set_client	collation_connection
v3	CREATE ALGORITHM=UNDEFINED DEFINER=`root`@`localhost` SQL SECURITY DEFINER VIEW `v3` AS select `t1`.`a` AS `a`,`t1`.`b` AS `b` from `t1` IGNORE INDEX (`b`) order by `t1`.`a`	latin1	latin1_swedish_ci
EXPLAIN SELECT * FROM v3;
id	select_type	table	type	possible_keys	key	key_len	ref	rows	Extra
1	SIMPLE	t1	ALL	NULL	NULL	NULL	NULL	15	Using filesort
DROP VIEW v1;
DROP VIEW v2;
DROP VIEW v3;
DROP TABLE t1;
#
# Bug#29477 Not all fields of the target table were checked to have
#           a default value when inserting into a view.
#
create table t1(f1 int, f2 int not null);
create view v1 as select f1 from t1;
insert into v1 values(1);
Warnings:
Warning	1423	Field of view 'test.v1' underlying table doesn't have a default value
set @old_mode=@@sql_mode;
set @@sql_mode=traditional;
insert into v1 values(1);
ERROR HY000: Field of view 'test.v1' underlying table doesn't have a default value
set @@sql_mode=@old_mode;
drop view v1;
drop table t1;
create table t1 (a int, key(a));
create table t2 (c int);
create view v1 as select a b from t1;
create view v2 as select 1 a from t2, v1 where c in
(select 1 from t1 where b = a);
insert into t1 values (1), (1);
insert into t2 values (1), (1);
prepare stmt from "select * from v2 where a = 1";
execute stmt;
a
1
1
1
1
drop view v1, v2;
drop table t1, t2;
CREATE TABLE t1 (a INT);
CREATE VIEW v1 AS SELECT p.a AS a FROM t1 p, t1 q;
INSERT INTO t1 VALUES (1), (1);
SELECT MAX(a), COUNT(DISTINCT a) FROM v1 GROUP BY a;
MAX(a)	COUNT(DISTINCT a)
1	1
DROP VIEW v1;
DROP TABLE t1;
# -----------------------------------------------------------------
# -- Bug#34337 Server crash when Altering a view using a table name.
# -----------------------------------------------------------------

DROP TABLE IF EXISTS t1;

CREATE TABLE t1(c1 INT);

SELECT * FROM t1;
c1
ALTER ALGORITHM=TEMPTABLE SQL SECURITY INVOKER VIEW t1 (c2) AS SELECT (1);
ERROR HY000: 'test.t1' is not VIEW

DROP TABLE t1;

# -- End of test case for Bug#34337.

# -----------------------------------------------------------------
# -- Bug#35193 VIEW query is rewritten without "FROM DUAL",
# --           causing syntax error
# -----------------------------------------------------------------

CREATE VIEW v1 AS SELECT 1 FROM DUAL WHERE 1;

SELECT * FROM v1;
1
1
SHOW CREATE TABLE v1;
View	Create View	character_set_client	collation_connection
v1	CREATE ALGORITHM=UNDEFINED DEFINER=`root`@`localhost` SQL SECURITY DEFINER VIEW `v1` AS select 1 AS `1` from DUAL  where 1	latin1	latin1_swedish_ci

DROP VIEW v1;

# -- End of test case for Bug#35193.

CREATE VIEW v1 AS SELECT 1;
DROP VIEW v1;
CREATE TABLE t1 (c1 INT PRIMARY KEY, c2 INT, INDEX (c2));
INSERT INTO t1 VALUES (1,1), (2,2), (3,3);
SELECT * FROM t1 USE INDEX (PRIMARY) WHERE c1=2;
c1	c2
2	2
SELECT * FROM t1 USE INDEX (c2) WHERE c2=2;
c1	c2
2	2
CREATE VIEW v1 AS SELECT c1, c2 FROM t1;
SHOW INDEX FROM v1;
Table	Non_unique	Key_name	Seq_in_index	Column_name	Collation	Cardinality	Sub_part	Packed	Null	Index_type	Comment	Index_comment
SELECT * FROM v1 USE INDEX (PRIMARY) WHERE c1=2;
ERROR 42000: Key 'PRIMARY' doesn't exist in table 'v1'
SELECT * FROM v1 FORCE INDEX (PRIMARY) WHERE c1=2;
ERROR 42000: Key 'PRIMARY' doesn't exist in table 'v1'
SELECT * FROM v1 IGNORE INDEX (PRIMARY) WHERE c1=2;
ERROR 42000: Key 'PRIMARY' doesn't exist in table 'v1'
SELECT * FROM v1 USE INDEX (c2) WHERE c2=2;
ERROR 42000: Key 'c2' doesn't exist in table 'v1'
SELECT * FROM v1 FORCE INDEX (c2) WHERE c2=2;
ERROR 42000: Key 'c2' doesn't exist in table 'v1'
SELECT * FROM v1 IGNORE INDEX (c2) WHERE c2=2;
ERROR 42000: Key 'c2' doesn't exist in table 'v1'
DROP VIEW v1;
DROP TABLE t1;
# 
# Bug #45806 crash when replacing into a view with a join!
# 
CREATE TABLE t1(a INT UNIQUE);
CREATE VIEW v1 AS SELECT t1.a FROM t1, t1 AS a;
INSERT INTO t1 VALUES (1), (2);
REPLACE INTO v1(a) SELECT 1 FROM t1,t1 AS c;
SELECT * FROM v1;
a
1
2
1
2
REPLACE INTO v1(a) SELECT 3 FROM t1,t1 AS c;
SELECT * FROM v1;
a
1
2
3
1
2
3
1
2
3
DELETE FROM t1 WHERE a=3;
INSERT INTO v1(a) SELECT 1 FROM t1,t1 AS c
ON DUPLICATE KEY UPDATE `v1`.`a`= 1;
SELECT * FROM v1;
a
1
2
1
2
CREATE VIEW v2 AS SELECT t1.a FROM t1, v1 AS a;
REPLACE INTO v2(a) SELECT 1 FROM t1,t1 AS c;
SELECT * FROM v2;
a
1
2
1
2
1
2
1
2
REPLACE INTO v2(a) SELECT 3 FROM t1,t1 AS c;
SELECT * FROM v2;
a
1
2
3
1
2
3
1
2
3
1
2
3
1
2
3
1
2
3
1
2
3
1
2
3
1
2
3
INSERT INTO v2(a) SELECT 1 FROM t1,t1 AS c
ON DUPLICATE KEY UPDATE `v2`.`a`= 1;
SELECT * FROM v2;
a
1
2
3
1
2
3
1
2
3
1
2
3
1
2
3
1
2
3
1
2
3
1
2
3
1
2
3
DROP VIEW v1;
DROP VIEW v2;
DROP TABLE t1;
# -- End of test case for Bug#45806
# -----------------------------------------------------------------
# -- Bug#40825: Error 1356 while selecting from a view 
# --            with a "HAVING" clause though query works
# -----------------------------------------------------------------

CREATE TABLE t1 (c INT);

CREATE VIEW v1 (view_column) AS SELECT c AS alias FROM t1 HAVING alias;
SHOW CREATE VIEW v1;
View	Create View	character_set_client	collation_connection
v1	CREATE ALGORITHM=UNDEFINED DEFINER=`root`@`localhost` SQL SECURITY DEFINER VIEW `v1` AS select `t1`.`c` AS `view_column` from `t1` having (`view_column` <> 0)	latin1	latin1_swedish_ci
SELECT * FROM v1;
view_column

DROP VIEW v1;
DROP TABLE t1;

# -- End of test case for Bug#40825

# -----------------------------------------------------------------
# -- End of 5.0 tests.
# -----------------------------------------------------------------
DROP DATABASE IF EXISTS `d-1`;
CREATE DATABASE `d-1`;
USE `d-1`;
CREATE TABLE `t-1` (c1 INT);
CREATE VIEW  `v-1` AS SELECT c1 FROM `t-1`;
SHOW TABLES;
Tables_in_d-1
t-1
v-1
RENAME TABLE `t-1` TO `t-2`;
RENAME TABLE `v-1` TO `v-2`;
SHOW TABLES;
Tables_in_d-1
t-2
v-2
DROP TABLE `t-2`;
DROP VIEW  `v-2`;
DROP DATABASE `d-1`;
USE test;

#
# Bug#26676 VIEW using old table schema in a session.
#

DROP VIEW IF EXISTS v1;
DROP TABLE IF EXISTS t1;
CREATE TABLE t1(c1 INT, c2 INT);
INSERT INTO t1 VALUES (1, 2), (3, 4);

SELECT * FROM t1;
c1	c2
1	2
3	4

CREATE VIEW v1 AS SELECT * FROM t1;

SELECT * FROM v1;
c1	c2
1	2
3	4

ALTER TABLE t1 ADD COLUMN c3 INT AFTER c2;

SELECT * FROM t1;
c1	c2	c3
1	2	NULL
3	4	NULL

SELECT * FROM v1;
c1	c2
1	2
3	4

SHOW CREATE VIEW v1;
View	Create View	character_set_client	collation_connection
v1	CREATE ALGORITHM=UNDEFINED DEFINER=`root`@`localhost` SQL SECURITY DEFINER VIEW `v1` AS select `t1`.`c1` AS `c1`,`t1`.`c2` AS `c2` from `t1`	latin1	latin1_swedish_ci

DROP VIEW v1;
DROP TABLE t1;

# End of test case for Bug#26676.

# -----------------------------------------------------------------
# -- Bug#32538 View definition picks up character set, but not collation
# -----------------------------------------------------------------

DROP VIEW IF EXISTS v1;

SET collation_connection = latin1_general_ci;
CREATE VIEW v1 AS SELECT _latin1 'text1' AS c1, 'text2' AS c2;

SELECT COLLATION(c1), COLLATION(c2) FROM v1;
COLLATION(c1)	COLLATION(c2)
latin1_swedish_ci	latin1_general_ci

SHOW CREATE VIEW v1;
View	Create View	character_set_client	collation_connection
v1	CREATE ALGORITHM=UNDEFINED DEFINER=`root`@`localhost` SQL SECURITY DEFINER VIEW `v1` AS select _latin1'text1' AS `c1`,'text2' AS `c2`	latin1	latin1_general_ci

SELECT * FROM v1 WHERE c1 = 'text1';
ERROR HY000: Illegal mix of collations (latin1_swedish_ci,COERCIBLE) and (latin1_general_ci,COERCIBLE) for operation '='

SELECT * FROM v1 WHERE c2 = 'text2';
c1	c2
text1	text2

use test;
SET names latin1;

SELECT COLLATION(c1), COLLATION(c2) FROM v1;
COLLATION(c1)	COLLATION(c2)
latin1_swedish_ci	latin1_general_ci

SELECT * FROM v1 WHERE c1 = 'text1';
c1	c2
text1	text2

SELECT * FROM v1 WHERE c2 = 'text2';
ERROR HY000: Illegal mix of collations (latin1_general_ci,COERCIBLE) and (latin1_swedish_ci,COERCIBLE) for operation '='

DROP VIEW v1;

# -- End of test case for Bug#32538.

drop view if exists a;
drop procedure if exists p;
create procedure p()
begin
declare continue handler for sqlexception begin end;
create view a as select 1;
end|
call p();
call p();
Warnings:
Error	1050	Table 'a' already exists
drop view a;
drop procedure p;
#
# Bug #44860: ALTER TABLE on view crashes server
#
CREATE TABLE t1 (a INT);
CREATE VIEW v1 AS SELECT a FROM t1;
ALTER TABLE v1;
ERROR HY000: 'test.v1' is not BASE TABLE
DROP VIEW v1;
DROP TABLE t1;
#
# Bug#48449: hang on show create view after upgrading when
#            view contains function of view
#
DROP VIEW IF EXISTS v1,v2;
DROP TABLE IF EXISTS t1,t2;
DROP FUNCTION IF EXISTS f1;
CREATE TABLE t1 (a INT);
CREATE TABLE t2 (a INT);
CREATE FUNCTION f1() RETURNS INT
BEGIN
SELECT a FROM v2 INTO @a;
RETURN @a;
END//
# Trigger pre-locking when opening v2.
CREATE VIEW v1 AS SELECT f1() FROM t1;
SHOW CREATE VIEW v1;
View	Create View	character_set_client	collation_connection
v1	CREATE ALGORITHM=UNDEFINED DEFINER=`root`@`localhost` SQL SECURITY DEFINER VIEW `v1` AS select `f1`() AS `f1()` from `t1`	latin1	latin1_swedish_ci
Warnings:
Note	1599	View `test`.`v2` has no creation context
DROP VIEW v1,v2;
DROP TABLE t1,t2;
DROP FUNCTION f1;
CREATE TABLE t1(f1 INT);
INSERT INTO t1 VALUES ();
CREATE VIEW v1 AS SELECT 1 FROM t1 WHERE
ROW(1,1) >= ROW(1, (SELECT 1 FROM t1 WHERE  f1 >= ANY ( SELECT '1' )));
DROP VIEW v1;
DROP TABLE t1;
#
# Bug#52120 create view cause Assertion failed: 0, file .\item_subselect.cc, line 817
#
CREATE TABLE t1 (a CHAR(1) CHARSET latin1, b CHAR(1) CHARSET utf8);
CREATE VIEW v1 AS SELECT 1 from t1
WHERE t1.b <=> (SELECT a FROM t1 WHERE a < SOME(SELECT '1'));
DROP VIEW v1;
DROP TABLE t1;
#
# Bug#57703 create view cause Assertion failed: 0, file .\item_subselect.cc, line 846
#
CREATE TABLE t1(a int);
CREATE VIEW v1 AS SELECT 1 FROM t1 GROUP BY
SUBSTRING(1 FROM (SELECT 3 FROM t1 WHERE a >= ANY(SELECT 1)));
DROP VIEW v1;
DROP TABLE t1;
#
# Bug#57352 valgrind warnings when creating view
#
CREATE VIEW v1 AS SELECT 1 IN (1 LIKE 2,0) AS f;
DROP VIEW v1;
#
# Bug 11829681 - 60295: ERROR 1356 ON VIEW THAT EXECUTES FINE AS A QUERY
#
CREATE TABLE t1 (a INT);
CREATE VIEW v1 AS SELECT s.* FROM t1 s, t1 b HAVING a;
SELECT * FROM v1;
a
DROP VIEW v1;
DROP TABLE t1;
#
# LP BUG#777809 (a retrograded condition for view ON)
#
CREATE TABLE t1 ( f1 int NOT NULL , f6 int NOT NULL ) ;
INSERT IGNORE INTO t1 VALUES (20, 2);
CREATE TABLE t2 ( f3 int NOT NULL ) ;
INSERT IGNORE INTO t2 VALUES (7);
CREATE OR REPLACE VIEW v2 AS SELECT * FROM t2;
PREPARE prep_stmt FROM 'SELECT t1.f6 FROM t1 RIGHT JOIN v2 ON v2.f3 WHERE t1.f1 != 0';
EXECUTE prep_stmt;
f6
2
EXECUTE prep_stmt;
f6
2
drop view v2;
drop table t1,t2;
# -----------------------------------------------------------------
# -- End of 5.1 tests.
# -----------------------------------------------------------------
#
# Bug #794005: crash in st_table::mark_virtual_columns_for_write
#
CREATE TABLE t1 (a int);
insert into t1 values (1);
CREATE TABLE t2 (a int);
insert into t2 values (1);
CREATE VIEW v2 AS SELECT * FROM t2;
CREATE VIEW v1 AS SELECT * FROM v2;
CREATE VIEW v3 AS SELECT t2.a,v1.a as b FROM t2,v1 where t2.a=v1.a;
CREATE OR REPLACE ALGORITHM = TEMPTABLE VIEW v2 AS SELECT * FROM t1;
UPDATE v1 SET a = 10;
ERROR HY000: The target table v1 of the UPDATE is not updatable
REPLACE v1 SET a = 10;
ERROR HY000: The target table v1 of the INSERT is not insertable-into
INSERT into v1 values (20);
ERROR HY000: The target table v1 of the INSERT is not insertable-into
DELETE from v1;
ERROR HY000: The target table v1 of the DELETE is not updatable
UPDATE v3 SET b= 10;
ERROR HY000: The target table v2 of the UPDATE is not updatable
REPLACE v3 SET b= 10;
ERROR HY000: The target table v3 of the INSERT is not insertable-into
INSERT into v3(b) values (20);
ERROR HY000: The target table v3 of the INSERT is not insertable-into
DELETE from v3 where b=20;
ERROR HY000: Can not delete from join view 'test.v3'
DELETE from v3 where a=20;
ERROR HY000: Can not delete from join view 'test.v3'
DELETE v1 from v1,t1 where v1.a=t1.a;
ERROR HY000: The target table v1 of the DELETE is not updatable
UPDATE v3 SET a = 10;
REPLACE v3 SET a = 11;
INSERT INTO v3(a) values (20);
select * from t1;
a
1
select * from t2;
a
10
11
20
CREATE OR REPLACE ALGORITHM = MERGE VIEW v2 AS SELECT * FROM t2;
DELETE from v1 where a=11;
DELETE v1 from v1,t1 where v1.a=t1.a;
select * from t1;
a
1
select * from t2;
a
10
20
DROP VIEW v1,v2,v3;
DROP TABLE t1,t2;
# -----------------------------------------------------------------
# -- End of 5.2 tests.
# -----------------------------------------------------------------
#
# Bug #59696 Optimizer does not use equalities for conditions over view 
#
CREATE TABLE t1 (a int NOT NULL);
INSERT INTO t1 VALUES 
(9), (2), (8), (1), (3), (4), (2), (5),
(9), (2), (8), (1), (3), (4), (2), (5);
CREATE TABLE t2 (pk int PRIMARY KEY, c int NOT NULL);
INSERT INTO t2 VALUES
(9,90), (16, 160), (11,110), (1,10), (18,180), (2,20),
(14,140), (15, 150), (12,120), (3,30), (17,170), (19,190);
EXPLAIN EXTENDED
SELECT t1.a,t2.c  FROM t1,t2 WHERE t2.pk = t1.a AND t2.pk > 8;
id	select_type	table	type	possible_keys	key	key_len	ref	rows	filtered	Extra
1	SIMPLE	t1	ALL	NULL	NULL	NULL	NULL	16	100.00	Using where
1	SIMPLE	t2	eq_ref	PRIMARY	PRIMARY	4	test.t1.a	1	100.00	
Warnings:
Note	1003	select `test`.`t1`.`a` AS `a`,`test`.`t2`.`c` AS `c` from `test`.`t1` join `test`.`t2` where ((`test`.`t2`.`pk` = `test`.`t1`.`a`) and (`test`.`t1`.`a` > 8))
FLUSH STATUS;
SELECT t1.a,t2.c  FROM t1,t2 WHERE t2.pk = t1.a AND t2.pk > 8;
a	c
9	90
9	90
SHOW STATUS LIKE 'Handler_read_%';
Variable_name	Value
Handler_read_first	0
Handler_read_key	1
Handler_read_last	0
Handler_read_next	0
Handler_read_prev	0
Handler_read_rnd	0
Handler_read_rnd_deleted	0
Handler_read_rnd_next	17
CREATE VIEW v AS SELECT * FROM t2;
EXPLAIN EXTENDED
SELECT t1.a,v.c  FROM t1,v WHERE v.pk = t1.a AND v.pk > 8;
id	select_type	table	type	possible_keys	key	key_len	ref	rows	filtered	Extra
1	SIMPLE	t1	ALL	NULL	NULL	NULL	NULL	16	100.00	Using where
1	SIMPLE	t2	eq_ref	PRIMARY	PRIMARY	4	test.t1.a	1	100.00	
Warnings:
Note	1003	select `test`.`t1`.`a` AS `a`,`test`.`t2`.`c` AS `c` from `test`.`t1` join `test`.`t2` where ((`test`.`t2`.`pk` = `test`.`t1`.`a`) and (`test`.`t1`.`a` > 8))
FLUSH STATUS;
SELECT t1.a,v.c  FROM t1,v WHERE v.pk = t1.a AND v.pk > 8;
a	c
9	90
9	90
SHOW STATUS LIKE 'Handler_read_%';
Variable_name	Value
Handler_read_first	0
Handler_read_key	1
Handler_read_last	0
Handler_read_next	0
Handler_read_prev	0
Handler_read_rnd	0
Handler_read_rnd_deleted	0
Handler_read_rnd_next	17
DROP VIEW v;
DROP TABLE t1, t2;
#
# Bug#702403: crash with multiple equalities and a view
#
CREATE TABLE t1 (a int);
INSERT INTO t1 VALUES (10);
CREATE TABLE t2 (pk int PRIMARY KEY, b int, INDEX idx (b));
INSERT INTO t2 VALUES (1,2), (3,4);
CREATE TABLE t3 (pk int PRIMARY KEY, b int, INDEX idx (b));
INSERT INTO t3 VALUES (1,2), (3,4);
CREATE VIEW v1 AS SELECT * FROM t1;
EXPLAIN 
SELECT * FROM v1, t2, t3 
WHERE t3.pk = v1.a AND t2.b = 1 AND t2.b = t3.pk AND v1.a BETWEEN 2 AND 5;
id	select_type	table	type	possible_keys	key	key_len	ref	rows	Extra
1	SIMPLE	NULL	NULL	NULL	NULL	NULL	NULL	NULL	Impossible WHERE
SELECT * FROM v1, t2, t3 
WHERE t3.pk = v1.a AND t2.b = 1 AND t2.b = t3.pk AND v1.a BETWEEN 2 AND 5;
a	pk	b	pk	b
DROP VIEW v1;
DROP TABLE t1, t2, t3;
#
# Bug#717577: substitution for best field in a query over a view and
#             with OR in the WHERE condition 
#
create table t1 (a int, b int);
insert into t1 values (2,4), (1,3);
create table t2 (c int);
insert into t2 values (6), (4), (1), (3), (8), (3), (4), (2);
select * from t1,t2 where t2.c=t1.a and t2.c < 3 or t2.c=t1.b and t2.c >=4;
a	b	c
2	4	4
1	3	1
2	4	4
2	4	2
explain extended
select * from t1,t2 where t2.c=t1.a and t2.c < 3 or t2.c=t1.b and t2.c >=4;
id	select_type	table	type	possible_keys	key	key_len	ref	rows	filtered	Extra
1	SIMPLE	t1	ALL	NULL	NULL	NULL	NULL	2	100.00	Using where
1	SIMPLE	t2	ALL	NULL	NULL	NULL	NULL	8	100.00	Using where; Using join buffer (flat, BNL join)
Warnings:
Note	1003	select `test`.`t1`.`a` AS `a`,`test`.`t1`.`b` AS `b`,`test`.`t2`.`c` AS `c` from `test`.`t1` join `test`.`t2` where (((`test`.`t2`.`c` = `test`.`t1`.`a`) and (`test`.`t1`.`a` < 3)) or ((`test`.`t2`.`c` = `test`.`t1`.`b`) and (`test`.`t1`.`b` >= 4)))
create view v1 as select * from t2;
select * from t1,v1 where v1.c=t1.a and v1.c < 3 or v1.c=t1.b and v1.c >=4;
a	b	c
2	4	4
1	3	1
2	4	4
2	4	2
explain extended
select * from t1,v1 where v1.c=t1.a and v1.c < 3 or v1.c=t1.b and v1.c >=4;
id	select_type	table	type	possible_keys	key	key_len	ref	rows	filtered	Extra
1	SIMPLE	t1	ALL	NULL	NULL	NULL	NULL	2	100.00	Using where
1	SIMPLE	t2	ALL	NULL	NULL	NULL	NULL	8	100.00	Using where; Using join buffer (flat, BNL join)
Warnings:
Note	1003	select `test`.`t1`.`a` AS `a`,`test`.`t1`.`b` AS `b`,`test`.`t2`.`c` AS `c` from `test`.`t1` join `test`.`t2` where (((`test`.`t2`.`c` = `test`.`t1`.`a`) and (`test`.`t1`.`a` < 3)) or ((`test`.`t2`.`c` = `test`.`t1`.`b`) and (`test`.`t1`.`b` >= 4)))
create view v2 as select * from v1;
select * from t1,v2 where v2.c=t1.a and v2.c < 3 or v2.c=t1.b and v2.c >=4;
a	b	c
2	4	4
1	3	1
2	4	4
2	4	2
explain extended
select * from t1,v2 where v2.c=t1.a and v2.c < 3 or v2.c=t1.b and v2.c >=4;
id	select_type	table	type	possible_keys	key	key_len	ref	rows	filtered	Extra
1	SIMPLE	t1	ALL	NULL	NULL	NULL	NULL	2	100.00	Using where
1	SIMPLE	t2	ALL	NULL	NULL	NULL	NULL	8	100.00	Using where; Using join buffer (flat, BNL join)
Warnings:
Note	1003	select `test`.`t1`.`a` AS `a`,`test`.`t1`.`b` AS `b`,`test`.`t2`.`c` AS `c` from `test`.`t1` join `test`.`t2` where (((`test`.`t2`.`c` = `test`.`t1`.`a`) and (`test`.`t1`.`a` < 3)) or ((`test`.`t2`.`c` = `test`.`t1`.`b`) and (`test`.`t1`.`b` >= 4)))
create view v3 as select * from t1;
select * from v3,v2 where v2.c=v3.a and v2.c < 3 or v2.c=v3.b and v2.c >=4;
a	b	c
2	4	4
1	3	1
2	4	4
2	4	2
explain extended
select * from v3,v2 where v2.c=v3.a and v2.c < 3 or v2.c=v3.b and v2.c >=4;
id	select_type	table	type	possible_keys	key	key_len	ref	rows	filtered	Extra
1	SIMPLE	t1	ALL	NULL	NULL	NULL	NULL	2	100.00	Using where
1	SIMPLE	t2	ALL	NULL	NULL	NULL	NULL	8	100.00	Using where; Using join buffer (flat, BNL join)
Warnings:
Note	1003	select `test`.`t1`.`a` AS `a`,`test`.`t1`.`b` AS `b`,`test`.`t2`.`c` AS `c` from `test`.`t1` join `test`.`t2` where (((`test`.`t2`.`c` = `test`.`t1`.`a`) and (`test`.`t1`.`a` < 3)) or ((`test`.`t2`.`c` = `test`.`t1`.`b`) and (`test`.`t1`.`b` >= 4)))
drop view v1,v2,v3;
drop table t1,t2;
#
# Bug#724942: substitution of the constant into a view field
#              
CREATE TABLE t1 (a int);
INSERT INTO t1 VALUES (2), (9), (9), (6), (5), (4), (7);
CREATE VIEW v1 AS SELECT * FROM t1;
SELECT * FROM v1 WHERE a > -1 OR a > 6 AND a = 3;
a
2
9
9
6
5
4
7
EXPLAIN EXTENDED
SELECT * FROM v1 WHERE a > -1 OR a > 6 AND a = 3;
id	select_type	table	type	possible_keys	key	key_len	ref	rows	filtered	Extra
1	SIMPLE	t1	ALL	NULL	NULL	NULL	NULL	7	100.00	Using where
Warnings:
Note	1003	select `test`.`t1`.`a` AS `a` from `test`.`t1` where (`test`.`t1`.`a` > <cache>(-(1)))
SELECT * FROM v1 WHERE a > -1 OR a AND a = 0;
a
2
9
9
6
5
4
7
EXPLAIN EXTENDED
SELECT * FROM v1 WHERE a > -1 OR a AND a = 0;
id	select_type	table	type	possible_keys	key	key_len	ref	rows	filtered	Extra
1	SIMPLE	t1	ALL	NULL	NULL	NULL	NULL	7	100.00	Using where
Warnings:
Note	1003	select `test`.`t1`.`a` AS `a` from `test`.`t1` where (`test`.`t1`.`a` > <cache>(-(1)))
CREATE VIEW v2 AS SELECT * FROM v1;
SELECT * FROM v2 WHERE a > -1 OR a AND a = 0;
a
2
9
9
6
5
4
7
EXPLAIN EXTENDED
SELECT * FROM v2 WHERE a > -1 OR a AND a = 0;
id	select_type	table	type	possible_keys	key	key_len	ref	rows	filtered	Extra
1	SIMPLE	t1	ALL	NULL	NULL	NULL	NULL	7	100.00	Using where
Warnings:
Note	1003	select `test`.`t1`.`a` AS `a` from `test`.`t1` where (`test`.`t1`.`a` > <cache>(-(1)))
DROP VIEW v1,v2;
DROP TABLE t1;
CREATE TABLE t1 (a varchar(10), KEY (a)) ;
INSERT INTO t1 VALUES
('DD'), ('ZZ'), ('ZZ'), ('KK'), ('FF'), ('HH'),('MM');
CREATE VIEW v1 AS SELECT * FROM t1;
SELECT * FROM v1 WHERE a > 'JJ' OR a <> 0 AND a = 'VV';
a
KK
MM
ZZ
ZZ
Warnings:
Warning	1292	Truncated incorrect DOUBLE value: 'VV'
EXPLAIN EXTENDED
SELECT * FROM v1 WHERE a > 'JJ' OR a <> 0 AND a = 'VV';
id	select_type	table	type	possible_keys	key	key_len	ref	rows	filtered	Extra
1	SIMPLE	t1	range	a	a	13	NULL	4	100.00	Using where; Using index
Warnings:
Warning	1292	Truncated incorrect DOUBLE value: 'VV'
Note	1003	select `test`.`t1`.`a` AS `a` from `test`.`t1` where (`test`.`t1`.`a` > 'JJ')
SELECT * FROM v1 WHERE a > 'JJ' OR a AND a = 'VV';
a
KK
MM
ZZ
ZZ
Warnings:
Warning	1292	Truncated incorrect DOUBLE value: 'VV'
EXPLAIN EXTENDED
SELECT * FROM v1 WHERE a > 'JJ' OR a AND a = 'VV';
id	select_type	table	type	possible_keys	key	key_len	ref	rows	filtered	Extra
1	SIMPLE	t1	range	a	a	13	NULL	4	100.00	Using where; Using index
Warnings:
Warning	1292	Truncated incorrect DOUBLE value: 'VV'
Note	1003	select `test`.`t1`.`a` AS `a` from `test`.`t1` where (`test`.`t1`.`a` > 'JJ')
DROP VIEW v1;
DROP TABLE t1;
#
# Bug#777745: crash  with equality propagation 
#             over view fields
#
CREATE TABLE t1 (a int NOT NULL ) ;
INSERT INTO t1 VALUES (2), (1);
CREATE TABLE t2 (a int NOT NULL , b int NOT NULL) ;
INSERT INTO t2 VALUES (2,20),(2,30);
CREATE VIEW  v2 AS SELECT * FROM t2;
EXPLAIN
SELECT * FROM t1,v2 
WHERE v2.a = t1.a AND v2.a = 2 AND v2.a IS NULL AND t1.a != 0;
id	select_type	table	type	possible_keys	key	key_len	ref	rows	Extra
1	SIMPLE	NULL	NULL	NULL	NULL	NULL	NULL	NULL	Impossible WHERE
SELECT * FROM t1,v2 
WHERE v2.a = t1.a AND v2.a = 2 AND v2.a IS NULL AND t1.a != 0;
a	a	b
EXPLAIN
SELECT * FROM t1,v2 
WHERE v2.a = t1.a AND v2.a = 2 AND v2.a+1 > 2 AND t1.a != 0;
id	select_type	table	type	possible_keys	key	key_len	ref	rows	Extra
1	SIMPLE	t1	ALL	NULL	NULL	NULL	NULL	2	Using where
1	SIMPLE	t2	ALL	NULL	NULL	NULL	NULL	2	Using where; Using join buffer (flat, BNL join)
SELECT * FROM t1,v2 
WHERE v2.a = t1.a AND v2.a = 2 AND v2.a+1 > 2 AND t1.a != 0;
a	a	b
2	2	20
2	2	30
DROP VIEW v2;
DROP TABLE t1,t2;
#
# Bug#794038: crash  with INSERT/UPDATE/DELETE 
#             over a non-updatable view
#
CREATE TABLE t1 (a int);
CREATE ALGORITHM = TEMPTABLE VIEW v1 AS SELECT * FROM t1;
CREATE ALGORITHM = MERGE VIEW v2 AS SELECT * FROM v1;
CREATE ALGORITHM = TEMPTABLE VIEW v3 AS SELECT * FROM v2;
INSERT INTO v3 VALUES (1);
ERROR HY000: The target table v3 of the INSERT is not insertable-into
UPDATE v3 SET a=0;
ERROR HY000: The target table v3 of the UPDATE is not updatable
DELETE FROM v3;
ERROR HY000: The target table v3 of the DELETE is not updatable
DROP VIEW v1,v2,v3;
DROP TABLE t1;
#
# Bug#798621: crash with a view string field equal  
#             to a constant
#
CREATE TABLE t1 (a varchar(32), b int) ;
INSERT INTO t1 VALUES ('j', NULL), ('c', 8), ('c', 1);
CREATE VIEW v1 AS SELECT * FROM t1;
CREATE TABLE t2 (a varchar(32)) ;
INSERT INTO t2 VALUES ('j'), ('c');
SELECT * FROM v1 LEFT JOIN t2 ON t2.a = v1.a 
WHERE v1.b = 1 OR v1.a = 'a' AND LENGTH(v1.a) >= v1.b;
a	b	a
c	1	c
EXPLAIN EXTENDED
SELECT * FROM v1 LEFT JOIN t2 ON t2.a = v1.a 
WHERE v1.b = 1 OR v1.a = 'a' AND LENGTH(v1.a) >= v1.b;
id	select_type	table	type	possible_keys	key	key_len	ref	rows	filtered	Extra
1	SIMPLE	t1	ALL	NULL	NULL	NULL	NULL	3	100.00	Using where
1	SIMPLE	t2	ALL	NULL	NULL	NULL	NULL	2	100.00	Using where
Warnings:
Note	1003	select `test`.`t1`.`a` AS `a`,`test`.`t1`.`b` AS `b`,`test`.`t2`.`a` AS `a` from `test`.`t1` left join `test`.`t2` on((`test`.`t2`.`a` = `test`.`t1`.`a`)) where ((`test`.`t1`.`b` = 1) or ((`test`.`t1`.`a` = 'a') and (length(`test`.`t1`.`a`) >= `test`.`t1`.`b`)))
DROP VIEW v1;
DROP TABLE t1,t2;
# Bug#798625: duplicate of the previous one, but without crash  
CREATE TABLE t1 (f1 int NOT NULL, f2 int, f3 int, f4 varchar(32), f5 int) ;
INSERT INTO t1 VALUES (20,5,2,'r', 0);
CREATE VIEW v1 AS SELECT * FROM t1;
SELECT v1.f4 FROM v1 
WHERE f1<>0 OR f2<>0 AND f4='v' AND (f2<>0 OR f3<>0 AND f5<>0 OR f4 LIKE '%b%');
f4
r
EXPLAIN EXTENDED
SELECT v1.f4 FROM v1 
WHERE f1<>0 OR f2<>0 AND f4='v' AND (f2<>0 OR f3<>0 AND f5<>0 OR f4 LIKE '%b%');
id	select_type	table	type	possible_keys	key	key_len	ref	rows	filtered	Extra
1	SIMPLE	t1	system	NULL	NULL	NULL	NULL	1	100.00	
Warnings:
<<<<<<< HEAD
Note	1003	select 'r' AS `f4` from dual where ((20 <> 0) or 0)
=======
Note	1003	select 'r' AS `f4` from `test`.`t1` where (20 <> 0)
>>>>>>> 25c15201
DROP VIEW v1;
DROP TABLE t1;
#
# Bug#798576: abort on a GROUP BY query over a view with left join 
#             that can be converted to inner join
#
CREATE TABLE t1 (a int NOT NULL , b int NOT NULL) ;
INSERT INTO t1 VALUES (214,0), (6,6), (6,0), (7,0);
CREATE TABLE t2 (b int) ;
INSERT INTO t2 VALUES (88), (78), (6);
CREATE ALGORITHM=MERGE VIEW v1 AS 
SELECT t1.a, t2.b FROM (t2 LEFT JOIN t1 ON t2.b > t1.a) WHERE t1.b <= 0;
SELECT * FROM v1;
a	b
6	88
6	78
7	88
7	78
SELECT a, MIN(b) FROM v1 GROUP BY a;
a	MIN(b)
6	78
7	78
DROP VIEW v1;
DROP TABLE t1,t2;
#
# LP bug #793386: unexpected 'Duplicate column name ''' error
#                 at the second execution of a PS using a view 
#
CREATE TABLE t1 (f1 int, f2 int, f3 int, f4 int);
CREATE VIEW v1 AS
SELECT t.f1, t.f2, s.f3, s.f4 FROM t1 t, t1 s
WHERE t.f4 >= s.f2 AND s.f3 < 0;
PREPARE stmt1 FROM 
"SELECT s.f1 AS f1, s.f2 AS f2, s.f3 AS f3, t.f4 AS f4
    FROM v1 AS t LEFT JOIN v1 AS s ON t.f4=s.f4 WHERE t.f2 <> 1225";
EXECUTE stmt1;
f1	f2	f3	f4
EXECUTE stmt1;
f1	f2	f3	f4
DEALLOCATE PREPARE stmt1;
DROP VIEW v1;
DROP TABLE t1;
#
# LP BUG#806071 (2 views with ORDER BY)
#
CREATE TABLE t1 (f1 int);
INSERT INTO t1 VALUES (1),(1);
CREATE ALGORITHM=TEMPTABLE VIEW v1 AS SELECT f1 FROM t1;
CREATE ALGORITHM=MERGE VIEW v2 AS SELECT f1 FROM v1 ORDER BY f1;
SELECT * FROM v2 AS a1, v2 AS a2;
f1	f1
1	1
1	1
1	1
1	1
EXPLAIN EXTENDED SELECT * FROM v2 AS a1, v2 AS a2;
id	select_type	table	type	possible_keys	key	key_len	ref	rows	filtered	Extra
1	SIMPLE	<derived3>	ALL	NULL	NULL	NULL	NULL	2	100.00	Using temporary; Using filesort
1	SIMPLE	<derived5>	ALL	NULL	NULL	NULL	NULL	2	100.00	Using join buffer (flat, BNL join)
5	DERIVED	t1	ALL	NULL	NULL	NULL	NULL	2	100.00	
3	DERIVED	t1	ALL	NULL	NULL	NULL	NULL	2	100.00	
Warnings:
Note	1926	View 'test'.'v2' ORDER BY clause ignored because there is other ORDER BY clause already.
Note	1003	select `v1`.`f1` AS `f1`,`v1`.`f1` AS `f1` from `test`.`v1` join `test`.`v1` order by `v1`.`f1`
DROP VIEW v1, v2;
DROP TABLE t1;
#
# LP bug #823189: dependent subquery with RIGHT JOIN
#                 referencing view in WHERE
#
CREATE TABLE t1 (a varchar(32));
INSERT INTO t1 VALUES ('y'), ('w');
CREATE TABLE t2 (a int);
INSERT INTO t2 VALUES (10);
CREATE TABLE t3 (a varchar(32), b int);
CREATE TABLE t4 (a varchar(32));
INSERT INTO t4 VALUES ('y'), ('w');
CREATE VIEW v1 AS SELECT * FROM t1;
EXPLAIN EXTENDED
SELECT * FROM t1, t2
WHERE t2.a NOT IN (SELECT t3.b FROM t3 RIGHT JOIN t4 ON (t4.a = t3.a)
WHERE t4.a >= t1.a);
id	select_type	table	type	possible_keys	key	key_len	ref	rows	filtered	Extra
1	PRIMARY	t2	system	NULL	NULL	NULL	NULL	1	100.00	
1	PRIMARY	t1	ALL	NULL	NULL	NULL	NULL	2	100.00	Using where
2	DEPENDENT SUBQUERY	t3	system	NULL	NULL	NULL	NULL	0	0.00	const row not found
2	DEPENDENT SUBQUERY	t4	ALL	NULL	NULL	NULL	NULL	2	100.00	Using where
Warnings:
Note	1276	Field or reference 'test.t1.a' of SELECT #2 was resolved in SELECT #1
Note	1003	select `test`.`t1`.`a` AS `a`,10 AS `a` from `test`.`t1` where (not(<expr_cache><10,`test`.`t1`.`a`>(<in_optimizer>(10,<exists>(select NULL from `test`.`t4` where ((`test`.`t4`.`a` >= `test`.`t1`.`a`) and trigcond(((<cache>(10) = NULL) or <cache>(isnull(NULL))))) having trigcond(<is_not_null_test>(NULL)))))))
SELECT * FROM t1, t2
WHERE t2.a NOT IN (SELECT t3.b FROM t3 RIGHT JOIN t4 ON (t4.a = t3.a)
WHERE t4.a >= t1.a);
a	a
EXPLAIN EXTENDED
SELECT * FROM v1, t2
WHERE t2.a NOT IN (SELECT t3.b FROM t3 RIGHT JOIN t4 ON (t4.a = t3.a)
WHERE t4.a >= v1.a);
id	select_type	table	type	possible_keys	key	key_len	ref	rows	filtered	Extra
1	PRIMARY	t2	system	NULL	NULL	NULL	NULL	1	100.00	
1	PRIMARY	t1	ALL	NULL	NULL	NULL	NULL	2	100.00	Using where
2	DEPENDENT SUBQUERY	t3	system	NULL	NULL	NULL	NULL	0	0.00	const row not found
2	DEPENDENT SUBQUERY	t4	ALL	NULL	NULL	NULL	NULL	2	100.00	Using where
Warnings:
Note	1276	Field or reference 'v1.a' of SELECT #2 was resolved in SELECT #1
Note	1003	select `test`.`t1`.`a` AS `a`,10 AS `a` from `test`.`t1` where (not(<expr_cache><10,`test`.`t1`.`a`>(<in_optimizer>(10,<exists>(select NULL from `test`.`t4` where ((`test`.`t4`.`a` >= `test`.`t1`.`a`) and trigcond(((<cache>(10) = NULL) or <cache>(isnull(NULL))))) having trigcond(<is_not_null_test>(NULL)))))))
SELECT * FROM v1, t2
WHERE t2.a NOT IN (SELECT t3.b FROM t3 RIGHT JOIN t4 ON (t4.a = t3.a)
WHERE t4.a >= v1.a);
a	a
DROP VIEW v1;
DROP TABLE t1,t2,t3,t4;
#
# LP bug #823237: dependent subquery with LEFT JOIN
#                 referencing view in WHERE
# (duplicate of LP bug #823189)
# 
CREATE TABLE t1 (a int);
CREATE TABLE t2 ( b int, d int, e int);
INSERT INTO t2 VALUES (7,8,0);
CREATE TABLE t3 ( c int);
INSERT INTO t3 VALUES (0);
CREATE TABLE t4 (a int, b int, c int);
INSERT INTO t4 VALUES (93,1,0), (95,NULL,0);
CREATE VIEW v4 AS SELECT * FROM t4;
EXPLAIN EXTENDED
SELECT * FROM t3 , t4 
WHERE t4.c <= (SELECT t2.e FROM t2 LEFT JOIN t1 ON ( t1.a = t2.d )
WHERE t2.b > t4.b);
id	select_type	table	type	possible_keys	key	key_len	ref	rows	filtered	Extra
1	PRIMARY	t3	system	NULL	NULL	NULL	NULL	1	100.00	
1	PRIMARY	t4	ALL	NULL	NULL	NULL	NULL	2	100.00	Using where
2	DEPENDENT SUBQUERY	t2	system	NULL	NULL	NULL	NULL	1	100.00	
2	DEPENDENT SUBQUERY	t1	system	NULL	NULL	NULL	NULL	0	0.00	const row not found
Warnings:
Note	1276	Field or reference 'test.t4.b' of SELECT #2 was resolved in SELECT #1
Note	1003	select 0 AS `c`,`test`.`t4`.`a` AS `a`,`test`.`t4`.`b` AS `b`,`test`.`t4`.`c` AS `c` from `test`.`t4` where (`test`.`t4`.`c` <= <expr_cache><`test`.`t4`.`b`>((select 0 from dual where (7 > `test`.`t4`.`b`))))
SELECT * FROM t3 , t4 
WHERE t4.c <= (SELECT t2.e FROM t2 LEFT JOIN t1 ON ( t1.a = t2.d )
WHERE t2.b > t4.b);
c	a	b	c
0	93	1	0
EXPLAIN EXTENDED
SELECT * FROM t3, v4 
WHERE v4.c <= (SELECT t2.e FROM t2 LEFT JOIN t1 ON ( t1.a = t2.d )
WHERE t2.b > v4.b);
id	select_type	table	type	possible_keys	key	key_len	ref	rows	filtered	Extra
1	PRIMARY	t3	system	NULL	NULL	NULL	NULL	1	100.00	
1	PRIMARY	t4	ALL	NULL	NULL	NULL	NULL	2	100.00	Using where
2	DEPENDENT SUBQUERY	t2	system	NULL	NULL	NULL	NULL	1	100.00	
2	DEPENDENT SUBQUERY	t1	system	NULL	NULL	NULL	NULL	0	0.00	const row not found
Warnings:
Note	1276	Field or reference 'v4.b' of SELECT #2 was resolved in SELECT #1
Note	1003	select 0 AS `c`,`test`.`t4`.`a` AS `a`,`test`.`t4`.`b` AS `b`,`test`.`t4`.`c` AS `c` from `test`.`t4` where (`test`.`t4`.`c` <= <expr_cache><`test`.`t4`.`b`>((select 0 from dual where (7 > `test`.`t4`.`b`))))
SELECT * FROM t3, v4 
WHERE v4.c <= (SELECT t2.e FROM t2 LEFT JOIN t1 ON ( t1.a = t2.d )
WHERE t2.b > v4.b);
c	a	b	c
0	93	1	0
DROP VIEW v4;
DROP TABLE t1,t2,t3,t4;
drop table if exists t_9801;
drop view if exists v_9801;
create table t_9801 (s1 int);
create view v_9801 as
select sum(s1) from t_9801 with check option;
ERROR HY000: CHECK OPTION on non-updatable view 'test.v_9801'
create view v_9801 as
select sum(s1) from t_9801 group by s1 with check option;
ERROR HY000: CHECK OPTION on non-updatable view 'test.v_9801'
create view v_9801 as
select sum(s1) from t_9801 group by s1 with rollup with check option;
ERROR HY000: CHECK OPTION on non-updatable view 'test.v_9801'
drop table t_9801;
#
# Bug #47335 assert in get_table_share
#
DROP TABLE IF EXISTS t1;
DROP VIEW IF EXISTS v1;
CREATE TEMPORARY TABLE t1 (id INT);
ALTER VIEW t1 AS SELECT 1 AS f1;
ERROR 42S02: Table 'test.t1' doesn't exist
DROP TABLE t1;
CREATE VIEW v1 AS SELECT 1 AS f1;
CREATE TEMPORARY TABLE v1 (id INT);
ALTER VIEW v1 AS SELECT 2 AS f1;
DROP TABLE v1;
SELECT * FROM v1;
f1
2
DROP VIEW v1;
#
# Bug #47635 assert in start_waiting_global_read_lock 
#            during CREATE VIEW
#
DROP TABLE IF EXISTS t1, t2;
DROP VIEW IF EXISTS t2;
CREATE TABLE t1 (f1 integer);
CREATE TEMPORARY TABLE IF NOT EXISTS t1 (f1 integer);
CREATE TEMPORARY TABLE t2 (f1 integer);
DROP TABLE t1;
FLUSH TABLES WITH READ LOCK;
CREATE VIEW t2 AS SELECT * FROM t1;
ERROR HY000: Can't execute the query because you have a conflicting read lock
UNLOCK TABLES;
DROP TABLE t1, t2;
#
# Bug#48315 Metadata lock is not taken for merged views that
#           use an INFORMATION_SCHEMA table
#
DROP TABLE IF EXISTS t1;
DROP VIEW IF EXISTS v1;
DROP PROCEDURE IF EXISTS p1;
# Connection default
CREATE VIEW v1 AS SELECT schema_name FROM information_schema.schemata;
CREATE TABLE t1 (str VARCHAR(50));
CREATE PROCEDURE p1() INSERT INTO t1 SELECT * FROM v1;
# CALL p1() so the view is merged.
CALL p1();
# Connection 3
LOCK TABLE t1 READ;
# Connection default
# Try to CALL p1() again, this time it should block for t1.
# Sending:
CALL p1();
# Connection 2
# ... then try to drop the view. This should block.
# Sending:
DROP VIEW v1;
# Connection 3
# Now allow CALL p1() to complete
UNLOCK TABLES;
# Connection default
# Reaping: CALL p1()
# Connection 2
# Reaping: DROP VIEW v1
# Connection default
DROP PROCEDURE p1;
DROP TABLE t1;
#
# Bug#12626844: WRONG ERROR MESSAGE WHILE CREATING A VIEW ON A
#               NON EXISTING DATABASE
#
DROP DATABASE IF EXISTS nodb;
CREATE VIEW nodb.a AS SELECT 1;
ERROR 42000: Unknown database 'nodb'
#
# lp:833600 Wrong result with view + outer join + uncorrelated subquery (non-semijoin) 
#
CREATE TABLE t1 ( a int, b int );
INSERT INTO t1 VALUES (0,0),(0,0);
CREATE TABLE t2 ( a int, b int );
INSERT IGNORE INTO t2 VALUES (1,0),(1,0);
CREATE TABLE t3 ( b int );
INSERT IGNORE INTO t3 VALUES (0),(0);
CREATE OR REPLACE VIEW v2 AS SELECT * FROM t2;
SELECT * FROM t1 RIGHT JOIN v2 ON ( v2.a = t1.a ) WHERE v2.b IN ( SELECT b FROM t3 ) AND t1.b IS NULL ;
a	b	a	b
NULL	NULL	1	0
NULL	NULL	1	0
SELECT * FROM t1 RIGHT JOIN v2 ON ( v2.a = t1.a ) WHERE v2.b IN ( SELECT b FROM t3 ) AND t1.b IS NULL ;
a	b	a	b
NULL	NULL	1	0
NULL	NULL	1	0
DROP VIEW v2;
DROP TABLE t1, t2, t3;
#
# BUG#915222: Valgrind complains or crashes with INSERT SELECT
#              within a trigger that uses a view
#
CREATE TABLE t1 (a char(1));
CREATE TABLE t2 (d int, e char(1));
INSERT INTO t2 VALUES (13,'z');
CREATE TRIGGER tr AFTER UPDATE ON t2
FOR EACH ROW
REPLACE INTO t3
SELECT f, a AS alias FROM t3, v;
CREATE TABLE t3 (f int, g char(8));
CREATE VIEW v AS SELECT a, e FROM t2, t1;
UPDATE t2 SET d=7;
UPDATE t2 SET d=7;
UPDATE t2 SET d=7;
UPDATE t2 SET d=7;
DROP TRIGGER tr;
DROP VIEW v;
DROP TABLE t1,t2,t3;
#
# BUG#972943: Assertion failure with INSERT SELECT within a trigger 
#             that uses derived table and materialized view
#
CREATE TABLE t1 (a int, b int);
INSERT INTO t1 VALUES (1,0), (2,8);
CREATE ALGORITHM=TEMPTABLE VIEW v1
AS SELECT * FROM t1;
CREATE TABLE t2 (c int);
CREATE TABLE t3 (d int, e int);
CREATE TRIGGER tr BEFORE INSERT ON t2 FOR EACH ROW
INSERT INTO t3
SELECT t1.*
FROM (SELECT * FROM t1 WHERE b IN (SELECT b FROM v1)) AS alias1, t1
WHERE t1.a = 3 OR t1.a > 5;
INSERT INTO t2 VALUES (1);
DROP TRIGGER tr;
DROP VIEW v1;
DROP TABLE t1,t2,t3;
#
# LP bug#1007622 Server crashes in handler::increment_statistics on
# inserting into a view over a view
#
flush status;
CREATE TABLE t1 (a INT);
CREATE ALGORITHM=MERGE VIEW v1 AS SELECT a1.* FROM t1 AS a1, t1 AS a2;
CREATE ALGORITHM=MERGE VIEW v2 AS SELECT * FROM v1;
INSERT INTO v2 (a) VALUES (1) ;
select * from t1;
a
1
drop view v2,v1;
drop table t1;
show status like '%view%';
Variable_name	Value
Com_create_view	2
Com_drop_view	1
Opened_views	3
show status like 'Opened_table%';
Variable_name	Value
Opened_table_definitions	2
Opened_tables	3
#
# MDEV-486 LP BUG#1010116 Incorrect query results in
# view and derived tables
#
SELECT
`Derived1`.`id`,
`Derived2`.`Val1`
FROM (select 30631 as `id`) AS `Derived1` LEFT OUTER JOIN (SELECT
2 as `id`,
1 AS `Val1`
FROM (select 30631 as `id`) AS `Derived3`) AS `Derived2` ON `Derived1`.`id` = `Derived2`.`id`;
id	Val1
30631	NULL
create table t1 ( id int );
insert into t1 values (30631);
create table t2 ( id int );
insert into t2 values (30631);
create algorithm=MERGE view v2 as select 2 as id, 1 as val1 from t2;
select t1.*, v2.* from t1 left join v2 on t1.id = v2.id;
id	id	val1
30631	NULL	NULL
drop view v2;
drop table t1,t2;
create table t1 ( id int );
insert into t1 values (30631);
create table t2 ( id int );
insert into t2 values (30631);
create algorithm=MERGE view v2 as select 2 as id, id is null as bbb, id as iddqd, 1 as val1 from t2;
select t1.*, v2.* from t1 left join v2 on t1.id = v2.id;
id	id	bbb	iddqd	val1
30631	NULL	NULL	NULL	NULL
drop view v2;
drop table t1,t2;
#
# MDEV-3914: Wrong result (NULLs instead of real values)
# with INNER and RIGHT JOIN in a FROM subquery, derived_merge=on
# (fix of above MDEV-486 fix)
#
SET @save_optimizer_switch_MDEV_3914=@@optimizer_switch;
SET optimizer_switch = 'derived_merge=on';
CREATE TABLE t1 (a INT) ENGINE=MyISAM;
INSERT INTO t1 VALUES (1),(2);
CREATE TABLE t2 (b INT) ENGINE=MyISAM;
INSERT INTO t2 VALUES (3),(4);
CREATE TABLE t3 (c INT) ENGINE=MyISAM;
INSERT INTO t3 VALUES (5),(6);
SELECT * FROM ( SELECT c FROM ( t1 INNER JOIN t2 ) RIGHT JOIN t3 ON a = c ) AS alias;
c
5
6
SET optimizer_switch = 'derived_merge=off';
SELECT * FROM ( SELECT c FROM ( t1 INNER JOIN t2 ) RIGHT JOIN t3 ON a = c ) AS alias;
c
5
6
SET optimizer_switch=@save_optimizer_switch_MDEV_3914;
drop table t1,t2,t3;
#
# MDEV-589 (LP BUG#1007647) :
# Assertion `vcol_table == 0 || vcol_table == table' failed in
# fill_record(THD*, List<Item>&, List<Item>&, bool)
#
CREATE TABLE t1 (f1 INT, f2 INT);
CREATE TABLE t2 (f1 INT, f2 INT);
CREATE ALGORITHM=MERGE VIEW v1 AS SELECT a1.f1, a2.f2 FROM t1 AS a1, t1 AS a2;
CREATE ALGORITHM=MERGE VIEW v2 AS SELECT * FROM v1;
CREATE ALGORITHM=MERGE VIEW v3 AS SELECT a1.f1, a2.f2 FROM t1 AS a1, t2 AS a2;
CREATE ALGORITHM=MERGE VIEW v4 AS SELECT * FROM v3;
INSERT INTO v3 (f1, f2) VALUES (1, 2);
ERROR HY000: Can not modify more than one base table through a join view 'test.v3'
INSERT INTO v1 (f1, f2) VALUES (1, 2);
ERROR HY000: Can not modify more than one base table through a join view 'test.v1'
INSERT INTO v4 (f1, f2) VALUES (1, 2);
ERROR HY000: Can not modify more than one base table through a join view 'test.v4'
INSERT INTO v2 (f1, f2) VALUES (1, 2);
ERROR HY000: Can not modify more than one base table through a join view 'test.v2'
drop view v4,v3,v2,v1;
drop table t1,t2;
#
# MDEV-3799 fix of above bugfix (MDEV-589) 
# Wrong result (NULLs instead of real values) with RIGHT JOIN
# in a FROM subquery and derived_merge=on
#
CREATE TABLE t1 (f1 INT) ENGINE=MyISAM;
INSERT INTO t1 VALUES (4),(6);
CREATE TABLE t2 (f2 INT) ENGINE=MyISAM;
INSERT INTO t2 VALUES (7),(8);
SELECT * FROM (  
SELECT * FROM t1 RIGHT JOIN t2 ON f1 = f2
) AS alias;
f1	f2
NULL	7
NULL	8
SELECT * FROM (  
SELECT * FROM t2 LEFT JOIN t1 ON f1 = f2
) AS alias;
f2	f1
7	NULL
8	NULL
drop tables t1,t2;
#
# MDEV-3876 Wrong result (extra rows) with ALL subquery
# from a MERGE view (duplicate of MDEV-3873)
#
CREATE TABLE t1 (a INT NOT NULL) ENGINE=MyISAM;
INSERT INTO t1 VALUES (1),(2);
CREATE TABLE t2 (b INT NOT NULL) ENGINE=MyISAM;
INSERT INTO t2 VALUES (1),(3);
CREATE OR REPLACE ALGORITHM=MERGE VIEW v1 AS SELECT * FROM t2;
SELECT a FROM t1 AS alias
WHERE a >= ALL ( 
SELECT b FROM t1 LEFT JOIN v1 ON (a = b) 
WHERE a = alias.a );
a
1
drop view v1;
drop table t1,t2;
#
# MDEV-4593: p_s: crash in simplify_joins with delete using subselect
# from view
#
create table `t1`(`a` int);
create table `t2`(`a` int);
create or replace view `v1` as select `a` from `t1`;
prepare s from "delete  from `t2` order by (select 1 from `v1`)";
execute s;
deallocate prepare s;
drop view v1;
drop tables t1,t2;
# -----------------------------------------------------------------
# -- End of 5.3 tests.
# -----------------------------------------------------------------
#
# MDEV-3874: Server crashes in Item_field::print on a SELECT
# from a MERGE view with materialization+semijoin, subquery, ORDER BY
#
SET @save_optimizer_switch_MDEV_3874=@@optimizer_switch;
SET optimizer_switch = 'materialization=on,semijoin=on';
CREATE TABLE t1 (a INT) ENGINE=MyISAM;
INSERT INTO t1 VALUES (1),(7);
CREATE TABLE t2 (b INT) ENGINE=MyISAM;
INSERT INTO t2 VALUES (4),(6);
CREATE TABLE t3 (c INT) ENGINE=MyISAM;
INSERT INTO t3 VALUES (1),(2);
CREATE ALGORITHM=MERGE VIEW v1 AS SELECT  
( SELECT a FROM t1 WHERE ( 1, 1 ) IN ( 
SELECT b, c FROM t2, t3 HAVING c > 2 ) ) AS field1, 
b + c AS field2 
FROM t2, t3 AS table1
GROUP BY field1, field2 ORDER BY field1;
Warnings:
Warning	1354	View merge algorithm can't be used here for now (assumed undefined algorithm)
SELECT * FROM v1;
field1	field2
NULL	5
NULL	7
NULL	6
NULL	8
drop view v1;
drop table t1,t2,t3;
SET optimizer_switch=@save_optimizer_switch_MDEV_3874;
# -----------------------------------------------------------------
# -- End of 5.5 tests.
# -----------------------------------------------------------------
SET optimizer_switch=@save_optimizer_switch;<|MERGE_RESOLUTION|>--- conflicted
+++ resolved
@@ -4417,11 +4417,7 @@
 id	select_type	table	type	possible_keys	key	key_len	ref	rows	filtered	Extra
 1	SIMPLE	t1	system	NULL	NULL	NULL	NULL	1	100.00	
 Warnings:
-<<<<<<< HEAD
-Note	1003	select 'r' AS `f4` from dual where ((20 <> 0) or 0)
-=======
-Note	1003	select 'r' AS `f4` from `test`.`t1` where (20 <> 0)
->>>>>>> 25c15201
+Note	1003	select 'r' AS `f4` from dual where (20 <> 0)
 DROP VIEW v1;
 DROP TABLE t1;
 #
