--- conflicted
+++ resolved
@@ -440,10 +440,6 @@
 COUNT(*)
 2000
 commit;
-<<<<<<< HEAD
-SELECT COUNT(*) FROM t1;
-COUNT(*)
-=======
 ERROR HY000: Got error 4350 'Transaction already aborted' from ndbcluster
 select * from t1 where pk1=1;
 pk1	b	c
@@ -537,7 +533,6 @@
 11
 select count(*) from t1;
 count(*)
->>>>>>> 38238355
 2000
 insert into t1 select * from t1 where b < 10 order by pk1;
 ERROR 23000: Duplicate entry '9' for key 1
