--- conflicted
+++ resolved
@@ -128,7 +128,19 @@
 1	test	0
 2	test2	0
 drop table t1,t2,t3;
-<<<<<<< HEAD
+CREATE TABLE t1 (a int);
+INSERT INTO t1 VALUES (3), (4), (1), (3), (1);
+SELECT SUM(a) FROM t1 GROUP BY a HAVING SUM(a)>0;
+SUM(a)
+2
+6
+4
+SELECT SUM(a) FROM t1 GROUP BY a HAVING SUM(a);
+SUM(a)
+2
+6
+4
+DROP TABLE t1;
 create table t1 (col1 int, col2 varchar(5), col_t1 int);
 create table t2 (col1 int, col2 varchar(5), col_t2 int);
 create table t3 (col1 int, col2 varchar(5), col_t3 int);
@@ -329,19 +341,4 @@
 group by s1 collate latin1_swedish_ci having s1 = 'y';
 s1	count(s1)
 y	1
-drop table t1;
-=======
-CREATE TABLE t1 (a int);
-INSERT INTO t1 VALUES (3), (4), (1), (3), (1);
-SELECT SUM(a) FROM t1 GROUP BY a HAVING SUM(a)>0;
-SUM(a)
-2
-6
-4
-SELECT SUM(a) FROM t1 GROUP BY a HAVING SUM(a);
-SUM(a)
-2
-6
-4
-DROP TABLE t1;
->>>>>>> 7bb07fd4
+drop table t1;