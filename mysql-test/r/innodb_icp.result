set @save_storage_engine= @@storage_engine;
set storage_engine=InnoDB;
set @innodb_icp_tmp=@@optimizer_switch;
set optimizer_switch='mrr=on,mrr_sort_keys=on,index_condition_pushdown=on';
#
# Bug#36981 - "innodb crash when selecting for update"
#
CREATE TABLE t1 (
c1 CHAR(1),
c2 CHAR(10),
KEY (c1)
);
INSERT INTO t1 VALUES ('3', null);
SELECT * FROM t1 WHERE c1='3' FOR UPDATE;
c1	c2
3	NULL
DROP TABLE t1;
CREATE TABLE t1 (a INT);
INSERT INTO t1 VALUES (0),(1),(2),(3),(4),(5),(6),(7),(8),(9);
CREATE TABLE t2 (a INT);
INSERT INTO t2 SELECT A.a + 10*(B.a + 10*C.a) FROM t1 A, t1 B, t1 C;
CREATE TABLE t3 (
c1 CHAR(10) NOT NULL,
c2 CHAR(10) NOT NULL,
c3 CHAR(200) NOT NULL,
KEY (c1)
);
INSERT INTO t3 
SELECT CONCAT('c-',1000+t2.a,'=w'), CONCAT('c-',1000+ t2.a,'=w'), 'filler'
  FROM t2;
INSERT INTO t3 
SELECT CONCAT('c-',1000+t2.a,'=w'), CONCAT('c-',2000+t2.a,'=w'), 'filler-1'
  FROM t2;
INSERT INTO t3
SELECT CONCAT('c-',1000+t2.a,'=w'), CONCAT('c-',3000+t2.a,'=w'), 'filler-2'
  FROM t2;
SELECT c1,c3 FROM t3 WHERE c1 >= 'c-1994=w' and c1 != 'c-1996=w' FOR UPDATE;
c1	c3
c-1994=w	filler
c-1994=w	filler-1
c-1994=w	filler-2
c-1995=w	filler
c-1995=w	filler-1
c-1995=w	filler-2
c-1997=w	filler
c-1997=w	filler-1
c-1997=w	filler-2
c-1998=w	filler
c-1998=w	filler-1
c-1998=w	filler-2
c-1999=w	filler
c-1999=w	filler-1
c-1999=w	filler-2
DROP TABLE t1,t2,t3;
#
# Bug#42580 - Innodb's ORDER BY ..LIMIT returns no rows for
#             null-safe operator <=> NULL
#
CREATE TABLE t1(
c1 DATE NOT NULL,
c2 DATE NULL,
c3 DATETIME,
c4 TIMESTAMP,
PRIMARY KEY(c1),
UNIQUE(c2)
);

INSERT INTO t1 VALUES('0000-00-00', '0000-00-00', '2008-01-04', '2008-01-05');
INSERT INTO t1 VALUES('2007-05-25', '2007-05-25', '2007-05-26', '2007-05-26');
INSERT INTO t1 VALUES('2008-01-01', NULL        , '2008-01-02', '2008-01-03');
INSERT INTO t1 VALUES('2008-01-17', NULL        , NULL        , '2009-01-29');
INSERT INTO t1 VALUES('2009-01-29', '2009-01-29', '2009-01-29', '2009-01-29');

SELECT * FROM t1 WHERE c2 <=> NULL ORDER BY c1,c2;
c1	c2	c3	c4
2008-01-01	NULL	2008-01-02 00:00:00	2008-01-03 00:00:00
2008-01-17	NULL	NULL	2009-01-29 00:00:00

SELECT * FROM t1 WHERE c2 <=> NULL ORDER BY c1,c2 LIMIT 2;
c1	c2	c3	c4
2008-01-01	NULL	2008-01-02 00:00:00	2008-01-03 00:00:00
2008-01-17	NULL	NULL	2009-01-29 00:00:00

DROP TABLE t1;
#
# Bug#43617 - Innodb returns wrong results with timestamp's range value 
#             in IN clause
# (Note: Fixed by patch for BUG#42580)
#
CREATE TABLE t1(
c1 TIMESTAMP NOT NULL, 
c2 TIMESTAMP NULL, 
c3 DATE, 
c4 DATETIME, 
PRIMARY KEY(c1), 
UNIQUE INDEX(c2)
);
INSERT INTO t1 VALUES
('0000-00-00 00:00:00','0000-00-00 00:00:00','2008-01-04','2008-01-05 00:00:00'),
('1971-01-01 00:00:01','1980-01-01 00:00:01','2009-01-01','2009-01-02 00:00:00'),
('1999-01-01 00:00:00','1999-01-01 00:00:00', NULL,        NULL),
('2007-05-23 09:15:28','2007-05-23 09:15:28','2007-05-24','2007-05-24 09:15:28'),
('2007-05-27 00:00:00','2007-05-25 00:00:00','2007-05-26','2007-05-26 00:00:00'),
('2008-01-01 00:00:00', NULL,                '2008-01-02','2008-01-03 00:00:00'),
('2009-01-29 11:11:27','2009-01-29 11:11:27','2009-01-29','2009-01-29 11:11:27'),
('2038-01-09 03:14:07','2038-01-09 03:14:07','2009-01-05','2009-01-06 00:00:00');

SELECT * 
FROM t1 
WHERE c2 IN ('1971-01-01 00:00:01','2038-01-09 03:14:07') 
ORDER BY c2;
c1	c2	c3	c4
2038-01-09 03:14:07	2038-01-09 03:14:07	2009-01-05	2009-01-06 00:00:00

SELECT * 
FROM t1 
WHERE c2 IN ('1971-01-01 00:00:01','2038-01-09 03:14:07') 
ORDER BY c2 LIMIT 2;
c1	c2	c3	c4
2038-01-09 03:14:07	2038-01-09 03:14:07	2009-01-05	2009-01-06 00:00:00

SELECT * 
FROM t1 
WHERE c2 IN ('1971-01-01 00:00:01','2038-01-09 03:14:07') 
ORDER BY c2 DESC;
c1	c2	c3	c4
2038-01-09 03:14:07	2038-01-09 03:14:07	2009-01-05	2009-01-06 00:00:00

SELECT * 
FROM t1 
WHERE c2 IN ('1971-01-01 00:00:01','2038-01-09 03:14:07') 
ORDER BY c2 DESC LIMIT 2;
c1	c2	c3	c4
2038-01-09 03:14:07	2038-01-09 03:14:07	2009-01-05	2009-01-06 00:00:00

DROP TABLE t1;
#
# BUG#43618: MyISAM&Maria returns wrong results with 'between' 
#            on timestamp
#
CREATE TABLE t1(
ts TIMESTAMP NOT NULL, 
c char NULL,
PRIMARY KEY(ts)
);
INSERT INTO t1 VALUES
('1971-01-01','a'),
('2007-05-25','b'),
('2008-01-01','c'),
('2038-01-09','d');

# Execute select with invalid timestamp, desc ordering
SELECT *
FROM t1 
WHERE ts BETWEEN '0000-00-00' AND '2010-00-01 00:00:00' 
ORDER BY ts DESC
LIMIT 2;
ts	c
2008-01-01 00:00:00	c
2007-05-25 00:00:00	b

# Should use index condition
EXPLAIN
SELECT *
FROM t1 
WHERE ts BETWEEN '0000-00-00' AND '2010-00-01 00:00:00' 
ORDER BY ts DESC
LIMIT 2;
id	select_type	table	type	possible_keys	key	key_len	ref	rows	Extra
1	SIMPLE	t1	range	PRIMARY	PRIMARY	4	NULL	2	Using index condition

DROP TABLE t1;
#
# BUG#49906: Assertion failed - Field_varstring::val_str in field.cc
# (Note: Fixed by patch for LP BUG#625841)
#
CREATE TABLE t1 ( 
f1 VARCHAR(1024),
f2 VARCHAR(10),
INDEX test_idx USING BTREE (f2,f1(5))
);
INSERT INTO t1 VALUES  ('a','c'), ('b','d');
SELECT f1
FROM t1 
WHERE f2 LIKE 'd' 
ORDER BY f1;
f1
b
DROP TABLE t1;
#
# Bug#52660 - "Perf. regr. using ICP for MyISAM on range queries on 
#              an index containing TEXT"
#
CREATE TABLE t1 (a INT);
INSERT INTO t1 VALUES (0),(1),(2),(3),(4),(5),(6),(7),(8),(9);
CREATE TABLE t2 (a INT);
INSERT INTO t2 SELECT A.a + 10*(B.a) FROM t1 A, t1 B;
CREATE TABLE t3 (
c1 TINYTEXT NOT NULL,
i1 INT NOT NULL,
KEY (c1(6),i1)
);
INSERT INTO t3 SELECT CONCAT('c-',1000+t2.a,'=w'), 1 FROM t2;
EXPLAIN
SELECT c1 FROM t3 WHERE c1 >= 'c-1004=w' and c1 <= 'c-1006=w';
id	select_type	table	type	possible_keys	key	key_len	ref	rows	Extra
1	SIMPLE	t3	range	c1	c1	8	NULL	3	Using where
SELECT c1 FROM t3 WHERE c1 >= 'c-1004=w' and c1 <= 'c-1006=w';
c1
c-1004=w
c-1005=w
c-1006=w
EXPLAIN
SELECT c1 FROM t3 WHERE c1 >= 'c-1004=w' and c1 <= 'c-1006=w' and i1 > 2;
id	select_type	table	type	possible_keys	key	key_len	ref	rows	Extra
1	SIMPLE	t3	range	c1	c1	12	NULL	2	Using index condition; Using where
SELECT c1 FROM t3 WHERE c1 >= 'c-1004=w' and c1 <= 'c-1006=w' and i1 > 2;
c1
EXPLAIN
SELECT c1 FROM t3 WHERE c1 >= 'c-1004=w' and c1 <= 'c-1006=w' or i1 > 2;
id	select_type	table	type	possible_keys	key	key_len	ref	rows	Extra
1	SIMPLE	t3	ALL	c1	NULL	NULL	NULL	100	Using where
SELECT c1 FROM t3 WHERE c1 >= 'c-1004=w' and c1 <= 'c-1006=w' or i1 > 2;
c1
c-1004=w
c-1005=w
c-1006=w
DROP TABLE t1, t2, t3;
#
# Bug#40992 - InnoDB: Crash when engine_condition_pushdown is on
#
CREATE TABLE t (
dummy INT PRIMARY KEY, 
a INT UNIQUE, 
b INT
);
INSERT INTO t VALUES (1,1,1),(3,3,3),(5,5,5);
SELECT * FROM t WHERE a > 2 FOR UPDATE;
dummy	a	b
3	3	3
5	5	5
DROP TABLE t;
#
# Bug#35080 - Innodb crash at mem_block_get_len line 72
#
CREATE TABLE t1 (
t1_autoinc INT(11) NOT NULL AUTO_INCREMENT,
uuid VARCHAR(36) DEFAULT NULL,
PRIMARY KEY (t1_autoinc),
KEY k (uuid)
);
CREATE TABLE t2 (
t2_autoinc INT(11) NOT NULL AUTO_INCREMENT,
uuid VARCHAR(36) DEFAULT NULL,
date DATETIME DEFAULT NULL,
PRIMARY KEY (t2_autoinc),
KEY k (uuid)
);
CREATE VIEW v1 AS 
SELECT t1_autoinc, uuid
FROM t1
WHERE (ISNULL(uuid) OR (uuid like '%-%'));
CREATE VIEW v2 AS 
SELECT t2_autoinc, uuid, date 
FROM t2
WHERE (ISNULL(uuid) OR (LENGTH(uuid) = 36));
CREATE PROCEDURE delete_multi (IN uuid CHAR(36))
DELETE v1, v2 FROM v1 INNER JOIN v2
ON v1.uuid = v2.uuid
WHERE v1.uuid = @uuid;
SET @uuid = UUID();
INSERT INTO v1 (uuid) VALUES (@uuid);
INSERT INTO v2 (uuid, date) VALUES (@uuid, '2009-09-09');
CALL delete_multi(@uuid);
DROP procedure delete_multi;
DROP table t1,t2;
DROP view v1,v2;
#
# Bug#41996 - multi-table delete crashes server (InnoDB table)
#
CREATE TABLE t1 (
b BIGINT,
i INT, 
KEY (b)
);
INSERT INTO t1 VALUES (2, 2);
DELETE t1 FROM t1 a, t1 WHERE a.i=t1.b;
DROP TABLE t1;
#
# Bug#43448 - Server crashes on multi table delete with Innodb
#
CREATE TABLE t1 (
id1 INT NOT NULL AUTO_INCREMENT PRIMARY KEY, 
t CHAR(12)
);
CREATE TABLE t2 (
id2 INT NOT NULL, 
t CHAR(12)
);
CREATE TABLE t3(
id3 INT NOT NULL, 
t CHAR(12), 
INDEX(id3)
);
CREATE PROCEDURE insert_data ()
BEGIN
DECLARE i1 INT DEFAULT 20;
DECLARE i2 INT;
DECLARE i3 INT;
WHILE (i1 > 0) DO
INSERT INTO t1(t) VALUES (i1);
SET i2 = 2;
WHILE (i2 > 0) DO
INSERT INTO t2(id2, t) VALUES (i1, i2);
SET i3 = 2;
WHILE (i3 > 0) DO
INSERT INTO t3(id3, t) VALUES (i1, i2);
SET i3 = i3 -1;
END WHILE;
SET i2 = i2 -1;
END WHILE;
SET i1 = i1 - 1;
END WHILE;
END |
CALL insert_data();
SELECT COUNT(*) FROM t1 WHERE id1 > 10;
COUNT(*)
10
SELECT COUNT(*) FROM t2 WHERE id2 > 10;
COUNT(*)
20
SELECT COUNT(*) FROM t3 WHERE id3 > 10;
COUNT(*)
40
DELETE t1, t2, t3 
FROM t1, t2, t3 
WHERE t1.id1 = t2.id2 AND t2.id2 = t3.id3 AND t1.id1 > 3;
SELECT COUNT(*) FROM t1;
COUNT(*)
3
SELECT COUNT(*) FROM t2;
COUNT(*)
6
SELECT COUNT(*) FROM t3;
COUNT(*)
12
DROP PROCEDURE insert_data;
DROP TABLE t1, t2, t3;
#
<<<<<<< HEAD
# BUG#778434 Wrong result with in_to_exists=on in maria-5.3-mwl89
#
CREATE TABLE t1 ( f11 int) ;
INSERT IGNORE INTO t1 VALUES (0);
CREATE TABLE t2 ( f10 int) ;
INSERT IGNORE INTO t2 VALUES (0);
CREATE TABLE t3 ( f1 int NOT NULL , f10 int, PRIMARY KEY (f1)) ;
INSERT IGNORE INTO t3 VALUES (6,0),(10,0);
CREATE TABLE t4 ( f11 int) ;
INSERT IGNORE INTO t4 VALUES
(0),(0),(0),(0),(0),(0),(0),(0),(0),(0),(NULL),
(0),(0),(0),(0),(0),(0),(0),(0),(0),(0);
set @tmp_778434=@@optimizer_switch;
SET optimizer_switch='materialization=off,in_to_exists=on,subquery_cache=off,semijoin=off';
SELECT * FROM t1 INNER JOIN t2 ON t2.f10 = t1.f11
WHERE (6, 234) IN (
SELECT t3.f1, t3.f1
FROM t3 JOIN t4 ON t4.f11 = t3.f10
);
f11	f10
DROP TABLE t1,t2,t3,t4;
set optimizer_switch= @tmp_778434;
set optimizer_switch=@innodb_icp_tmp;
=======
# Bug#57372 "Multi-table updates and deletes fail when running with ICP 
#            against InnoDB"
#
CREATE TABLE t1 (
a INT KEY, 
b INT
);
CREATE TABLE t2 (
a INT KEY, 
b INT
);
INSERT INTO t1 VALUES (1, 101), (2, 102), (3, 103), (4, 104), (5, 105);
INSERT INTO t2 VALUES (1, 1), (2, 2), (3, 3), (4, 4), (5, 5);
UPDATE t1, t2 
SET t1.a = t1.a + 100, t2.b = t1.a + 10 
WHERE t1.a BETWEEN 2 AND 4 AND t2.a = t1.b - 100;
SELECT * FROM t1;
a	b
1	101
102	102
103	103
104	104
5	105
SELECT * FROM t2;
a	b
1	1
2	12
3	13
4	14
5	5
DROP TABLE t1, t2;
#
# Bug#52605 - "Adding LIMIT 1 clause to query with complex range 
#              predicate causes wrong results"
#
CREATE TABLE t1 (
pk INT NOT NULL,
c1 INT,
PRIMARY KEY (pk),
KEY k1 (c1)
);
INSERT INTO t1 VALUES (1,NULL);
INSERT INTO t1 VALUES (2,6);
INSERT INTO t1 VALUES (3,NULL);
INSERT INTO t1 VALUES (4,6);
INSERT INTO t1 VALUES (5,NULL);
INSERT INTO t1 VALUES (6,NULL);
INSERT INTO t1 VALUES (7,9);
INSERT INTO t1 VALUES (8,0);
SELECT pk, c1
FROM t1  
WHERE (pk BETWEEN 4 AND 5 OR pk < 2) AND c1 < 240
ORDER BY c1
LIMIT 1;
pk	c1
4	6
EXPLAIN SELECT pk, c1
FROM t1  
WHERE (pk BETWEEN 4 AND 5 OR pk < 2) AND c1 < 240
ORDER BY c1
LIMIT 1;
id	select_type	table	type	possible_keys	key	key_len	ref	rows	Extra
1	SIMPLE	t1	range	PRIMARY,k1	k1	5	NULL	3	Using where; Using index
DROP TABLE t1;
#
# Bug#59259 "Incorrect rows returned for a correlated subquery
#            when ICP is on"
#
CREATE TABLE t1 (pk INTEGER PRIMARY KEY, i INTEGER NOT NULL) ENGINE=InnoDB;
INSERT INTO t1 VALUES (11,0);
INSERT INTO t1 VALUES (12,5);
INSERT INTO t1 VALUES (15,0);
CREATE TABLE t2 (pk INTEGER PRIMARY KEY, i INTEGER NOT NULL) ENGINE=InnoDB;
INSERT INTO t2 VALUES (11,1);
INSERT INTO t2 VALUES (12,2);
INSERT INTO t2 VALUES (15,4);
set @save_optimizer_switch= @@optimizer_switch;
set optimizer_switch='semijoin=off';
EXPLAIN
SELECT * FROM t1
WHERE pk IN (SELECT it.pk FROM t2 JOIN t2 AS it ON it.i=it.i WHERE it.pk-t1.i<10);
id	select_type	table	type	possible_keys	key	key_len	ref	rows	Extra
1	PRIMARY	t1	ALL	NULL	NULL	NULL	NULL	3	Using where
2	DEPENDENT SUBQUERY	t2	index	NULL	PRIMARY	4	NULL	3	Using index
2	DEPENDENT SUBQUERY	it	eq_ref	PRIMARY	PRIMARY	4	func	1	Using index condition
SELECT * FROM t1
WHERE pk IN (SELECT it.pk FROM t2 JOIN t2 AS it ON it.i=it.i WHERE it.pk-t1.i<10);
pk	i
12	5
set optimizer_switch=@save_optimizer_switch;
DROP TABLE t1, t2;
>>>>>>> a29ab1fb
set storage_engine= @save_storage_engine;<|MERGE_RESOLUTION|>--- conflicted
+++ resolved
@@ -347,31 +347,6 @@
 DROP PROCEDURE insert_data;
 DROP TABLE t1, t2, t3;
 #
-<<<<<<< HEAD
-# BUG#778434 Wrong result with in_to_exists=on in maria-5.3-mwl89
-#
-CREATE TABLE t1 ( f11 int) ;
-INSERT IGNORE INTO t1 VALUES (0);
-CREATE TABLE t2 ( f10 int) ;
-INSERT IGNORE INTO t2 VALUES (0);
-CREATE TABLE t3 ( f1 int NOT NULL , f10 int, PRIMARY KEY (f1)) ;
-INSERT IGNORE INTO t3 VALUES (6,0),(10,0);
-CREATE TABLE t4 ( f11 int) ;
-INSERT IGNORE INTO t4 VALUES
-(0),(0),(0),(0),(0),(0),(0),(0),(0),(0),(NULL),
-(0),(0),(0),(0),(0),(0),(0),(0),(0),(0);
-set @tmp_778434=@@optimizer_switch;
-SET optimizer_switch='materialization=off,in_to_exists=on,subquery_cache=off,semijoin=off';
-SELECT * FROM t1 INNER JOIN t2 ON t2.f10 = t1.f11
-WHERE (6, 234) IN (
-SELECT t3.f1, t3.f1
-FROM t3 JOIN t4 ON t4.f11 = t3.f10
-);
-f11	f10
-DROP TABLE t1,t2,t3,t4;
-set optimizer_switch= @tmp_778434;
-set optimizer_switch=@innodb_icp_tmp;
-=======
 # Bug#57372 "Multi-table updates and deletes fail when running with ICP 
 #            against InnoDB"
 #
@@ -463,5 +438,28 @@
 12	5
 set optimizer_switch=@save_optimizer_switch;
 DROP TABLE t1, t2;
->>>>>>> a29ab1fb
+#
+# BUG#778434 Wrong result with in_to_exists=on in maria-5.3-mwl89
+#
+CREATE TABLE t1 ( f11 int) ;
+INSERT IGNORE INTO t1 VALUES (0);
+CREATE TABLE t2 ( f10 int) ;
+INSERT IGNORE INTO t2 VALUES (0);
+CREATE TABLE t3 ( f1 int NOT NULL , f10 int, PRIMARY KEY (f1)) ;
+INSERT IGNORE INTO t3 VALUES (6,0),(10,0);
+CREATE TABLE t4 ( f11 int) ;
+INSERT IGNORE INTO t4 VALUES
+(0),(0),(0),(0),(0),(0),(0),(0),(0),(0),(NULL),
+(0),(0),(0),(0),(0),(0),(0),(0),(0),(0);
+set @tmp_778434=@@optimizer_switch;
+SET optimizer_switch='materialization=off,in_to_exists=on,subquery_cache=off,semijoin=off';
+SELECT * FROM t1 INNER JOIN t2 ON t2.f10 = t1.f11
+WHERE (6, 234) IN (
+SELECT t3.f1, t3.f1
+FROM t3 JOIN t4 ON t4.f11 = t3.f10
+);
+f11	f10
+DROP TABLE t1,t2,t3,t4;
+set optimizer_switch= @tmp_778434;
+set optimizer_switch=@innodb_icp_tmp;
 set storage_engine= @save_storage_engine;