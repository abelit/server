--- conflicted
+++ resolved
@@ -475,11 +475,7 @@
 def					type	253	10	3	Y	0	31	8
 def					possible_keys	253	4096	0	Y	0	31	8
 def					key	253	64	0	Y	0	31	8
-<<<<<<< HEAD
 def					key_len	253	4096	0	Y	128	31	63
-=======
-def					key_len	8	3	0	Y	32928	0	63
->>>>>>> 92414111
 def					ref	253	1024	0	Y	0	31	8
 def					rows	8	10	1	Y	32928	0	63
 def					Extra	253	255	14	N	1	31	8
@@ -495,11 +491,8 @@
 def					type	253	10	5	Y	0	31	8
 def					possible_keys	253	4096	7	Y	0	31	8
 def					key	253	64	7	Y	0	31	8
-<<<<<<< HEAD
-def					key_len	253	4096	1	Y	128	31	63
-=======
 def					key_len	8	3	1	Y	32928	0	63
->>>>>>> 92414111
+
 def					ref	253	1024	0	Y	0	31	8
 def					rows	8	10	1	Y	32928	0	63
 def					Extra	253	255	27	N	1	31	8
