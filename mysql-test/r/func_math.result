--- conflicted
+++ resolved
@@ -130,7 +130,6 @@
 Note	1003	select degrees(pi()) AS `degrees(pi())`,radians(360) AS `radians(360)`
 select rand(rand);
 ERROR 42S22: Unknown column 'rand' in 'field list'
-<<<<<<< HEAD
 create table t1 (col1 int, col2 decimal(60,30));
 insert into t1 values(1,1234567890.12345);
 select format(col2,7) from t1;
@@ -153,18 +152,6 @@
 select ceil(0.000000000000000009);
 ceil(0.000000000000000009)
 1
-=======
-create table t1 select round(1, 6);
-show create table t1;
-Table	Create Table
-t1	CREATE TABLE `t1` (
-  `round(1, 6)` double(7,6) NOT NULL default '0.000000'
-) ENGINE=MyISAM DEFAULT CHARSET=latin1
-select * from t1;
-round(1, 6)
-1.000000
-drop table t1;
 select abs(-2) * -2;
 abs(-2) * -2
--4
->>>>>>> 8a2251e5
+-4