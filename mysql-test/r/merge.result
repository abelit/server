--- conflicted
+++ resolved
@@ -766,7 +766,12 @@
 test.t1	check	status	OK
 test.t2	check	status	OK
 drop table t1, t2, t3;
-<<<<<<< HEAD
+CREATE TABLE t1(a INT);
+INSERT INTO t1 VALUES(2),(1);
+CREATE TABLE t2(a INT, KEY(a)) ENGINE=MERGE UNION=(t1);
+SELECT * FROM t2 WHERE a=2;
+ERROR HY000: Got error 124 from storage engine
+DROP TABLE t1, t2;
 CREATE TABLE t1(a INT) ENGINE=MEMORY;
 CREATE TABLE t2(a INT) ENGINE=MERGE UNION=(t1);
 SELECT * FROM t2;
@@ -775,12 +780,4 @@
 CREATE TABLE t2(a INT) ENGINE=MERGE UNION=(t3);
 SELECT * FROM t2;
 ERROR HY000: Unable to open underlying table which is differently defined or of non-MyISAM type or doesn't exists
-DROP TABLE t2;
-=======
-CREATE TABLE t1(a INT);
-INSERT INTO t1 VALUES(2),(1);
-CREATE TABLE t2(a INT, KEY(a)) ENGINE=MERGE UNION=(t1);
-SELECT * FROM t2 WHERE a=2;
-ERROR HY000: Got error 124 from storage engine
-DROP TABLE t1, t2;
->>>>>>> 1c6bca02
+DROP TABLE t2;