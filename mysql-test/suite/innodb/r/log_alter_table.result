# restart
#
# Bug#21801423 INNODB REDO LOG DOES NOT INDICATE WHEN
# FILES ARE CREATED
#
# Bug#21796691 INNODB REDO LOG DOES NOT INDICATE WHEN
# REDO LOGGING IS SKIPPED
#
CREATE TABLE t1 (a INT NOT NULL, b INT UNIQUE) ENGINE=InnoDB;
INSERT INTO t1 VALUES (1,2);
ALTER TABLE t1 ADD PRIMARY KEY(a), LOCK=SHARED, ALGORITHM=INPLACE;
ALTER TABLE t1 DROP INDEX b, ADD INDEX (b), LOCK=SHARED;
# Kill the server
<<<<<<< HEAD
# restart: --debug=d,ib_log
FOUND 1 /scan .*: multi-log rec MLOG_FILE_CREATE2.*page .*:0/ in mysqld.1.err
FOUND 1 /scan .*: log rec MLOG_INDEX_LOAD/ in mysqld.1.err
=======
FOUND 2 /scan \d+: multi-log rec MLOG_FILE_CREATE2 len \d+ page \d+:0/ in mysqld.1.err
FOUND 3 /scan \d+: log rec MLOG_INDEX_LOAD/ in mysqld.1.err
>>>>>>> 250799f9
CHECK TABLE t1;
Table	Op	Msg_type	Msg_text
test.t1	check	status	OK
# restart
DROP TABLE t1;<|MERGE_RESOLUTION|>--- conflicted
+++ resolved
@@ -11,14 +11,9 @@
 ALTER TABLE t1 ADD PRIMARY KEY(a), LOCK=SHARED, ALGORITHM=INPLACE;
 ALTER TABLE t1 DROP INDEX b, ADD INDEX (b), LOCK=SHARED;
 # Kill the server
-<<<<<<< HEAD
 # restart: --debug=d,ib_log
-FOUND 1 /scan .*: multi-log rec MLOG_FILE_CREATE2.*page .*:0/ in mysqld.1.err
-FOUND 1 /scan .*: log rec MLOG_INDEX_LOAD/ in mysqld.1.err
-=======
 FOUND 2 /scan \d+: multi-log rec MLOG_FILE_CREATE2 len \d+ page \d+:0/ in mysqld.1.err
 FOUND 3 /scan \d+: log rec MLOG_INDEX_LOAD/ in mysqld.1.err
->>>>>>> 250799f9
 CHECK TABLE t1;
 Table	Op	Msg_type	Msg_text
 test.t1	check	status	OK
