#
# Bug#69122 - INNODB DOESN'T REDO-LOG INSERT BUFFER MERGE
#             OPERATION IF IT IS DONE IN-PLACE
#
call mtr.add_suppression("InnoDB: innodb_read_only prevents crash recovery");
call mtr.add_suppression("Plugin initialization aborted at srv0start\\.cc");
call mtr.add_suppression("Plugin 'InnoDB'");
FLUSH TABLES;
CREATE TABLE t1(
a INT AUTO_INCREMENT PRIMARY KEY,
b CHAR(1),
c INT,
INDEX(b))
ENGINE=InnoDB STATS_PERSISTENT=0;
SET GLOBAL innodb_change_buffering_debug = 1;
INSERT INTO t1 SELECT 0,'x',1 FROM seq_1_to_8192;
BEGIN;
SELECT b FROM t1 LIMIT 3;
b
x
x
x
connect  con1,localhost,root,,;
BEGIN;
DELETE FROM t1 WHERE a=1;
INSERT INTO t1 VALUES(1,'X',1);
SET DEBUG_DBUG='+d,crash_after_log_ibuf_upd_inplace';
SELECT b FROM t1 LIMIT 3;
ERROR HY000: Lost connection to MySQL server during query
disconnect con1;
connection default;
<<<<<<< HEAD
FOUND 1 /Wrote log record for ibuf update in place operation/ in my_restart.err
# restart
=======
FOUND 1 /Wrote log record for ibuf update in place operation/ in mysqld.1.err
CHECK TABLE t1;
Table	Op	Msg_type	Msg_text
test.t1	check	Error	Unknown storage engine 'InnoDB'
test.t1	check	error	Corrupt
FOUND 1 /innodb_read_only prevents crash recovery/ in mysqld.1.err
SELECT * FROM t1 LIMIT 1;
a	b	c
1	X	1
SHOW ENGINE INNODB STATUS;
Type	Name	Status
InnoDB		insert 0, delete mark 0
SET GLOBAL innodb_fast_shutdown=0;
>>>>>>> 46facaed
CHECK TABLE t1;
Table	Op	Msg_type	Msg_text
test.t1	check	status	OK
SHOW ENGINE INNODB STATUS;
Type	Name	Status
InnoDB		insert 79, delete mark 1
DROP TABLE t1;<|MERGE_RESOLUTION|>--- conflicted
+++ resolved
@@ -29,16 +29,14 @@
 ERROR HY000: Lost connection to MySQL server during query
 disconnect con1;
 connection default;
-<<<<<<< HEAD
-FOUND 1 /Wrote log record for ibuf update in place operation/ in my_restart.err
-# restart
-=======
 FOUND 1 /Wrote log record for ibuf update in place operation/ in mysqld.1.err
+# restart: --innodb-read-only
 CHECK TABLE t1;
 Table	Op	Msg_type	Msg_text
 test.t1	check	Error	Unknown storage engine 'InnoDB'
 test.t1	check	error	Corrupt
 FOUND 1 /innodb_read_only prevents crash recovery/ in mysqld.1.err
+# restart: --innodb-force-recovery=5
 SELECT * FROM t1 LIMIT 1;
 a	b	c
 1	X	1
@@ -46,7 +44,7 @@
 Type	Name	Status
 InnoDB		insert 0, delete mark 0
 SET GLOBAL innodb_fast_shutdown=0;
->>>>>>> 46facaed
+# restart
 CHECK TABLE t1;
 Table	Op	Msg_type	Msg_text
 test.t1	check	status	OK
