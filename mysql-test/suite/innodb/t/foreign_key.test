--source include/have_innodb.inc
--source include/count_sessions.inc

--echo #
--echo # Bug #19027905 ASSERT RET.SECOND DICT_CREATE_FOREIGN_CONSTRAINTS_LOW
--echo # DICT_CREATE_FOREIGN_CONSTR
--echo #

create table t1 (f1 int primary key) engine=InnoDB;
--error ER_CANT_CREATE_TABLE
create table t2 (f1 int primary key,
constraint c1 foreign key (f1) references t1(f1),
constraint c1 foreign key (f1) references t1(f1)) engine=InnoDB;
create table t2 (f1 int primary key,
   constraint c1 foreign key (f1) references t1(f1)) engine=innodb;

--error ER_CANT_CREATE_TABLE
alter table t2 add constraint c1 foreign key (f1) references t1(f1);

set foreign_key_checks = 0;
--error ER_DUP_CONSTRAINT_NAME
alter table t2 add constraint c1 foreign key (f1) references t1(f1);

drop table t2, t1;

--echo #
--echo # Bug #20031243 CREATE TABLE FAILS TO CHECK IF FOREIGN KEY COLUMN
--echo # NULL/NOT NULL MISMATCH
--echo #

set foreign_key_checks = 1;
show variables like 'foreign_key_checks';

CREATE TABLE t1
(a INT NOT NULL,
 b INT NOT NULL,
 INDEX idx(a)) ENGINE=InnoDB;

CREATE TABLE t2
(a INT KEY,
 b INT,
 INDEX ind(b),
 FOREIGN KEY (b) REFERENCES t1(a) ON DELETE CASCADE ON UPDATE CASCADE)
 ENGINE=InnoDB;

show create table t1;
show create table t2;

INSERT INTO t1 VALUES (1, 80);
INSERT INTO t1 VALUES (2, 81);
INSERT INTO t1 VALUES (3, 82);
INSERT INTO t1 VALUES (4, 83);
INSERT INTO t1 VALUES (5, 84);

INSERT INTO t2 VALUES (51, 1);
INSERT INTO t2 VALUES (52, 2);
INSERT INTO t2 VALUES (53, 3);
INSERT INTO t2 VALUES (54, 4);
INSERT INTO t2 VALUES (55, 5);

SELECT a, b FROM t1 ORDER BY a;
SELECT a, b FROM t2 ORDER BY a;

--error ER_NO_REFERENCED_ROW_2
INSERT INTO t2 VALUES (56, 6);

ALTER TABLE t1 CHANGE a id INT;

SELECT id, b FROM t1 ORDER BY id;
SELECT a, b FROM t2 ORDER BY a;

--echo # Operations on child table
--error ER_NO_REFERENCED_ROW_2
INSERT INTO t2 VALUES (56, 6);
--error ER_NO_REFERENCED_ROW_2
UPDATE t2 SET b = 99 WHERE a = 51;
DELETE FROM t2 WHERE a = 53;
SELECT id, b FROM t1 ORDER BY id;
SELECT a, b FROM t2 ORDER BY a;

--echo # Operations on parent table
DELETE FROM t1 WHERE id = 1;
UPDATE t1 SET id = 50 WHERE id = 5;
SELECT id, b FROM t1 ORDER BY id;
SELECT a, b FROM t2 ORDER BY a;

DROP TABLE t2, t1;

--echo #
--echo # bug#25126722 FOREIGN KEY CONSTRAINT NAME IS NULL AFTER RESTART
--echo # base bug#24818604 [GR]
--echo #

CREATE TABLE t1 (c1 INT PRIMARY KEY) ENGINE=InnoDB;
CREATE TABLE t2 (c1 INT PRIMARY KEY, FOREIGN KEY (c1) REFERENCES t1(c1))
ENGINE=InnoDB;

INSERT INTO t1 VALUES (1);
INSERT INTO t2 VALUES (1);

SELECT unique_constraint_name FROM information_schema.referential_constraints
WHERE table_name = 't2';

--source include/restart_mysqld.inc

SELECT unique_constraint_name FROM information_schema.referential_constraints
WHERE table_name = 't2';

SELECT * FROM t1;

SELECT unique_constraint_name FROM information_schema.referential_constraints
WHERE table_name = 't2';

DROP TABLE t2;
DROP TABLE t1;

#
# MDEV-12669 Circular foreign keys cause a loop and OOM upon LOCK TABLE
#
SET FOREIGN_KEY_CHECKS=0;
CREATE TABLE staff (
  staff_id TINYINT UNSIGNED NOT NULL AUTO_INCREMENT,
  store_id TINYINT UNSIGNED NOT NULL,
  PRIMARY KEY  (staff_id),
  KEY idx_fk_store_id (store_id),
  CONSTRAINT fk_staff_store FOREIGN KEY (store_id) REFERENCES store (store_id) ON DELETE RESTRICT ON UPDATE CASCADE
) ENGINE=InnoDB;
CREATE TABLE store (
  store_id TINYINT UNSIGNED NOT NULL AUTO_INCREMENT,
  manager_staff_id TINYINT UNSIGNED NOT NULL,
  PRIMARY KEY  (store_id),
  UNIQUE KEY idx_unique_manager (manager_staff_id),
  CONSTRAINT fk_store_staff FOREIGN KEY (manager_staff_id) REFERENCES staff (staff_id) ON DELETE RESTRICT ON UPDATE CASCADE
) ENGINE=InnoDB;
SET FOREIGN_KEY_CHECKS=DEFAULT;

LOCK TABLE staff WRITE;
UNLOCK TABLES;
DROP TABLES staff, store;

SET FOREIGN_KEY_CHECKS=1;

--echo #
--echo # MDEV-17531 Crash in RENAME TABLE with FOREIGN KEY and FULLTEXT INDEX
--echo #

--disable_query_log
call mtr.add_suppression("InnoDB: Possible reasons:");
call mtr.add_suppression("InnoDB: \\([12]\\) Table ");
call mtr.add_suppression("InnoDB: If table `test`\\.`t2` is a temporary table");
--enable_query_log

CREATE TABLE t1 (a INT PRIMARY KEY) ENGINE=InnoDB;
CREATE DATABASE best;
CREATE TABLE t3 (a INT PRIMARY KEY,
CONSTRAINT t2_ibfk_1 FOREIGN KEY (a) REFERENCES t1(a)) ENGINE=InnoDB;
CREATE TABLE best.t2 (a INT PRIMARY KEY, b TEXT, FULLTEXT INDEX(b),
FOREIGN KEY (a) REFERENCES test.t1(a)) ENGINE=InnoDB;
--replace_regex /Table '.*t2'/Table 't2'/
--error ER_TABLE_EXISTS_ERROR
RENAME TABLE best.t2 TO test.t2;
SHOW CREATE TABLE best.t2;
DROP DATABASE best;

--echo #
--echo # MDEV-17541 KILL QUERY during lock wait in FOREIGN KEY check hangs
--echo #
connect (fk, localhost, root,,);
INSERT INTO t1 SET a=1;
BEGIN;
DELETE FROM t1;

connection default;
let $ID= `SELECT @id := CONNECTION_ID()`;
send INSERT INTO t3 SET a=1;

connection fk;
# Check that the above SELECT is blocked
let $wait_condition=
  select count(*) = 1 from information_schema.processlist
  where state = 'update' and info = 'INSERT INTO t3 SET a=1';
--source include/wait_condition.inc
let $ignore= `SELECT @id := $ID`;
kill query @id;

connection default;
--error ER_QUERY_INTERRUPTED
reap;
disconnect fk;

DROP TABLE t3,t1;

--echo #
--echo # MDEV-18222 InnoDB: Failing assertion: heap->magic_n == MEM_BLOCK_MAGIC_N
--echo # or ASAN heap-use-after-free in dict_foreign_remove_from_cache upon CHANGE COLUMN
--echo #
CREATE TABLE t1 (a INT, UNIQUE(a), KEY(a)) ENGINE=InnoDB;
ALTER TABLE t1 ADD FOREIGN KEY (a) REFERENCES t1 (a);
SET SESSION FOREIGN_KEY_CHECKS = OFF;
ALTER TABLE t1 CHANGE COLUMN a a TIME NOT NULL;
ALTER TABLE t1 ADD pk INT NOT NULL AUTO_INCREMENT PRIMARY KEY;
ALTER TABLE t1 CHANGE COLUMN a b TIME;
SET SESSION FOREIGN_KEY_CHECKS = ON;
DROP TABLE t1;

--echo #
--echo # MDEV-18256 InnoDB: Failing assertion: heap->magic_n == MEM_BLOCK_MAGIC_N
--echo # upon DROP FOREIGN KEY
--echo #
CREATE TABLE t1 (a INT PRIMARY KEY) ENGINE=InnoDB;
CREATE TABLE t2 (b INT PRIMARY KEY, FOREIGN KEY fk1 (b) REFERENCES t1 (a))
ENGINE=InnoDB;
ALTER TABLE t2 DROP FOREIGN KEY fk1, DROP FOREIGN KEY fk1;
DROP TABLE t2, t1;

CREATE TABLE t1 (f VARCHAR(256)) ENGINE=InnoDB;
SET SESSION FOREIGN_KEY_CHECKS = OFF;
ALTER TABLE t1 ADD FOREIGN KEY (f) REFERENCES non_existing_table (x);
SET SESSION FOREIGN_KEY_CHECKS = ON;
ALTER TABLE t1 ADD FULLTEXT INDEX ft1 (f);
ALTER TABLE t1 ADD FULLTEXT INDEX ft2 (f);
DROP TABLE t1;

<<<<<<< HEAD
--echo # Start of 10.2 tests

--echo #
--echo # MDEV-13246 Stale rows despite ON DELETE CASCADE constraint
--echo #

CREATE TABLE users (
  id int unsigned AUTO_INCREMENT PRIMARY KEY,
  name varchar(32) NOT NULL DEFAULT ''
) ENGINE=InnoDB DEFAULT CHARSET=utf8;

CREATE TABLE matchmaking_groups (
  id bigint unsigned AUTO_INCREMENT PRIMARY KEY,
  host_user_id int unsigned NOT NULL UNIQUE,
  CONSTRAINT FOREIGN KEY (host_user_id) REFERENCES users (id)
  ON DELETE CASCADE ON UPDATE CASCADE
) ENGINE=InnoDB DEFAULT CHARSET=utf8;

CREATE TABLE matchmaking_group_users (
  matchmaking_group_id bigint unsigned NOT NULL,
  user_id int unsigned NOT NULL,
  PRIMARY KEY (matchmaking_group_id,user_id),
  UNIQUE KEY user_id (user_id),
  CONSTRAINT FOREIGN KEY (matchmaking_group_id)
  REFERENCES matchmaking_groups (id) ON DELETE CASCADE ON UPDATE CASCADE,
  CONSTRAINT FOREIGN KEY (user_id)
  REFERENCES users (id) ON DELETE CASCADE ON UPDATE CASCADE
) ENGINE=InnoDB DEFAULT CHARSET=utf8;

CREATE TABLE matchmaking_group_maps (
  matchmaking_group_id bigint unsigned NOT NULL,
  map_id tinyint unsigned NOT NULL,
  PRIMARY KEY (matchmaking_group_id,map_id),
  CONSTRAINT FOREIGN KEY (matchmaking_group_id)
  REFERENCES matchmaking_groups (id) ON DELETE CASCADE ON UPDATE CASCADE
) ENGINE=InnoDB DEFAULT CHARSET=utf8;

INSERT INTO users VALUES (NULL,'foo'),(NULL,'bar');
INSERT INTO matchmaking_groups VALUES (10,1),(11,2);
INSERT INTO matchmaking_group_users VALUES (10,1),(11,2);
INSERT INTO matchmaking_group_maps VALUES (10,55),(11,66);

BEGIN;
UPDATE users SET name = 'qux' WHERE id = 1;

--connect (con1,localhost,root,,)
SET innodb_lock_wait_timeout= 1;
DELETE FROM matchmaking_groups WHERE id = 10;

--connection default
COMMIT;
--sorted_result
SELECT * FROM matchmaking_group_users WHERE matchmaking_group_id NOT IN (SELECT id FROM matchmaking_groups);
--sorted_result
SELECT * FROM matchmaking_group_maps WHERE matchmaking_group_id NOT IN (SELECT id FROM matchmaking_groups);
--sorted_result
SELECT * FROM users;

DROP TABLE
matchmaking_group_maps, matchmaking_group_users, matchmaking_groups, users;

--echo #
--echo # MDEV-13331 FK DELETE CASCADE does not honor innodb_lock_wait_timeout
--echo #

CREATE TABLE t1 (id INT NOT NULL PRIMARY KEY) ENGINE=InnoDB;

CREATE TABLE t2 (
  id INT NOT NULL PRIMARY KEY,
  ref_id INT NOT NULL DEFAULT 0,
  f INT NULL,
  FOREIGN KEY (ref_id) REFERENCES t1 (id) ON DELETE CASCADE
) ENGINE=InnoDB;

INSERT INTO t1 VALUES (1),(2);
INSERT INTO t2 VALUES (1,1,10),(2,2,20);

SHOW CREATE TABLE t2;

--connection con1
BEGIN;
UPDATE t2 SET f = 11 WHERE id = 1;

--connection default
SET innodb_lock_wait_timeout= 1;
--error ER_LOCK_WAIT_TIMEOUT
DELETE FROM t1 WHERE id = 1;

--connection con1
COMMIT;

--connection default
SELECT * FROM t2;
DELETE FROM t1 WHERE id = 1;
SELECT * FROM t2;
DROP TABLE t2, t1;

--echo #
--echo # MDEV-15199 Referential integrity broken in ON DELETE CASCADE
--echo #

CREATE TABLE member (id int AUTO_INCREMENT PRIMARY KEY) ENGINE=InnoDB;
INSERT INTO member VALUES (1);
CREATE TABLE address (
  id int AUTO_INCREMENT PRIMARY KEY,
  member_id int NOT NULL,
  KEY address_FI_1 (member_id),
  CONSTRAINT address_FK_1 FOREIGN KEY (member_id) REFERENCES member (id)
  ON DELETE CASCADE ON UPDATE CASCADE
) ENGINE=InnoDB;

INSERT INTO address VALUES (2,1);
CREATE TABLE payment_method (
  id int AUTO_INCREMENT PRIMARY KEY,
  member_id int NOT NULL,
  cardholder_address_id int DEFAULT NULL,
  KEY payment_method_FI_1 (member_id),
  KEY payment_method_FI_2 (cardholder_address_id),
  CONSTRAINT payment_method_FK_1 FOREIGN KEY (member_id) REFERENCES member (id) ON DELETE CASCADE ON UPDATE CASCADE,
  CONSTRAINT payment_method_FK_2 FOREIGN KEY (cardholder_address_id) REFERENCES address (id) ON DELETE SET NULL ON UPDATE CASCADE
) ENGINE=InnoDB;

INSERT INTO payment_method VALUES (3,1,2);

BEGIN;
UPDATE member SET id=42;
SELECT * FROM member;
SELECT * FROM address;
SELECT * FROM payment_method;
DELETE FROM member;
COMMIT;
SELECT * FROM member;
SELECT * FROM address;
SELECT * FROM payment_method;

DROP TABLE payment_method,address,member;

--echo #
--echo # Bug #26958695 INNODB NESTED STORED FIELD WITH CONSTRAINT KEY
--echo # PRODUCE BROKEN TABLE (no bug in MariaDB)
--echo #
create table t1(f1 int,f2 int, primary key(f1), key(f2, f1))engine=innodb;
create table t2(f1 int, f2 int as (2) stored, f3 int as (f2) stored,
                foreign key(f1) references t1(f2) on update set NULL)
engine=innodb;
insert into t1 values(1, 1);
insert into t2(f1) values(1);
drop table t2, t1;

#
# MDEV-12669 Circular foreign keys cause a loop and OOM upon LOCK TABLE
#
SET FOREIGN_KEY_CHECKS=0;
CREATE TABLE staff (
  staff_id TINYINT UNSIGNED NOT NULL AUTO_INCREMENT,
  store_id TINYINT UNSIGNED NOT NULL,
  PRIMARY KEY  (staff_id),
  KEY idx_fk_store_id (store_id),
  CONSTRAINT fk_staff_store FOREIGN KEY (store_id) REFERENCES store (store_id) ON DELETE RESTRICT ON UPDATE CASCADE
) ENGINE=InnoDB;
CREATE TABLE store (
  store_id TINYINT UNSIGNED NOT NULL AUTO_INCREMENT,
  manager_staff_id TINYINT UNSIGNED NOT NULL,
  PRIMARY KEY  (store_id),
  UNIQUE KEY idx_unique_manager (manager_staff_id),
  CONSTRAINT fk_store_staff FOREIGN KEY (manager_staff_id) REFERENCES staff (staff_id) ON DELETE RESTRICT ON UPDATE CASCADE
) ENGINE=InnoDB;

LOCK TABLE staff WRITE;
UNLOCK TABLES;
DROP TABLES staff, store;
SET FOREIGN_KEY_CHECKS=1;

--echo #
--echo # MDEV-17541 KILL QUERY during lock wait in FOREIGN KEY check hangs
--echo #

CREATE TABLE t1 (a INT PRIMARY KEY) ENGINE=InnoDB;
CREATE TABLE t2 (a INT PRIMARY KEY, FOREIGN KEY (a) REFERENCES t1(a))
ENGINE=InnoDB;

connection con1;
INSERT INTO t1 SET a=1;
BEGIN;
DELETE FROM t1;

connection default;
let $ID= `SELECT @id := CONNECTION_ID()`;
send INSERT INTO t2 SET a=1;

connection con1;
let $wait_condition=
  select count(*) = 1 from information_schema.processlist
  where state = 'update' and info = 'INSERT INTO t2 SET a=1';
--source include/wait_condition.inc
let $ignore= `SELECT @id := $ID`;
kill query @id;

connection default;
--error ER_QUERY_INTERRUPTED
reap;
disconnect con1;

DROP TABLE t2,t1;

--echo # End of 10.2 tests

--source include/wait_until_count_sessions.inc
=======
CREATE TABLE t1 (f VARCHAR(256), FTS_DOC_ID BIGINT UNSIGNED PRIMARY KEY)
ENGINE=InnoDB;
SET SESSION FOREIGN_KEY_CHECKS = OFF;
ALTER TABLE t1 ADD FOREIGN KEY (f) REFERENCES non_existing_table (x);
SET SESSION FOREIGN_KEY_CHECKS = ON;
ALTER TABLE t1 ADD FULLTEXT INDEX ft1 (f);
ALTER TABLE t1 ADD FULLTEXT INDEX ft2 (f);
DROP TABLE t1;
>>>>>>> be254148
<|MERGE_RESOLUTION|>--- conflicted
+++ resolved
@@ -221,7 +221,15 @@
 ALTER TABLE t1 ADD FULLTEXT INDEX ft2 (f);
 DROP TABLE t1;
 
-<<<<<<< HEAD
+CREATE TABLE t1 (f VARCHAR(256), FTS_DOC_ID BIGINT UNSIGNED PRIMARY KEY)
+ENGINE=InnoDB;
+SET SESSION FOREIGN_KEY_CHECKS = OFF;
+ALTER TABLE t1 ADD FOREIGN KEY (f) REFERENCES non_existing_table (x);
+SET SESSION FOREIGN_KEY_CHECKS = ON;
+ALTER TABLE t1 ADD FULLTEXT INDEX ft1 (f);
+ALTER TABLE t1 ADD FULLTEXT INDEX ft2 (f);
+DROP TABLE t1;
+
 --echo # Start of 10.2 tests
 
 --echo #
@@ -429,14 +437,4 @@
 
 --echo # End of 10.2 tests
 
---source include/wait_until_count_sessions.inc
-=======
-CREATE TABLE t1 (f VARCHAR(256), FTS_DOC_ID BIGINT UNSIGNED PRIMARY KEY)
-ENGINE=InnoDB;
-SET SESSION FOREIGN_KEY_CHECKS = OFF;
-ALTER TABLE t1 ADD FOREIGN KEY (f) REFERENCES non_existing_table (x);
-SET SESSION FOREIGN_KEY_CHECKS = ON;
-ALTER TABLE t1 ADD FULLTEXT INDEX ft1 (f);
-ALTER TABLE t1 ADD FULLTEXT INDEX ft2 (f);
-DROP TABLE t1;
->>>>>>> be254148
+--source include/wait_until_count_sessions.inc