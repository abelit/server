--- conflicted
+++ resolved
@@ -620,11 +620,6 @@
 insert into t1 values(3);
 insert into t2 values(3);
 drop table t1, t2;
-<<<<<<< HEAD
-create table t1 (a int) engine=aria;
-lock table t1 write;
-drop table t1;
-=======
 CREATE TABLE t1 (
 a INT PRIMARY KEY,
 b CHAR(255),
@@ -672,4 +667,6 @@
   KEY `a` (`a`(500))
 ) ENGINE=Aria DEFAULT CHARSET=latin1 PAGE_CHECKSUM=1
 DROP TABLE t1;
->>>>>>> 000deedf
+create table t1 (a int) engine=aria;
+lock table t1 write;
+drop table t1;