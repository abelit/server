stop slave;
drop table if exists t1,t2,t3,t4,t5,t6,t7,t8,t9;
reset master;
reset slave;
drop table if exists t1,t2,t3,t4,t5,t6,t7,t8,t9;
start slave;
call mtr.add_suppression("Slave: Unknown table 't6' Error_code: 1051");
**** Diff Table Def Start ****
*** On Slave ***
STOP SLAVE;
RESET SLAVE;
CREATE TABLE t1 (a INT, b INT PRIMARY KEY, c CHAR(20),
d FLOAT DEFAULT '2.00', 
e CHAR(4) DEFAULT 'TEST') 
ENGINE='NDB';
*** Create t1 on Master ***
CREATE TABLE t1 (a INT PRIMARY KEY, b INT, c CHAR(10)
) ENGINE='NDB';
RESET MASTER;
*** Start Slave ***
START SLAVE;
*** Master Data Insert ***
INSERT INTO t1 () VALUES(1,2,'TEXAS'),(2,1,'AUSTIN'),(3,4,'QA');
SELECT * FROM t1 ORDER BY a;
a	b	c
1	2	TEXAS
2	1	AUSTIN
3	4	QA
*** Select from slave ***
SELECT * FROM t1 ORDER BY a;
a	b	c	d	e
1	2	TEXAS	NULL	NULL
2	1	AUSTIN	NULL	NULL
3	4	QA	NULL	NULL
*** Drop t1  ***
DROP TABLE t1;
*** Create t2 on slave  ***
STOP SLAVE;
RESET SLAVE;
CREATE TABLE t2 (a INT, b INT PRIMARY KEY, c CHAR(5),
d FLOAT DEFAULT '2.00',
e CHAR(5) DEFAULT 'TEST2')
ENGINE='NDB';
*** Create t2 on Master ***
CREATE TABLE t2 (a INT PRIMARY KEY, b INT, c CHAR(10)
) ENGINE='NDB';
RESET MASTER;
*** Master Data Insert ***
INSERT INTO t2 () VALUES(1,2,'Kyle, TEX'),(2,1,'JOE AUSTIN'),(3,4,'QA TESTING');
SELECT * FROM t2 ORDER BY a;
a	b	c
1	2	Kyle, TEX
2	1	JOE AUSTIN
3	4	QA TESTING
*** Start Slave ***
START SLAVE;
SHOW SLAVE STATUS;
Slave_IO_State	#
Master_Host	127.0.0.1
Master_User	root
Master_Port	#
Connect_Retry	1
Master_Log_File	master-bin.000001
Read_Master_Log_Pos	#
Relay_Log_File	#
Relay_Log_Pos	#
Relay_Master_Log_File	master-bin.000001
Slave_IO_Running	Yes
Slave_SQL_Running	No
Replicate_Do_DB	
Replicate_Ignore_DB	
Replicate_Do_Table	
Replicate_Ignore_Table	#
Replicate_Wild_Do_Table	
Replicate_Wild_Ignore_Table	
Last_Errno	1535
Last_Error	Table definition on master and slave does not match: Column 2 size mismatch - master has size 10, test.t2 on slave has size 6. Master's column size should be <= the slave's column size.
Skip_Counter	0
Exec_Master_Log_Pos	#
Relay_Log_Space	#
Until_Condition	None
Until_Log_File	
Until_Log_Pos	0
Master_SSL_Allowed	No
Master_SSL_CA_File	
Master_SSL_CA_Path	
Master_SSL_Cert	
Master_SSL_Cipher	
Master_SSL_Key	
Seconds_Behind_Master	#
Master_SSL_Verify_Server_Cert	No
Last_IO_Errno	#
Last_IO_Error	#
Last_SQL_Errno	1535
Last_SQL_Error	Table definition on master and slave does not match: Column 2 size mismatch - master has size 10, test.t2 on slave has size 6. Master's column size should be <= the slave's column size.
Replicate_Ignore_Server_Ids	
Master_Server_Id	1
STOP SLAVE;
RESET SLAVE;
SELECT * FROM t2 ORDER BY a;
a	b	c	d	e
RESET MASTER;
START SLAVE;
*** Drop t2  ***
DROP TABLE t2;
*** Create t3 on slave  ***
STOP SLAVE;
RESET SLAVE;
CREATE TABLE t3 (a INT, b INT PRIMARY KEY, c CHAR(20),
d FLOAT DEFAULT '2.00',
e CHAR(5) DEFAULT 'TEST2')
ENGINE='NDB';
*** Create t3 on Master ***
CREATE TABLE t3 (a BLOB, b INT PRIMARY KEY, c CHAR(20)
) ENGINE='NDB';
RESET MASTER;
*** Start Slave ***
START SLAVE;
*** Master Data Insert ***
set @b1 = 'b1';
set @b1 = concat(@b1,@b1);
INSERT INTO t3 () VALUES(@b1,2,'Kyle, TEX'),(@b1,1,'JOE AUSTIN'),(@b1,4,'QA TESTING');
********************************************
*** Expect slave to fail with Error 1522 ***
********************************************
SHOW SLAVE STATUS;
Slave_IO_State	#
Master_Host	127.0.0.1
Master_User	root
Master_Port	#
Connect_Retry	1
Master_Log_File	master-bin.000001
Read_Master_Log_Pos	#
Relay_Log_File	#
Relay_Log_Pos	#
Relay_Master_Log_File	master-bin.000001
Slave_IO_Running	Yes
Slave_SQL_Running	No
Replicate_Do_DB	
Replicate_Ignore_DB	
Replicate_Do_Table	
Replicate_Ignore_Table	#
Replicate_Wild_Do_Table	
Replicate_Wild_Ignore_Table	
Last_Errno	1535
Last_Error	Table definition on master and slave does not match: Column 0 type mismatch - received type 252, test.t3 has type 3
Skip_Counter	0
Exec_Master_Log_Pos	#
Relay_Log_Space	#
Until_Condition	None
Until_Log_File	
Until_Log_Pos	0
Master_SSL_Allowed	No
Master_SSL_CA_File	
Master_SSL_CA_Path	
Master_SSL_Cert	
Master_SSL_Cipher	
Master_SSL_Key	
Seconds_Behind_Master	#
Master_SSL_Verify_Server_Cert	No
Last_IO_Errno	#
Last_IO_Error	#
Last_SQL_Errno	1535
Last_SQL_Error	Table definition on master and slave does not match: Column 0 type mismatch - received type 252, test.t3 has type 3
Replicate_Ignore_Server_Ids	
Master_Server_Id	1
SET GLOBAL SQL_SLAVE_SKIP_COUNTER=2;
START SLAVE;
*** Drop t3  ***
DROP TABLE t3;
*** Create t4 on slave  ***
STOP SLAVE;
RESET SLAVE;
CREATE TABLE t4 (a INT, b INT PRIMARY KEY, c CHAR(20),
d FLOAT DEFAULT '2.00',
e CHAR(5) DEFAULT 'TEST2')
ENGINE='NDB';
*** Create t4 on Master ***
CREATE TABLE t4 (a DECIMAL(8,2), b INT PRIMARY KEY, c CHAR(20)
) ENGINE='NDB';
RESET MASTER;
*** Start Slave ***
START SLAVE;
*** Master Data Insert ***
INSERT INTO t4 () VALUES(100.22,2,'Kyle, TEX'),(200.26,1,'JOE AUSTIN'),
(30000.22,4,'QA TESTING');
********************************************
*** Expect slave to fail with Error 1522 ***
********************************************
SHOW SLAVE STATUS;
Slave_IO_State	#
Master_Host	127.0.0.1
Master_User	root
Master_Port	#
Connect_Retry	1
Master_Log_File	master-bin.000001
Read_Master_Log_Pos	#
Relay_Log_File	#
Relay_Log_Pos	#
Relay_Master_Log_File	master-bin.000001
Slave_IO_Running	Yes
Slave_SQL_Running	No
Replicate_Do_DB	
Replicate_Ignore_DB	
Replicate_Do_Table	
Replicate_Ignore_Table	#
Replicate_Wild_Do_Table	
Replicate_Wild_Ignore_Table	
Last_Errno	1535
Last_Error	Table definition on master and slave does not match: Column 0 type mismatch - received type 246, test.t4 has type 3
Skip_Counter	0
Exec_Master_Log_Pos	#
Relay_Log_Space	#
Until_Condition	None
Until_Log_File	
Until_Log_Pos	0
Master_SSL_Allowed	No
Master_SSL_CA_File	
Master_SSL_CA_Path	
Master_SSL_Cert	
Master_SSL_Cipher	
Master_SSL_Key	
Seconds_Behind_Master	#
Master_SSL_Verify_Server_Cert	No
Last_IO_Errno	#
Last_IO_Error	#
Last_SQL_Errno	1535
Last_SQL_Error	Table definition on master and slave does not match: Column 0 type mismatch - received type 246, test.t4 has type 3
Replicate_Ignore_Server_Ids	
Master_Server_Id	1
SET GLOBAL SQL_SLAVE_SKIP_COUNTER=2;
START SLAVE;
*** Drop t4  ***
DROP TABLE t4;
*** Create t5 on slave  ***
STOP SLAVE;
RESET SLAVE;
CREATE TABLE t5 (a INT PRIMARY KEY, b CHAR(5),
c FLOAT, d INT, e DOUBLE,
f DECIMAL(8,2))ENGINE='NDB';
*** Create t5 on Master ***
CREATE TABLE t5 (a INT PRIMARY KEY, b VARCHAR(6),
c DECIMAL(8,2), d BIT, e BLOB,
f FLOAT) ENGINE='NDB';
RESET MASTER;
*** Start Slave ***
START SLAVE;
*** Master Data Insert ***
INSERT INTO t5 () VALUES(1,'Kyle',200.23,1,'b1b1',23.00098),
(2,'JOE',300.01,0,'b2b2',1.0000009);
********************************************
*** Expect slave to fail with Error 1522 ***
********************************************
SHOW SLAVE STATUS;
Slave_IO_State	#
Master_Host	127.0.0.1
Master_User	root
Master_Port	#
Connect_Retry	1
Master_Log_File	master-bin.000001
Read_Master_Log_Pos	#
Relay_Log_File	#
Relay_Log_Pos	#
Relay_Master_Log_File	master-bin.000001
Slave_IO_Running	Yes
Slave_SQL_Running	No
Replicate_Do_DB	
Replicate_Ignore_DB	
Replicate_Do_Table	
Replicate_Ignore_Table	#
Replicate_Wild_Do_Table	
Replicate_Wild_Ignore_Table	
Last_Errno	1535
Last_Error	Table definition on master and slave does not match: Column 5 type mismatch - received type 4, test.t5 has type 246
Skip_Counter	0
Exec_Master_Log_Pos	#
Relay_Log_Space	#
Until_Condition	None
Until_Log_File	
Until_Log_Pos	0
Master_SSL_Allowed	No
Master_SSL_CA_File	
Master_SSL_CA_Path	
Master_SSL_Cert	
Master_SSL_Cipher	
Master_SSL_Key	
Seconds_Behind_Master	#
Master_SSL_Verify_Server_Cert	No
Last_IO_Errno	#
Last_IO_Error	#
Last_SQL_Errno	1535
Last_SQL_Error	Table definition on master and slave does not match: Column 5 type mismatch - received type 4, test.t5 has type 246
Replicate_Ignore_Server_Ids	
Master_Server_Id	1
SET GLOBAL SQL_SLAVE_SKIP_COUNTER=2;
START SLAVE;
*** Drop t5  ***
DROP TABLE t5;
*** Create t6 on slave  ***
STOP SLAVE;
RESET SLAVE;
CREATE TABLE t6 (a INT PRIMARY KEY, b CHAR(5),
c FLOAT, d INT)ENGINE='NDB';
*** Create t6 on Master ***
CREATE TABLE t6 (a INT PRIMARY KEY, b VARCHAR(6),
c DECIMAL(8,2), d BIT 
) ENGINE='NDB';
RESET MASTER;
*** Start Slave ***
START SLAVE;
*** Master Data Insert ***
INSERT INTO t6 () VALUES(1,'Kyle',200.23,1),
(2,'JOE',300.01,0);
********************************************
*** Expect slave to fail with Error 1522 ***
********************************************
SHOW SLAVE STATUS;
Slave_IO_State	#
Master_Host	127.0.0.1
Master_User	root
Master_Port	#
Connect_Retry	1
Master_Log_File	master-bin.000001
Read_Master_Log_Pos	#
Relay_Log_File	#
Relay_Log_Pos	#
Relay_Master_Log_File	master-bin.000001
Slave_IO_Running	Yes
Slave_SQL_Running	No
Replicate_Do_DB	
Replicate_Ignore_DB	
Replicate_Do_Table	
Replicate_Ignore_Table	#
Replicate_Wild_Do_Table	
Replicate_Wild_Ignore_Table	
Last_Errno	1535
Last_Error	Table definition on master and slave does not match: Column 3 type mismatch - received type 16, test.t6 has type 3
Skip_Counter	0
Exec_Master_Log_Pos	#
Relay_Log_Space	#
Until_Condition	None
Until_Log_File	
Until_Log_Pos	0
Master_SSL_Allowed	No
Master_SSL_CA_File	
Master_SSL_CA_Path	
Master_SSL_Cert	
Master_SSL_Cipher	
Master_SSL_Key	
Seconds_Behind_Master	#
Master_SSL_Verify_Server_Cert	No
Last_IO_Errno	#
Last_IO_Error	#
Last_SQL_Errno	1535
Last_SQL_Error	Table definition on master and slave does not match: Column 3 type mismatch - received type 16, test.t6 has type 3
Replicate_Ignore_Server_Ids	
Master_Server_Id	1
SET GLOBAL SQL_SLAVE_SKIP_COUNTER=3;
*** Drop t6  ***
DROP TABLE t6;
DROP TABLE t6;
START SLAVE;
**** Diff Table Def End ****
**** Extra Colums Start ****
*** Create t7 on slave  ***
STOP SLAVE;
RESET SLAVE;
CREATE TABLE t7 (a INT KEY, b BLOB, c CHAR(5),
d TIMESTAMP NULL DEFAULT '0000-00-00 00:00:00',
e CHAR(20) DEFAULT 'Extra Column Testing')
ENGINE='NDB';
*** Create t7 on Master ***
CREATE TABLE t7 (a INT PRIMARY KEY, b BLOB, c CHAR(5)
) ENGINE='NDB';
RESET MASTER;
*** Start Slave ***
START SLAVE;
*** Master Data Insert ***
set @b1 = 'b1';
set @b1 = concat(@b1,@b1);
INSERT INTO t7 () VALUES(1,@b1,'Kyle'),(2,@b1,'JOE'),(3,@b1,'QA');
SELECT * FROM t7 ORDER BY a;
a	b	c
1	b1b1	Kyle
2	b1b1	JOE
3	b1b1	QA
*** Select from slave ***
SELECT * FROM t7 ORDER BY a;
a	b	c	d	e
1	b1b1	Kyle	NULL	NULL
2	b1b1	JOE	NULL	NULL
3	b1b1	QA	NULL	NULL
*** Drop t7  ***
DROP TABLE t7;
*** Create t8 on slave  ***
STOP SLAVE;
RESET SLAVE;
CREATE TABLE t8 (a INT KEY, b BLOB, c CHAR(5),
d TIMESTAMP NULL DEFAULT '0000-00-00 00:00:00',
e INT)ENGINE='NDB';
*** Create t8 on Master ***
CREATE TABLE t8 (a INT PRIMARY KEY, b BLOB, c CHAR(5)
) ENGINE='NDB';
RESET MASTER;
*** Start Slave ***
START SLAVE;
*** Master Data Insert ***
set @b1 = 'b1b1b1b1';
set @b1 = concat(@b1,@b1);
INSERT INTO t8 () VALUES(1,@b1,'Kyle'),(2,@b1,'JOE'),(3,@b1,'QA');
*** Drop t8  ***
DROP TABLE t8;
<<<<<<< HEAD
STOP SLAVE;
RESET SLAVE;
CREATE TABLE t9 (a INT KEY, b BLOB, c CHAR(5),
d TIMESTAMP,
e INT NOT NULL) ENGINE='NDB';
*** Create t9 on Master ***
CREATE TABLE t9 (a INT PRIMARY KEY, b BLOB, c CHAR(5)
) ENGINE='NDB';
RESET MASTER;
*** Start Slave ***
START SLAVE;
*** Master Data Insert ***
set @b1 = 'b1b1b1b1';
set @b1 = concat(@b1,@b1);
INSERT INTO t9 () VALUES(1,@b1,'Kyle'),(2,@b1,'JOE'),(3,@b1,'QA');
SHOW SLAVE STATUS;
Slave_IO_State	#
Master_Host	127.0.0.1
Master_User	root
Master_Port	#
Connect_Retry	1
Master_Log_File	master-bin.000001
Read_Master_Log_Pos	#
Relay_Log_File	#
Relay_Log_Pos	#
Relay_Master_Log_File	master-bin.000001
Slave_IO_Running	Yes
Slave_SQL_Running	No
Replicate_Do_DB	
Replicate_Ignore_DB	
Replicate_Do_Table	
Replicate_Ignore_Table	#
Replicate_Wild_Do_Table	
Replicate_Wild_Ignore_Table	
Last_Errno	1364
Last_Error	Could not execute Write_rows event on table test.t9; Field 'e' doesn't have a default value, Error_code: 1364; handler error HA_ERR_ROWS_EVENT_APPLY; the event's master log master-bin.000001, end_log_pos 447
Skip_Counter	0
Exec_Master_Log_Pos	#
Relay_Log_Space	#
Until_Condition	None
Until_Log_File	
Until_Log_Pos	0
Master_SSL_Allowed	No
Master_SSL_CA_File	
Master_SSL_CA_Path	
Master_SSL_Cert	
Master_SSL_Cipher	
Master_SSL_Key	
Seconds_Behind_Master	#
Master_SSL_Verify_Server_Cert	No
Last_IO_Errno	#
Last_IO_Error	#
Last_SQL_Errno	1364
Last_SQL_Error	Could not execute Write_rows event on table test.t9; Field 'e' doesn't have a default value, Error_code: 1364; handler error HA_ERR_ROWS_EVENT_APPLY; the event's master log master-bin.000001, end_log_pos 447
Replicate_Ignore_Server_Ids	
Master_Server_Id	1
SET GLOBAL SQL_SLAVE_SKIP_COUNTER=2;
START SLAVE;
=======
>>>>>>> a367c88c
*** Create t10 on slave  ***
STOP SLAVE;
RESET SLAVE;
CREATE TABLE t10 (a INT KEY, b BLOB, f DOUBLE DEFAULT '233', 
c CHAR(5), e INT DEFAULT '1')ENGINE='NDB';
*** Create t10 on Master ***
CREATE TABLE t10 (a INT PRIMARY KEY, b BLOB, c CHAR(5)
) ENGINE='NDB';
RESET MASTER;
*** Start Slave ***
START SLAVE;
*** Master Data Insert ***
set @b1 = 'b1b1b1b1';
set @b1 = concat(@b1,@b1);
INSERT INTO t10 () VALUES(1,@b1,'Kyle'),(2,@b1,'JOE'),(3,@b1,'QA');
********************************************
*** Expect slave to fail with Error 1522 ***
********************************************
SHOW SLAVE STATUS;
Slave_IO_State	#
Master_Host	127.0.0.1
Master_User	root
Master_Port	#
Connect_Retry	1
Master_Log_File	master-bin.000001
Read_Master_Log_Pos	#
Relay_Log_File	#
Relay_Log_Pos	#
Relay_Master_Log_File	master-bin.000001
Slave_IO_Running	Yes
Slave_SQL_Running	No
Replicate_Do_DB	
Replicate_Ignore_DB	
Replicate_Do_Table	
Replicate_Ignore_Table	#
Replicate_Wild_Do_Table	
Replicate_Wild_Ignore_Table	
Last_Errno	1535
Last_Error	Table definition on master and slave does not match: Column 2 type mismatch - received type 254, test.t10 has type 5
Skip_Counter	0
Exec_Master_Log_Pos	#
Relay_Log_Space	#
Until_Condition	None
Until_Log_File	
Until_Log_Pos	0
Master_SSL_Allowed	No
Master_SSL_CA_File	
Master_SSL_CA_Path	
Master_SSL_Cert	
Master_SSL_Cipher	
Master_SSL_Key	
Seconds_Behind_Master	#
Master_SSL_Verify_Server_Cert	No
Last_IO_Errno	#
Last_IO_Error	#
Last_SQL_Errno	1535
Last_SQL_Error	Table definition on master and slave does not match: Column 2 type mismatch - received type 254, test.t10 has type 5
Replicate_Ignore_Server_Ids	
Master_Server_Id	1
SET GLOBAL SQL_SLAVE_SKIP_COUNTER=2;
START SLAVE;
*** Drop t10  ***
DROP TABLE t10;
*** Create t11 on slave  ***
STOP SLAVE;
RESET SLAVE;
CREATE TABLE t11 (a INT KEY, b BLOB, f TEXT,
c CHAR(5) DEFAULT 'test', e INT DEFAULT '1')ENGINE='NDB';
*** Create t11 on Master ***
CREATE TABLE t11 (a INT PRIMARY KEY, b BLOB, c VARCHAR(254)
) ENGINE='NDB';
RESET MASTER;
*** Start Slave ***
START SLAVE;
*** Master Data Insert ***
set @b1 = 'b1b1b1b1';
set @b1 = concat(@b1,@b1);
INSERT INTO t11 () VALUES(1,@b1,'Kyle'),(2,@b1,'JOE'),(3,@b1,'QA');
********************************************
*** Expect slave to fail with Error 1522 ***
********************************************
SHOW SLAVE STATUS;
Slave_IO_State	#
Master_Host	127.0.0.1
Master_User	root
Master_Port	#
Connect_Retry	1
Master_Log_File	master-bin.000001
Read_Master_Log_Pos	#
Relay_Log_File	#
Relay_Log_Pos	#
Relay_Master_Log_File	master-bin.000001
Slave_IO_Running	Yes
Slave_SQL_Running	No
Replicate_Do_DB	
Replicate_Ignore_DB	
Replicate_Do_Table	
Replicate_Ignore_Table	#
Replicate_Wild_Do_Table	
Replicate_Wild_Ignore_Table	
Last_Errno	1535
Last_Error	Table definition on master and slave does not match: Column 2 type mismatch - received type 15, test.t11 has type 252
Skip_Counter	0
Exec_Master_Log_Pos	#
Relay_Log_Space	#
Until_Condition	None
Until_Log_File	
Until_Log_Pos	0
Master_SSL_Allowed	No
Master_SSL_CA_File	
Master_SSL_CA_Path	
Master_SSL_Cert	
Master_SSL_Cipher	
Master_SSL_Key	
Seconds_Behind_Master	#
Master_SSL_Verify_Server_Cert	No
Last_IO_Errno	#
Last_IO_Error	#
Last_SQL_Errno	1535
Last_SQL_Error	Table definition on master and slave does not match: Column 2 type mismatch - received type 15, test.t11 has type 252
Replicate_Ignore_Server_Ids	
Master_Server_Id	1
SET GLOBAL SQL_SLAVE_SKIP_COUNTER=2;
START SLAVE;
*** Drop t11  ***
DROP TABLE t11;
*** Create t12 on slave  ***
STOP SLAVE;
RESET SLAVE;
CREATE TABLE t12 (a INT KEY, b BLOB, f TEXT,
c CHAR(5) DEFAULT 'test', e INT DEFAULT '1')ENGINE='NDB';
*** Create t12 on Master ***
CREATE TABLE t12 (a INT PRIMARY KEY, b BLOB, c BLOB
) ENGINE='NDB';
RESET MASTER;
*** Start Slave ***
START SLAVE;
*** Master Data Insert ***
set @b1 = 'b1b1b1b1';
set @b1 = concat(@b1,@b1);
INSERT INTO t12 () VALUES(1,@b1,'Kyle'),(2,@b1,'JOE'),(3,@b1,'QA');
SELECT * FROM t12 ORDER BY a;
a	b	c
1	b1b1b1b1b1b1b1b1	Kyle
2	b1b1b1b1b1b1b1b1	JOE
3	b1b1b1b1b1b1b1b1	QA
*** Select on Slave ***
SELECT * FROM t12 ORDER BY a;
a	b	f	c	e
1	b1b1b1b1b1b1b1b1	Kyle	NULL	NULL
2	b1b1b1b1b1b1b1b1	JOE	NULL	NULL
3	b1b1b1b1b1b1b1b1	QA	NULL	NULL
*** Drop t12  ***
DROP TABLE t12;
**** Extra Colums End ****
*** BUG 22177 Start ***
*** Create t13 on slave  ***
STOP SLAVE;
RESET SLAVE;
CREATE TABLE t13 (a INT KEY, b BLOB, c CHAR(5),
d INT DEFAULT '1',
e TIMESTAMP NULL DEFAULT CURRENT_TIMESTAMP
)ENGINE='NDB';
*** Create t13 on Master ***
CREATE TABLE t13 (a INT PRIMARY KEY, b BLOB, c CHAR(5)
) ENGINE='NDB';
RESET MASTER;
*** Start Slave ***
START SLAVE;
*** Master Data Insert ***
set @b1 = 'b1b1b1b1';
set @b1 = concat(@b1,@b1);
INSERT INTO t13 () VALUES(1,@b1,'Kyle'),(2,@b1,'JOE'),(3,@b1,'QA');
SELECT * FROM t13 ORDER BY a;
a	b	c
1	b1b1b1b1b1b1b1b1	Kyle
2	b1b1b1b1b1b1b1b1	JOE
3	b1b1b1b1b1b1b1b1	QA
*** Select on Slave ****
SELECT * FROM t13 ORDER BY a;
a	b	c	d	e
1	b1b1b1b1b1b1b1b1	Kyle	NULL	CURRENT_TIMESTAMP
2	b1b1b1b1b1b1b1b1	JOE	NULL	CURRENT_TIMESTAMP
3	b1b1b1b1b1b1b1b1	QA	NULL	CURRENT_TIMESTAMP
*** Drop t13  ***
DROP TABLE t13;
*** 22117 END *** 
*** Alter Master Table Testing Start ***
*** Create t14 on slave  ***
STOP SLAVE;
RESET SLAVE;
CREATE TABLE t14 (c1 INT KEY, c4 BLOB, c5 CHAR(5),
c6 INT DEFAULT '1',
c7 TIMESTAMP NULL DEFAULT CURRENT_TIMESTAMP
)ENGINE='NDB';
*** Create t14 on Master ***
CREATE TABLE t14 (c1 INT PRIMARY KEY, c4 BLOB, c5 CHAR(5)
) ENGINE='NDB';
RESET MASTER;
*** Start Slave ***
START SLAVE;
*** Master Data Insert ***
ALTER TABLE t14 ADD COLUMN c2 DECIMAL(8,2) AFTER c1;
ALTER TABLE t14 ADD COLUMN c3 TEXT AFTER c2;
set @b1 = 'b1b1b1b1';
set @b1 = concat(@b1,@b1);
INSERT INTO t14 () VALUES(1,1.00,'Replication Testing Extra Col',@b1,'Kyle'),
(2,2.00,'This Test Should work',@b1,'JOE'),
(3,3.00,'If is does not, I will open a bug',@b1,'QA');
SELECT * FROM t14 ORDER BY c1;
c1	c2	c3	c4	c5
1	1.00	Replication Testing Extra Col	b1b1b1b1b1b1b1b1	Kyle
2	2.00	This Test Should work	b1b1b1b1b1b1b1b1	JOE
3	3.00	If is does not, I will open a bug	b1b1b1b1b1b1b1b1	QA
*** Select on Slave ****
SELECT * FROM t14 ORDER BY c1;
c1	c2	c3	c4	c5	c6	c7
1	1.00	Replication Testing Extra Col	b1b1b1b1b1b1b1b1	Kyle	NULL	CURRENT_TIMESTAMP
2	2.00	This Test Should work	b1b1b1b1b1b1b1b1	JOE	NULL	CURRENT_TIMESTAMP
3	3.00	If is does not, I will open a bug	b1b1b1b1b1b1b1b1	QA	NULL	CURRENT_TIMESTAMP
*** Create t14a on slave  ***
STOP SLAVE;
RESET SLAVE;
CREATE TABLE t14a (c1 INT KEY, c4 BLOB, c5 CHAR(5),
c6 INT DEFAULT '1',
c7 TIMESTAMP NULL DEFAULT CURRENT_TIMESTAMP
)ENGINE='NDB';
*** Create t14a on Master ***
CREATE TABLE t14a (c1 INT PRIMARY KEY, c4 BLOB, c5 CHAR(5)
) ENGINE='NDB';
RESET MASTER;
*** Start Slave ***
START SLAVE;
*** Master Data Insert ***
set @b1 = 'b1b1b1b1';
set @b1 = concat(@b1,@b1);
INSERT INTO t14a () VALUES(1,@b1,'Kyle'),
(2,@b1,'JOE'),
(3,@b1,'QA');
SELECT * FROM t14a ORDER BY c1;
c1	c4	c5
1	b1b1b1b1b1b1b1b1	Kyle
2	b1b1b1b1b1b1b1b1	JOE
3	b1b1b1b1b1b1b1b1	QA
*** Select on Slave ****
SELECT * FROM t14a ORDER BY c1;
c1	c4	c5	c6	c7
1	b1b1b1b1b1b1b1b1	Kyle	NULL	CURRENT_TIMESTAMP
2	b1b1b1b1b1b1b1b1	JOE	NULL	CURRENT_TIMESTAMP
3	b1b1b1b1b1b1b1b1	QA	NULL	CURRENT_TIMESTAMP
STOP SLAVE;
RESET SLAVE;
*** Master Drop c5 ***
ALTER TABLE t14a DROP COLUMN c5;
RESET MASTER;
*** Start Slave ***
START SLAVE;
*** Master Data Insert ***
set @b1 = 'b1b1b1b1';
set @b1 = concat(@b1,@b1);
INSERT INTO t14a () VALUES(4,@b1),
(5,@b1),
(6,@b1);
SELECT * FROM t14a ORDER BY c1;
c1	c4
1	b1b1b1b1b1b1b1b1
2	b1b1b1b1b1b1b1b1
3	b1b1b1b1b1b1b1b1
4	b1b1b1b1b1b1b1b1
5	b1b1b1b1b1b1b1b1
6	b1b1b1b1b1b1b1b1
*** Select on Slave ****
SELECT * FROM t14a ORDER BY c1;
c1	c4	c5	c6	c7
1	b1b1b1b1b1b1b1b1	Kyle	NULL	CURRENT_TIMESTAMP
2	b1b1b1b1b1b1b1b1	JOE	NULL	CURRENT_TIMESTAMP
3	b1b1b1b1b1b1b1b1	QA	NULL	CURRENT_TIMESTAMP
4	b1b1b1b1b1b1b1b1	NULL	NULL	CURRENT_TIMESTAMP
5	b1b1b1b1b1b1b1b1	NULL	NULL	CURRENT_TIMESTAMP
6	b1b1b1b1b1b1b1b1	NULL	NULL	CURRENT_TIMESTAMP
*** connect to master and drop columns ***
ALTER TABLE t14 DROP COLUMN c2;
ALTER TABLE t14 DROP COLUMN c4;
*** Select from Master ***
SELECT * FROM t14 ORDER BY c1;
c1	c3	c5
1	Replication Testing Extra Col	Kyle
2	This Test Should work	JOE
3	If is does not, I will open a bug	QA
*** Select from Slave ***
SELECT * FROM t14 ORDER BY c1;
c1	c3	c5	c6	c7
1	Replication Testing Extra Col	Kyle	NULL	CURRENT_TIMESTAMP
2	This Test Should work	JOE	NULL	CURRENT_TIMESTAMP
3	If is does not, I will open a bug	QA	NULL	CURRENT_TIMESTAMP
*** Drop t14  ***
DROP TABLE t14;
*** Create t15 on slave  ***
STOP SLAVE;
RESET SLAVE;
CREATE TABLE t15 (c1 INT KEY, c2 DECIMAL(8,2), c3 TEXT,
c4 BLOB, c5 CHAR(5),
c6 INT DEFAULT '1',
c7 TIMESTAMP NULL DEFAULT CURRENT_TIMESTAMP
)ENGINE='NDB';
*** Create t15 on Master ***
CREATE TABLE t15 (c1 INT PRIMARY KEY, c2 DECIMAL(8,2), c3 TEXT,
c4 BLOB, c5 CHAR(5)) ENGINE='NDB';
RESET MASTER;
*** Start Slave ***
START SLAVE;
*** Master Data Insert ***
set @b1 = 'b1b1b1b1';
set @b1 = concat(@b1,@b1);
INSERT INTO t15 () VALUES(1,1.00,'Replication Testing Extra Col',@b1,'Kyle'),
(2,2.00,'This Test Should work',@b1,'JOE'),
(3,3.00,'If is does not, I will open a bug',@b1,'QA');
SELECT * FROM t15 ORDER BY c1;
c1	c2	c3	c4	c5
1	1.00	Replication Testing Extra Col	b1b1b1b1b1b1b1b1	Kyle
2	2.00	This Test Should work	b1b1b1b1b1b1b1b1	JOE
3	3.00	If is does not, I will open a bug	b1b1b1b1b1b1b1b1	QA
*** Select on Slave ****
SELECT * FROM t15 ORDER BY c1;
c1	c2	c3	c4	c5	c6	c7
1	1.00	Replication Testing Extra Col	b1b1b1b1b1b1b1b1	Kyle	NULL	CURRENT_TIMESTAMP
2	2.00	This Test Should work	b1b1b1b1b1b1b1b1	JOE	NULL	CURRENT_TIMESTAMP
3	3.00	If is does not, I will open a bug	b1b1b1b1b1b1b1b1	QA	NULL	CURRENT_TIMESTAMP
*** Add column on master that is a Extra on Slave ***
ALTER TABLE t15 ADD COLUMN c6 INT AFTER c5;
********************************************
*** Expect slave to fail with Error 1060 ***
********************************************
SHOW SLAVE STATUS;
Slave_IO_State	#
Master_Host	127.0.0.1
Master_User	root
Master_Port	#
Connect_Retry	1
Master_Log_File	master-bin.000001
Read_Master_Log_Pos	#
Relay_Log_File	#
Relay_Log_Pos	#
Relay_Master_Log_File	master-bin.000001
Slave_IO_Running	Yes
Slave_SQL_Running	No
Replicate_Do_DB	
Replicate_Ignore_DB	
Replicate_Do_Table	
Replicate_Ignore_Table	#
Replicate_Wild_Do_Table	
Replicate_Wild_Ignore_Table	
Last_Errno	1060
Last_Error	Error 'Duplicate column name 'c6'' on query. Default database: 'test'. Query: 'ALTER TABLE t15 ADD COLUMN c6 INT AFTER c5'
Skip_Counter	0
Exec_Master_Log_Pos	#
Relay_Log_Space	#
Until_Condition	None
Until_Log_File	
Until_Log_Pos	0
Master_SSL_Allowed	No
Master_SSL_CA_File	
Master_SSL_CA_Path	
Master_SSL_Cert	
Master_SSL_Cipher	
Master_SSL_Key	
Seconds_Behind_Master	#
Master_SSL_Verify_Server_Cert	No
Last_IO_Errno	#
Last_IO_Error	#
Last_SQL_Errno	1060
Last_SQL_Error	Error 'Duplicate column name 'c6'' on query. Default database: 'test'. Query: 'ALTER TABLE t15 ADD COLUMN c6 INT AFTER c5'
Replicate_Ignore_Server_Ids	
Master_Server_Id	1
SET GLOBAL SQL_SLAVE_SKIP_COUNTER=1;
START SLAVE;
*** Try to insert in master ****
INSERT INTO t15 () VALUES(5,2.00,'Replication Testing',@b1,'Buda',2);
SELECT * FROM t15 ORDER BY c1;
c1	c2	c3	c4	c5	c6
1	1.00	Replication Testing Extra Col	b1b1b1b1b1b1b1b1	Kyle	NULL
2	2.00	This Test Should work	b1b1b1b1b1b1b1b1	JOE	NULL
3	3.00	If is does not, I will open a bug	b1b1b1b1b1b1b1b1	QA	NULL
5	2.00	Replication Testing	b1b1b1b1b1b1b1b1	Buda	2
*** Try to select from slave ****
SELECT * FROM t15 ORDER BY c1;
c1	c2	c3	c4	c5	c6	c7
1	1.00	Replication Testing Extra Col	b1b1b1b1b1b1b1b1	Kyle	NULL	CURRENT_TIMESTAMP
2	2.00	This Test Should work	b1b1b1b1b1b1b1b1	JOE	NULL	CURRENT_TIMESTAMP
3	3.00	If is does not, I will open a bug	b1b1b1b1b1b1b1b1	QA	NULL	CURRENT_TIMESTAMP
5	2.00	Replication Testing	b1b1b1b1b1b1b1b1	Buda	2	CURRENT_TIMESTAMP
*** DROP TABLE t15 ***
DROP TABLE t15;
*** Create t16 on slave  ***
STOP SLAVE;
RESET SLAVE;
CREATE TABLE t16 (c1 INT KEY, c2 DECIMAL(8,2), c3 TEXT,
c4 BLOB, c5 CHAR(5),
c6 INT DEFAULT '1',
c7 TIMESTAMP NULL DEFAULT CURRENT_TIMESTAMP
)ENGINE='NDB';
*** Create t16 on Master ***
CREATE TABLE t16 (c1 INT PRIMARY KEY, c2 DECIMAL(8,2), c3 TEXT,
c4 BLOB, c5 CHAR(5))ENGINE='NDB';
RESET MASTER;
*** Start Slave ***
START SLAVE;
*** Master Data Insert ***
set @b1 = 'b1b1b1b1';
set @b1 = concat(@b1,@b1);
INSERT INTO t16 () VALUES(1,1.00,'Replication Testing Extra Col',@b1,'Kyle'),
(2,2.00,'This Test Should work',@b1,'JOE'),
(3,3.00,'If is does not, I will open a bug',@b1,'QA');
SELECT * FROM t16 ORDER BY c1;
c1	c2	c3	c4	c5
1	1.00	Replication Testing Extra Col	b1b1b1b1b1b1b1b1	Kyle
2	2.00	This Test Should work	b1b1b1b1b1b1b1b1	JOE
3	3.00	If is does not, I will open a bug	b1b1b1b1b1b1b1b1	QA
*** Select on Slave ****
SELECT * FROM t16 ORDER BY c1;
c1	c2	c3	c4	c5	c6	c7
1	1.00	Replication Testing Extra Col	b1b1b1b1b1b1b1b1	Kyle	NULL	CURRENT_TIMESTAMP
2	2.00	This Test Should work	b1b1b1b1b1b1b1b1	JOE	NULL	CURRENT_TIMESTAMP
3	3.00	If is does not, I will open a bug	b1b1b1b1b1b1b1b1	QA	NULL	CURRENT_TIMESTAMP
*** Add Partition on master ***
ALTER TABLE t16 PARTITION BY KEY(c1) PARTITIONS 4;
INSERT INTO t16 () VALUES(4,1.00,'Replication Rocks',@b1,'Omer');
SHOW CREATE TABLE t16;
Table	Create Table
t16	CREATE TABLE `t16` (
  `c1` int(11) NOT NULL,
  `c2` decimal(8,2) DEFAULT NULL,
  `c3` text,
  `c4` blob,
  `c5` char(5) DEFAULT NULL,
  PRIMARY KEY (`c1`)
) ENGINE=ndbcluster DEFAULT CHARSET=latin1
/*!50100 PARTITION BY KEY (c1)
PARTITIONS 4 */
*** Show table on Slave ****
SHOW CREATE TABLE t16;
Table	Create Table
t16	CREATE TABLE `t16` (
  `c1` int(11) NOT NULL,
  `c2` decimal(8,2) DEFAULT NULL,
  `c3` text,
  `c4` blob,
  `c5` char(5) DEFAULT NULL,
  `c6` int(11) DEFAULT '1',
  `c7` timestamp NULL DEFAULT CURRENT_TIMESTAMP,
  PRIMARY KEY (`c1`)
) ENGINE=ndbcluster DEFAULT CHARSET=latin1
/*!50100 PARTITION BY KEY (c1)
PARTITIONS 4 */
*** DROP TABLE t16 ***
DROP TABLE t16;
*** Alter Master End ***
*** Create t17 on slave  ***
STOP SLAVE;
RESET SLAVE;
CREATE TABLE t17 (a SMALLINT, b INT PRIMARY KEY, c CHAR(5),
d FLOAT DEFAULT '2.00',
e CHAR(5) DEFAULT 'TEST2')
ENGINE='NDB';
*** Create t17 on Master ***
CREATE TABLE t17 (a BIGINT PRIMARY KEY, b INT, c CHAR(10)
) ENGINE='NDB';
RESET MASTER;
*** Start Slave ***
START SLAVE;
*** Master Data Insert ***
INSERT INTO t17 () VALUES(9223372036854775807,2,'Kyle, TEX');
********************************************
*** Expect slave to fail with Error 1522 ***
********************************************
SHOW SLAVE STATUS;
Slave_IO_State	#
Master_Host	127.0.0.1
Master_User	root
Master_Port	#
Connect_Retry	1
Master_Log_File	master-bin.000001
Read_Master_Log_Pos	#
Relay_Log_File	#
Relay_Log_Pos	#
Relay_Master_Log_File	master-bin.000001
Slave_IO_Running	Yes
Slave_SQL_Running	No
Replicate_Do_DB	
Replicate_Ignore_DB	
Replicate_Do_Table	
Replicate_Ignore_Table	#
Replicate_Wild_Do_Table	
Replicate_Wild_Ignore_Table	
Last_Errno	1535
Last_Error	Table definition on master and slave does not match: Column 0 type mismatch - received type 8, test.t17 has type 2
Skip_Counter	0
Exec_Master_Log_Pos	#
Relay_Log_Space	#
Until_Condition	None
Until_Log_File	
Until_Log_Pos	0
Master_SSL_Allowed	No
Master_SSL_CA_File	
Master_SSL_CA_Path	
Master_SSL_Cert	
Master_SSL_Cipher	
Master_SSL_Key	
Seconds_Behind_Master	#
Master_SSL_Verify_Server_Cert	No
Last_IO_Errno	#
Last_IO_Error	#
Last_SQL_Errno	1535
Last_SQL_Error	Table definition on master and slave does not match: Column 0 type mismatch - received type 8, test.t17 has type 2
Replicate_Ignore_Server_Ids	
Master_Server_Id	1
SET GLOBAL SQL_SLAVE_SKIP_COUNTER=2;
START SLAVE;
** DROP table t17 ***
DROP TABLE t17;<|MERGE_RESOLUTION|>--- conflicted
+++ resolved
@@ -410,67 +410,6 @@
 INSERT INTO t8 () VALUES(1,@b1,'Kyle'),(2,@b1,'JOE'),(3,@b1,'QA');
 *** Drop t8  ***
 DROP TABLE t8;
-<<<<<<< HEAD
-STOP SLAVE;
-RESET SLAVE;
-CREATE TABLE t9 (a INT KEY, b BLOB, c CHAR(5),
-d TIMESTAMP,
-e INT NOT NULL) ENGINE='NDB';
-*** Create t9 on Master ***
-CREATE TABLE t9 (a INT PRIMARY KEY, b BLOB, c CHAR(5)
-) ENGINE='NDB';
-RESET MASTER;
-*** Start Slave ***
-START SLAVE;
-*** Master Data Insert ***
-set @b1 = 'b1b1b1b1';
-set @b1 = concat(@b1,@b1);
-INSERT INTO t9 () VALUES(1,@b1,'Kyle'),(2,@b1,'JOE'),(3,@b1,'QA');
-SHOW SLAVE STATUS;
-Slave_IO_State	#
-Master_Host	127.0.0.1
-Master_User	root
-Master_Port	#
-Connect_Retry	1
-Master_Log_File	master-bin.000001
-Read_Master_Log_Pos	#
-Relay_Log_File	#
-Relay_Log_Pos	#
-Relay_Master_Log_File	master-bin.000001
-Slave_IO_Running	Yes
-Slave_SQL_Running	No
-Replicate_Do_DB	
-Replicate_Ignore_DB	
-Replicate_Do_Table	
-Replicate_Ignore_Table	#
-Replicate_Wild_Do_Table	
-Replicate_Wild_Ignore_Table	
-Last_Errno	1364
-Last_Error	Could not execute Write_rows event on table test.t9; Field 'e' doesn't have a default value, Error_code: 1364; handler error HA_ERR_ROWS_EVENT_APPLY; the event's master log master-bin.000001, end_log_pos 447
-Skip_Counter	0
-Exec_Master_Log_Pos	#
-Relay_Log_Space	#
-Until_Condition	None
-Until_Log_File	
-Until_Log_Pos	0
-Master_SSL_Allowed	No
-Master_SSL_CA_File	
-Master_SSL_CA_Path	
-Master_SSL_Cert	
-Master_SSL_Cipher	
-Master_SSL_Key	
-Seconds_Behind_Master	#
-Master_SSL_Verify_Server_Cert	No
-Last_IO_Errno	#
-Last_IO_Error	#
-Last_SQL_Errno	1364
-Last_SQL_Error	Could not execute Write_rows event on table test.t9; Field 'e' doesn't have a default value, Error_code: 1364; handler error HA_ERR_ROWS_EVENT_APPLY; the event's master log master-bin.000001, end_log_pos 447
-Replicate_Ignore_Server_Ids	
-Master_Server_Id	1
-SET GLOBAL SQL_SLAVE_SKIP_COUNTER=2;
-START SLAVE;
-=======
->>>>>>> a367c88c
 *** Create t10 on slave  ***
 STOP SLAVE;
 RESET SLAVE;
