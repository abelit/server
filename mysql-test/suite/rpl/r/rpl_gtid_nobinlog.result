include/rpl_init.inc [topology=1->2]
SET @old_strict= @@GLOBAL.gtid_strict_mode;
SET GLOBAL gtid_strict_mode= 1;
select @@global.log_slave_updates;
@@global.log_slave_updates
0
CREATE TABLE t1 (a INT PRIMARY KEY, b INT);
INSERT INTO t1 VALUES (1, 1);
INSERT INTO t1 VALUES (2, 1);
SET @old_strict= @@GLOBAL.gtid_strict_mode;
SET GLOBAL gtid_strict_mode= 1;
select @@global.log_slave_updates;
@@global.log_slave_updates
0
SELECT * FROM t1 ORDER BY a;
a	b
1	1
2	1
include/stop_slave.inc
CHANGE MASTER TO master_host = '127.0.0.1', master_port = SLAVE_PORT,
master_user = 'root', master_use_gtid = current_pos;
START SLAVE;
include/wait_for_slave_to_start.inc
INSERT INTO t1 VALUES (3, 2);
INSERT INTO t1 VALUES (4, 2);
<<<<<<< HEAD
include/show_binlog_events.inc
=======
include/save_master_gtid.inc
show binlog events from <binlog_start>;
>>>>>>> 83f0dc43
Log_name	Pos	Event_type	Server_id	End_log_pos	Info
slave-bin.000001	#	Gtid	#	#	BEGIN GTID #-#-#
slave-bin.000001	#	Query	#	#	use `test`; INSERT INTO t1 VALUES (3, 2)
slave-bin.000001	#	Query	#	#	COMMIT
slave-bin.000001	#	Gtid	#	#	BEGIN GTID #-#-#
slave-bin.000001	#	Query	#	#	use `test`; INSERT INTO t1 VALUES (4, 2)
slave-bin.000001	#	Query	#	#	COMMIT
include/sync_with_master_gtid.inc
SELECT * FROM t1 ORDER BY a;
a	b
1	1
2	1
3	2
4	2
include/stop_slave.inc
RESET SLAVE;
INSERT INTO t1 VALUES (5, 1);
INSERT INTO t1 VALUES (6, 1);
include/save_master_gtid.inc
CHANGE MASTER TO master_host = '127.0.0.1', master_port = MASTER_PORT,
master_use_gtid = current_pos;
START SLAVE;
include/sync_with_master_gtid.inc
SELECT * FROM t1 ORDER BY a;
a	b
1	1
2	1
3	2
4	2
5	1
6	1
SET GLOBAL gtid_strict_mode= @old_strict;
SET GLOBAL gtid_strict_mode= @old_strict;
DROP TABLE t1;
include/rpl_end.inc<|MERGE_RESOLUTION|>--- conflicted
+++ resolved
@@ -23,12 +23,8 @@
 include/wait_for_slave_to_start.inc
 INSERT INTO t1 VALUES (3, 2);
 INSERT INTO t1 VALUES (4, 2);
-<<<<<<< HEAD
+include/save_master_gtid.inc
 include/show_binlog_events.inc
-=======
-include/save_master_gtid.inc
-show binlog events from <binlog_start>;
->>>>>>> 83f0dc43
 Log_name	Pos	Event_type	Server_id	End_log_pos	Info
 slave-bin.000001	#	Gtid	#	#	BEGIN GTID #-#-#
 slave-bin.000001	#	Query	#	#	use `test`; INSERT INTO t1 VALUES (3, 2)
