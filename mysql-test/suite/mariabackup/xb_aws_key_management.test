--- conflicted
+++ resolved
@@ -1,12 +1,9 @@
-<<<<<<< HEAD
 --source include/innodb_page_size.inc
+--source include/have_debug.inc
 
-=======
---source include/have_debug.inc
->>>>>>> b29f26d7
 if (`SELECT COUNT(*)=0 FROM INFORMATION_SCHEMA.PLUGINS WHERE PLUGIN_NAME = 'aws_key_management' AND PLUGIN_STATUS='ACTIVE'`)
 {
-  --skip needs aws_key_management plugin plugin
+  --skip needs aws_key_management plugin
 }
 
 CREATE TABLE t(c VARCHAR(10)) ENGINE INNODB encrypted=yes;
