DROP DATABASE IF EXISTS db_datadict;
CREATE DATABASE db_datadict;
DROP   USER testuser1@localhost;
CREATE USER testuser1@localhost;
GRANT SELECT ON db_datadict.* TO testuser1@localhost;
SELECT * FROM information_schema.table_constraints
WHERE table_schema = 'mysql'
ORDER BY table_schema,table_name,constraint_name;
CONSTRAINT_CATALOG	CONSTRAINT_SCHEMA	CONSTRAINT_NAME	TABLE_SCHEMA	TABLE_NAME	CONSTRAINT_TYPE
<<<<<<< HEAD
def	mysql	PRIMARY	mysql	columns_priv	PRIMARY KEY
def	mysql	PRIMARY	mysql	db	PRIMARY KEY
def	mysql	PRIMARY	mysql	event	PRIMARY KEY
def	mysql	PRIMARY	mysql	func	PRIMARY KEY
def	mysql	name	mysql	help_category	UNIQUE
def	mysql	PRIMARY	mysql	help_category	PRIMARY KEY
def	mysql	name	mysql	help_keyword	UNIQUE
def	mysql	PRIMARY	mysql	help_keyword	PRIMARY KEY
def	mysql	PRIMARY	mysql	help_relation	PRIMARY KEY
def	mysql	name	mysql	help_topic	UNIQUE
def	mysql	PRIMARY	mysql	help_topic	PRIMARY KEY
def	mysql	PRIMARY	mysql	host	PRIMARY KEY
def	mysql	PRIMARY	mysql	ndb_binlog_index	PRIMARY KEY
def	mysql	PRIMARY	mysql	plugin	PRIMARY KEY
def	mysql	PRIMARY	mysql	proc	PRIMARY KEY
def	mysql	PRIMARY	mysql	procs_priv	PRIMARY KEY
def	mysql	PRIMARY	mysql	proxies_priv	PRIMARY KEY
def	mysql	PRIMARY	mysql	servers	PRIMARY KEY
def	mysql	PRIMARY	mysql	tables_priv	PRIMARY KEY
def	mysql	PRIMARY	mysql	time_zone	PRIMARY KEY
def	mysql	PRIMARY	mysql	time_zone_leap_second	PRIMARY KEY
def	mysql	PRIMARY	mysql	time_zone_name	PRIMARY KEY
def	mysql	PRIMARY	mysql	time_zone_transition	PRIMARY KEY
def	mysql	PRIMARY	mysql	time_zone_transition_type	PRIMARY KEY
def	mysql	PRIMARY	mysql	user	PRIMARY KEY
=======
NULL	mysql	PRIMARY	mysql	columns_priv	PRIMARY KEY
NULL	mysql	PRIMARY	mysql	column_stat	PRIMARY KEY
NULL	mysql	PRIMARY	mysql	db	PRIMARY KEY
NULL	mysql	PRIMARY	mysql	event	PRIMARY KEY
NULL	mysql	PRIMARY	mysql	func	PRIMARY KEY
NULL	mysql	name	mysql	help_category	UNIQUE
NULL	mysql	PRIMARY	mysql	help_category	PRIMARY KEY
NULL	mysql	name	mysql	help_keyword	UNIQUE
NULL	mysql	PRIMARY	mysql	help_keyword	PRIMARY KEY
NULL	mysql	PRIMARY	mysql	help_relation	PRIMARY KEY
NULL	mysql	name	mysql	help_topic	UNIQUE
NULL	mysql	PRIMARY	mysql	help_topic	PRIMARY KEY
NULL	mysql	PRIMARY	mysql	host	PRIMARY KEY
NULL	mysql	PRIMARY	mysql	index_stat	PRIMARY KEY
NULL	mysql	PRIMARY	mysql	ndb_binlog_index	PRIMARY KEY
NULL	mysql	PRIMARY	mysql	plugin	PRIMARY KEY
NULL	mysql	PRIMARY	mysql	proc	PRIMARY KEY
NULL	mysql	PRIMARY	mysql	procs_priv	PRIMARY KEY
NULL	mysql	PRIMARY	mysql	servers	PRIMARY KEY
NULL	mysql	PRIMARY	mysql	tables_priv	PRIMARY KEY
NULL	mysql	PRIMARY	mysql	table_stat	PRIMARY KEY
NULL	mysql	PRIMARY	mysql	time_zone	PRIMARY KEY
NULL	mysql	PRIMARY	mysql	time_zone_leap_second	PRIMARY KEY
NULL	mysql	PRIMARY	mysql	time_zone_name	PRIMARY KEY
NULL	mysql	PRIMARY	mysql	time_zone_transition	PRIMARY KEY
NULL	mysql	PRIMARY	mysql	time_zone_transition_type	PRIMARY KEY
NULL	mysql	PRIMARY	mysql	user	PRIMARY KEY
>>>>>>> 09944f37
# Establish connection testuser1 (user=testuser1)
SELECT * FROM information_schema.table_constraints
WHERE table_schema = 'mysql'
ORDER BY table_schema,table_name,constraint_name;
CONSTRAINT_CATALOG	CONSTRAINT_SCHEMA	CONSTRAINT_NAME	TABLE_SCHEMA	TABLE_NAME	CONSTRAINT_TYPE
# Switch to connection default and close connection testuser1
DROP USER testuser1@localhost;
DROP DATABASE db_datadict;<|MERGE_RESOLUTION|>--- conflicted
+++ resolved
@@ -7,8 +7,8 @@
 WHERE table_schema = 'mysql'
 ORDER BY table_schema,table_name,constraint_name;
 CONSTRAINT_CATALOG	CONSTRAINT_SCHEMA	CONSTRAINT_NAME	TABLE_SCHEMA	TABLE_NAME	CONSTRAINT_TYPE
-<<<<<<< HEAD
 def	mysql	PRIMARY	mysql	columns_priv	PRIMARY KEY
+def	mysql	PRIMARY	mysql	column_stat	PRIMARY KEY
 def	mysql	PRIMARY	mysql	db	PRIMARY KEY
 def	mysql	PRIMARY	mysql	event	PRIMARY KEY
 def	mysql	PRIMARY	mysql	func	PRIMARY KEY
@@ -20,6 +20,7 @@
 def	mysql	name	mysql	help_topic	UNIQUE
 def	mysql	PRIMARY	mysql	help_topic	PRIMARY KEY
 def	mysql	PRIMARY	mysql	host	PRIMARY KEY
+def	mysql	PRIMARY	mysql	index_stat	PRIMARY KEY
 def	mysql	PRIMARY	mysql	ndb_binlog_index	PRIMARY KEY
 def	mysql	PRIMARY	mysql	plugin	PRIMARY KEY
 def	mysql	PRIMARY	mysql	proc	PRIMARY KEY
@@ -27,41 +28,13 @@
 def	mysql	PRIMARY	mysql	proxies_priv	PRIMARY KEY
 def	mysql	PRIMARY	mysql	servers	PRIMARY KEY
 def	mysql	PRIMARY	mysql	tables_priv	PRIMARY KEY
+def	mysql	PRIMARY	mysql	table_stat	PRIMARY KEY
 def	mysql	PRIMARY	mysql	time_zone	PRIMARY KEY
 def	mysql	PRIMARY	mysql	time_zone_leap_second	PRIMARY KEY
 def	mysql	PRIMARY	mysql	time_zone_name	PRIMARY KEY
 def	mysql	PRIMARY	mysql	time_zone_transition	PRIMARY KEY
 def	mysql	PRIMARY	mysql	time_zone_transition_type	PRIMARY KEY
 def	mysql	PRIMARY	mysql	user	PRIMARY KEY
-=======
-NULL	mysql	PRIMARY	mysql	columns_priv	PRIMARY KEY
-NULL	mysql	PRIMARY	mysql	column_stat	PRIMARY KEY
-NULL	mysql	PRIMARY	mysql	db	PRIMARY KEY
-NULL	mysql	PRIMARY	mysql	event	PRIMARY KEY
-NULL	mysql	PRIMARY	mysql	func	PRIMARY KEY
-NULL	mysql	name	mysql	help_category	UNIQUE
-NULL	mysql	PRIMARY	mysql	help_category	PRIMARY KEY
-NULL	mysql	name	mysql	help_keyword	UNIQUE
-NULL	mysql	PRIMARY	mysql	help_keyword	PRIMARY KEY
-NULL	mysql	PRIMARY	mysql	help_relation	PRIMARY KEY
-NULL	mysql	name	mysql	help_topic	UNIQUE
-NULL	mysql	PRIMARY	mysql	help_topic	PRIMARY KEY
-NULL	mysql	PRIMARY	mysql	host	PRIMARY KEY
-NULL	mysql	PRIMARY	mysql	index_stat	PRIMARY KEY
-NULL	mysql	PRIMARY	mysql	ndb_binlog_index	PRIMARY KEY
-NULL	mysql	PRIMARY	mysql	plugin	PRIMARY KEY
-NULL	mysql	PRIMARY	mysql	proc	PRIMARY KEY
-NULL	mysql	PRIMARY	mysql	procs_priv	PRIMARY KEY
-NULL	mysql	PRIMARY	mysql	servers	PRIMARY KEY
-NULL	mysql	PRIMARY	mysql	tables_priv	PRIMARY KEY
-NULL	mysql	PRIMARY	mysql	table_stat	PRIMARY KEY
-NULL	mysql	PRIMARY	mysql	time_zone	PRIMARY KEY
-NULL	mysql	PRIMARY	mysql	time_zone_leap_second	PRIMARY KEY
-NULL	mysql	PRIMARY	mysql	time_zone_name	PRIMARY KEY
-NULL	mysql	PRIMARY	mysql	time_zone_transition	PRIMARY KEY
-NULL	mysql	PRIMARY	mysql	time_zone_transition_type	PRIMARY KEY
-NULL	mysql	PRIMARY	mysql	user	PRIMARY KEY
->>>>>>> 09944f37
 # Establish connection testuser1 (user=testuser1)
 SELECT * FROM information_schema.table_constraints
 WHERE table_schema = 'mysql'
