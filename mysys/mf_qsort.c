/* Copyright (C) 1991, 1992, 1996, 1997 Free Software Foundation, Inc.
   This file is part of the GNU C Library.
   Written by Douglas C. Schmidt (schmidt@ics.uci.edu).

   The GNU C Library is free software; you can redistribute it and/or
   modify it under the terms of the GNU Library General Public License as
   published by the Free Software Foundation; either version 2 of the
   License, or (at your option) any later version.

   The GNU C Library is distributed in the hope that it will be useful,
   but WITHOUT ANY WARRANTY; without even the implied warranty of
   MERCHANTABILITY or FITNESS FOR A PARTICULAR PURPOSE.  See the GNU
   Library General Public License for more details.
<<<<<<< HEAD

   You should have received a copy of the GNU Library General Public
   License along with the GNU C Library; see the file COPYING.LIB.  If not,
   write to the Free Software Foundation, Inc., 59 Temple Place - Suite 330,
   Boston, MA 02111-1307, USA.	*/

/*
    Modifications by monty:
  - Uses mysys include files
  - Small fixes to make the it a bit faster
  - Can be compiled with a cmp function that takes one extra argument.
*/
=======
   
   You should have received a copy of the GNU Library General Public
   License along with this library; if not, write to the Free
   Software Foundation, Inc., 59 Temple Place - Suite 330, Boston,
   MA 02111-1307, USA */

/*
  qsort implementation optimized for comparison of pointers
  Inspired by the qsort implementations by Douglas C. Schmidt,
  and Bentley & McIlroy's "Engineering a Sort Function".
*/

>>>>>>> 2d1d56cb

#include "mysys_priv.h"

/* We need to use qsort with 2 different compare functions */
#ifdef QSORT_EXTRA_CMP_ARGUMENT
#define CMP(A,B) ((*cmp)(cmp_argument,(A),(B)))
#else
#define CMP(A,B) ((*cmp)((A),(B)))
#endif

<<<<<<< HEAD
/* Byte-wise swap two items of size SIZE. */
#define SWAP(a, b, size)						      \
  do									      \
    {									      \
      register size_t __size = (size);					      \
      register char *__a = (a), *__b = (b);				      \
      do								      \
	{								      \
	  char __tmp = *__a;						      \
	  *__a++ = *__b;						      \
	  *__b++ = __tmp;						      \
	} while (--__size > 0);						      \
    } while (0)

/* Discontinue quicksort algorithm when partition gets below this size.
   This particular magic number was chosen to work best on a Sun 4/260. */
#define MAX_THRESH 8

/* Stack node declarations used to store unfulfilled partition obligations. */
typedef struct
  {
    char *lo;
    char *hi;
  } stack_node;

/* The next 4 #defines implement a very fast in-line stack abstraction. */
#define STACK_SIZE	(8 * sizeof(unsigned long int))
#define PUSH(LOW,HIGH) do {top->lo = LOW;top++->hi = HIGH;} while (0)
#define POP(LOW,HIGH)  do {LOW = (--top)->lo;HIGH = top->hi;} while (0)
#define STACK_NOT_EMPTY (stack < top)

/* Order size using quicksort.	This implementation incorporates
   four optimizations discussed in Sedgewick:

   1. Non-recursive, using an explicit stack of pointer that store the
      next array partition to sort.  To save time, this maximum amount
      of space required to store an array of MAX_INT is allocated on the
      stack.  Assuming a 32-bit integer, this needs only 32 *
      sizeof (stack_node) == 136 bits.	Pretty cheap, actually.

   2. Chose the pivot element using a median-of-three decision tree.
      This reduces the probability of selecting a bad pivot value and
      eliminates certain extraneous comparisons.

   3. Only quicksorts TOTAL_ELEMS / MAX_THRESH partitions, leaving
      insertion sort to order the MAX_THRESH items within each partition.
      This is a big win, since insertion sort is faster for small, mostly
      sorted array segments.

   4. The larger of the two sub-partitions is always pushed onto the
      stack first, with the algorithm then concentrating on the
      smaller partition.  This *guarantees* no more than log (n)
      stack size is needed (actually O(1) in this case)! */
=======
#define SWAP(A, B, size,swap_ptrs)			\
do {							\
   if (swap_ptrs)					\
   {							\
     reg1 char **a = (char**) (A), **b = (char**) (B);  \
     char *tmp = *a; *a++ = *b; *b++ = tmp;		\
   }							\
   else							\
   {							\
     reg1 char *a = (A), *b = (B);			\
     reg3 char *end= a+size;				\
     do							\
     {							\
       char tmp = *a; *a++ = *b; *b++ = tmp;		\
     } while (a < end);					\
   }							\
} while (0)

/* Put the median in the middle argument */
#define MEDIAN(low, mid, high)				\
{							\
    if (CMP(high,low) < 0)				\
      SWAP(high, low, size, ptr_cmp);			\
    if (CMP(mid, low) < 0)				\
      SWAP(mid, low, size, ptr_cmp);			\
    else if (CMP(high, mid) < 0)			\
      SWAP(mid, high, size, ptr_cmp);			\
}

/* The following node is used to store ranges to avoid recursive calls */

typedef struct st_stack
{
  char *low,*high;
} STACK;

#define PUSH(LOW,HIGH)  {stack_ptr->low = LOW; stack_ptr++->high = HIGH;}
#define POP(LOW,HIGH)   {LOW = (--stack_ptr)->low; HIGH = stack_ptr->high;}
>>>>>>> 2d1d56cb

/* The following stack size is enough for ulong ~0 elements */
#define STACK_SIZE	(8 * sizeof(unsigned long int))
#define THRESHOLD_FOR_INSERT_SORT 10
#if defined(QSORT_TYPE_IS_VOID)
#define SORT_RETURN return
#else
#define SORT_RETURN return 0
#endif

/****************************************************************************
** 'standard' quicksort with the following extensions:
**
** Can be compiled with the qsort2_cmp compare function
** Store ranges on stack to avoid recursion
** Use insert sort on small ranges
** Optimize for sorting of pointers (used often by MySQL)
** Use median comparison to find partition element
*****************************************************************************/

#ifdef QSORT_EXTRA_CMP_ARGUMENT
qsort_t qsort2(void *base_ptr, size_t count, size_t size, qsort2_cmp cmp,
	       void *cmp_argument)
#else
qsort_t qsort(void *base_ptr, size_t count, size_t size, qsort_cmp cmp)
#endif
{
<<<<<<< HEAD
  /* Allocating SIZE bytes for a pivot buffer facilitates a better
     algorithm below since we can do comparisons directly on the pivot.
     */
  size_t max_thresh   = (size_t) (MAX_THRESH * size);
  if (total_elems <= 1)
    SORT_RETURN;		/* Crashes on MSDOS if continues */

  if (total_elems > MAX_THRESH)
  {
    char       *lo = base_ptr;
    char       *hi = &lo[size * (total_elems - 1)];
    stack_node stack[STACK_SIZE]; /* Largest size needed for 32-bit int!!! */
    stack_node *top = stack + 1;
    char *pivot = (char *) my_alloca ((int) size);
=======
  char *low, *high, *pivot;
  STACK stack[STACK_SIZE], *stack_ptr;
  my_bool ptr_cmp;
  /* Handle the simple case first */
  /* This will also make the rest of the code simpler */
  if (count <= 1)
    SORT_RETURN;

  low  = (char*) base_ptr;
  high = low+ size * (count - 1);
  stack_ptr = stack + 1;
>>>>>>> 2d1d56cb
#ifdef HAVE_purify
  /* The first element in the stack will be accessed for the last POP */
  stack[0].lo=stack[0].hi=0;
#endif
  pivot = (char *) my_alloca((int) size);
  ptr_cmp= size == sizeof(char*) && !((low - (char*) 0)& (sizeof(char*)-1));

  /* The following loop sorts elements between high and low */
  do
  {
    char *low_ptr, *high_ptr, *mid;

<<<<<<< HEAD
    do
    {
      char *left_ptr,*right_ptr;

      /* Select median value from among LO, MID, and HI. Rearrange
	 LO and HI so the three values are sorted. This lowers the
	 probability of picking a pathological pivot value and
	 skips a comparison for both the LEFT_PTR and RIGHT_PTR. */

      char *mid = lo + size * (((ulong) (hi - lo) / (ulong) size) >> 1);

      if (CMP(hi,lo) < 0)
	SWAP (hi, lo, size);
      if (CMP (mid, lo) < 0)
	SWAP (mid, lo, size);
      else if (CMP (hi, mid) < 0)
	SWAP (mid, hi, size);
      memcpy (pivot, mid, size);

      left_ptr	= lo + size;
      right_ptr = hi - size;

      /* Here's the famous ``collapse the walls'' section of quicksort.
	 Gotta like those tight inner loops!	They are the main reason
	 that this algorithm runs much faster than others. */
      do
      {
	while (CMP (left_ptr, pivot) < 0)
	  left_ptr += size;

	while (CMP (pivot, right_ptr) < 0)
	  right_ptr -= size;

	if (left_ptr < right_ptr)
	{
	  SWAP (left_ptr, right_ptr, size);
	  left_ptr += size;
	  right_ptr -= size;
	}
	else if (left_ptr == right_ptr)
	{
	  left_ptr += size;
	  right_ptr -= size;
	  break;
	}
	else
	  break;				/* left_ptr > right_ptr */
      }
      while (left_ptr <= right_ptr);

=======
    count=((size_t) (high - low) / size)+1;
    /* If count is small, then an insert sort is faster than qsort */
    if (count < THRESHOLD_FOR_INSERT_SORT)
    {
      for (low_ptr = low + size; low_ptr <= high; low_ptr += size)
      {
	char *ptr;
	for (ptr = low_ptr; ptr > low && CMP(ptr - size, ptr) > 0;
	     ptr -= size)
	  SWAP(ptr, ptr - size, size, ptr_cmp);
      }
      POP(low, high);
      continue;
    }
>>>>>>> 2d1d56cb

    /* Try to find a good middle element */
    mid= low + size * (count >> 1);
    if (count > 40)				/* Must be bigger than 24 */
    {
      size_t step = size* (count / 8);
      MEDIAN(low, low + step, low+step*2);
      MEDIAN(mid - step, mid, mid+step);
      MEDIAN(high - 2 * step, high-step, high);
      /* Put best median in 'mid' */
      MEDIAN(low+step, mid, high-step);
      low_ptr  = low;
      high_ptr = high;
    }
    else
    {
      MEDIAN(low, mid, high);
      /* The low and high argument are already in sorted against 'pivot' */
      low_ptr  = low + size;
      high_ptr = high - size;
    }
    memcpy(pivot, mid, size);

<<<<<<< HEAD
      if ((size_t) (right_ptr - lo) <= max_thresh)
      {
	if ((size_t) (hi - left_ptr) <= max_thresh)
	  POP (lo, hi);			/* Ignore both small partitions. */
	else
	  lo = left_ptr;		/* Ignore small left part. */
      }
      else if ((size_t) (hi - left_ptr) <= max_thresh)
	hi = right_ptr;			/* Ignore small right partition. */
      else if ((right_ptr - lo) > (hi - left_ptr))
      {
	PUSH (lo, right_ptr);		/* Push larger left part */
	lo = left_ptr;
      }
      else
      {
	PUSH (left_ptr, hi);		/* Push larger right part */
	hi = right_ptr;
      }
    } while (STACK_NOT_EMPTY);
    my_afree(pivot);
  }

  /* Once the BASE_PTR array is partially sorted by quicksort the rest
     is completely sorted using insertion sort, since this is efficient
     for partitions below MAX_THRESH size. BASE_PTR points to the beginning
     of the array to sort, and END_PTR points at the very last element in
     the array (*not* one beyond it!). */

  {
    char *end_ptr = (char*) base_ptr + size * (total_elems - 1);
    char *tmp_ptr = (char*) base_ptr;
    char *thresh  = min (end_ptr, (char*) base_ptr + max_thresh);
    register char *run_ptr;
=======
    do
    {
      while (CMP(low_ptr, pivot) < 0)
	low_ptr += size;
      while (CMP(pivot, high_ptr) < 0)
	high_ptr -= size;

      if (low_ptr < high_ptr)
      {
	SWAP(low_ptr, high_ptr, size, ptr_cmp);
	low_ptr += size;
	high_ptr -= size;
      }
      else 
      {
	if (low_ptr == high_ptr)
	{
	  low_ptr += size;
	  high_ptr -= size;
	}
	break;
      }
    }
    while (low_ptr <= high_ptr);
>>>>>>> 2d1d56cb

    /*
      Prepare for next iteration.
       Skip partitions of size 1 as these doesn't have to be sorted
       Push the larger partition and sort the smaller one first.
       This ensures that the stack is keept small.
    */

<<<<<<< HEAD
    for (run_ptr = tmp_ptr + size; run_ptr <= thresh; run_ptr += size)
      if (CMP (run_ptr, tmp_ptr) < 0)
	tmp_ptr = run_ptr;

    if (tmp_ptr != (char*) base_ptr)
      SWAP (tmp_ptr, (char*) base_ptr, size);

    /* Insertion sort, running from left-hand-side up to right-hand-side.  */

    for (run_ptr = (char*) base_ptr + size;
	 (run_ptr += size) <= end_ptr; )
    {
      if (CMP (run_ptr, (tmp_ptr = run_ptr-size)) < 0)
      {
	char *trav;
	while (CMP (run_ptr, tmp_ptr -= size) < 0) ;
	tmp_ptr += size;

	/* Shift down all smaller elements, put found element in 'run_ptr' */
	for (trav = run_ptr + size; --trav >= run_ptr;)
	{
	  char c = *trav;
	  char *hi, *lo;

	  for (hi = lo = trav; (lo -= size) >= tmp_ptr; hi = lo)
	    *hi = *lo;
	  *hi = c;
	}
      }
=======
    if ((int) (high_ptr - low) <= 0)
    {
      if ((int) (high - low_ptr) <= 0)
      {
	POP(low, high);			/* Nothing more to sort */
      }
      else
	low = low_ptr;			/* Ignore small left part. */
    }
    else if ((int) (high - low_ptr) <= 0)
      high = high_ptr;			/* Ignore small right part. */
    else if ((high_ptr - low) > (high - low_ptr))
    {
      PUSH(low, high_ptr);		/* Push larger left part */
      low = low_ptr;
    }
    else
    {
      PUSH(low_ptr, high);		/* Push larger right part */
      high = high_ptr;
>>>>>>> 2d1d56cb
    }
  } while (stack_ptr > stack);
  my_afree(pivot);
  SORT_RETURN;
}<|MERGE_RESOLUTION|>--- conflicted
+++ resolved
@@ -1,30 +1,14 @@
-/* Copyright (C) 1991, 1992, 1996, 1997 Free Software Foundation, Inc.
-   This file is part of the GNU C Library.
-   Written by Douglas C. Schmidt (schmidt@ics.uci.edu).
-
-   The GNU C Library is free software; you can redistribute it and/or
-   modify it under the terms of the GNU Library General Public License as
-   published by the Free Software Foundation; either version 2 of the
-   License, or (at your option) any later version.
-
-   The GNU C Library is distributed in the hope that it will be useful,
+/* Copyright (C) 2000 MySQL AB & MySQL Finland AB & TCX DataKonsult AB
+   
+   This library is free software; you can redistribute it and/or
+   modify it under the terms of the GNU Library General Public
+   License as published by the Free Software Foundation; either
+   version 2 of the License, or (at your option) any later version.
+   
+   This library is distributed in the hope that it will be useful,
    but WITHOUT ANY WARRANTY; without even the implied warranty of
    MERCHANTABILITY or FITNESS FOR A PARTICULAR PURPOSE.  See the GNU
    Library General Public License for more details.
-<<<<<<< HEAD
-
-   You should have received a copy of the GNU Library General Public
-   License along with the GNU C Library; see the file COPYING.LIB.  If not,
-   write to the Free Software Foundation, Inc., 59 Temple Place - Suite 330,
-   Boston, MA 02111-1307, USA.	*/
-
-/*
-    Modifications by monty:
-  - Uses mysys include files
-  - Small fixes to make the it a bit faster
-  - Can be compiled with a cmp function that takes one extra argument.
-*/
-=======
    
    You should have received a copy of the GNU Library General Public
    License along with this library; if not, write to the Free
@@ -37,7 +21,6 @@
   and Bentley & McIlroy's "Engineering a Sort Function".
 */
 
->>>>>>> 2d1d56cb
 
 #include "mysys_priv.h"
 
@@ -48,61 +31,6 @@
 #define CMP(A,B) ((*cmp)((A),(B)))
 #endif
 
-<<<<<<< HEAD
-/* Byte-wise swap two items of size SIZE. */
-#define SWAP(a, b, size)						      \
-  do									      \
-    {									      \
-      register size_t __size = (size);					      \
-      register char *__a = (a), *__b = (b);				      \
-      do								      \
-	{								      \
-	  char __tmp = *__a;						      \
-	  *__a++ = *__b;						      \
-	  *__b++ = __tmp;						      \
-	} while (--__size > 0);						      \
-    } while (0)
-
-/* Discontinue quicksort algorithm when partition gets below this size.
-   This particular magic number was chosen to work best on a Sun 4/260. */
-#define MAX_THRESH 8
-
-/* Stack node declarations used to store unfulfilled partition obligations. */
-typedef struct
-  {
-    char *lo;
-    char *hi;
-  } stack_node;
-
-/* The next 4 #defines implement a very fast in-line stack abstraction. */
-#define STACK_SIZE	(8 * sizeof(unsigned long int))
-#define PUSH(LOW,HIGH) do {top->lo = LOW;top++->hi = HIGH;} while (0)
-#define POP(LOW,HIGH)  do {LOW = (--top)->lo;HIGH = top->hi;} while (0)
-#define STACK_NOT_EMPTY (stack < top)
-
-/* Order size using quicksort.	This implementation incorporates
-   four optimizations discussed in Sedgewick:
-
-   1. Non-recursive, using an explicit stack of pointer that store the
-      next array partition to sort.  To save time, this maximum amount
-      of space required to store an array of MAX_INT is allocated on the
-      stack.  Assuming a 32-bit integer, this needs only 32 *
-      sizeof (stack_node) == 136 bits.	Pretty cheap, actually.
-
-   2. Chose the pivot element using a median-of-three decision tree.
-      This reduces the probability of selecting a bad pivot value and
-      eliminates certain extraneous comparisons.
-
-   3. Only quicksorts TOTAL_ELEMS / MAX_THRESH partitions, leaving
-      insertion sort to order the MAX_THRESH items within each partition.
-      This is a big win, since insertion sort is faster for small, mostly
-      sorted array segments.
-
-   4. The larger of the two sub-partitions is always pushed onto the
-      stack first, with the algorithm then concentrating on the
-      smaller partition.  This *guarantees* no more than log (n)
-      stack size is needed (actually O(1) in this case)! */
-=======
 #define SWAP(A, B, size,swap_ptrs)			\
 do {							\
    if (swap_ptrs)					\
@@ -141,7 +69,6 @@
 
 #define PUSH(LOW,HIGH)  {stack_ptr->low = LOW; stack_ptr++->high = HIGH;}
 #define POP(LOW,HIGH)   {LOW = (--stack_ptr)->low; HIGH = stack_ptr->high;}
->>>>>>> 2d1d56cb
 
 /* The following stack size is enough for ulong ~0 elements */
 #define STACK_SIZE	(8 * sizeof(unsigned long int))
@@ -169,22 +96,6 @@
 qsort_t qsort(void *base_ptr, size_t count, size_t size, qsort_cmp cmp)
 #endif
 {
-<<<<<<< HEAD
-  /* Allocating SIZE bytes for a pivot buffer facilitates a better
-     algorithm below since we can do comparisons directly on the pivot.
-     */
-  size_t max_thresh   = (size_t) (MAX_THRESH * size);
-  if (total_elems <= 1)
-    SORT_RETURN;		/* Crashes on MSDOS if continues */
-
-  if (total_elems > MAX_THRESH)
-  {
-    char       *lo = base_ptr;
-    char       *hi = &lo[size * (total_elems - 1)];
-    stack_node stack[STACK_SIZE]; /* Largest size needed for 32-bit int!!! */
-    stack_node *top = stack + 1;
-    char *pivot = (char *) my_alloca ((int) size);
-=======
   char *low, *high, *pivot;
   STACK stack[STACK_SIZE], *stack_ptr;
   my_bool ptr_cmp;
@@ -196,7 +107,6 @@
   low  = (char*) base_ptr;
   high = low+ size * (count - 1);
   stack_ptr = stack + 1;
->>>>>>> 2d1d56cb
 #ifdef HAVE_purify
   /* The first element in the stack will be accessed for the last POP */
   stack[0].lo=stack[0].hi=0;
@@ -209,58 +119,6 @@
   {
     char *low_ptr, *high_ptr, *mid;
 
-<<<<<<< HEAD
-    do
-    {
-      char *left_ptr,*right_ptr;
-
-      /* Select median value from among LO, MID, and HI. Rearrange
-	 LO and HI so the three values are sorted. This lowers the
-	 probability of picking a pathological pivot value and
-	 skips a comparison for both the LEFT_PTR and RIGHT_PTR. */
-
-      char *mid = lo + size * (((ulong) (hi - lo) / (ulong) size) >> 1);
-
-      if (CMP(hi,lo) < 0)
-	SWAP (hi, lo, size);
-      if (CMP (mid, lo) < 0)
-	SWAP (mid, lo, size);
-      else if (CMP (hi, mid) < 0)
-	SWAP (mid, hi, size);
-      memcpy (pivot, mid, size);
-
-      left_ptr	= lo + size;
-      right_ptr = hi - size;
-
-      /* Here's the famous ``collapse the walls'' section of quicksort.
-	 Gotta like those tight inner loops!	They are the main reason
-	 that this algorithm runs much faster than others. */
-      do
-      {
-	while (CMP (left_ptr, pivot) < 0)
-	  left_ptr += size;
-
-	while (CMP (pivot, right_ptr) < 0)
-	  right_ptr -= size;
-
-	if (left_ptr < right_ptr)
-	{
-	  SWAP (left_ptr, right_ptr, size);
-	  left_ptr += size;
-	  right_ptr -= size;
-	}
-	else if (left_ptr == right_ptr)
-	{
-	  left_ptr += size;
-	  right_ptr -= size;
-	  break;
-	}
-	else
-	  break;				/* left_ptr > right_ptr */
-      }
-      while (left_ptr <= right_ptr);
-
-=======
     count=((size_t) (high - low) / size)+1;
     /* If count is small, then an insert sort is faster than qsort */
     if (count < THRESHOLD_FOR_INSERT_SORT)
@@ -275,7 +133,6 @@
       POP(low, high);
       continue;
     }
->>>>>>> 2d1d56cb
 
     /* Try to find a good middle element */
     mid= low + size * (count >> 1);
@@ -299,42 +156,6 @@
     }
     memcpy(pivot, mid, size);
 
-<<<<<<< HEAD
-      if ((size_t) (right_ptr - lo) <= max_thresh)
-      {
-	if ((size_t) (hi - left_ptr) <= max_thresh)
-	  POP (lo, hi);			/* Ignore both small partitions. */
-	else
-	  lo = left_ptr;		/* Ignore small left part. */
-      }
-      else if ((size_t) (hi - left_ptr) <= max_thresh)
-	hi = right_ptr;			/* Ignore small right partition. */
-      else if ((right_ptr - lo) > (hi - left_ptr))
-      {
-	PUSH (lo, right_ptr);		/* Push larger left part */
-	lo = left_ptr;
-      }
-      else
-      {
-	PUSH (left_ptr, hi);		/* Push larger right part */
-	hi = right_ptr;
-      }
-    } while (STACK_NOT_EMPTY);
-    my_afree(pivot);
-  }
-
-  /* Once the BASE_PTR array is partially sorted by quicksort the rest
-     is completely sorted using insertion sort, since this is efficient
-     for partitions below MAX_THRESH size. BASE_PTR points to the beginning
-     of the array to sort, and END_PTR points at the very last element in
-     the array (*not* one beyond it!). */
-
-  {
-    char *end_ptr = (char*) base_ptr + size * (total_elems - 1);
-    char *tmp_ptr = (char*) base_ptr;
-    char *thresh  = min (end_ptr, (char*) base_ptr + max_thresh);
-    register char *run_ptr;
-=======
     do
     {
       while (CMP(low_ptr, pivot) < 0)
@@ -359,7 +180,6 @@
       }
     }
     while (low_ptr <= high_ptr);
->>>>>>> 2d1d56cb
 
     /*
       Prepare for next iteration.
@@ -368,37 +188,6 @@
        This ensures that the stack is keept small.
     */
 
-<<<<<<< HEAD
-    for (run_ptr = tmp_ptr + size; run_ptr <= thresh; run_ptr += size)
-      if (CMP (run_ptr, tmp_ptr) < 0)
-	tmp_ptr = run_ptr;
-
-    if (tmp_ptr != (char*) base_ptr)
-      SWAP (tmp_ptr, (char*) base_ptr, size);
-
-    /* Insertion sort, running from left-hand-side up to right-hand-side.  */
-
-    for (run_ptr = (char*) base_ptr + size;
-	 (run_ptr += size) <= end_ptr; )
-    {
-      if (CMP (run_ptr, (tmp_ptr = run_ptr-size)) < 0)
-      {
-	char *trav;
-	while (CMP (run_ptr, tmp_ptr -= size) < 0) ;
-	tmp_ptr += size;
-
-	/* Shift down all smaller elements, put found element in 'run_ptr' */
-	for (trav = run_ptr + size; --trav >= run_ptr;)
-	{
-	  char c = *trav;
-	  char *hi, *lo;
-
-	  for (hi = lo = trav; (lo -= size) >= tmp_ptr; hi = lo)
-	    *hi = *lo;
-	  *hi = c;
-	}
-      }
-=======
     if ((int) (high_ptr - low) <= 0)
     {
       if ((int) (high - low_ptr) <= 0)
@@ -419,7 +208,6 @@
     {
       PUSH(low_ptr, high);		/* Push larger right part */
       high = high_ptr;
->>>>>>> 2d1d56cb
     }
   } while (stack_ptr > stack);
   my_afree(pivot);
