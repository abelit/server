/* Copyright (C) 2003 MySQL AB

   This program is free software; you can redistribute it and/or modify
   it under the terms of the GNU General Public License as published by
   the Free Software Foundation; either version 2 of the License, or
   (at your option) any later version.

   This program is distributed in the hope that it will be useful,
   but WITHOUT ANY WARRANTY; without even the implied warranty of
   MERCHANTABILITY or FITNESS FOR A PARTICULAR PURPOSE.  See the
   GNU General Public License for more details.

   You should have received a copy of the GNU General Public License
   along with this program; if not, write to the Free Software
   Foundation, Inc., 59 Temple Place, Suite 330, Boston, MA  02111-1307  USA */

#include <ndb_global.h>
#include <my_sys.h>

#define DBDICT_C
#include "Dbdict.hpp"

#include <ndb_limits.h>
#include <NdbOut.hpp>
#include <Properties.hpp>
#include <Configuration.hpp>
#include <SectionReader.hpp>
#include <SimpleProperties.hpp>
#include <AttributeHeader.hpp>
#include <signaldata/DictSchemaInfo.hpp>
#include <signaldata/DictTabInfo.hpp>
#include <signaldata/DropTabFile.hpp>

#include <signaldata/EventReport.hpp>
#include <signaldata/FsCloseReq.hpp>
#include <signaldata/FsConf.hpp>
#include <signaldata/FsOpenReq.hpp>
#include <signaldata/FsReadWriteReq.hpp>
#include <signaldata/FsRef.hpp>
#include <signaldata/GetTabInfo.hpp>
#include <signaldata/GetTableId.hpp>
#include <signaldata/HotSpareRep.hpp>
#include <signaldata/NFCompleteRep.hpp>
#include <signaldata/NodeFailRep.hpp>
#include <signaldata/ReadNodesConf.hpp>
#include <signaldata/RelTabMem.hpp>
#include <signaldata/WaitGCP.hpp>
#include <signaldata/ListTables.hpp>

#include <signaldata/CreateTrig.hpp>
#include <signaldata/AlterTrig.hpp>
#include <signaldata/DropTrig.hpp>
#include <signaldata/CreateIndx.hpp>
#include <signaldata/DropIndx.hpp>
#include <signaldata/BuildIndx.hpp>

#include <signaldata/CreateEvnt.hpp>
#include <signaldata/UtilPrepare.hpp>
#include <signaldata/UtilExecute.hpp>
#include <signaldata/UtilRelease.hpp>
#include <signaldata/SumaImpl.hpp> 
#include <GrepError.hpp>
//#include <signaldata/DropEvnt.hpp>

#include <signaldata/LqhFrag.hpp>

#include <signaldata/DiAddTab.hpp>
#include <signaldata/DihStartTab.hpp>

#include <signaldata/DropTable.hpp>
#include <signaldata/DropTab.hpp>
#include <signaldata/PrepDropTab.hpp>

#include <signaldata/CreateTable.hpp>
#include <signaldata/AlterTable.hpp>
#include <signaldata/AlterTab.hpp>
#include <signaldata/CreateFragmentation.hpp>
#include <signaldata/CreateTab.hpp>
#include <NdbSleep.h>

#define ZNOT_FOUND 626
#define ZALREADYEXIST 630

//#define EVENT_PH2_DEBUG
//#define EVENT_PH3_DEBUG
//#define EVENT_DEBUG

#define EVENT_TRACE \
//  ndbout_c("Event debug trace: File: %s Line: %u", __FILE__, __LINE__)

#define DIV(x,y) (((x)+(y)-1)/(y))
#include <ndb_version.h>

/* **************************************************************** */
/* ---------------------------------------------------------------- */
/* MODULE:          GENERAL MODULE -------------------------------- */
/* ---------------------------------------------------------------- */
/*                                                                  */
/* This module contains general stuff. Mostly debug signals and     */
/* general signals that go into a specific module after checking a  */
/* state variable. Also general subroutines used by many.           */
/* ---------------------------------------------------------------- */
/* **************************************************************** */

/* ---------------------------------------------------------------- */
// This signal is used to dump states of various variables in the
// block by command.
/* ---------------------------------------------------------------- */
void
Dbdict::execDUMP_STATE_ORD(Signal* signal)
{
  jamEntry();

#ifdef VM_TRACE
  if(signal->theData[0] == 1222){
    const Uint32 tab = signal->theData[1];
    PrepDropTabReq* req = (PrepDropTabReq*)signal->getDataPtr();
    req->senderRef = reference();
    req->senderData = 1222;
    req->tableId = tab;
    sendSignal(DBLQH_REF, GSN_PREP_DROP_TAB_REQ, signal,
	       PrepDropTabReq::SignalLength, JBB);
  }

  if(signal->theData[0] == 1223){
    const Uint32 tab = signal->theData[1];
    PrepDropTabReq* req = (PrepDropTabReq*)signal->getDataPtr();
    req->senderRef = reference();
    req->senderData = 1222;
    req->tableId = tab;
    sendSignal(DBTC_REF, GSN_PREP_DROP_TAB_REQ, signal,
	       PrepDropTabReq::SignalLength, JBB);
  }

  if(signal->theData[0] == 1224){
    const Uint32 tab = signal->theData[1];
    PrepDropTabReq* req = (PrepDropTabReq*)signal->getDataPtr();
    req->senderRef = reference();
    req->senderData = 1222;
    req->tableId = tab;
    sendSignal(DBDIH_REF, GSN_PREP_DROP_TAB_REQ, signal,
	       PrepDropTabReq::SignalLength, JBB);
  }

  if(signal->theData[0] == 1225){
    const Uint32 tab = signal->theData[1];
    const Uint32 ver = signal->theData[2];
    TableRecordPtr tabRecPtr;
    c_tableRecordPool.getPtr(tabRecPtr, tab);
    DropTableReq * req = (DropTableReq*)signal->getDataPtr();
    req->senderData = 1225;
    req->senderRef = numberToRef(1,1);
    req->tableId = tab;
    req->tableVersion = tabRecPtr.p->tableVersion + ver;
    sendSignal(DBDICT_REF, GSN_DROP_TABLE_REQ, signal,
	       DropTableReq::SignalLength, JBB);
  }
#endif  
  
  return;
}//Dbdict::execDUMP_STATE_ORD()

/* ---------------------------------------------------------------- */
/* ---------------------------------------------------------------- */
// CONTINUEB is used when a real-time break is needed for long
// processes.
/* ---------------------------------------------------------------- */
/* ---------------------------------------------------------------- */
void Dbdict::execCONTINUEB(Signal* signal) 
{
  jamEntry();
  switch (signal->theData[0]) {
  case ZPACK_TABLE_INTO_PAGES :
    jam();
    packTableIntoPages(signal, signal->theData[1], signal->theData[2]);
    break;

  case ZSEND_GET_TAB_RESPONSE :
    jam();
    sendGetTabResponse(signal);
    break;

  default :
    ndbrequire(false);
    break;
  }//switch
  return;
}//execCONTINUEB()

/* ---------------------------------------------------------------- */
/* ---------------------------------------------------------------- */
// Routine to handle pack table into pages.
/* ---------------------------------------------------------------- */
/* ---------------------------------------------------------------- */

void Dbdict::packTableIntoPages(Signal* signal, Uint32 tableId, Uint32 pageId)
{

  PageRecordPtr pagePtr;
  TableRecordPtr tablePtr;
  c_pageRecordArray.getPtr(pagePtr, pageId);
  
  memset(&pagePtr.p->word[0], 0, 4 * ZPAGE_HEADER_SIZE);
  c_tableRecordPool.getPtr(tablePtr, tableId);
  LinearWriter w(&pagePtr.p->word[ZPAGE_HEADER_SIZE], 
		 8 * ZSIZE_OF_PAGES_IN_WORDS);

  w.first();
  packTableIntoPagesImpl(w, tablePtr, signal);
    
  Uint32 wordsOfTable = w.getWordsUsed();
  Uint32 pagesUsed = 
    DIV(wordsOfTable + ZPAGE_HEADER_SIZE, ZSIZE_OF_PAGES_IN_WORDS);
  pagePtr.p->word[ZPOS_CHECKSUM] = 
    computeChecksum(&pagePtr.p->word[0], pagesUsed * ZSIZE_OF_PAGES_IN_WORDS);
  
  switch (c_packTable.m_state) {
  case PackTable::PTS_IDLE:
  case PackTable::PTS_ADD_TABLE_MASTER:
  case PackTable::PTS_ADD_TABLE_SLAVE:
  case PackTable::PTS_RESTART:
    ndbrequire(false);
    break;
  case PackTable::PTS_GET_TAB:
    jam();
    c_retrieveRecord.retrievedNoOfPages = pagesUsed;
    c_retrieveRecord.retrievedNoOfWords = wordsOfTable;
    sendGetTabResponse(signal);
    return;
    break;
  }//switch
  ndbrequire(false);
  return;
}//packTableIntoPages()

void
Dbdict::packTableIntoPagesImpl(SimpleProperties::Writer & w,
			       TableRecordPtr tablePtr,
			       Signal* signal){
  
  w.add(DictTabInfo::TableName, tablePtr.p->tableName);
  w.add(DictTabInfo::TableId, tablePtr.i);
#ifdef HAVE_TABLE_REORG
  w.add(DictTabInfo::SecondTableId, tablePtr.p->secondTable);
#else
  w.add(DictTabInfo::SecondTableId, (Uint32)0);
#endif
  w.add(DictTabInfo::TableVersion, tablePtr.p->tableVersion);
  w.add(DictTabInfo::NoOfKeyAttr, tablePtr.p->noOfPrimkey);
  w.add(DictTabInfo::NoOfAttributes, tablePtr.p->noOfAttributes);
  w.add(DictTabInfo::NoOfNullable, tablePtr.p->noOfNullAttr);
  w.add(DictTabInfo::NoOfVariable, (Uint32)0);
  w.add(DictTabInfo::KeyLength, tablePtr.p->tupKeyLength);
  
  w.add(DictTabInfo::TableLoggedFlag, tablePtr.p->storedTable);
  w.add(DictTabInfo::MinLoadFactor, tablePtr.p->minLoadFactor);
  w.add(DictTabInfo::MaxLoadFactor, tablePtr.p->maxLoadFactor);
  w.add(DictTabInfo::TableKValue, tablePtr.p->kValue);
  w.add(DictTabInfo::FragmentTypeVal, tablePtr.p->fragmentType);
  w.add(DictTabInfo::TableTypeVal, tablePtr.p->tableType);
  
  if(!signal)
  {
    w.add(DictTabInfo::FragmentCount, tablePtr.p->fragmentCount);
  }
  else
  {
    Uint32 * theData = signal->getDataPtrSend();
    CreateFragmentationReq * const req = (CreateFragmentationReq*)theData;
    req->senderRef = 0;
    req->senderData = RNIL;
    req->fragmentationType = tablePtr.p->fragmentType;
    req->noOfFragments = 0;
    req->fragmentNode = 0;
    req->primaryTableId = tablePtr.i;
    EXECUTE_DIRECT(DBDIH, GSN_CREATE_FRAGMENTATION_REQ, signal,
		   CreateFragmentationReq::SignalLength);
    if(signal->theData[0] == 0)
    {
      Uint16 *data = (Uint16*)&signal->theData[25];
      Uint32 count = 2 + data[0] * data[1];
      w.add(DictTabInfo::FragmentDataLen, 2*count);
      w.add(DictTabInfo::FragmentData, data, 2*count);
    }
  }
  
  if (tablePtr.p->primaryTableId != RNIL){
    TableRecordPtr primTab;
    c_tableRecordPool.getPtr(primTab, tablePtr.p->primaryTableId);
    w.add(DictTabInfo::PrimaryTable, primTab.p->tableName);
    w.add(DictTabInfo::PrimaryTableId, tablePtr.p->primaryTableId);
    w.add(DictTabInfo::IndexState, tablePtr.p->indexState);
    w.add(DictTabInfo::InsertTriggerId, tablePtr.p->insertTriggerId);
    w.add(DictTabInfo::UpdateTriggerId, tablePtr.p->updateTriggerId);
    w.add(DictTabInfo::DeleteTriggerId, tablePtr.p->deleteTriggerId);
    w.add(DictTabInfo::CustomTriggerId, tablePtr.p->customTriggerId);
  }
  w.add(DictTabInfo::FrmLen, tablePtr.p->frmLen);
  w.add(DictTabInfo::FrmData, tablePtr.p->frmData, tablePtr.p->frmLen);
  
  Uint32 nextAttribute = tablePtr.p->firstAttribute;
  AttributeRecordPtr attrPtr;
  do {
    jam();
    c_attributeRecordPool.getPtr(attrPtr, nextAttribute);
    
    w.add(DictTabInfo::AttributeName, attrPtr.p->attributeName);
    w.add(DictTabInfo::AttributeId, attrPtr.p->attributeId);
    w.add(DictTabInfo::AttributeKeyFlag, attrPtr.p->tupleKey > 0);
    
    const Uint32 desc = attrPtr.p->attributeDescriptor;
    const Uint32 attrType = AttributeDescriptor::getType(desc);
    const Uint32 attrSize = AttributeDescriptor::getSize(desc);
    const Uint32 arraySize = AttributeDescriptor::getArraySize(desc);
    const Uint32 nullable = AttributeDescriptor::getNullable(desc);
    const Uint32 DKey = AttributeDescriptor::getDKey(desc);

    // AttributeType deprecated
    w.add(DictTabInfo::AttributeSize, attrSize);
    w.add(DictTabInfo::AttributeArraySize, arraySize);
    w.add(DictTabInfo::AttributeNullableFlag, nullable);
    w.add(DictTabInfo::AttributeDKey, DKey);
    w.add(DictTabInfo::AttributeExtType, attrType);
    w.add(DictTabInfo::AttributeExtPrecision, attrPtr.p->extPrecision);
    w.add(DictTabInfo::AttributeExtScale, attrPtr.p->extScale);
    w.add(DictTabInfo::AttributeExtLength, attrPtr.p->extLength);
    w.add(DictTabInfo::AttributeAutoIncrement, 
	  (Uint32)attrPtr.p->autoIncrement);
    w.add(DictTabInfo::AttributeDefaultValue, attrPtr.p->defaultValue);
    
    w.add(DictTabInfo::AttributeEnd, 1);
    nextAttribute = attrPtr.p->nextAttrInTable;
  } while (nextAttribute != RNIL);
  
  w.add(DictTabInfo::TableEnd, 1);
}

/* ---------------------------------------------------------------- */
/* ---------------------------------------------------------------- */
// The routines to handle responses from file system.
/* ---------------------------------------------------------------- */
/* ---------------------------------------------------------------- */

/* ---------------------------------------------------------------- */
// A file was successfully closed.
/* ---------------------------------------------------------------- */
void Dbdict::execFSCLOSECONF(Signal* signal) 
{
  FsConnectRecordPtr fsPtr;
  FsConf * const fsConf = (FsConf *)&signal->theData[0];
  jamEntry();
  c_fsConnectRecordPool.getPtr(fsPtr, fsConf->userPointer);
  switch (fsPtr.p->fsState) {
  case FsConnectRecord::CLOSE_WRITE_SCHEMA:
    jam();
    closeWriteSchemaConf(signal, fsPtr);
    break;
  case FsConnectRecord::CLOSE_READ_SCHEMA:
    jam();
    closeReadSchemaConf(signal, fsPtr);
    break;
  case FsConnectRecord::CLOSE_READ_TAB_FILE:
    jam();
    closeReadTableConf(signal, fsPtr);
    break;
  case FsConnectRecord::CLOSE_WRITE_TAB_FILE:
    jam();
    closeWriteTableConf(signal, fsPtr);
    break;
  default:
    jamLine((fsPtr.p->fsState & 0xFFF));
    ndbrequire(false);
    break;
  }//switch
}//execFSCLOSECONF()

/* ---------------------------------------------------------------- */
// A close file was refused.
/* ---------------------------------------------------------------- */
void Dbdict::execFSCLOSEREF(Signal* signal) 
{
  jamEntry();
  progError(0, 0);
}//execFSCLOSEREF()

/* ---------------------------------------------------------------- */
// A file was successfully opened.
/* ---------------------------------------------------------------- */
void Dbdict::execFSOPENCONF(Signal* signal) 
{
  FsConnectRecordPtr fsPtr;
  jamEntry();
  FsConf * const fsConf = (FsConf *)&signal->theData[0];
  c_fsConnectRecordPool.getPtr(fsPtr, fsConf->userPointer);

  Uint32 filePointer = fsConf->filePointer;
  fsPtr.p->filePtr = filePointer;
  switch (fsPtr.p->fsState) {
  case FsConnectRecord::OPEN_WRITE_SCHEMA:
    jam();
    fsPtr.p->fsState = FsConnectRecord::WRITE_SCHEMA;
    writeSchemaFile(signal, filePointer, fsPtr.i);
    break;
  case FsConnectRecord::OPEN_READ_SCHEMA1:
    jam();
    fsPtr.p->fsState = FsConnectRecord::READ_SCHEMA1;
    readSchemaFile(signal, filePointer, fsPtr.i);
    break;
  case FsConnectRecord::OPEN_READ_SCHEMA2:
    jam();
    fsPtr.p->fsState = FsConnectRecord::READ_SCHEMA2;
    readSchemaFile(signal, filePointer, fsPtr.i);
    break;
  case FsConnectRecord::OPEN_READ_TAB_FILE1:
    jam();
    fsPtr.p->fsState = FsConnectRecord::READ_TAB_FILE1;
    readTableFile(signal, filePointer, fsPtr.i);
    break;
  case FsConnectRecord::OPEN_READ_TAB_FILE2:
    jam();
    fsPtr.p->fsState = FsConnectRecord::READ_TAB_FILE2;
    readTableFile(signal, filePointer, fsPtr.i);
    break;
  case FsConnectRecord::OPEN_WRITE_TAB_FILE:
    jam();
    fsPtr.p->fsState = FsConnectRecord::WRITE_TAB_FILE;
    writeTableFile(signal, filePointer, fsPtr.i);
    break;
  default:
    jamLine((fsPtr.p->fsState & 0xFFF));
    ndbrequire(false);
    break;
  }//switch
}//execFSOPENCONF()

/* ---------------------------------------------------------------- */
// An open file was refused.
/* ---------------------------------------------------------------- */
void Dbdict::execFSOPENREF(Signal* signal) 
{
  jamEntry();
  FsRef * const fsRef = (FsRef *)&signal->theData[0];
  FsConnectRecordPtr fsPtr;
  c_fsConnectRecordPool.getPtr(fsPtr, fsRef->userPointer);
  switch (fsPtr.p->fsState) {
  case FsConnectRecord::OPEN_READ_SCHEMA1:
    openReadSchemaRef(signal, fsPtr);
    break;
  case FsConnectRecord::OPEN_READ_TAB_FILE1:
    jam();
    openReadTableRef(signal, fsPtr);
    break;
  default:
    jamLine((fsPtr.p->fsState & 0xFFF));
    ndbrequire(false);
    break;
  }//switch
}//execFSOPENREF()

/* ---------------------------------------------------------------- */
// A file was successfully read.
/* ---------------------------------------------------------------- */
void Dbdict::execFSREADCONF(Signal* signal) 
{
  jamEntry();
  FsConf * const fsConf = (FsConf *)&signal->theData[0];
  FsConnectRecordPtr fsPtr;
  c_fsConnectRecordPool.getPtr(fsPtr, fsConf->userPointer);
  switch (fsPtr.p->fsState) {
  case FsConnectRecord::READ_SCHEMA1:
  case FsConnectRecord::READ_SCHEMA2:
    readSchemaConf(signal ,fsPtr);
    break;
  case FsConnectRecord::READ_TAB_FILE1:
  case FsConnectRecord::READ_TAB_FILE2:
    jam();
    readTableConf(signal ,fsPtr);
    break;
  default:
    jamLine((fsPtr.p->fsState & 0xFFF));
    ndbrequire(false);
    break;
  }//switch
}//execFSREADCONF()

/* ---------------------------------------------------------------- */
// A read file was refused.
/* ---------------------------------------------------------------- */
void Dbdict::execFSREADREF(Signal* signal) 
{
  jamEntry();
  FsRef * const fsRef = (FsRef *)&signal->theData[0];
  FsConnectRecordPtr fsPtr;
  c_fsConnectRecordPool.getPtr(fsPtr, fsRef->userPointer);
  switch (fsPtr.p->fsState) {
  case FsConnectRecord::READ_SCHEMA1:
    readSchemaRef(signal, fsPtr);
    break;
  case FsConnectRecord::READ_TAB_FILE1:
    jam();
    readTableRef(signal, fsPtr);
    break;
  default:
    jamLine((fsPtr.p->fsState & 0xFFF));
    ndbrequire(false);
    break;
  }//switch
}//execFSREADREF()

/* ---------------------------------------------------------------- */
// A file was successfully written.
/* ---------------------------------------------------------------- */
void Dbdict::execFSWRITECONF(Signal* signal) 
{
  FsConf * const fsConf = (FsConf *)&signal->theData[0];
  FsConnectRecordPtr fsPtr;
  jamEntry();
  c_fsConnectRecordPool.getPtr(fsPtr, fsConf->userPointer);
  switch (fsPtr.p->fsState) {
  case FsConnectRecord::WRITE_TAB_FILE:
    writeTableConf(signal, fsPtr);
    break;
  case FsConnectRecord::WRITE_SCHEMA:
    jam();
    writeSchemaConf(signal, fsPtr);
    break;
  default:
    jamLine((fsPtr.p->fsState & 0xFFF));
    ndbrequire(false);
    break;
  }//switch
}//execFSWRITECONF()

/* ---------------------------------------------------------------- */
// A write file was refused.
/* ---------------------------------------------------------------- */
void Dbdict::execFSWRITEREF(Signal* signal) 
{
  jamEntry();
  progError(0, 0);
}//execFSWRITEREF()

/* ---------------------------------------------------------------- */
// Routines to handle Read/Write of Table Files
/* ---------------------------------------------------------------- */
void
Dbdict::writeTableFile(Signal* signal, Uint32 tableId, 
		       SegmentedSectionPtr tabInfoPtr, Callback* callback){
  
  ndbrequire(c_writeTableRecord.tableWriteState == WriteTableRecord::IDLE);
  
  Uint32 sz = tabInfoPtr.sz + ZPAGE_HEADER_SIZE;

  c_writeTableRecord.noOfPages = DIV(sz, ZSIZE_OF_PAGES_IN_WORDS);
  c_writeTableRecord.tableWriteState = WriteTableRecord::TWR_CALLBACK;
  c_writeTableRecord.m_callback = * callback;

  c_writeTableRecord.pageId = 0;
  ndbrequire(c_writeTableRecord.noOfPages < 8);

  PageRecordPtr pageRecPtr;
  c_pageRecordArray.getPtr(pageRecPtr, c_writeTableRecord.pageId);
  copy(&pageRecPtr.p->word[ZPAGE_HEADER_SIZE], tabInfoPtr);
  
  memset(&pageRecPtr.p->word[0], 0, 4 * ZPAGE_HEADER_SIZE);
  pageRecPtr.p->word[ZPOS_CHECKSUM] = 
    computeChecksum(&pageRecPtr.p->word[0], 
		    c_writeTableRecord.noOfPages * ZSIZE_OF_PAGES_IN_WORDS);
  
  startWriteTableFile(signal, tableId);

}

void Dbdict::startWriteTableFile(Signal* signal, Uint32 tableId)
{
  FsConnectRecordPtr fsPtr;
  c_writeTableRecord.tableId = tableId;
  c_fsConnectRecordPool.getPtr(fsPtr, getFsConnRecord());
  fsPtr.p->fsState = FsConnectRecord::OPEN_WRITE_TAB_FILE;
  openTableFile(signal, 0, fsPtr.i, tableId, true);
  c_writeTableRecord.noOfTableFilesHandled = 0;
}//Dbdict::startWriteTableFile()

void Dbdict::openTableFile(Signal* signal,
                           Uint32 fileNo,
                           Uint32 fsConPtr,
                           Uint32 tableId,
                           bool   writeFlag) 
{
  TableRecordPtr tablePtr;
  FsOpenReq * const fsOpenReq = (FsOpenReq *)&signal->theData[0];
  c_tableRecordPool.getPtr(tablePtr, tableId);

  fsOpenReq->userReference = reference();
  fsOpenReq->userPointer = fsConPtr;
  if (writeFlag) {
    jam();
    fsOpenReq->fileFlags = 
      FsOpenReq::OM_WRITEONLY | 
      FsOpenReq::OM_TRUNCATE | 
      FsOpenReq::OM_CREATE | 
      FsOpenReq::OM_SYNC;
  } else {
    jam();
    fsOpenReq->fileFlags = FsOpenReq::OM_READONLY;
  }//if
  ndbrequire(tablePtr.p->tableVersion < ZNIL);
  fsOpenReq->fileNumber[3] = 0; // Initialise before byte changes
  FsOpenReq::setVersion(fsOpenReq->fileNumber, 1);
  FsOpenReq::setSuffix(fsOpenReq->fileNumber, FsOpenReq::S_TABLELIST);
  FsOpenReq::v1_setDisk(fsOpenReq->fileNumber, (fileNo + 1));
  FsOpenReq::v1_setTable(fsOpenReq->fileNumber, tableId);
  FsOpenReq::v1_setFragment(fsOpenReq->fileNumber, (Uint32)-1);
  FsOpenReq::v1_setS(fsOpenReq->fileNumber, tablePtr.p->tableVersion);
  FsOpenReq::v1_setP(fsOpenReq->fileNumber, 255);
/* ---------------------------------------------------------------- */
// File name : D1/DBDICT/T0/S1.TableList
// D1 means Disk 1 (set by fileNo + 1)
// T0 means table id = 0
// S1 means tableVersion 1
// TableList indicates that this is a file for a table description.
/* ---------------------------------------------------------------- */
  sendSignal(NDBFS_REF, GSN_FSOPENREQ, signal, FsOpenReq::SignalLength, JBA);
}//openTableFile()

void Dbdict::writeTableFile(Signal* signal, Uint32 filePtr, Uint32 fsConPtr) 
{
  FsReadWriteReq * const fsRWReq = (FsReadWriteReq *)&signal->theData[0];

  fsRWReq->filePointer = filePtr;
  fsRWReq->userReference = reference();
  fsRWReq->userPointer = fsConPtr;
  fsRWReq->operationFlag = 0; // Initialise before bit changes
  FsReadWriteReq::setSyncFlag(fsRWReq->operationFlag, 1);
  FsReadWriteReq::setFormatFlag(fsRWReq->operationFlag, 
                                FsReadWriteReq::fsFormatArrayOfPages);
  fsRWReq->varIndex = ZALLOCATE;
  fsRWReq->numberOfPages = c_writeTableRecord.noOfPages;
  fsRWReq->data.arrayOfPages.varIndex = c_writeTableRecord.pageId;
  fsRWReq->data.arrayOfPages.fileOffset = 0; // Write to file page 0
  sendSignal(NDBFS_REF, GSN_FSWRITEREQ, signal, 8, JBA);
}//writeTableFile()

void Dbdict::writeTableConf(Signal* signal,
                                FsConnectRecordPtr fsPtr)
{
  fsPtr.p->fsState = FsConnectRecord::CLOSE_WRITE_TAB_FILE;
  closeFile(signal, fsPtr.p->filePtr, fsPtr.i);
  return;
}//Dbdict::writeTableConf()

void Dbdict::closeWriteTableConf(Signal* signal,
                                 FsConnectRecordPtr fsPtr)
{
  c_writeTableRecord.noOfTableFilesHandled++;
  if (c_writeTableRecord.noOfTableFilesHandled < 2) {
    jam();
    fsPtr.p->fsState = FsConnectRecord::OPEN_WRITE_TAB_FILE;
    openTableFile(signal, 1, fsPtr.i, c_writeTableRecord.tableId, true);
    return;
  } 
  ndbrequire(c_writeTableRecord.noOfTableFilesHandled == 2);
  c_fsConnectRecordPool.release(fsPtr);
  WriteTableRecord::TableWriteState state = c_writeTableRecord.tableWriteState;
  c_writeTableRecord.tableWriteState = WriteTableRecord::IDLE;
  switch (state) {
  case WriteTableRecord::IDLE:
  case WriteTableRecord::WRITE_ADD_TABLE_MASTER :
  case WriteTableRecord::WRITE_ADD_TABLE_SLAVE :
  case WriteTableRecord::WRITE_RESTART_FROM_MASTER :
  case WriteTableRecord::WRITE_RESTART_FROM_OWN :
    ndbrequire(false);
    break;
  case WriteTableRecord::TWR_CALLBACK:
    jam();
    execute(signal, c_writeTableRecord.m_callback, 0);
    return;
  }
  ndbrequire(false);
}//Dbdict::closeWriteTableConf()

void Dbdict::startReadTableFile(Signal* signal, Uint32 tableId)
{
  //globalSignalLoggers.log(number(), "startReadTableFile");
  ndbrequire(!c_readTableRecord.inUse);
  
  FsConnectRecordPtr fsPtr;
  c_fsConnectRecordPool.getPtr(fsPtr, getFsConnRecord());
  c_readTableRecord.inUse = true;
  c_readTableRecord.tableId = tableId;
  fsPtr.p->fsState = FsConnectRecord::OPEN_READ_TAB_FILE1;
  openTableFile(signal, 0, fsPtr.i, tableId, false);
}//Dbdict::startReadTableFile()

void Dbdict::openReadTableRef(Signal* signal,
                              FsConnectRecordPtr fsPtr) 
{
  fsPtr.p->fsState = FsConnectRecord::OPEN_READ_TAB_FILE2;
  openTableFile(signal, 1, fsPtr.i, c_readTableRecord.tableId, false);
  return;
}//Dbdict::openReadTableConf()

void Dbdict::readTableFile(Signal* signal, Uint32 filePtr, Uint32 fsConPtr) 
{
  FsReadWriteReq * const fsRWReq = (FsReadWriteReq *)&signal->theData[0];

  fsRWReq->filePointer = filePtr;
  fsRWReq->userReference = reference();
  fsRWReq->userPointer = fsConPtr;
  fsRWReq->operationFlag = 0; // Initialise before bit changes
  FsReadWriteReq::setSyncFlag(fsRWReq->operationFlag, 0);
  FsReadWriteReq::setFormatFlag(fsRWReq->operationFlag, 
                                FsReadWriteReq::fsFormatArrayOfPages);
  fsRWReq->varIndex = ZALLOCATE;
  fsRWReq->numberOfPages = c_readTableRecord.noOfPages;
  fsRWReq->data.arrayOfPages.varIndex = c_readTableRecord.pageId;
  fsRWReq->data.arrayOfPages.fileOffset = 0; // Write to file page 0
  sendSignal(NDBFS_REF, GSN_FSREADREQ, signal, 8, JBA);
}//readTableFile()

void Dbdict::readTableConf(Signal* signal,
			   FsConnectRecordPtr fsPtr)
{
  /* ---------------------------------------------------------------- */
  // Verify the data read from disk
  /* ---------------------------------------------------------------- */
  bool crashInd;
  if (fsPtr.p->fsState == FsConnectRecord::READ_TAB_FILE1) {
    jam();
    crashInd = false;
  } else {
    jam();
    crashInd = true;
  }//if

  PageRecordPtr tmpPagePtr;
  c_pageRecordArray.getPtr(tmpPagePtr, c_readTableRecord.pageId);
  Uint32 sz = c_readTableRecord.noOfPages * ZSIZE_OF_PAGES_IN_WORDS;
  Uint32 chk = computeChecksum((const Uint32*)tmpPagePtr.p, sz);
  
  ndbrequire((chk == 0) || !crashInd);
  if(chk != 0){
    jam();
    ndbrequire(fsPtr.p->fsState == FsConnectRecord::READ_TAB_FILE1);
    readTableRef(signal, fsPtr);
    return;
  }//if
  
  fsPtr.p->fsState = FsConnectRecord::CLOSE_READ_TAB_FILE;
  closeFile(signal, fsPtr.p->filePtr, fsPtr.i);
  return;
}//Dbdict::readTableConf()

void Dbdict::readTableRef(Signal* signal,
                          FsConnectRecordPtr fsPtr)
{
  fsPtr.p->fsState = FsConnectRecord::OPEN_READ_TAB_FILE2;
  openTableFile(signal, 1, fsPtr.i, c_readTableRecord.tableId, false);
  return;
}//Dbdict::readTableRef()

void Dbdict::closeReadTableConf(Signal* signal,
                                FsConnectRecordPtr fsPtr)
{
  c_fsConnectRecordPool.release(fsPtr);
  c_readTableRecord.inUse = false;
  
  execute(signal, c_readTableRecord.m_callback, 0);
  return;
}//Dbdict::closeReadTableConf()

/* ---------------------------------------------------------------- */
// Routines to handle Read/Write of Schema Files
/* ---------------------------------------------------------------- */
void
Dbdict::updateSchemaState(Signal* signal, Uint32 tableId, 
			  SchemaFile::TableEntry* te, Callback* callback){

  jam();
  PageRecordPtr pagePtr;
  c_pageRecordArray.getPtr(pagePtr, c_schemaRecord.schemaPage);

  ndbrequire(tableId < c_tableRecordPool.getSize());
  SchemaFile::TableEntry * tableEntry = getTableEntry(pagePtr.p, tableId);
  
  SchemaFile::TableState newState = 
    (SchemaFile::TableState)te->m_tableState;
  SchemaFile::TableState oldState = 
    (SchemaFile::TableState)tableEntry->m_tableState;
  
  Uint32 newVersion = te->m_tableVersion;
  Uint32 oldVersion = tableEntry->m_tableVersion;
  
  bool ok = false;
  switch(newState){
  case SchemaFile::ADD_STARTED:
    jam();
    ok = true;
    ndbrequire((oldVersion + 1) == newVersion);
    ndbrequire(oldState == SchemaFile::INIT ||
	       oldState == SchemaFile::DROP_TABLE_COMMITTED);
    break;
  case SchemaFile::TABLE_ADD_COMMITTED:
    jam();
    ok = true;
    ndbrequire(newVersion == oldVersion);
    ndbrequire(oldState == SchemaFile::ADD_STARTED);
    break;
  case SchemaFile::ALTER_TABLE_COMMITTED:
    jam();
    ok = true;
    ndbrequire((oldVersion + 1) == newVersion);
    ndbrequire(oldState == SchemaFile::TABLE_ADD_COMMITTED ||
	       oldState == SchemaFile::ALTER_TABLE_COMMITTED);
    break;
  case SchemaFile::DROP_TABLE_STARTED:
    jam();
  case SchemaFile::DROP_TABLE_COMMITTED:
    jam();
    ok = true;
    ndbrequire(false);
    break;
  case SchemaFile::INIT:
    jam();
    ok = true;
    ndbrequire((oldState == SchemaFile::ADD_STARTED));
  }//if
  ndbrequire(ok);
  
  * tableEntry = * te;
  computeChecksum((SchemaFile*)pagePtr.p);

  ndbrequire(c_writeSchemaRecord.inUse == false);
  c_writeSchemaRecord.inUse = true;
  
  c_writeSchemaRecord.pageId = c_schemaRecord.schemaPage;
  c_writeSchemaRecord.m_callback = * callback;

  startWriteSchemaFile(signal);
}

void Dbdict::startWriteSchemaFile(Signal* signal)
{
  FsConnectRecordPtr fsPtr;
  c_fsConnectRecordPool.getPtr(fsPtr, getFsConnRecord());
  fsPtr.p->fsState = FsConnectRecord::OPEN_WRITE_SCHEMA;
  openSchemaFile(signal, 0, fsPtr.i, true);
  c_writeSchemaRecord.noOfSchemaFilesHandled = 0;
}//Dbdict::startWriteSchemaFile()

void Dbdict::openSchemaFile(Signal* signal,
                            Uint32 fileNo,
                            Uint32 fsConPtr,
                            bool writeFlag) 
{
  FsOpenReq * const fsOpenReq = (FsOpenReq *)&signal->theData[0];
  fsOpenReq->userReference = reference();
  fsOpenReq->userPointer = fsConPtr;
  if (writeFlag) {
    jam();
    fsOpenReq->fileFlags = 
      FsOpenReq::OM_WRITEONLY | 
      FsOpenReq::OM_TRUNCATE | 
      FsOpenReq::OM_CREATE | 
      FsOpenReq::OM_SYNC;
  } else {
    jam();
    fsOpenReq->fileFlags = FsOpenReq::OM_READONLY;
  }//if
  fsOpenReq->fileNumber[3] = 0; // Initialise before byte changes
  FsOpenReq::setVersion(fsOpenReq->fileNumber, 1);
  FsOpenReq::setSuffix(fsOpenReq->fileNumber, FsOpenReq::S_SCHEMALOG);
  FsOpenReq::v1_setDisk(fsOpenReq->fileNumber, (fileNo + 1));
  FsOpenReq::v1_setTable(fsOpenReq->fileNumber, (Uint32)-1);
  FsOpenReq::v1_setFragment(fsOpenReq->fileNumber, (Uint32)-1);
  FsOpenReq::v1_setS(fsOpenReq->fileNumber, (Uint32)-1);
  FsOpenReq::v1_setP(fsOpenReq->fileNumber, 0);
/* ---------------------------------------------------------------- */
// File name : D1/DBDICT/P0.SchemaLog
// D1 means Disk 1 (set by fileNo + 1). Writes to both D1 and D2
// SchemaLog indicates that this is a file giving a list of current tables.
/* ---------------------------------------------------------------- */
  sendSignal(NDBFS_REF, GSN_FSOPENREQ, signal, FsOpenReq::SignalLength, JBA);
}//openSchemaFile()

void Dbdict::writeSchemaFile(Signal* signal, Uint32 filePtr, Uint32 fsConPtr) 
{
  FsReadWriteReq * const fsRWReq = (FsReadWriteReq *)&signal->theData[0];

  fsRWReq->filePointer = filePtr;
  fsRWReq->userReference = reference();
  fsRWReq->userPointer = fsConPtr;
  fsRWReq->operationFlag = 0; // Initialise before bit changes
  FsReadWriteReq::setSyncFlag(fsRWReq->operationFlag, 1);
  FsReadWriteReq::setFormatFlag(fsRWReq->operationFlag, 
                                FsReadWriteReq::fsFormatArrayOfPages);
  fsRWReq->varIndex = ZALLOCATE;
  fsRWReq->numberOfPages = 1;
// Write from memory page
  fsRWReq->data.arrayOfPages.varIndex = c_writeSchemaRecord.pageId; 
  fsRWReq->data.arrayOfPages.fileOffset = 0; // Write to file page 0
  sendSignal(NDBFS_REF, GSN_FSWRITEREQ, signal, 8, JBA);
}//writeSchemaFile()

void Dbdict::writeSchemaConf(Signal* signal,
                                FsConnectRecordPtr fsPtr)
{
  fsPtr.p->fsState = FsConnectRecord::CLOSE_WRITE_SCHEMA;
  closeFile(signal, fsPtr.p->filePtr, fsPtr.i);
  return;
}//Dbdict::writeSchemaConf()

void Dbdict::closeFile(Signal* signal, Uint32 filePtr, Uint32 fsConPtr) 
{
  FsCloseReq * const fsCloseReq = (FsCloseReq *)&signal->theData[0];
  fsCloseReq->filePointer = filePtr;
  fsCloseReq->userReference = reference();
  fsCloseReq->userPointer = fsConPtr;
  FsCloseReq::setRemoveFileFlag(fsCloseReq->fileFlag, false);
  sendSignal(NDBFS_REF, GSN_FSCLOSEREQ, signal, FsCloseReq::SignalLength, JBA);
  return;
}//closeFile()

void Dbdict::closeWriteSchemaConf(Signal* signal,
                                     FsConnectRecordPtr fsPtr)
{
  c_writeSchemaRecord.noOfSchemaFilesHandled++;
  if (c_writeSchemaRecord.noOfSchemaFilesHandled < 2) {
    jam();
    fsPtr.p->fsState = FsConnectRecord::OPEN_WRITE_SCHEMA;
    openSchemaFile(signal, 1, fsPtr.i, true);
    return;
  } 
  ndbrequire(c_writeSchemaRecord.noOfSchemaFilesHandled == 2);
  
  c_fsConnectRecordPool.release(fsPtr);

  c_writeSchemaRecord.inUse = false;
  execute(signal, c_writeSchemaRecord.m_callback, 0);
  return;
}//Dbdict::closeWriteSchemaConf()

void Dbdict::startReadSchemaFile(Signal* signal)
{
  //globalSignalLoggers.log(number(), "startReadSchemaFile");
  FsConnectRecordPtr fsPtr;
  c_fsConnectRecordPool.getPtr(fsPtr, getFsConnRecord());
  fsPtr.p->fsState = FsConnectRecord::OPEN_READ_SCHEMA1;
  openSchemaFile(signal, 0, fsPtr.i, false);
}//Dbdict::startReadSchemaFile()

void Dbdict::openReadSchemaRef(Signal* signal,
                               FsConnectRecordPtr fsPtr) 
{
  fsPtr.p->fsState = FsConnectRecord::OPEN_READ_SCHEMA2;
  openSchemaFile(signal, 1, fsPtr.i, false);
}//Dbdict::openReadSchemaRef()

void Dbdict::readSchemaFile(Signal* signal, Uint32 filePtr, Uint32 fsConPtr) 
{
  FsReadWriteReq * const fsRWReq = (FsReadWriteReq *)&signal->theData[0];

  fsRWReq->filePointer = filePtr;
  fsRWReq->userReference = reference();
  fsRWReq->userPointer = fsConPtr;
  fsRWReq->operationFlag = 0; // Initialise before bit changes
  FsReadWriteReq::setSyncFlag(fsRWReq->operationFlag, 0);
  FsReadWriteReq::setFormatFlag(fsRWReq->operationFlag, 
                                FsReadWriteReq::fsFormatArrayOfPages);
  fsRWReq->varIndex = ZALLOCATE;
  fsRWReq->numberOfPages = 1;
  fsRWReq->data.arrayOfPages.varIndex = c_readSchemaRecord.pageId; 
  fsRWReq->data.arrayOfPages.fileOffset = 0; 
  sendSignal(NDBFS_REF, GSN_FSREADREQ, signal, 8, JBA);
}//readSchemaFile()

void Dbdict::readSchemaConf(Signal* signal,
                            FsConnectRecordPtr fsPtr)
{
/* ---------------------------------------------------------------- */
// Verify the data read from disk
/* ---------------------------------------------------------------- */
  bool crashInd;
  if (fsPtr.p->fsState == FsConnectRecord::READ_SCHEMA1) {
    jam();
    crashInd = false;
  } else {
    jam();
    crashInd = true;
  }//if
  PageRecordPtr tmpPagePtr;
  c_pageRecordArray.getPtr(tmpPagePtr, c_readSchemaRecord.pageId);

  Uint32 sz = ZSIZE_OF_PAGES_IN_WORDS;
  Uint32 chk = computeChecksum((const Uint32*)tmpPagePtr.p, sz);

  ndbrequire((chk == 0) || !crashInd);

  if (chk != 0){
    jam();
    ndbrequire(fsPtr.p->fsState == FsConnectRecord::READ_SCHEMA1);
    readSchemaRef(signal, fsPtr);
    return;
  }//if
  fsPtr.p->fsState = FsConnectRecord::CLOSE_READ_SCHEMA;
  closeFile(signal, fsPtr.p->filePtr, fsPtr.i);
  return;
}//Dbdict::readSchemaConf()

void Dbdict::readSchemaRef(Signal* signal,
                           FsConnectRecordPtr fsPtr)
{
  fsPtr.p->fsState = FsConnectRecord::OPEN_READ_SCHEMA2;
  openSchemaFile(signal, 1, fsPtr.i, false);
  return;
}//Dbdict::readSchemaRef()

void Dbdict::closeReadSchemaConf(Signal* signal,
                                 FsConnectRecordPtr fsPtr)
{
  c_fsConnectRecordPool.release(fsPtr);
  ReadSchemaRecord::SchemaReadState state = c_readSchemaRecord.schemaReadState;
  c_readSchemaRecord.schemaReadState = ReadSchemaRecord::IDLE;

  switch(state) {
  case ReadSchemaRecord::INITIAL_READ :
    jam();
    sendNDB_STTORRY(signal);
    break;

  default :
    ndbrequire(false);
    break;

  }//switch
}//Dbdict::closeReadSchemaConf()

/* **************************************************************** */
/* ---------------------------------------------------------------- */
/* MODULE:          INITIALISATION MODULE ------------------------- */
/* ---------------------------------------------------------------- */
/*                                                                  */
/* This module contains initialisation of data at start/restart.    */
/* ---------------------------------------------------------------- */
/* **************************************************************** */

Dbdict::Dbdict(const class Configuration & conf):
  SimulatedBlock(DBDICT, conf),
  c_tableRecordHash(c_tableRecordPool),
  c_attributeRecordHash(c_attributeRecordPool),
  c_triggerRecordHash(c_triggerRecordPool),
  c_opCreateTable(c_opRecordPool),
  c_opDropTable(c_opRecordPool),
  c_opCreateIndex(c_opRecordPool),
  c_opDropIndex(c_opRecordPool),
  c_opAlterIndex(c_opRecordPool),
  c_opBuildIndex(c_opRecordPool),
  c_opCreateEvent(c_opRecordPool),
  c_opSubEvent(c_opRecordPool),
  c_opDropEvent(c_opRecordPool),
  c_opSignalUtil(c_opRecordPool),
  c_opCreateTrigger(c_opRecordPool),
  c_opDropTrigger(c_opRecordPool),
  c_opAlterTrigger(c_opRecordPool),
  c_opRecordSequence(0)
{
  BLOCK_CONSTRUCTOR(Dbdict);
  
  const ndb_mgm_configuration_iterator * p = conf.getOwnConfigIterator();
  ndbrequire(p != 0);

  ndb_mgm_get_int_parameter(p, CFG_DB_NO_TRIGGERS, &c_maxNoOfTriggers);
  // Transit signals
  addRecSignal(GSN_DUMP_STATE_ORD, &Dbdict::execDUMP_STATE_ORD);
  addRecSignal(GSN_GET_TABINFOREQ, &Dbdict::execGET_TABINFOREQ);
  addRecSignal(GSN_GET_TABLEID_REQ, &Dbdict::execGET_TABLEDID_REQ);
  addRecSignal(GSN_GET_TABINFO_CONF, &Dbdict::execGET_TABINFO_CONF);
  addRecSignal(GSN_CONTINUEB, &Dbdict::execCONTINUEB);

  addRecSignal(GSN_CREATE_TABLE_REQ, &Dbdict::execCREATE_TABLE_REQ);
  addRecSignal(GSN_CREATE_TAB_REQ, &Dbdict::execCREATE_TAB_REQ);
  addRecSignal(GSN_CREATE_TAB_REF, &Dbdict::execCREATE_TAB_REF);
  addRecSignal(GSN_CREATE_TAB_CONF, &Dbdict::execCREATE_TAB_CONF);
  addRecSignal(GSN_CREATE_FRAGMENTATION_REF, &Dbdict::execCREATE_FRAGMENTATION_REF);
  addRecSignal(GSN_CREATE_FRAGMENTATION_CONF, &Dbdict::execCREATE_FRAGMENTATION_CONF);
  addRecSignal(GSN_DIADDTABCONF, &Dbdict::execDIADDTABCONF);
  addRecSignal(GSN_DIADDTABREF, &Dbdict::execDIADDTABREF);
  addRecSignal(GSN_ADD_FRAGREQ, &Dbdict::execADD_FRAGREQ);
  addRecSignal(GSN_TAB_COMMITCONF, &Dbdict::execTAB_COMMITCONF);
  addRecSignal(GSN_TAB_COMMITREF, &Dbdict::execTAB_COMMITREF);
  addRecSignal(GSN_ALTER_TABLE_REQ, &Dbdict::execALTER_TABLE_REQ);
  addRecSignal(GSN_ALTER_TAB_REQ, &Dbdict::execALTER_TAB_REQ);
  addRecSignal(GSN_ALTER_TAB_REF, &Dbdict::execALTER_TAB_REF);
  addRecSignal(GSN_ALTER_TAB_CONF, &Dbdict::execALTER_TAB_CONF);

  // Index signals
  addRecSignal(GSN_CREATE_INDX_REQ, &Dbdict::execCREATE_INDX_REQ);
  addRecSignal(GSN_CREATE_INDX_CONF, &Dbdict::execCREATE_INDX_CONF);
  addRecSignal(GSN_CREATE_INDX_REF, &Dbdict::execCREATE_INDX_REF);

  addRecSignal(GSN_ALTER_INDX_REQ, &Dbdict::execALTER_INDX_REQ);
  addRecSignal(GSN_ALTER_INDX_CONF, &Dbdict::execALTER_INDX_CONF);
  addRecSignal(GSN_ALTER_INDX_REF, &Dbdict::execALTER_INDX_REF);

  addRecSignal(GSN_CREATE_TABLE_CONF, &Dbdict::execCREATE_TABLE_CONF);
  addRecSignal(GSN_CREATE_TABLE_REF, &Dbdict::execCREATE_TABLE_REF);

  addRecSignal(GSN_DROP_INDX_REQ, &Dbdict::execDROP_INDX_REQ);
  addRecSignal(GSN_DROP_INDX_CONF, &Dbdict::execDROP_INDX_CONF);
  addRecSignal(GSN_DROP_INDX_REF, &Dbdict::execDROP_INDX_REF);

  addRecSignal(GSN_DROP_TABLE_CONF, &Dbdict::execDROP_TABLE_CONF);
  addRecSignal(GSN_DROP_TABLE_REF, &Dbdict::execDROP_TABLE_REF);

  addRecSignal(GSN_BUILDINDXREQ, &Dbdict::execBUILDINDXREQ);
  addRecSignal(GSN_BUILDINDXCONF, &Dbdict::execBUILDINDXCONF);
  addRecSignal(GSN_BUILDINDXREF, &Dbdict::execBUILDINDXREF);

  // Util signals
  addRecSignal(GSN_UTIL_PREPARE_CONF, &Dbdict::execUTIL_PREPARE_CONF);
  addRecSignal(GSN_UTIL_PREPARE_REF,  &Dbdict::execUTIL_PREPARE_REF);

  addRecSignal(GSN_UTIL_EXECUTE_CONF, &Dbdict::execUTIL_EXECUTE_CONF);
  addRecSignal(GSN_UTIL_EXECUTE_REF,  &Dbdict::execUTIL_EXECUTE_REF);

  addRecSignal(GSN_UTIL_RELEASE_CONF, &Dbdict::execUTIL_RELEASE_CONF);
  addRecSignal(GSN_UTIL_RELEASE_REF,  &Dbdict::execUTIL_RELEASE_REF);

  // Event signals
  addRecSignal(GSN_CREATE_EVNT_REQ,  &Dbdict::execCREATE_EVNT_REQ);
  addRecSignal(GSN_CREATE_EVNT_CONF, &Dbdict::execCREATE_EVNT_CONF);
  addRecSignal(GSN_CREATE_EVNT_REF,  &Dbdict::execCREATE_EVNT_REF);

  addRecSignal(GSN_CREATE_SUBID_CONF, &Dbdict::execCREATE_SUBID_CONF);
  addRecSignal(GSN_CREATE_SUBID_REF,  &Dbdict::execCREATE_SUBID_REF);

  addRecSignal(GSN_SUB_CREATE_CONF, &Dbdict::execSUB_CREATE_CONF);
  addRecSignal(GSN_SUB_CREATE_REF,  &Dbdict::execSUB_CREATE_REF);

  addRecSignal(GSN_SUB_START_REQ,  &Dbdict::execSUB_START_REQ);
  addRecSignal(GSN_SUB_START_CONF,  &Dbdict::execSUB_START_CONF);
  addRecSignal(GSN_SUB_START_REF,  &Dbdict::execSUB_START_REF);

  addRecSignal(GSN_SUB_STOP_REQ,  &Dbdict::execSUB_STOP_REQ);
  addRecSignal(GSN_SUB_STOP_CONF,  &Dbdict::execSUB_STOP_CONF);
  addRecSignal(GSN_SUB_STOP_REF,  &Dbdict::execSUB_STOP_REF);

  addRecSignal(GSN_SUB_SYNC_CONF, &Dbdict::execSUB_SYNC_CONF);
  addRecSignal(GSN_SUB_SYNC_REF,  &Dbdict::execSUB_SYNC_REF);

  addRecSignal(GSN_DROP_EVNT_REQ,  &Dbdict::execDROP_EVNT_REQ);

  addRecSignal(GSN_SUB_REMOVE_REQ, &Dbdict::execSUB_REMOVE_REQ);
  addRecSignal(GSN_SUB_REMOVE_CONF, &Dbdict::execSUB_REMOVE_CONF);
  addRecSignal(GSN_SUB_REMOVE_REF,  &Dbdict::execSUB_REMOVE_REF);

  // Trigger signals
  addRecSignal(GSN_CREATE_TRIG_REQ, &Dbdict::execCREATE_TRIG_REQ);
  addRecSignal(GSN_CREATE_TRIG_CONF, &Dbdict::execCREATE_TRIG_CONF);
  addRecSignal(GSN_CREATE_TRIG_REF, &Dbdict::execCREATE_TRIG_REF);
  addRecSignal(GSN_ALTER_TRIG_REQ, &Dbdict::execALTER_TRIG_REQ);
  addRecSignal(GSN_ALTER_TRIG_CONF, &Dbdict::execALTER_TRIG_CONF);
  addRecSignal(GSN_ALTER_TRIG_REF, &Dbdict::execALTER_TRIG_REF);
  addRecSignal(GSN_DROP_TRIG_REQ, &Dbdict::execDROP_TRIG_REQ);
  addRecSignal(GSN_DROP_TRIG_CONF, &Dbdict::execDROP_TRIG_CONF);
  addRecSignal(GSN_DROP_TRIG_REF, &Dbdict::execDROP_TRIG_REF);

  // Received signals
  addRecSignal(GSN_HOT_SPAREREP, &Dbdict::execHOT_SPAREREP);
  addRecSignal(GSN_GET_SCHEMA_INFOREQ, &Dbdict::execGET_SCHEMA_INFOREQ);
  addRecSignal(GSN_SCHEMA_INFO, &Dbdict::execSCHEMA_INFO);
  addRecSignal(GSN_SCHEMA_INFOCONF, &Dbdict::execSCHEMA_INFOCONF);
  addRecSignal(GSN_DICTSTARTREQ, &Dbdict::execDICTSTARTREQ);
  addRecSignal(GSN_READ_NODESCONF, &Dbdict::execREAD_NODESCONF);
  addRecSignal(GSN_FSOPENCONF, &Dbdict::execFSOPENCONF);
  addRecSignal(GSN_FSOPENREF, &Dbdict::execFSOPENREF);
  addRecSignal(GSN_FSCLOSECONF, &Dbdict::execFSCLOSECONF);
  addRecSignal(GSN_FSCLOSEREF, &Dbdict::execFSCLOSEREF);
  addRecSignal(GSN_FSWRITECONF, &Dbdict::execFSWRITECONF);
  addRecSignal(GSN_FSWRITEREF, &Dbdict::execFSWRITEREF);
  addRecSignal(GSN_FSREADCONF, &Dbdict::execFSREADCONF);
  addRecSignal(GSN_FSREADREF, &Dbdict::execFSREADREF);
  addRecSignal(GSN_LQHFRAGCONF, &Dbdict::execLQHFRAGCONF);
  addRecSignal(GSN_LQHADDATTCONF, &Dbdict::execLQHADDATTCONF);
  addRecSignal(GSN_LQHADDATTREF, &Dbdict::execLQHADDATTREF);
  addRecSignal(GSN_LQHFRAGREF, &Dbdict::execLQHFRAGREF);
  addRecSignal(GSN_NDB_STTOR, &Dbdict::execNDB_STTOR);
  addRecSignal(GSN_READ_CONFIG_REQ, &Dbdict::execREAD_CONFIG_REQ, true);
  addRecSignal(GSN_STTOR, &Dbdict::execSTTOR);
  addRecSignal(GSN_TC_SCHVERCONF, &Dbdict::execTC_SCHVERCONF);
  addRecSignal(GSN_NODE_FAILREP, &Dbdict::execNODE_FAILREP);
  addRecSignal(GSN_INCL_NODEREQ, &Dbdict::execINCL_NODEREQ);
  addRecSignal(GSN_API_FAILREQ, &Dbdict::execAPI_FAILREQ);

  addRecSignal(GSN_WAIT_GCP_REF, &Dbdict::execWAIT_GCP_REF);
  addRecSignal(GSN_WAIT_GCP_CONF, &Dbdict::execWAIT_GCP_CONF);

  addRecSignal(GSN_LIST_TABLES_REQ, &Dbdict::execLIST_TABLES_REQ);

  addRecSignal(GSN_DROP_TABLE_REQ, &Dbdict::execDROP_TABLE_REQ);
  
  addRecSignal(GSN_PREP_DROP_TAB_REQ, &Dbdict::execPREP_DROP_TAB_REQ);
  addRecSignal(GSN_PREP_DROP_TAB_REF, &Dbdict::execPREP_DROP_TAB_REF);
  addRecSignal(GSN_PREP_DROP_TAB_CONF, &Dbdict::execPREP_DROP_TAB_CONF);
  
  addRecSignal(GSN_DROP_TAB_REQ, &Dbdict::execDROP_TAB_REQ);
  addRecSignal(GSN_DROP_TAB_REF, &Dbdict::execDROP_TAB_REF);
  addRecSignal(GSN_DROP_TAB_CONF, &Dbdict::execDROP_TAB_CONF);
}//Dbdict::Dbdict()

Dbdict::~Dbdict() 
{
}//Dbdict::~Dbdict()

BLOCK_FUNCTIONS(Dbdict)

void Dbdict::initCommonData() 
{
/* ---------------------------------------------------------------- */
// Initialise all common variables.
/* ---------------------------------------------------------------- */
  initRetrieveRecord(0, 0, 0);
  initSchemaRecord();
  initRestartRecord();
  initSendSchemaRecord();
  initReadTableRecord();
  initWriteTableRecord();
  initReadSchemaRecord();
  initWriteSchemaRecord();

  c_masterNodeId = ZNIL;
  c_numberNode = 0;
  c_noNodesFailed = 0;
  c_failureNr = 0;
  c_blockState = BS_IDLE;
  c_packTable.m_state = PackTable::PTS_IDLE;
  c_startPhase = 0;
  c_restartType = 255; //Ensure not used restartType
  c_tabinfoReceived = 0;
  c_initialStart = false;
  c_systemRestart = false;
  c_initialNodeRestart = false;
  c_nodeRestart = false;
}//Dbdict::initCommonData()

void Dbdict::initRecords() 
{
  initNodeRecords();
  initPageRecords();
  initTableRecords();
  initTriggerRecords();
}//Dbdict::initRecords()

void Dbdict::initSendSchemaRecord() 
{
  c_sendSchemaRecord.noOfWords = (Uint32)-1;
  c_sendSchemaRecord.pageId = RNIL;
  c_sendSchemaRecord.noOfWordsCurrentlySent = 0;
  c_sendSchemaRecord.noOfSignalsSentSinceDelay = 0;
  c_sendSchemaRecord.inUse = false;
  //c_sendSchemaRecord.sendSchemaState = SendSchemaRecord::IDLE;
}//initSendSchemaRecord()

void Dbdict::initReadTableRecord() 
{
  c_readTableRecord.noOfPages = (Uint32)-1;
  c_readTableRecord.pageId = RNIL;
  c_readTableRecord.tableId = ZNIL;
  c_readTableRecord.inUse = false;
}//initReadTableRecord()

void Dbdict::initWriteTableRecord() 
{
  c_writeTableRecord.noOfPages = (Uint32)-1;
  c_writeTableRecord.pageId = RNIL;
  c_writeTableRecord.noOfTableFilesHandled = 3;
  c_writeTableRecord.tableId = ZNIL;
  c_writeTableRecord.tableWriteState = WriteTableRecord::IDLE;
}//initWriteTableRecord()

void Dbdict::initReadSchemaRecord() 
{
  c_readSchemaRecord.pageId = RNIL;
  c_readSchemaRecord.schemaReadState = ReadSchemaRecord::IDLE;
}//initReadSchemaRecord()

void Dbdict::initWriteSchemaRecord() 
{
  c_writeSchemaRecord.inUse = false;
  c_writeSchemaRecord.pageId = RNIL;
  c_writeSchemaRecord.noOfSchemaFilesHandled = 3;
}//initWriteSchemaRecord()

void Dbdict::initRetrieveRecord(Signal* signal, Uint32 i, Uint32 returnCode) 
{
  c_retrieveRecord.busyState = false;
  c_retrieveRecord.blockRef = 0;
  c_retrieveRecord.m_senderData = RNIL;
  c_retrieveRecord.tableId = RNIL;
  c_retrieveRecord.currentSent = 0;
  c_retrieveRecord.retrievedNoOfPages = 0;
  c_retrieveRecord.retrievedNoOfWords = 0;
  c_retrieveRecord.m_useLongSig = false;
}//initRetrieveRecord()

void Dbdict::initSchemaRecord() 
{
  c_schemaRecord.schemaPage = RNIL;
}//Dbdict::initSchemaRecord()

void Dbdict::initRestartRecord() 
{
  c_restartRecord.gciToRestart = 0;
  c_restartRecord.activeTable = ZNIL;
}//Dbdict::initRestartRecord()

void Dbdict::initNodeRecords() 
{
  jam();
  for (unsigned i = 1; i < MAX_NODES; i++) {
    NodeRecordPtr nodePtr;
    c_nodes.getPtr(nodePtr, i);
    nodePtr.p->hotSpare = false;
    nodePtr.p->nodeState = NodeRecord::API_NODE;
  }//for
}//Dbdict::initNodeRecords()

void Dbdict::initPageRecords() 
{
  c_schemaRecord.schemaPage = ZMAX_PAGES_OF_TABLE_DEFINITION;
  c_schemaRecord.oldSchemaPage = ZMAX_PAGES_OF_TABLE_DEFINITION + 1;
  c_retrieveRecord.retrievePage =  ZMAX_PAGES_OF_TABLE_DEFINITION + 2;
  ndbrequire(ZNUMBER_OF_PAGES >= (2 * ZMAX_PAGES_OF_TABLE_DEFINITION + 2));
}//Dbdict::initPageRecords()

void Dbdict::initTableRecords() 
{
  TableRecordPtr tablePtr;
  while (1) {
    jam();
    refresh_watch_dog();
    c_tableRecordPool.seize(tablePtr);
    if (tablePtr.i == RNIL) {
      jam();
      break;
    }//if
    initialiseTableRecord(tablePtr);
  }//while
}//Dbdict::initTableRecords()

void Dbdict::initialiseTableRecord(TableRecordPtr tablePtr) 
{
  tablePtr.p->activePage = RNIL;
  tablePtr.p->filePtr[0] = RNIL;
  tablePtr.p->filePtr[1] = RNIL;
  tablePtr.p->firstAttribute = RNIL;
  tablePtr.p->firstPage = RNIL;
  tablePtr.p->lastAttribute = RNIL;
  tablePtr.p->tableId = tablePtr.i;
  tablePtr.p->tableVersion = (Uint32)-1;
  tablePtr.p->tabState = TableRecord::NOT_DEFINED;
  tablePtr.p->tabReturnState = TableRecord::TRS_IDLE;
  tablePtr.p->myConnect = RNIL;
  tablePtr.p->fragmentType = DictTabInfo::AllNodesSmallTable;
  memset(tablePtr.p->tableName, 0, sizeof(tablePtr.p->tableName));
  tablePtr.p->gciTableCreated = 0;
  tablePtr.p->noOfAttributes = ZNIL;
  tablePtr.p->noOfNullAttr = 0;
  tablePtr.p->frmLen = 0;
  memset(tablePtr.p->frmData, 0, sizeof(tablePtr.p->frmData));
  /*
    tablePtr.p->lh3PageIndexBits = 0;
    tablePtr.p->lh3DistrBits = 0;
    tablePtr.p->lh3PageBits = 6;
  */
  tablePtr.p->kValue = 6;
  tablePtr.p->localKeyLen = 1;
  tablePtr.p->maxLoadFactor = 80;
  tablePtr.p->minLoadFactor = 70;
  tablePtr.p->noOfPrimkey = 1;
  tablePtr.p->tupKeyLength = 1;
  tablePtr.p->storedTable = true;
  tablePtr.p->tableType = DictTabInfo::UserTable;
  tablePtr.p->primaryTableId = RNIL;
  // volatile elements
  tablePtr.p->indexState = TableRecord::IS_UNDEFINED;
  tablePtr.p->insertTriggerId = RNIL;
  tablePtr.p->updateTriggerId = RNIL;
  tablePtr.p->deleteTriggerId = RNIL;
  tablePtr.p->customTriggerId = RNIL;
  tablePtr.p->buildTriggerId = RNIL;
  tablePtr.p->indexLocal = 0;
}//Dbdict::initialiseTableRecord()

void Dbdict::initTriggerRecords()
{
  TriggerRecordPtr triggerPtr;
  while (1) {
    jam();
    refresh_watch_dog();
    c_triggerRecordPool.seize(triggerPtr);
    if (triggerPtr.i == RNIL) {
      jam();
      break;
    }//if
    initialiseTriggerRecord(triggerPtr);
  }//while
}

void Dbdict::initialiseTriggerRecord(TriggerRecordPtr triggerPtr)
{
  triggerPtr.p->triggerState = TriggerRecord::TS_NOT_DEFINED;
  triggerPtr.p->triggerLocal = 0;
  memset(triggerPtr.p->triggerName, 0, sizeof(triggerPtr.p->triggerName));
  triggerPtr.p->triggerId = RNIL;
  triggerPtr.p->tableId = RNIL;
  triggerPtr.p->triggerType = (TriggerType::Value)~0;
  triggerPtr.p->triggerActionTime = (TriggerActionTime::Value)~0;
  triggerPtr.p->triggerEvent = (TriggerEvent::Value)~0;
  triggerPtr.p->monitorReplicas = false;
  triggerPtr.p->monitorAllAttributes = false;
  triggerPtr.p->attributeMask.clear();
  triggerPtr.p->indexId = RNIL;
}

Uint32 Dbdict::getFsConnRecord() 
{
  FsConnectRecordPtr fsPtr;
  c_fsConnectRecordPool.seize(fsPtr);
  ndbrequire(fsPtr.i != RNIL);
  fsPtr.p->filePtr = (Uint32)-1;
  fsPtr.p->ownerPtr = RNIL;
  fsPtr.p->fsState = FsConnectRecord::IDLE;
  return fsPtr.i;
}//Dbdict::getFsConnRecord()

Uint32 Dbdict::getFreeTableRecord(Uint32 primaryTableId) 
{
  Uint32 minId = (primaryTableId == RNIL ? 0 : primaryTableId + 1);
  TableRecordPtr tablePtr;
  TableRecordPtr firstTablePtr;
  bool firstFound = false;
  Uint32 tabSize = c_tableRecordPool.getSize();
  for (tablePtr.i = minId; tablePtr.i < tabSize ; tablePtr.i++) {
    jam();
    c_tableRecordPool.getPtr(tablePtr);
    if (tablePtr.p->tabState == TableRecord::NOT_DEFINED) {
      jam();
      initialiseTableRecord(tablePtr);
      tablePtr.p->tabState = TableRecord::DEFINING;
      firstFound = true;
      firstTablePtr.i = tablePtr.i;
      firstTablePtr.p = tablePtr.p;
      break;
    }//if
  }//for
  if (!firstFound) {
    jam();
    return RNIL;
  }//if
#ifdef HAVE_TABLE_REORG
  bool secondFound = false;
  for (tablePtr.i = firstTablePtr.i + 1; tablePtr.i < tabSize ; tablePtr.i++) {
    jam();
    c_tableRecordPool.getPtr(tablePtr);
    if (tablePtr.p->tabState == TableRecord::NOT_DEFINED) {
      jam();
      initialiseTableRecord(tablePtr);
      tablePtr.p->tabState = TableRecord::REORG_TABLE_PREPARED;
      tablePtr.p->secondTable = firstTablePtr.i;
      firstTablePtr.p->secondTable = tablePtr.i;
      secondFound = true;
      break;
    }//if
  }//for
  if (!secondFound) {
    jam();
    firstTablePtr.p->tabState = TableRecord::NOT_DEFINED;
    return RNIL;
  }//if
#endif
  return firstTablePtr.i;
}//Dbdict::getFreeTableRecord()

Uint32 Dbdict::getFreeTriggerRecord()
{
  const Uint32 size = c_triggerRecordPool.getSize();
  TriggerRecordPtr triggerPtr;
  for (triggerPtr.i = 0; triggerPtr.i < size; triggerPtr.i++) {
    jam();
    c_triggerRecordPool.getPtr(triggerPtr);
    if (triggerPtr.p->triggerState == TriggerRecord::TS_NOT_DEFINED) {
      jam();
      initialiseTriggerRecord(triggerPtr);
      return triggerPtr.i;
    }
  }
  return RNIL;
}

bool
Dbdict::getNewAttributeRecord(TableRecordPtr tablePtr, 
			      AttributeRecordPtr & attrPtr) 
{
  c_attributeRecordPool.seize(attrPtr);
  if(attrPtr.i == RNIL){
    return false;
  }
  
  memset(attrPtr.p->attributeName, 0, sizeof(attrPtr.p->attributeName));
  attrPtr.p->attributeDescriptor = 0x00012255; //Default value
  attrPtr.p->attributeId = ZNIL;
  attrPtr.p->nextAttrInTable = RNIL;
  attrPtr.p->tupleKey = 0;
  memset(attrPtr.p->defaultValue, 0, sizeof(attrPtr.p->defaultValue));
  
  /* ---------------------------------------------------------------- */
  // A free attribute record has been acquired. We will now link it
  // to the table record.
  /* ---------------------------------------------------------------- */
  if (tablePtr.p->lastAttribute == RNIL) {
    jam();
    tablePtr.p->firstAttribute = attrPtr.i;
  } else {
    jam();
    AttributeRecordPtr lastAttrPtr;
    c_attributeRecordPool.getPtr(lastAttrPtr, tablePtr.p->lastAttribute);
    lastAttrPtr.p->nextAttrInTable = attrPtr.i;
  }//if
  tablePtr.p->lastAttribute = attrPtr.i;
  return true;
}//Dbdict::getNewAttributeRecord()

/* **************************************************************** */
/* ---------------------------------------------------------------- */
/* MODULE:          START/RESTART HANDLING ------------------------ */
/* ---------------------------------------------------------------- */
/*                                                                  */
/* This module contains the code that is common for all             */
/* start/restart types.                                             */
/* ---------------------------------------------------------------- */
/* **************************************************************** */

/* ---------------------------------------------------------------- */
// This is sent as the first signal during start/restart.
/* ---------------------------------------------------------------- */
void Dbdict::execSTTOR(Signal* signal) 
{
  jamEntry();
  c_startPhase = signal->theData[1];
  switch (c_startPhase) {
  case 1:
    break;
  case 3:
    c_restartType = signal->theData[7];         /* valid if 3 */
    ndbrequire(c_restartType == NodeState::ST_INITIAL_START ||
               c_restartType == NodeState::ST_SYSTEM_RESTART ||
               c_restartType == NodeState::ST_INITIAL_NODE_RESTART ||
               c_restartType == NodeState::ST_NODE_RESTART);
    break;
  }
  sendSTTORRY(signal);
}//execSTTOR()

void Dbdict::sendSTTORRY(Signal* signal)
{
  signal->theData[0] = 0;       /* garbage SIGNAL KEY */
  signal->theData[1] = 0;       /* garbage SIGNAL VERSION NUMBER  */
  signal->theData[2] = 0;       /* garbage */
  signal->theData[3] = 1;       /* first wanted start phase */
  signal->theData[4] = 3;       /* get type of start */
  signal->theData[5] = ZNOMOREPHASES;
  sendSignal(NDBCNTR_REF, GSN_STTORRY, signal, 6, JBB);
}

/* ---------------------------------------------------------------- */
// We receive information about sizes of records.
/* ---------------------------------------------------------------- */
void Dbdict::execREAD_CONFIG_REQ(Signal* signal) 
{
  const ReadConfigReq * req = (ReadConfigReq*)signal->getDataPtr();
  Uint32 ref = req->senderRef;
  Uint32 senderData = req->senderData;
  ndbrequire(req->noOfParameters == 0);

  jamEntry();
 
  const ndb_mgm_configuration_iterator * p = 
    theConfiguration.getOwnConfigIterator();
  ndbrequire(p != 0);
  
  Uint32 attributesize, tablerecSize;
  ndbrequire(!ndb_mgm_get_int_parameter(p, CFG_DICT_ATTRIBUTE,&attributesize));
  ndbrequire(!ndb_mgm_get_int_parameter(p, CFG_DICT_TABLE, &tablerecSize));

  c_attributeRecordPool.setSize(attributesize);
  c_attributeRecordHash.setSize(64);
  c_fsConnectRecordPool.setSize(ZFS_CONNECT_SIZE);
  c_nodes.setSize(MAX_NODES);
  c_pageRecordArray.setSize(ZNUMBER_OF_PAGES);
  c_tableRecordPool.setSize(tablerecSize);
  c_tableRecordHash.setSize(tablerecSize);
  c_triggerRecordPool.setSize(c_maxNoOfTriggers);
  c_triggerRecordHash.setSize(c_maxNoOfTriggers);
  c_opRecordPool.setSize(256);   // XXX need config params
  c_opCreateTable.setSize(8);
  c_opDropTable.setSize(8);
  c_opCreateIndex.setSize(8);
  c_opCreateEvent.setSize(8);
  c_opSubEvent.setSize(8);
  c_opDropEvent.setSize(8);
  c_opSignalUtil.setSize(8);
  c_opDropIndex.setSize(8);
  c_opAlterIndex.setSize(8);
  c_opBuildIndex.setSize(8);
  c_opCreateTrigger.setSize(8);
  c_opDropTrigger.setSize(8);
  c_opAlterTrigger.setSize(8);

  // Initialize BAT for interface to file system
  PageRecordPtr pageRecPtr;
  c_pageRecordArray.getPtr(pageRecPtr, 0);
  NewVARIABLE* bat = allocateBat(2);
  bat[1].WA = &pageRecPtr.p->word[0];
  bat[1].nrr = ZNUMBER_OF_PAGES;
  bat[1].ClusterSize = ZSIZE_OF_PAGES_IN_WORDS * 4;
  bat[1].bits.q = ZLOG_SIZE_OF_PAGES_IN_WORDS; // 2**13 = 8192 elements
  bat[1].bits.v = 5;  // 32 bits per element

  initCommonData();
  initRecords();

  ReadConfigConf * conf = (ReadConfigConf*)signal->getDataPtrSend();
  conf->senderRef = reference();
  conf->senderData = senderData;
  sendSignal(ref, GSN_READ_CONFIG_CONF, signal, 
	     ReadConfigConf::SignalLength, JBB);
}//execSIZEALT_REP()

/* ---------------------------------------------------------------- */
// Start phase signals sent by CNTR. We reply with NDB_STTORRY when
// we completed this phase.
/* ---------------------------------------------------------------- */
void Dbdict::execNDB_STTOR(Signal* signal) 
{
  jamEntry();
  c_startPhase = signal->theData[2];
  const Uint32 restartType = signal->theData[3];
  if (restartType == NodeState::ST_INITIAL_START) {
    jam();
    c_initialStart = true;
  } else if (restartType == NodeState::ST_SYSTEM_RESTART) {
    jam();
    c_systemRestart = true;
  } else if (restartType == NodeState::ST_INITIAL_NODE_RESTART) {
    jam();
    c_initialNodeRestart = true;
  } else if (restartType == NodeState::ST_NODE_RESTART) {
    jam();
    c_nodeRestart = true;
  } else {
    ndbrequire(false);
  }//if
  switch (c_startPhase) {
  case 1:
    jam();
    initSchemaFile(signal);
    break;
  case 3:
    jam();
    signal->theData[0] = reference();
    sendSignal(NDBCNTR_REF, GSN_READ_NODESREQ, signal, 1, JBB);
    break;
  case 6:
    jam();
    c_initialStart = false;
    c_systemRestart = false;
    c_initialNodeRestart = false;
    c_nodeRestart = false;
    sendNDB_STTORRY(signal);
    break;
  case 7:
    // uses c_restartType
    if(restartType == NodeState::ST_SYSTEM_RESTART &&
       c_masterNodeId == getOwnNodeId()){
      rebuildIndexes(signal, 0);
      return;
    }
    sendNDB_STTORRY(signal);
    break;
  default:
    jam();
    sendNDB_STTORRY(signal);
    break;
  }//switch
}//execNDB_STTOR()

void Dbdict::sendNDB_STTORRY(Signal* signal) 
{
  signal->theData[0] = reference();
  sendSignal(NDBCNTR_REF, GSN_NDB_STTORRY, signal, 1, JBB);
  return;
}//sendNDB_STTORRY()

/* ---------------------------------------------------------------- */
// We receive the information about which nodes that are up and down.
/* ---------------------------------------------------------------- */
void Dbdict::execREAD_NODESCONF(Signal* signal) 
{
  jamEntry();

  ReadNodesConf * const readNodes = (ReadNodesConf *)&signal->theData[0];
  c_numberNode   = readNodes->noOfNodes;
  c_masterNodeId = readNodes->masterNodeId;

  c_noNodesFailed = 0;
  c_aliveNodes.clear();
  for (unsigned i = 1; i < MAX_NDB_NODES; i++) {
    jam();
    NodeRecordPtr nodePtr;
    c_nodes.getPtr(nodePtr, i);

    if (NodeBitmask::get(readNodes->allNodes, i)) {
      jam();
      nodePtr.p->nodeState = NodeRecord::NDB_NODE_ALIVE;
      if (NodeBitmask::get(readNodes->inactiveNodes, i)) {
	jam();
	/**-------------------------------------------------------------------
	 *
	 * THIS NODE IS DEFINED IN THE CLUSTER BUT IS NOT ALIVE CURRENTLY.
	 * WE ADD THE NODE TO THE SET OF FAILED NODES AND ALSO SET THE
	 * BLOCKSTATE TO BUSY TO AVOID ADDING TABLES WHILE NOT ALL NODES ARE
	 * ALIVE.
	 *------------------------------------------------------------------*/
        nodePtr.p->nodeState = NodeRecord::NDB_NODE_DEAD;
	c_noNodesFailed++;
      } else {
	c_aliveNodes.set(i);
      }
    }//if
  }//for
  sendNDB_STTORRY(signal);
}//execREAD_NODESCONF()

/* ---------------------------------------------------------------- */
// HOT_SPAREREP informs DBDICT about which nodes that have become
// hot spare nodes.
/* ---------------------------------------------------------------- */
void Dbdict::execHOT_SPAREREP(Signal* signal) 
{
  Uint32 hotSpareNodes = 0;
  jamEntry();
  HotSpareRep * const hotSpare = (HotSpareRep*)&signal->theData[0];
  for (unsigned i = 1; i < MAX_NDB_NODES; i++) {
    if (NodeBitmask::get(hotSpare->theHotSpareNodes, i)) {
      NodeRecordPtr nodePtr;
      c_nodes.getPtr(nodePtr, i);
      nodePtr.p->hotSpare = true;
      hotSpareNodes++;
    }//if
  }//for
  ndbrequire(hotSpareNodes == hotSpare->noHotSpareNodes);
  c_noHotSpareNodes = hotSpareNodes;
  return;
}//execHOT_SPAREREP()

void Dbdict::initSchemaFile(Signal* signal) 
{
  PageRecordPtr pagePtr;
  c_pageRecordArray.getPtr(pagePtr, c_schemaRecord.schemaPage);
  SchemaFile * schemaFile = (SchemaFile *)pagePtr.p;
  initSchemaFile(schemaFile, 4 * ZSIZE_OF_PAGES_IN_WORDS);
  
  if (c_initialStart || c_initialNodeRestart) {    
    jam();
    ndbrequire(c_writeSchemaRecord.inUse == false);
    c_writeSchemaRecord.inUse = true;
    c_writeSchemaRecord.pageId = c_schemaRecord.schemaPage;

    c_writeSchemaRecord.m_callback.m_callbackFunction = 
      safe_cast(&Dbdict::initSchemaFile_conf);
    
    startWriteSchemaFile(signal);
  } else if (c_systemRestart || c_nodeRestart) {
    jam();
    ndbrequire(c_readSchemaRecord.schemaReadState == ReadSchemaRecord::IDLE);
    c_readSchemaRecord.pageId = c_schemaRecord.oldSchemaPage;
    c_readSchemaRecord.schemaReadState = ReadSchemaRecord::INITIAL_READ;
    startReadSchemaFile(signal);
  } else {
    ndbrequire(false);
  }//if
}//Dbdict::initSchemaFile()

void
Dbdict::initSchemaFile_conf(Signal* signal, Uint32 callbackData, Uint32 rv){
  jam();
  sendNDB_STTORRY(signal);
}

void
Dbdict::activateIndexes(Signal* signal, Uint32 i)
{
  AlterIndxReq* req = (AlterIndxReq*)signal->getDataPtrSend();
  TableRecordPtr tablePtr;
  for (; i < c_tableRecordPool.getSize(); i++) {
    tablePtr.i = i;
    c_tableRecordPool.getPtr(tablePtr);
    if (tablePtr.p->tabState != TableRecord::DEFINED)
      continue;
    if (! tablePtr.p->isIndex())
      continue;
    jam();
    req->setUserRef(reference());
    req->setConnectionPtr(i);
    req->setTableId(tablePtr.p->primaryTableId);
    req->setIndexId(tablePtr.i);
    req->setIndexVersion(tablePtr.p->tableVersion);
    req->setOnline(true);
    if (c_restartType == NodeState::ST_SYSTEM_RESTART) {
      if (c_masterNodeId != getOwnNodeId())
        continue;
      // from file index state is not defined currently
      req->setRequestType(AlterIndxReq::RT_SYSTEMRESTART);
      req->addRequestFlag((Uint32)RequestFlag::RF_NOBUILD);
    }
    else if (
        c_restartType == NodeState::ST_NODE_RESTART ||
        c_restartType == NodeState::ST_INITIAL_NODE_RESTART) {
      // from master index must be online
      if (tablePtr.p->indexState != TableRecord::IS_ONLINE)
        continue;
      req->setRequestType(AlterIndxReq::RT_NODERESTART);
      // activate locally, rebuild not needed
      req->addRequestFlag((Uint32)RequestFlag::RF_LOCAL);
      req->addRequestFlag((Uint32)RequestFlag::RF_NOBUILD);
    } else {
      ndbrequire(false);
    }
    sendSignal(reference(), GSN_ALTER_INDX_REQ,
      signal, AlterIndxReq::SignalLength, JBB);
    return;
  }
  signal->theData[0] = reference();
  sendSignal(c_restartRecord.returnBlockRef, GSN_DICTSTARTCONF,
	     signal, 1, JBB);
}

void
Dbdict::rebuildIndexes(Signal* signal, Uint32 i){
  BuildIndxReq* const req = (BuildIndxReq*)signal->getDataPtrSend();
  
  TableRecordPtr indexPtr;
  for (; i < c_tableRecordPool.getSize(); i++) {
    indexPtr.i = i;
    c_tableRecordPool.getPtr(indexPtr);
    if (indexPtr.p->tabState != TableRecord::DEFINED)
      continue;
    if (! indexPtr.p->isIndex())
      continue;

    jam();

    req->setUserRef(reference());
    req->setConnectionPtr(i);
    req->setRequestType(BuildIndxReq::RT_SYSTEMRESTART);
    req->setBuildId(0);   // not used
    req->setBuildKey(0);  // not used
    req->setIndexType(indexPtr.p->tableType);
    req->setIndexId(indexPtr.i);
    req->setTableId(indexPtr.p->primaryTableId);
    req->setParallelism(16);

    // from file index state is not defined currently
    if (indexPtr.p->storedTable) {
      // rebuild not needed
      req->addRequestFlag((Uint32)RequestFlag::RF_NOBUILD);
    }
    
    // send
    sendSignal(reference(), GSN_BUILDINDXREQ,
	       signal, BuildIndxReq::SignalLength, JBB);
    return;
  }
  sendNDB_STTORRY(signal);
}


/* **************************************************************** */
/* ---------------------------------------------------------------- */
/* MODULE:          SYSTEM RESTART MODULE ------------------------- */
/* ---------------------------------------------------------------- */
/*                                                                  */
/* This module contains code specific for system restart            */
/* ---------------------------------------------------------------- */
/* **************************************************************** */

/* ---------------------------------------------------------------- */
// DIH asks DICT to read in table data from disk during system
// restart. DIH also asks DICT to send information about which
// tables that should be started as part of this system restart.
// DICT will also activate the tables in TC as part of this process.
/* ---------------------------------------------------------------- */
void Dbdict::execDICTSTARTREQ(Signal* signal) 
{
  jamEntry();
  c_restartRecord.gciToRestart = signal->theData[0];
  c_restartRecord.returnBlockRef = signal->theData[1];
  if (c_nodeRestart || c_initialNodeRestart) {
    jam();   

    CRASH_INSERTION(6000);

    BlockReference dictRef = calcDictBlockRef(c_masterNodeId);
    signal->theData[0] = getOwnNodeId();
    sendSignal(dictRef, GSN_GET_SCHEMA_INFOREQ, signal, 1, JBB);
    return;
  }
  ndbrequire(c_systemRestart);
  ndbrequire(c_masterNodeId == getOwnNodeId());

  c_schemaRecord.m_callback.m_callbackData = 0;
  c_schemaRecord.m_callback.m_callbackFunction = 
    safe_cast(&Dbdict::masterRestart_checkSchemaStatusComplete);

  c_restartRecord.activeTable = 0;
  c_schemaRecord.schemaPage = c_schemaRecord.oldSchemaPage;
  checkSchemaStatus(signal);
}//execDICTSTARTREQ()

void
Dbdict::masterRestart_checkSchemaStatusComplete(Signal* signal,
						Uint32 callbackData,
						Uint32 returnCode){

  c_schemaRecord.schemaPage = ZMAX_PAGES_OF_TABLE_DEFINITION;

  LinearSectionPtr ptr[3];

  PageRecordPtr pagePtr;
  c_pageRecordArray.getPtr(pagePtr, c_schemaRecord.oldSchemaPage);

  ptr[0].p = &pagePtr.p->word[0];
  ptr[0].sz = ZSIZE_OF_PAGES_IN_WORDS;

  c_sendSchemaRecord.m_SCHEMAINFO_Counter = c_aliveNodes;
  NodeReceiverGroup rg(DBDICT, c_aliveNodes);

  rg.m_nodes.clear(getOwnNodeId());
  Callback c = { 0, 0 };
  sendFragmentedSignal(rg,
		       GSN_SCHEMA_INFO,
		       signal, 
		       1, //SchemaInfo::SignalLength,
		       JBB,
		       ptr,
		       1,
		       c);

  PageRecordPtr newPagePtr;
  c_pageRecordArray.getPtr(newPagePtr, c_schemaRecord.schemaPage);
  memcpy(&newPagePtr.p->word[0], &pagePtr.p->word[0], 
	 4 *  ZSIZE_OF_PAGES_IN_WORDS);

  signal->theData[0] = getOwnNodeId();
  sendSignal(reference(), GSN_SCHEMA_INFOCONF, signal, 1, JBB);
}

void 
Dbdict::execGET_SCHEMA_INFOREQ(Signal* signal){

  const Uint32 ref = signal->getSendersBlockRef();
  //const Uint32 senderData = signal->theData[0];
  
  ndbrequire(c_sendSchemaRecord.inUse == false);
  c_sendSchemaRecord.inUse = true;

  LinearSectionPtr ptr[3];
  
  PageRecordPtr pagePtr;
  c_pageRecordArray.getPtr(pagePtr, c_schemaRecord.schemaPage);
  
  ptr[0].p = &pagePtr.p->word[0];
  ptr[0].sz = ZSIZE_OF_PAGES_IN_WORDS;

  Callback c = { safe_cast(&Dbdict::sendSchemaComplete), 0 };
  sendFragmentedSignal(ref,
		       GSN_SCHEMA_INFO,
		       signal, 
		       1, //GetSchemaInfoConf::SignalLength,
		       JBB,
		       ptr,
		       1,
		       c);
}//Dbdict::execGET_SCHEMA_INFOREQ()

void
Dbdict::sendSchemaComplete(Signal * signal, 
			   Uint32 callbackData,
			   Uint32 returnCode){
  ndbrequire(c_sendSchemaRecord.inUse == true);
  c_sendSchemaRecord.inUse = false;

}


/* ---------------------------------------------------------------- */
// We receive the schema info from master as part of all restarts
// except the initial start where no tables exists.
/* ---------------------------------------------------------------- */
void Dbdict::execSCHEMA_INFO(Signal* signal) 
{
  jamEntry();
  if(!assembleFragments(signal)){
    jam();
    return;
  }

  if(getNodeState().getNodeRestartInProgress()){
    CRASH_INSERTION(6001);
  }

  SegmentedSectionPtr schemaDataPtr;
  signal->getSection(schemaDataPtr, 0);

  PageRecordPtr pagePtr;
  c_pageRecordArray.getPtr(pagePtr, c_schemaRecord.schemaPage);
  copy(&pagePtr.p->word[0], schemaDataPtr);
  releaseSections(signal);
    
  validateChecksum((SchemaFile*)pagePtr.p);

  ndbrequire(signal->getSendersBlockRef() != reference());
    
  /* ---------------------------------------------------------------- */
  // Synchronise our view on data with other nodes in the cluster.
  // This is an important part of restart handling where we will handle
  // cases where the table have been added but only partially, where
  // tables have been deleted but not completed the deletion yet and
  // other scenarios needing synchronisation.
  /* ---------------------------------------------------------------- */
  c_schemaRecord.m_callback.m_callbackData = 0;
  c_schemaRecord.m_callback.m_callbackFunction = 
    safe_cast(&Dbdict::restart_checkSchemaStatusComplete);
  c_restartRecord.activeTable = 0;
  checkSchemaStatus(signal);
}//execSCHEMA_INFO()

void
Dbdict::restart_checkSchemaStatusComplete(Signal * signal, 
					  Uint32 callbackData,
					  Uint32 returnCode){

  ndbrequire(c_writeSchemaRecord.inUse == false);
  c_writeSchemaRecord.inUse = true;
  c_writeSchemaRecord.pageId = c_schemaRecord.schemaPage;
  c_writeSchemaRecord.m_callback.m_callbackData = 0;
  c_writeSchemaRecord.m_callback.m_callbackFunction = 
    safe_cast(&Dbdict::restart_writeSchemaConf);
  
  startWriteSchemaFile(signal);
}

void
Dbdict::restart_writeSchemaConf(Signal * signal, 
				Uint32 callbackData,
				Uint32 returnCode){

  if(c_systemRestart){
    jam();
    signal->theData[0] = getOwnNodeId();
    sendSignal(calcDictBlockRef(c_masterNodeId), GSN_SCHEMA_INFOCONF,
	       signal, 1, JBB);
    return;
  }
  
  ndbrequire(c_nodeRestart || c_initialNodeRestart);
  c_blockState = BS_IDLE;
  activateIndexes(signal, 0);
  return;
}

void Dbdict::execSCHEMA_INFOCONF(Signal* signal) 
{
  jamEntry();
  ndbrequire(signal->getNoOfSections() == 0);

/* ---------------------------------------------------------------- */
// This signal is received in the master as part of system restart
// from all nodes (including the master) after they have synchronised
// their data with the master node's schema information.
/* ---------------------------------------------------------------- */
  const Uint32 nodeId = signal->theData[0];
  c_sendSchemaRecord.m_SCHEMAINFO_Counter.clearWaitingFor(nodeId);

  if (!c_sendSchemaRecord.m_SCHEMAINFO_Counter.done()){
    jam();
    return;
  }//if
  activateIndexes(signal, 0);
}//execSCHEMA_INFOCONF()

void Dbdict::checkSchemaStatus(Signal* signal) 
{
  PageRecordPtr pagePtr;
  c_pageRecordArray.getPtr(pagePtr, c_schemaRecord.schemaPage);

  PageRecordPtr oldPagePtr;
  c_pageRecordArray.getPtr(oldPagePtr, c_schemaRecord.oldSchemaPage);

  for (; c_restartRecord.activeTable < MAX_TABLES; 
       c_restartRecord.activeTable++) {
    jam();

    Uint32 tableId = c_restartRecord.activeTable;
    SchemaFile::TableEntry *newEntry = getTableEntry(pagePtr.p, tableId);
    SchemaFile::TableEntry *oldEntry = getTableEntry(oldPagePtr.p, tableId, 
						     true);
    SchemaFile::TableState schemaState = 
      (SchemaFile::TableState)newEntry->m_tableState;
    SchemaFile::TableState oldSchemaState = 
      (SchemaFile::TableState)oldEntry->m_tableState;

    if (c_restartRecord.activeTable >= c_tableRecordPool.getSize()) {
      jam();
      ndbrequire(schemaState == SchemaFile::INIT);
      ndbrequire(oldSchemaState == SchemaFile::INIT);
      continue;
    }//if

    switch(schemaState){
    case SchemaFile::INIT:{
      jam();
      bool ok = false;
      switch(oldSchemaState) {
      case SchemaFile::INIT:
	jam();
      case SchemaFile::DROP_TABLE_COMMITTED:
	jam();
	ok = true;
        jam();
	break;

      case SchemaFile::ADD_STARTED:
	jam();
      case SchemaFile::TABLE_ADD_COMMITTED:
	jam();
      case SchemaFile::DROP_TABLE_STARTED:
	jam();
      case SchemaFile::ALTER_TABLE_COMMITTED:
	jam();
	ok = true;
        jam();
	newEntry->m_tableState = SchemaFile::INIT;
	restartDropTab(signal, tableId);
	return;
      }//switch
      ndbrequire(ok);
      break;
    }
    case SchemaFile::ADD_STARTED:{
      jam();
      bool ok = false;
      switch(oldSchemaState) {
      case SchemaFile::INIT:
	jam();
      case SchemaFile::DROP_TABLE_COMMITTED:
	jam();
	ok = true;
	break;
      case SchemaFile::ADD_STARTED: 
	jam();
      case SchemaFile::DROP_TABLE_STARTED:
	jam();
      case SchemaFile::TABLE_ADD_COMMITTED:
	jam();
      case SchemaFile::ALTER_TABLE_COMMITTED:
	jam();
	ok = true;
	//------------------------------------------------------------------
	// Add Table was started but not completed. Will be dropped in all
	// nodes. Update schema information (restore table version).
	//------------------------------------------------------------------
	newEntry->m_tableState = SchemaFile::INIT;
	restartDropTab(signal, tableId);
	return;
      }
      ndbrequire(ok);
      break;
    }
    case SchemaFile::TABLE_ADD_COMMITTED:{
      jam();
      bool ok = false;
      switch(oldSchemaState) {
      case SchemaFile::INIT:
	jam();
      case SchemaFile::ADD_STARTED:
	jam();
      case SchemaFile::DROP_TABLE_STARTED:
	jam();
      case SchemaFile::DROP_TABLE_COMMITTED:
	jam();
	ok = true;
	//------------------------------------------------------------------
	// Table was added in the master node but not in our node. We can
	// retrieve the table definition from the master.
	//------------------------------------------------------------------
	restartCreateTab(signal, tableId, oldEntry, false);
        return;
        break;
      case SchemaFile::TABLE_ADD_COMMITTED:
	jam();
      case SchemaFile::ALTER_TABLE_COMMITTED:
        jam();
	ok = true;
	//------------------------------------------------------------------
	// Table was added in both our node and the master node. We can
	// retrieve the table definition from our own disk.
	//------------------------------------------------------------------
	if(* newEntry == * oldEntry){
          jam();
	  
          TableRecordPtr tablePtr;
          c_tableRecordPool.getPtr(tablePtr, tableId);
          tablePtr.p->tableVersion = oldEntry->m_tableVersion;
          tablePtr.p->tableType = (DictTabInfo::TableType)oldEntry->m_tableType;
	  
          // On NR get index from master because index state is not on file
          const bool file = c_systemRestart || tablePtr.p->isTable();
          restartCreateTab(signal, tableId, oldEntry, file);

          return;
        } else {
	  //------------------------------------------------------------------
	  // Must be a new version of the table if anything differs. Both table
	  // version and global checkpoint must be different.
	  // This should not happen for the master node. This can happen after
	  // drop table followed by add table or after change table.
	  // Not supported in this version.
	  //------------------------------------------------------------------
          ndbrequire(c_masterNodeId != getOwnNodeId());
	  ndbrequire(newEntry->m_tableVersion != oldEntry->m_tableVersion);
          jam();
	  
	  restartCreateTab(signal, tableId, oldEntry, false);
          return;
        }//if
      }
<<<<<<< HEAD
      ndbrequire(ok);
=======
      ndbrequire(ok); 
>>>>>>> a29d6340
      break;
    }
    case SchemaFile::DROP_TABLE_STARTED:
      jam();
    case SchemaFile::DROP_TABLE_COMMITTED:{
      jam();
      bool ok = false;
      switch(oldSchemaState){
      case SchemaFile::INIT:
	jam();
      case SchemaFile::DROP_TABLE_COMMITTED:
	jam();
	ok = true;
	break;
      case SchemaFile::ADD_STARTED:
	jam();
      case SchemaFile::TABLE_ADD_COMMITTED:
	jam();
      case SchemaFile::DROP_TABLE_STARTED:
	jam();
      case SchemaFile::ALTER_TABLE_COMMITTED:
	jam();
	newEntry->m_tableState = SchemaFile::INIT;
	restartDropTab(signal, tableId);
	return;
      }
      ndbrequire(ok);
      break;
    }
    case SchemaFile::ALTER_TABLE_COMMITTED: {
      jam();
      bool ok = false;
      switch(oldSchemaState) {
      case SchemaFile::INIT:
	jam();
      case SchemaFile::ADD_STARTED:
	jam();
      case SchemaFile::DROP_TABLE_STARTED:
	jam();
      case SchemaFile::DROP_TABLE_COMMITTED:
	jam();
      case SchemaFile::TABLE_ADD_COMMITTED:
        jam();
	ok = true;
	//------------------------------------------------------------------
	// Table was altered in the master node but not in our node. We can
	// retrieve the altered table definition from the master.
	//------------------------------------------------------------------
	restartCreateTab(signal, tableId, oldEntry, false);
        return;
        break;
      case SchemaFile::ALTER_TABLE_COMMITTED:
        jam();
	ok = true;
	
	//------------------------------------------------------------------
	// Table was altered in both our node and the master node. We can
	// retrieve the table definition from our own disk.
	//------------------------------------------------------------------
	TableRecordPtr tablePtr;
	c_tableRecordPool.getPtr(tablePtr, tableId);
	tablePtr.p->tableVersion = oldEntry->m_tableVersion;
	tablePtr.p->tableType = (DictTabInfo::TableType)oldEntry->m_tableType;
	
	// On NR get index from master because index state is not on file
	const bool file = c_systemRestart || tablePtr.p->isTable();
	restartCreateTab(signal, tableId, oldEntry, file);

	return;
      }
      ndbrequire(ok);
      break;
    }
    }
  }
  
  execute(signal, c_schemaRecord.m_callback, 0);
}//checkSchemaStatus()

void
Dbdict::restartCreateTab(Signal* signal, Uint32 tableId, 
		      const SchemaFile::TableEntry * te, bool file){
  jam();
  
  CreateTableRecordPtr createTabPtr;  
  c_opCreateTable.seize(createTabPtr);
  ndbrequire(!createTabPtr.isNull());

  createTabPtr.p->key = ++c_opRecordSequence;
  c_opCreateTable.add(createTabPtr);
  
  createTabPtr.p->m_errorCode = 0;
  createTabPtr.p->m_tablePtrI = tableId;
  createTabPtr.p->m_coordinatorRef = reference();
  createTabPtr.p->m_senderRef = 0;
  createTabPtr.p->m_senderData = RNIL;
  createTabPtr.p->m_tabInfoPtrI = RNIL;
  createTabPtr.p->m_dihAddFragPtr = RNIL;

  if(file && !ERROR_INSERTED(6002)){
    jam();
    
    c_readTableRecord.noOfPages = te->m_noOfPages;
    c_readTableRecord.pageId = 0;
    c_readTableRecord.m_callback.m_callbackData = createTabPtr.p->key;
    c_readTableRecord.m_callback.m_callbackFunction = 
      safe_cast(&Dbdict::restartCreateTab_readTableConf);
    
    startReadTableFile(signal, tableId);
    return;
  } else {
    
    ndbrequire(c_masterNodeId != getOwnNodeId());
    
    /**
     * Get from master
     */
    GetTabInfoReq * const req = (GetTabInfoReq *)&signal->theData[0];
    req->senderRef = reference();
    req->senderData = createTabPtr.p->key;
    req->requestType = GetTabInfoReq::RequestById |
      GetTabInfoReq::LongSignalConf;
    req->tableId = tableId;
    sendSignal(calcDictBlockRef(c_masterNodeId), GSN_GET_TABINFOREQ, signal,
	       GetTabInfoReq::SignalLength, JBB);

    if(ERROR_INSERTED(6002)){
      NdbSleep_MilliSleep(10);
      CRASH_INSERTION(6002);
    }
  }
}

void
Dbdict::restartCreateTab_readTableConf(Signal* signal, 
				       Uint32 callbackData,
				       Uint32 returnCode){
  jam();
  
  PageRecordPtr pageRecPtr;
  c_pageRecordArray.getPtr(pageRecPtr, c_readTableRecord.pageId);

  ParseDictTabInfoRecord parseRecord;
  parseRecord.requestType = DictTabInfo::GetTabInfoConf;
  parseRecord.errorCode = 0;
  
  Uint32 sz = c_readTableRecord.noOfPages * ZSIZE_OF_PAGES_IN_WORDS; 
  SimplePropertiesLinearReader r(&pageRecPtr.p->word[0], sz);
  handleTabInfoInit(r, &parseRecord);
  ndbrequire(parseRecord.errorCode == 0);
  
  /* ---------------------------------------------------------------- */
  // We have read the table description from disk as part of system restart.
  // We will also write it back again to ensure that both copies are ok.
  /* ---------------------------------------------------------------- */
  ndbrequire(c_writeTableRecord.tableWriteState == WriteTableRecord::IDLE);
  c_writeTableRecord.noOfPages = c_readTableRecord.noOfPages;
  c_writeTableRecord.pageId = c_readTableRecord.pageId;
  c_writeTableRecord.tableWriteState = WriteTableRecord::TWR_CALLBACK;
  c_writeTableRecord.m_callback.m_callbackData = callbackData;
  c_writeTableRecord.m_callback.m_callbackFunction = 
    safe_cast(&Dbdict::restartCreateTab_writeTableConf);
  startWriteTableFile(signal, c_readTableRecord.tableId);
}

void
Dbdict::execGET_TABINFO_CONF(Signal* signal){
  jamEntry();

  if(!assembleFragments(signal)){
    jam();
    return;
  }
  
  GetTabInfoConf * const conf = (GetTabInfoConf*)signal->getDataPtr();

  const Uint32 tableId = conf->tableId;
  const Uint32 senderData = conf->senderData;
  
  SegmentedSectionPtr tabInfoPtr;
  signal->getSection(tabInfoPtr, GetTabInfoConf::DICT_TAB_INFO);

  CreateTableRecordPtr createTabPtr;  
  ndbrequire(c_opCreateTable.find(createTabPtr, senderData));
  ndbrequire(!createTabPtr.isNull());
  ndbrequire(createTabPtr.p->m_tablePtrI == tableId);

  /**
   * Put data into table record
   */
  ParseDictTabInfoRecord parseRecord;
  parseRecord.requestType = DictTabInfo::GetTabInfoConf;
  parseRecord.errorCode = 0;
  
  SimplePropertiesSectionReader r(tabInfoPtr, getSectionSegmentPool());
  handleTabInfoInit(r, &parseRecord);
  ndbrequire(parseRecord.errorCode == 0);
  
  Callback callback;
  callback.m_callbackData = createTabPtr.p->key;
  callback.m_callbackFunction = 
    safe_cast(&Dbdict::restartCreateTab_writeTableConf);
  
  signal->header.m_noOfSections = 0;
  writeTableFile(signal, createTabPtr.p->m_tablePtrI, tabInfoPtr, &callback);
  signal->setSection(tabInfoPtr, 0);
  releaseSections(signal);
}

void
Dbdict::restartCreateTab_writeTableConf(Signal* signal, 
					Uint32 callbackData,
					Uint32 returnCode){
  jam();

  CreateTableRecordPtr createTabPtr;  
  ndbrequire(c_opCreateTable.find(createTabPtr, callbackData));

  Callback callback;
  callback.m_callbackData = callbackData;
  callback.m_callbackFunction = 
    safe_cast(&Dbdict::restartCreateTab_dihComplete);
  
  SegmentedSectionPtr fragDataPtr; 
  fragDataPtr.sz = 0;
  fragDataPtr.setNull();
  createTab_dih(signal, createTabPtr, fragDataPtr, &callback);
}

void
Dbdict::restartCreateTab_dihComplete(Signal* signal, 
				     Uint32 callbackData,
				     Uint32 returnCode){
  jam();
  
  CreateTableRecordPtr createTabPtr;  
  ndbrequire(c_opCreateTable.find(createTabPtr, callbackData));
  
  //@todo check error
  ndbrequire(createTabPtr.p->m_errorCode == 0);

  Callback callback;
  callback.m_callbackData = callbackData;
  callback.m_callbackFunction = 
    safe_cast(&Dbdict::restartCreateTab_activateComplete);
  
  alterTab_activate(signal, createTabPtr, &callback);
}

void
Dbdict::restartCreateTab_activateComplete(Signal* signal, 
					  Uint32 callbackData,
					  Uint32 returnCode){
  jam();
  
  CreateTableRecordPtr createTabPtr;  
  ndbrequire(c_opCreateTable.find(createTabPtr, callbackData));

  TableRecordPtr tabPtr;
  c_tableRecordPool.getPtr(tabPtr, createTabPtr.p->m_tablePtrI);
  tabPtr.p->tabState = TableRecord::DEFINED;
  
  c_opCreateTable.release(createTabPtr);

  c_restartRecord.activeTable++;
  checkSchemaStatus(signal);
}

void
Dbdict::restartDropTab(Signal* signal, Uint32 tableId){

  const Uint32 key = ++c_opRecordSequence;

  DropTableRecordPtr dropTabPtr;  
  ndbrequire(c_opDropTable.seize(dropTabPtr));
  
  dropTabPtr.p->key = key;
  c_opDropTable.add(dropTabPtr);
  
  dropTabPtr.p->m_errorCode = 0;
  dropTabPtr.p->m_request.tableId = tableId;
  dropTabPtr.p->m_coordinatorRef = 0;
  dropTabPtr.p->m_requestType = DropTabReq::RestartDropTab;
  dropTabPtr.p->m_participantData.m_gsn = GSN_DROP_TAB_REQ;
  

  dropTabPtr.p->m_participantData.m_block = 0;
  dropTabPtr.p->m_participantData.m_callback.m_callbackData = key;
  dropTabPtr.p->m_participantData.m_callback.m_callbackFunction = 
    safe_cast(&Dbdict::restartDropTab_complete);
  dropTab_nextStep(signal, dropTabPtr);  
}

void
Dbdict::restartDropTab_complete(Signal* signal, 
				Uint32 callbackData,
				Uint32 returnCode){
  jam();

  DropTableRecordPtr dropTabPtr;
  ndbrequire(c_opDropTable.find(dropTabPtr, callbackData));
  
  //@todo check error

  c_opDropTable.release(dropTabPtr);

  c_restartRecord.activeTable++;
  checkSchemaStatus(signal);
}

/* **************************************************************** */
/* ---------------------------------------------------------------- */
/* MODULE:          NODE FAILURE HANDLING ------------------------- */
/* ---------------------------------------------------------------- */
/*                                                                  */
/* This module contains the code that is used when nodes            */
/* (kernel/api) fails.                                              */
/* ---------------------------------------------------------------- */
/* **************************************************************** */

/* ---------------------------------------------------------------- */
// We receive a report of an API that failed.
/* ---------------------------------------------------------------- */
void Dbdict::execAPI_FAILREQ(Signal* signal) 
{
  jamEntry();
  Uint32 failedApiNode = signal->theData[0];
  BlockReference retRef = signal->theData[1];

#if 0
  Uint32 userNode = refToNode(c_connRecord.userBlockRef);
  if (userNode == failedApiNode) {
    jam();
    c_connRecord.userBlockRef = (Uint32)-1;
  }//if
#endif

  signal->theData[0] = failedApiNode;
  signal->theData[1] = reference();
  sendSignal(retRef, GSN_API_FAILCONF, signal, 2, JBB);
}//execAPI_FAILREQ()

/* ---------------------------------------------------------------- */
// We receive a report of one or more node failures of kernel nodes.
/* ---------------------------------------------------------------- */
void Dbdict::execNODE_FAILREP(Signal* signal) 
{
  jamEntry();
  NodeFailRep * const nodeFail = (NodeFailRep *)&signal->theData[0];

  c_failureNr    = nodeFail->failNo;
  const Uint32 numberOfFailedNodes  = nodeFail->noOfNodes;
  const bool masterFailed = (c_masterNodeId != nodeFail->masterNodeId);
  c_masterNodeId = nodeFail->masterNodeId;

  c_noNodesFailed += numberOfFailedNodes;
  Uint32 theFailedNodes[NodeBitmask::Size];
  memcpy(theFailedNodes, nodeFail->theNodes, sizeof(theFailedNodes));

  c_counterMgr.execNODE_FAILREP(signal);
  
  bool ok = false;
  switch(c_blockState){
  case BS_IDLE:
    jam();
    ok = true;
    if(c_opRecordPool.getSize() != c_opRecordPool.getNoOfFree()){
      jam();
      c_blockState = BS_NODE_FAILURE;
    }
    break;
  case BS_CREATE_TAB:
    jam();
    ok = true;
    if(!masterFailed)
      break;
    // fall through
  case BS_BUSY:
  case BS_NODE_FAILURE:
    jam();
    c_blockState = BS_NODE_FAILURE;
    ok = true;
    break;
  }
  ndbrequire(ok);
  
  for(unsigned i = 1; i < MAX_NDB_NODES; i++) {
    jam();
    if(NodeBitmask::get(theFailedNodes, i)) {
      jam();
      NodeRecordPtr nodePtr;
      c_nodes.getPtr(nodePtr, i);

      nodePtr.p->nodeState = NodeRecord::NDB_NODE_DEAD;
      NFCompleteRep * const nfCompRep = (NFCompleteRep *)&signal->theData[0];
      nfCompRep->blockNo      = DBDICT;
      nfCompRep->nodeId       = getOwnNodeId();
      nfCompRep->failedNodeId = nodePtr.i;
      sendSignal(DBDIH_REF, GSN_NF_COMPLETEREP, signal, 
		 NFCompleteRep::SignalLength, JBB);
      
      c_aliveNodes.clear(i);
    }//if
  }//for

}//execNODE_FAILREP()


/* **************************************************************** */
/* ---------------------------------------------------------------- */
/* MODULE:          NODE START HANDLING --------------------------- */
/* ---------------------------------------------------------------- */
/*                                                                  */
/* This module contains the code that is used when kernel nodes     */
/* starts.                                                          */
/* ---------------------------------------------------------------- */
/* **************************************************************** */

/* ---------------------------------------------------------------- */
// Include a starting node in list of nodes to be part of adding
// and dropping tables.
/* ---------------------------------------------------------------- */
void Dbdict::execINCL_NODEREQ(Signal* signal) 
{
  jamEntry();
  NodeRecordPtr nodePtr;
  BlockReference retRef = signal->theData[0];
  nodePtr.i = signal->theData[1];

  ndbrequire(c_noNodesFailed > 0);
  c_noNodesFailed--;

  c_nodes.getPtr(nodePtr);
  ndbrequire(nodePtr.p->nodeState == NodeRecord::NDB_NODE_DEAD);
  nodePtr.p->nodeState = NodeRecord::NDB_NODE_ALIVE;
  signal->theData[0] = reference();
  sendSignal(retRef, GSN_INCL_NODECONF, signal, 1, JBB);

  c_aliveNodes.set(nodePtr.i);
}//execINCL_NODEREQ()

/* **************************************************************** */
/* ---------------------------------------------------------------- */
/* MODULE:          ADD TABLE HANDLING ---------------------------- */
/* ---------------------------------------------------------------- */
/*                                                                  */
/* This module contains the code that is used when adding a table.  */
/* ---------------------------------------------------------------- */
/* **************************************************************** */

/* ---------------------------------------------------------------- */
// This signal receives information about a table from either:
// API, Ndbcntr or from other DICT.
/* ---------------------------------------------------------------- */
void
Dbdict::execCREATE_TABLE_REQ(Signal* signal){
  jamEntry();
  if(!assembleFragments(signal)){
    return;
  }
  
  CreateTableReq* const req = (CreateTableReq*)signal->getDataPtr();
  const Uint32 senderRef = req->senderRef;
  const Uint32 senderData = req->senderData;
  
  ParseDictTabInfoRecord parseRecord;
  do {
    if(getOwnNodeId() != c_masterNodeId){
      jam();
      parseRecord.errorCode = CreateTableRef::NotMaster;
      break;
    }
    
    if (c_blockState != BS_IDLE){
      jam();
      parseRecord.errorCode = CreateTableRef::Busy;
      break;
    }

    CreateTableRecordPtr createTabPtr;
    c_opCreateTable.seize(createTabPtr);
    
    if(createTabPtr.isNull()){
      jam();
      parseRecord.errorCode = CreateTableRef::Busy;
      break;
    }
    
    parseRecord.requestType = DictTabInfo::CreateTableFromAPI;
    parseRecord.errorCode = 0;
    
    SegmentedSectionPtr ptr;
    signal->getSection(ptr, CreateTableReq::DICT_TAB_INFO);
    SimplePropertiesSectionReader r(ptr, getSectionSegmentPool());
    
    handleTabInfoInit(r, &parseRecord);
    releaseSections(signal);
    
    if(parseRecord.errorCode != 0){
      jam();
      c_opCreateTable.release(createTabPtr);
      break;
    }
    
    createTabPtr.p->key = ++c_opRecordSequence;
    c_opCreateTable.add(createTabPtr);
    createTabPtr.p->m_errorCode = 0;
    createTabPtr.p->m_senderRef = senderRef;
    createTabPtr.p->m_senderData = senderData;
    createTabPtr.p->m_tablePtrI = parseRecord.tablePtr.i;
    createTabPtr.p->m_coordinatorRef = reference();
    createTabPtr.p->m_fragmentsPtrI = RNIL;
    createTabPtr.p->m_dihAddFragPtr = RNIL;

    Uint32 * theData = signal->getDataPtrSend();
    CreateFragmentationReq * const req = (CreateFragmentationReq*)theData;
    req->senderRef = reference();
    req->senderData = createTabPtr.p->key;
    req->fragmentationType = parseRecord.tablePtr.p->fragmentType;
    req->noOfFragments = 0;
    req->fragmentNode = 0;
    req->primaryTableId = RNIL;
    if (parseRecord.tablePtr.p->isOrderedIndex()) {
      // ordered index has same fragmentation as the table
      const Uint32 primaryTableId = parseRecord.tablePtr.p->primaryTableId;
      TableRecordPtr primaryTablePtr;
      c_tableRecordPool.getPtr(primaryTablePtr, primaryTableId);
      // fragmentationType must be consistent
      req->fragmentationType = primaryTablePtr.p->fragmentType;
      req->primaryTableId = primaryTableId;
    }
    sendSignal(DBDIH_REF, GSN_CREATE_FRAGMENTATION_REQ, signal,
	       CreateFragmentationReq::SignalLength, JBB);
    
    c_blockState = BS_CREATE_TAB;
    return;
  } while(0);
  
  /**
   * Something went wrong
   */
  releaseSections(signal);

  CreateTableRef * ref = (CreateTableRef*)signal->getDataPtrSend();
  ref->senderData = senderData;
  ref->senderRef = reference();
  ref->masterNodeId = c_masterNodeId;
  ref->errorCode = parseRecord.errorCode;
  ref->errorLine = parseRecord.errorLine;
  ref->errorKey = parseRecord.errorKey;
  ref->status = parseRecord.status;
  sendSignal(senderRef, GSN_CREATE_TABLE_REF, signal, 
	     CreateTableRef::SignalLength, JBB);
}

void
Dbdict::execALTER_TABLE_REQ(Signal* signal)
{
  // Received by master
  jamEntry();
  if(!assembleFragments(signal)){
    return;
  }
  AlterTableReq* const req = (AlterTableReq*)signal->getDataPtr();
  const Uint32 senderRef = req->senderRef;
  const Uint32 senderData = req->senderData;
  const Uint32 changeMask = req->changeMask;
  const Uint32 tableId = req->tableId;
  const Uint32 tableVersion = req->tableVersion;
  ParseDictTabInfoRecord* aParseRecord;
  
  // Get table definition
  TableRecordPtr tablePtr;
  c_tableRecordPool.getPtr(tablePtr, tableId, false);
  if(tablePtr.isNull()){
    jam();
    alterTableRef(signal, req, AlterTableRef::NoSuchTable);
    return;
  }
  
  if(getOwnNodeId() != c_masterNodeId){
    jam();
    alterTableRef(signal, req, AlterTableRef::NotMaster);
    return;
  }
  
  if(c_blockState != BS_IDLE){
    jam();
    alterTableRef(signal, req, AlterTableRef::Busy);
    return;
  }
  
  const TableRecord::TabState tabState = tablePtr.p->tabState;
  bool ok = false;
  switch(tabState){
  case TableRecord::NOT_DEFINED:
  case TableRecord::REORG_TABLE_PREPARED:
  case TableRecord::DEFINING:
  case TableRecord::CHECKED:
    jam();
    alterTableRef(signal, req, AlterTableRef::NoSuchTable);
    return;
  case TableRecord::DEFINED:
    ok = true;
    jam();
    break;
  case TableRecord::PREPARE_DROPPING:
  case TableRecord::DROPPING:
    jam();
    alterTableRef(signal, req, AlterTableRef::DropInProgress);
    return;
  }
  ndbrequire(ok);

  if(tablePtr.p->tableVersion != tableVersion){
    jam();
    alterTableRef(signal, req, AlterTableRef::InvalidTableVersion);
    return;
  }
  // Parse new table defintion
  ParseDictTabInfoRecord parseRecord;
  aParseRecord = &parseRecord;
    
  CreateTableRecordPtr alterTabPtr; // Reuse create table records
  c_opCreateTable.seize(alterTabPtr);
  CreateTableRecord * regAlterTabPtr =  alterTabPtr.p;
  
  if(alterTabPtr.isNull()){
    jam();
    alterTableRef(signal, req, AlterTableRef::Busy);
    return;
  }

  regAlterTabPtr->m_changeMask = changeMask;
  parseRecord.requestType = DictTabInfo::AlterTableFromAPI;
  parseRecord.errorCode = 0;
  
  SegmentedSectionPtr ptr;
  signal->getSection(ptr, AlterTableReq::DICT_TAB_INFO);
  SimplePropertiesSectionReader r(ptr, getSectionSegmentPool());

  handleTabInfoInit(r, &parseRecord, false); // Will not save info
  
  if(parseRecord.errorCode != 0){
    jam();
    c_opCreateTable.release(alterTabPtr);
    alterTableRef(signal, req, 
		  (AlterTableRef::ErrorCode) parseRecord.errorCode, 
		  aParseRecord);
    return;
  }
  
  releaseSections(signal);
  regAlterTabPtr->key = ++c_opRecordSequence;
  c_opCreateTable.add(alterTabPtr);
  ndbrequire(c_opCreateTable.find(alterTabPtr, regAlterTabPtr->key));
  regAlterTabPtr->m_errorCode = 0;
  regAlterTabPtr->m_senderRef = senderRef;
  regAlterTabPtr->m_senderData = senderData;
  regAlterTabPtr->m_tablePtrI = parseRecord.tablePtr.i;
  regAlterTabPtr->m_alterTableFailed = false;
  regAlterTabPtr->m_coordinatorRef = reference();
  regAlterTabPtr->m_fragmentsPtrI = RNIL;
  regAlterTabPtr->m_dihAddFragPtr = RNIL;

  // Alter table on all nodes
  c_blockState = BS_BUSY;

  // Send prepare request to all alive nodes
  SimplePropertiesSectionWriter w(getSectionSegmentPool());
  packTableIntoPagesImpl(w, parseRecord.tablePtr);
  
  SegmentedSectionPtr tabInfoPtr;
  w.getPtr(tabInfoPtr);
  signal->setSection(tabInfoPtr, AlterTabReq::DICT_TAB_INFO);
  
  NodeReceiverGroup rg(DBDICT, c_aliveNodes);
  regAlterTabPtr->m_coordinatorData.m_gsn = GSN_ALTER_TAB_REQ;
  SafeCounter safeCounter(c_counterMgr, regAlterTabPtr->m_coordinatorData.m_counter);
  safeCounter.init<AlterTabRef>(rg, regAlterTabPtr->key);

  AlterTabReq * const lreq = (AlterTabReq*)signal->getDataPtrSend();
  lreq->senderRef = reference();
  lreq->senderData = regAlterTabPtr->key;
  lreq->clientRef = regAlterTabPtr->m_senderRef;
  lreq->clientData = regAlterTabPtr->m_senderData;
  lreq->changeMask = changeMask;
  lreq->tableId = tableId;
  lreq->tableVersion = tableVersion + 1;
  lreq->gci = tablePtr.p->gciTableCreated;
  lreq->requestType = AlterTabReq::AlterTablePrepare;
  
  sendSignal(rg, GSN_ALTER_TAB_REQ, signal, 
	     AlterTabReq::SignalLength, JBB);
  
}

void Dbdict::alterTableRef(Signal * signal, 
			   AlterTableReq * req, 
			   AlterTableRef::ErrorCode errCode,
			   ParseDictTabInfoRecord* parseRecord)
{
  jam();
  releaseSections(signal);
  AlterTableRef * ref = (AlterTableRef*)signal->getDataPtrSend();
  Uint32 senderRef = req->senderRef;
  ref->senderData = req->senderData;
  ref->senderRef = reference();
  ref->masterNodeId = c_masterNodeId;
  if (parseRecord) {
    ref->errorCode = parseRecord->errorCode;
    ref->errorLine = parseRecord->errorLine;
    ref->errorKey = parseRecord->errorKey;
    ref->status = parseRecord->status;
  }
  else {
    ref->errorCode = errCode;
    ref->errorLine = 0;
    ref->errorKey = 0;
    ref->status = 0;
  }
  sendSignal(senderRef, GSN_ALTER_TABLE_REF, signal, 
	     AlterTableRef::SignalLength, JBB);
}

void
Dbdict::execALTER_TAB_REQ(Signal * signal) 
{
  // Received in all nodes to handle change locally
  jamEntry();

  if(!assembleFragments(signal)){
    return;
  }
  AlterTabReq* const req = (AlterTabReq*)signal->getDataPtr();
  const Uint32 senderRef = req->senderRef;
  const Uint32 senderData = req->senderData;
  const Uint32 changeMask = req->changeMask;
  const Uint32 tableId = req->tableId;
  const Uint32 tableVersion = req->tableVersion;
  const Uint32 gci = req->gci;
  AlterTabReq::RequestType requestType = 
    (AlterTabReq::RequestType) req->requestType;

  SegmentedSectionPtr tabInfoPtr;
  signal->getSection(tabInfoPtr, AlterTabReq::DICT_TAB_INFO);

  CreateTableRecordPtr alterTabPtr; // Reuse create table records

  if (senderRef != reference()) {
    jam();
    c_blockState = BS_BUSY;
  }
  if ((requestType == AlterTabReq::AlterTablePrepare)
      && (senderRef != reference())) {
    jam();
    c_opCreateTable.seize(alterTabPtr);
    if(!alterTabPtr.isNull())
      alterTabPtr.p->m_changeMask = changeMask;
  }
  else {
    jam();
    ndbrequire(c_opCreateTable.find(alterTabPtr, senderData));
  }
  if(alterTabPtr.isNull()){
    jam();
    alterTabRef(signal, req, AlterTableRef::Busy);
    return;
  }
  CreateTableRecord * regAlterTabPtr =  alterTabPtr.p;
  regAlterTabPtr->m_alterTableId = tableId;
  regAlterTabPtr->m_coordinatorRef = senderRef;
  
  // Get table definition
  TableRecordPtr tablePtr;
  c_tableRecordPool.getPtr(tablePtr, tableId, false);
  if(tablePtr.isNull()){
    jam();
    alterTabRef(signal, req, AlterTableRef::NoSuchTable);
    return;
  }
    
  switch(requestType) {
  case(AlterTabReq::AlterTablePrepare): {
    ParseDictTabInfoRecord* aParseRecord;
  
    const TableRecord::TabState tabState = tablePtr.p->tabState;
    bool ok = false;
    switch(tabState){
    case TableRecord::NOT_DEFINED:
    case TableRecord::REORG_TABLE_PREPARED:
    case TableRecord::DEFINING:
    case TableRecord::CHECKED:
      jam();
      alterTabRef(signal, req, AlterTableRef::NoSuchTable);
      return;
    case TableRecord::DEFINED:
      ok = true;
      jam();
      break;
    case TableRecord::PREPARE_DROPPING:
    case TableRecord::DROPPING:
      jam();
      alterTabRef(signal, req, AlterTableRef::DropInProgress);
      return;
    }
    ndbrequire(ok);

    if(tablePtr.p->tableVersion + 1 != tableVersion){
      jam();
      alterTabRef(signal, req, AlterTableRef::InvalidTableVersion);
      return;
    }
    TableRecordPtr newTablePtr;
    if (senderRef  != reference()) {
      jam();
      // Parse altered table defintion
      ParseDictTabInfoRecord parseRecord;
      aParseRecord = &parseRecord;
      
      parseRecord.requestType = DictTabInfo::AlterTableFromAPI;
      parseRecord.errorCode = 0;
      
      SimplePropertiesSectionReader r(tabInfoPtr, getSectionSegmentPool());
      
      handleTabInfoInit(r, &parseRecord, false); // Will not save info
      
      if(parseRecord.errorCode != 0){
	jam();
	c_opCreateTable.release(alterTabPtr);
	alterTabRef(signal, req, 
		    (AlterTableRef::ErrorCode) parseRecord.errorCode, 
		    aParseRecord);
	return;
      }
      regAlterTabPtr->key = senderData;
      c_opCreateTable.add(alterTabPtr);
      regAlterTabPtr->m_errorCode = 0;
      regAlterTabPtr->m_senderRef = senderRef;
      regAlterTabPtr->m_senderData = senderData;
      regAlterTabPtr->m_tablePtrI = parseRecord.tablePtr.i;
      regAlterTabPtr->m_fragmentsPtrI = RNIL;
      regAlterTabPtr->m_dihAddFragPtr = RNIL;
      newTablePtr = parseRecord.tablePtr;
      newTablePtr.p->tableVersion = tableVersion;
    }
    else { // (req->senderRef  == reference())
      jam();
      c_tableRecordPool.getPtr(newTablePtr, regAlterTabPtr->m_tablePtrI);
      newTablePtr.p->tableVersion = tableVersion;
    }
    if (handleAlterTab(req, regAlterTabPtr, tablePtr, newTablePtr) == -1) {
      jam();
      c_opCreateTable.release(alterTabPtr);
      alterTabRef(signal, req, AlterTableRef::UnsupportedChange);
      return;
    }
    releaseSections(signal);
    // Propagate alter table to other local blocks
    AlterTabReq * req = (AlterTabReq*)signal->getDataPtrSend();
    req->senderRef = reference();
    req->senderData = senderData;
    req->changeMask = changeMask;
    req->tableId = tableId;
    req->tableVersion = tableVersion;
    req->gci = gci;
    req->requestType = requestType;
    sendSignal(DBLQH_REF, GSN_ALTER_TAB_REQ, signal, 
	       AlterTabReq::SignalLength, JBB);	
    return;
  }
  case(AlterTabReq::AlterTableCommit): {
    jam();
    // Write schema for altered table to disk
    SegmentedSectionPtr tabInfoPtr;
    signal->getSection(tabInfoPtr, AlterTabReq::DICT_TAB_INFO);
    regAlterTabPtr->m_tabInfoPtrI = tabInfoPtr.i;
    
    signal->header.m_noOfSections = 0;

    // Update table record
    tablePtr.p->packedSize = tabInfoPtr.sz;
    tablePtr.p->tableVersion = tableVersion;
    tablePtr.p->gciTableCreated = gci;

    SchemaFile::TableEntry tabEntry;
    tabEntry.m_tableVersion = tableVersion;
    tabEntry.m_tableType    = tablePtr.p->tableType;
    tabEntry.m_tableState   = SchemaFile::ALTER_TABLE_COMMITTED;
    tabEntry.m_gcp          = gci;
    tabEntry.m_noOfPages    = 
      DIV(tabInfoPtr.sz + ZPAGE_HEADER_SIZE, ZSIZE_OF_PAGES_IN_WORDS);
    
    Callback callback;
    callback.m_callbackData = senderData;
    callback.m_callbackFunction = 
      safe_cast(&Dbdict::alterTab_writeSchemaConf);
    
    updateSchemaState(signal, tableId, &tabEntry, &callback);
    break;
  }
  case(AlterTabReq::AlterTableRevert): {
    jam();
    // Revert failed alter table
    revertAlterTable(signal, changeMask, tableId, regAlterTabPtr);
    // Acknowledge the reverted alter table
    AlterTabConf * conf = (AlterTabConf*)signal->getDataPtrSend();
    conf->senderRef = reference();
    conf->senderData = senderData;
    conf->changeMask = changeMask;
    conf->tableId = tableId;
    conf->tableVersion = tableVersion;
    conf->gci = gci;
    conf->requestType = requestType;
    sendSignal(senderRef, GSN_ALTER_TAB_CONF, signal, 
	       AlterTabConf::SignalLength, JBB);
    break;
  }
  default: ndbrequire(false);
  }
}

void Dbdict::alterTabRef(Signal * signal, 
			 AlterTabReq * req, 
			 AlterTableRef::ErrorCode errCode,
			 ParseDictTabInfoRecord* parseRecord)
{
  jam();
  releaseSections(signal);
  AlterTabRef * ref = (AlterTabRef*)signal->getDataPtrSend();
  Uint32 senderRef = req->senderRef;
  ref->senderData = req->senderData;
  ref->senderRef = reference();
  if (parseRecord) {
    jam();
    ref->errorCode = parseRecord->errorCode;
    ref->errorLine = parseRecord->errorLine;
    ref->errorKey = parseRecord->errorKey;
    ref->errorStatus = parseRecord->status;
  }
  else {
    jam();
    ref->errorCode = errCode;
    ref->errorLine = 0;
    ref->errorKey = 0;
    ref->errorStatus = 0;
  }
  sendSignal(senderRef, GSN_ALTER_TAB_REF, signal, 
	     AlterTabRef::SignalLength, JBB);
  
  c_blockState = BS_IDLE;
}

void Dbdict::execALTER_TAB_REF(Signal * signal){
  jamEntry();

  AlterTabRef * ref = (AlterTabRef*)signal->getDataPtr();

  Uint32 senderRef = ref->senderRef;
  Uint32 senderData = ref->senderData;
  Uint32 errorCode = ref->errorCode;
  Uint32 errorLine = ref->errorLine;
  Uint32 errorKey = ref->errorKey;
  Uint32 errorStatus = ref->errorStatus;
  AlterTabReq::RequestType requestType = 
    (AlterTabReq::RequestType) ref->requestType;
  CreateTableRecordPtr alterTabPtr;  
  ndbrequire(c_opCreateTable.find(alterTabPtr, senderData));
  CreateTableRecord * regAlterTabPtr =  alterTabPtr.p;
  Uint32 changeMask = regAlterTabPtr->m_changeMask;
  SafeCounter safeCounter(c_counterMgr, regAlterTabPtr->m_coordinatorData.m_counter);
  safeCounter.clearWaitingFor(refToNode(senderRef));
  switch (requestType) {
  case(AlterTabReq::AlterTablePrepare): {
    if (safeCounter.done()) {
      jam();
      // Send revert request to all alive nodes
      TableRecordPtr tablePtr;
      c_tableRecordPool.getPtr(tablePtr, regAlterTabPtr->m_alterTableId);
      Uint32 tableId = tablePtr.p->tableId;
      Uint32 tableVersion = tablePtr.p->tableVersion;
      Uint32 gci = tablePtr.p->gciTableCreated;
      SimplePropertiesSectionWriter w(getSectionSegmentPool());
      packTableIntoPagesImpl(w, tablePtr);
      SegmentedSectionPtr spDataPtr;
      w.getPtr(spDataPtr);
      signal->setSection(spDataPtr, AlterTabReq::DICT_TAB_INFO);
      
      NodeReceiverGroup rg(DBDICT, c_aliveNodes);
      regAlterTabPtr->m_coordinatorData.m_gsn = GSN_ALTER_TAB_REQ;
      safeCounter.init<AlterTabRef>(rg, regAlterTabPtr->key);
  
      AlterTabReq * const lreq = (AlterTabReq*)signal->getDataPtrSend();
      lreq->senderRef = reference();
      lreq->senderData = regAlterTabPtr->key;
      lreq->clientRef = regAlterTabPtr->m_senderRef;
      lreq->clientData = regAlterTabPtr->m_senderData;
      lreq->changeMask = changeMask;
      lreq->tableId = tableId;
      lreq->tableVersion = tableVersion;
      lreq->gci = gci;
      lreq->requestType = AlterTabReq::AlterTableRevert;
      
      sendSignal(rg, GSN_ALTER_TAB_REQ, signal, 
		 AlterTabReq::SignalLength, JBB);
    }
    else {
      jam();
      regAlterTabPtr->m_alterTableFailed = true;
    }
    break;
  }
  case(AlterTabReq::AlterTableCommit):
    jam();
  case(AlterTabReq::AlterTableRevert): {
    AlterTableRef * apiRef = (AlterTableRef*)signal->getDataPtrSend();
    
    apiRef->senderData = senderData;
    apiRef->senderRef = reference();
    apiRef->masterNodeId = c_masterNodeId;
    apiRef->errorCode = errorCode;
    apiRef->errorLine = errorLine;
    apiRef->errorKey = errorKey;
    apiRef->status = errorStatus;
    if (safeCounter.done()) {
      jam();
      sendSignal(senderRef, GSN_ALTER_TABLE_REF, signal, 
		 AlterTableRef::SignalLength, JBB);
      c_blockState = BS_IDLE;
    }
    else {
      jam();
      regAlterTabPtr->m_alterTableFailed = true;
      regAlterTabPtr->m_alterTableRef = *apiRef;
    }
    break;
  } 
  default: ndbrequire(false);
  }
}

void
Dbdict::execALTER_TAB_CONF(Signal * signal){
  jamEntry();
  AlterTabConf * const conf = (AlterTabConf*)signal->getDataPtr();
  Uint32 senderRef = conf->senderRef;
  Uint32 senderData = conf->senderData;
  Uint32 changeMask = conf->changeMask;
  Uint32 tableId = conf->tableId;
  Uint32 tableVersion = conf->tableVersion;
  Uint32 gci = conf->gci;
  AlterTabReq::RequestType requestType = 
    (AlterTabReq::RequestType) conf->requestType;
  CreateTableRecordPtr alterTabPtr;  
  ndbrequire(c_opCreateTable.find(alterTabPtr, senderData));
  CreateTableRecord * regAlterTabPtr =  alterTabPtr.p;

  switch (requestType) {
  case(AlterTabReq::AlterTablePrepare): {
    switch(refToBlock(signal->getSendersBlockRef())) {
    case DBLQH: {
      jam();
      AlterTabReq * req = (AlterTabReq*)signal->getDataPtrSend();
      req->senderRef = reference();
      req->senderData = senderData;
      req->changeMask = changeMask;
      req->tableId = tableId;
      req->tableVersion = tableVersion;
      req->gci = gci;
      req->requestType = requestType;
      sendSignal(DBDIH_REF, GSN_ALTER_TAB_REQ, signal, 
		 AlterTabReq::SignalLength, JBB);	
      return;
    }
    case DBDIH: {
      jam();
      AlterTabReq * req = (AlterTabReq*)signal->getDataPtrSend();
      req->senderRef = reference();
      req->senderData = senderData;
      req->changeMask = changeMask;
      req->tableId = tableId;
      req->tableVersion = tableVersion;
      req->gci = gci;
      req->requestType = requestType;
      sendSignal(DBTC_REF, GSN_ALTER_TAB_REQ, signal, 
		 AlterTabReq::SignalLength, JBB);	
      return;
    }
    case DBTC: {
      jam();
      // Participant is done with prepare phase, send conf to coordinator
      AlterTabConf * conf = (AlterTabConf*)signal->getDataPtrSend();
      conf->senderRef = reference();
      conf->senderData = senderData;
      conf->changeMask = changeMask;
      conf->tableId = tableId;
      conf->tableVersion = tableVersion;
      conf->gci = gci;
      conf->requestType = requestType;
      sendSignal(regAlterTabPtr->m_coordinatorRef, GSN_ALTER_TAB_CONF, signal, 
		 AlterTabConf::SignalLength, JBB);
      return;
    }
    default :break;
    }
    // Coordinator only
    SafeCounter safeCounter(c_counterMgr, regAlterTabPtr->m_coordinatorData.m_counter);
    safeCounter.clearWaitingFor(refToNode(senderRef));
    if (safeCounter.done()) {
      jam();
      // We have received all local confirmations
      if (regAlterTabPtr->m_alterTableFailed) {
	jam();
	// Send revert request to all alive nodes
	TableRecordPtr tablePtr;
	c_tableRecordPool.getPtr(tablePtr, regAlterTabPtr->m_alterTableId);
	Uint32 tableId = tablePtr.p->tableId;
	Uint32 tableVersion = tablePtr.p->tableVersion;
	Uint32 gci = tablePtr.p->gciTableCreated;
	SimplePropertiesSectionWriter w(getSectionSegmentPool());
	packTableIntoPagesImpl(w, tablePtr);
	SegmentedSectionPtr spDataPtr;
	w.getPtr(spDataPtr);
	signal->setSection(spDataPtr, AlterTabReq::DICT_TAB_INFO);
	
	NodeReceiverGroup rg(DBDICT, c_aliveNodes);
	regAlterTabPtr->m_coordinatorData.m_gsn = GSN_ALTER_TAB_REQ;
	safeCounter.init<AlterTabRef>(rg, regAlterTabPtr->key);
	
	AlterTabReq * const lreq = (AlterTabReq*)signal->getDataPtrSend();
	lreq->senderRef = reference();
	lreq->senderData = regAlterTabPtr->key;
	lreq->clientRef = regAlterTabPtr->m_senderRef;
	lreq->clientData = regAlterTabPtr->m_senderData;
	lreq->changeMask = changeMask;
	lreq->tableId = tableId;
	lreq->tableVersion = tableVersion;
	lreq->gci = gci;
	lreq->requestType = AlterTabReq::AlterTableRevert;
	
	sendSignal(rg, GSN_ALTER_TAB_REQ, signal, 
		   AlterTabReq::SignalLength, JBB);
      }
      else {
	jam();
	// Send commit request to all alive nodes
	TableRecordPtr tablePtr;
	c_tableRecordPool.getPtr(tablePtr, tableId);
	SimplePropertiesSectionWriter w(getSectionSegmentPool());
	packTableIntoPagesImpl(w, tablePtr);
	SegmentedSectionPtr spDataPtr;
	w.getPtr(spDataPtr);
	signal->setSection(spDataPtr, AlterTabReq::DICT_TAB_INFO);
	
	NodeReceiverGroup rg(DBDICT, c_aliveNodes);
	regAlterTabPtr->m_coordinatorData.m_gsn = GSN_ALTER_TAB_REQ;
	safeCounter.init<AlterTabRef>(rg, regAlterTabPtr->key);
  	
	AlterTabReq * const lreq = (AlterTabReq*)signal->getDataPtrSend();
	lreq->senderRef = reference();
	lreq->senderData = regAlterTabPtr->key;
	lreq->clientRef = regAlterTabPtr->m_senderRef;
	lreq->clientData = regAlterTabPtr->m_senderData;
	lreq->changeMask = changeMask;
	lreq->tableId = tableId;
	lreq->tableVersion = tableVersion;
	lreq->gci = gci;
	lreq->requestType = AlterTabReq::AlterTableCommit;
	
	sendSignal(rg, GSN_ALTER_TAB_REQ, signal, 
		   AlterTabReq::SignalLength, JBB);
      }
    }
    else {
      // (!safeCounter.done())
      jam();
    }
    break;
  }
  case(AlterTabReq::AlterTableRevert):
    jam();
  case(AlterTabReq::AlterTableCommit): {
    SafeCounter safeCounter(c_counterMgr, regAlterTabPtr->m_coordinatorData.m_counter);
    safeCounter.clearWaitingFor(refToNode(senderRef));
    if (safeCounter.done()) {
      jam();
      // We have received all local confirmations
      releaseSections(signal);
      if (regAlterTabPtr->m_alterTableFailed) {
	jam();
	AlterTableRef * apiRef = 
	  (AlterTableRef*)signal->getDataPtrSend();
	*apiRef = regAlterTabPtr->m_alterTableRef;
	sendSignal(regAlterTabPtr->m_senderRef, GSN_ALTER_TABLE_REF, signal, 
		   AlterTableRef::SignalLength, JBB);	
      }
      else {
	jam();
	// Alter table completed, inform API
	AlterTableConf * const apiConf = 
	  (AlterTableConf*)signal->getDataPtrSend();
	apiConf->senderRef = reference();
	apiConf->senderData = regAlterTabPtr->m_senderData;
	apiConf->tableId = tableId;
	apiConf->tableVersion = tableVersion;
	
	//@todo check api failed
	sendSignal(regAlterTabPtr->m_senderRef, GSN_ALTER_TABLE_CONF, signal,
		   AlterTableConf::SignalLength, JBB);
      }
      
      // Release resources
      TableRecordPtr tabPtr;
      c_tableRecordPool.getPtr(tabPtr, regAlterTabPtr->m_tablePtrI);  
      releaseTableObject(tabPtr.i, false);
      c_opCreateTable.release(alterTabPtr);
      c_blockState = BS_IDLE;
    }
    else {
      // (!safeCounter.done())
      jam();
    }
    break;
  }
  default: ndbrequire(false);
  }
}

// For debugging
inline
void Dbdict::printTables()
{
  DLHashTable<TableRecord>::Iterator iter;
  bool moreTables = c_tableRecordHash.first(iter);
  printf("TABLES IN DICT:\n");
  while (moreTables) {
    TableRecordPtr tablePtr = iter.curr;
    printf("%s ", tablePtr.p->tableName);
    moreTables = c_tableRecordHash.next(iter);
  }
  printf("\n");
}

int Dbdict::handleAlterTab(AlterTabReq * req,
			   CreateTableRecord * regAlterTabPtr,
			   TableRecordPtr origTablePtr,
			   TableRecordPtr newTablePtr)
{
  Uint32 changeMask = req->changeMask;
  
  if (AlterTableReq::getNameFlag(changeMask)) {
    jam();
    // Table rename
    // Remove from hashtable
#ifdef VM_TRACE
    TableRecordPtr tmp;
    ndbrequire(c_tableRecordHash.find(tmp, *origTablePtr.p));
#endif
    c_tableRecordHash.remove(origTablePtr);
    strcpy(regAlterTabPtr->previousTableName, origTablePtr.p->tableName);
    strcpy(origTablePtr.p->tableName, newTablePtr.p->tableName);
    // Set new schema version
    origTablePtr.p->tableVersion = newTablePtr.p->tableVersion;
    // Put it back
#ifdef VM_TRACE
    ndbrequire(!c_tableRecordHash.find(tmp, *origTablePtr.p));
#endif
    c_tableRecordHash.add(origTablePtr);	 
    
    return 0;
  }
  jam();
  return -1;
}

void Dbdict::revertAlterTable(Signal * signal, 
			      Uint32 changeMask, 
			      Uint32 tableId,
			      CreateTableRecord * regAlterTabPtr)
{
  if (AlterTableReq::getNameFlag(changeMask)) {
    jam();
    // Table rename
    // Restore previous name
    TableRecordPtr tablePtr;
    c_tableRecordPool.getPtr(tablePtr, tableId);
    // Remove from hashtable
#ifdef VM_TRACE
    TableRecordPtr tmp;
    ndbrequire(c_tableRecordHash.find(tmp, * tablePtr.p));
#endif
    c_tableRecordHash.remove(tablePtr);
    // Restore name
    strcpy(tablePtr.p->tableName, regAlterTabPtr->previousTableName);
    // Revert schema version
    tablePtr.p->tableVersion = tablePtr.p->tableVersion - 1;
    // Put it back
#ifdef VM_TRACE
    ndbrequire(!c_tableRecordHash.find(tmp, * tablePtr.p));
#endif
    c_tableRecordHash.add(tablePtr);	 

    return;
  }

  ndbrequire(false);
}

void
Dbdict::alterTab_writeSchemaConf(Signal* signal, 
				 Uint32 callbackData,
				 Uint32 returnCode)
{
  jam();
  Uint32 key = callbackData;
  CreateTableRecordPtr alterTabPtr;  
  ndbrequire(c_opCreateTable.find(alterTabPtr, key));
  CreateTableRecord * regAlterTabPtr =  alterTabPtr.p;
  Uint32 tableId = regAlterTabPtr->m_alterTableId;

  Callback callback;
  callback.m_callbackData = regAlterTabPtr->key;
  callback.m_callbackFunction = 
    safe_cast(&Dbdict::alterTab_writeTableConf);
  
  SegmentedSectionPtr tabInfoPtr;
  getSection(tabInfoPtr, regAlterTabPtr->m_tabInfoPtrI);
  
  writeTableFile(signal, tableId, tabInfoPtr, &callback);

  signal->setSection(tabInfoPtr, 0);
  releaseSections(signal);
}

void
Dbdict::alterTab_writeTableConf(Signal* signal, 
				Uint32 callbackData,
				Uint32 returnCode)
{
  jam();
  CreateTableRecordPtr alterTabPtr;  
  ndbrequire(c_opCreateTable.find(alterTabPtr, callbackData));
  CreateTableRecord * regAlterTabPtr =  alterTabPtr.p;
  Uint32 coordinatorRef = regAlterTabPtr->m_coordinatorRef;
  TableRecordPtr tabPtr;
  c_tableRecordPool.getPtr(tabPtr, regAlterTabPtr->m_alterTableId);

  // Alter table commit request handled successfully 
  AlterTabConf * conf = (AlterTabConf*)signal->getDataPtrSend();
  conf->senderRef = reference();
  conf->senderData = callbackData;
  conf->tableId = tabPtr.p->tableId;
  conf->tableVersion = tabPtr.p->tableVersion;
  conf->gci = tabPtr.p->gciTableCreated;
  conf->requestType = AlterTabReq::AlterTableCommit;
  sendSignal(coordinatorRef, GSN_ALTER_TAB_CONF, signal, 
	       AlterTabConf::SignalLength, JBB);
  if(coordinatorRef != reference()) {
    jam();
    // Release resources
    c_tableRecordPool.getPtr(tabPtr, regAlterTabPtr->m_tablePtrI);  
    releaseTableObject(tabPtr.i, false);
    c_opCreateTable.release(alterTabPtr);
    c_blockState = BS_IDLE;
  }
}

void
Dbdict::execCREATE_FRAGMENTATION_REF(Signal * signal){
  jamEntry();
  const Uint32 * theData = signal->getDataPtr();
  CreateFragmentationRef * const ref = (CreateFragmentationRef*)theData;
  (void)ref;
  ndbrequire(false);
}

void
Dbdict::execCREATE_FRAGMENTATION_CONF(Signal* signal){
  jamEntry();
  const Uint32 * theData = signal->getDataPtr();
  CreateFragmentationConf * const conf = (CreateFragmentationConf*)theData;

  CreateTableRecordPtr createTabPtr;
  ndbrequire(c_opCreateTable.find(createTabPtr, conf->senderData));

  ndbrequire(signal->getNoOfSections() == 1);

  SegmentedSectionPtr fragDataPtr;
  signal->getSection(fragDataPtr, CreateFragmentationConf::FRAGMENTS);
  signal->header.m_noOfSections = 0;

  /**
   * Get table
   */
  TableRecordPtr tabPtr;
  c_tableRecordPool.getPtr(tabPtr, createTabPtr.p->m_tablePtrI);

  /**
   * Save fragment count
   */
  tabPtr.p->fragmentCount = conf->noOfFragments;

  /**
   * Update table version
   */
  PageRecordPtr pagePtr;
  c_pageRecordArray.getPtr(pagePtr, c_schemaRecord.schemaPage);
  SchemaFile::TableEntry * tabEntry = getTableEntry(pagePtr.p, tabPtr.i);

  tabPtr.p->tableVersion = tabEntry->m_tableVersion + 1;

  /**
   * Pack
   */
  SimplePropertiesSectionWriter w(getSectionSegmentPool());
  packTableIntoPagesImpl(w, tabPtr);
  
  SegmentedSectionPtr spDataPtr;
  w.getPtr(spDataPtr);
  
  signal->setSection(spDataPtr, CreateTabReq::DICT_TAB_INFO);
  signal->setSection(fragDataPtr, CreateTabReq::FRAGMENTATION);
  
  NodeReceiverGroup rg(DBDICT, c_aliveNodes);
  SafeCounter tmp(c_counterMgr, createTabPtr.p->m_coordinatorData.m_counter);
  createTabPtr.p->m_coordinatorData.m_gsn = GSN_CREATE_TAB_REQ;
  createTabPtr.p->m_coordinatorData.m_requestType = CreateTabReq::CreateTablePrepare;
  tmp.init<CreateTabRef>(rg, GSN_CREATE_TAB_REF, createTabPtr.p->key);
  
  CreateTabReq * const req = (CreateTabReq*)theData;
  req->senderRef = reference();
  req->senderData = createTabPtr.p->key;
  req->clientRef = createTabPtr.p->m_senderRef;
  req->clientData = createTabPtr.p->m_senderData;
  req->requestType = CreateTabReq::CreateTablePrepare;

  req->gci = 0;
  req->tableId = tabPtr.i;
  req->tableVersion = tabEntry->m_tableVersion + 1;
  
  sendFragmentedSignal(rg, GSN_CREATE_TAB_REQ, signal, 
		       CreateTabReq::SignalLength, JBB);

  return;
}

void
Dbdict::execCREATE_TAB_REF(Signal* signal){
  jamEntry();

  CreateTabRef * const ref = (CreateTabRef*)signal->getDataPtr();
  
  CreateTableRecordPtr createTabPtr;
  ndbrequire(c_opCreateTable.find(createTabPtr, ref->senderData));
  
  ndbrequire(createTabPtr.p->m_coordinatorRef == reference());
  ndbrequire(createTabPtr.p->m_coordinatorData.m_gsn == GSN_CREATE_TAB_REQ);

  if(ref->errorCode != CreateTabRef::NF_FakeErrorREF){
    createTabPtr.p->setErrorCode(ref->errorCode);
  }
  createTab_reply(signal, createTabPtr, refToNode(ref->senderRef));
}

void
Dbdict::execCREATE_TAB_CONF(Signal* signal){
  jamEntry();

  ndbrequire(signal->getNoOfSections() == 0);

  CreateTabConf * const conf = (CreateTabConf*)signal->getDataPtr();
  
  CreateTableRecordPtr createTabPtr;
  ndbrequire(c_opCreateTable.find(createTabPtr, conf->senderData));
  
  ndbrequire(createTabPtr.p->m_coordinatorRef == reference());
  ndbrequire(createTabPtr.p->m_coordinatorData.m_gsn == GSN_CREATE_TAB_REQ);

  createTab_reply(signal, createTabPtr, refToNode(conf->senderRef));
}

void
Dbdict::createTab_reply(Signal* signal, 
			CreateTableRecordPtr createTabPtr, 
			Uint32 nodeId)
{

  SafeCounter tmp(c_counterMgr, createTabPtr.p->m_coordinatorData.m_counter);
  if(!tmp.clearWaitingFor(nodeId)){
    jam();
    return;
  }
  
  switch(createTabPtr.p->m_coordinatorData.m_requestType){
  case CreateTabReq::CreateTablePrepare:{

    if(createTabPtr.p->m_errorCode != 0){
      jam();
      /**
       * Failed to prepare on atleast one node -> abort on all
       */
      NodeReceiverGroup rg(DBDICT, c_aliveNodes);
      createTabPtr.p->m_coordinatorData.m_gsn = GSN_CREATE_TAB_REQ;
      createTabPtr.p->m_coordinatorData.m_requestType = CreateTabReq::CreateTableDrop;
      ndbrequire(tmp.init<CreateTabRef>(rg, createTabPtr.p->key));
      
      CreateTabReq * const req = (CreateTabReq*)signal->getDataPtrSend();
      req->senderRef = reference();
      req->senderData = createTabPtr.p->key;
      req->requestType = CreateTabReq::CreateTableDrop;
      
      sendSignal(rg, GSN_CREATE_TAB_REQ, signal, 
		 CreateTabReq::SignalLength, JBB);
      return;
    }
    
    /**
     * Lock mutex before commiting table
     */
    Mutex mutex(signal, c_mutexMgr, createTabPtr.p->m_startLcpMutex);
    Callback c = { safe_cast(&Dbdict::createTab_startLcpMutex_locked),
		   createTabPtr.p->key};

    ndbrequire(mutex.lock(c));
    return;
  }
  case CreateTabReq::CreateTableCommit:{
    jam();
    ndbrequire(createTabPtr.p->m_errorCode == 0);
    
    /**
     * Unlock mutex before commiting table
     */
    Mutex mutex(signal, c_mutexMgr, createTabPtr.p->m_startLcpMutex);
    Callback c = { safe_cast(&Dbdict::createTab_startLcpMutex_unlocked),
		   createTabPtr.p->key};
    mutex.unlock(c);
    return;
  }
  case CreateTabReq::CreateTableDrop:{
    jam();
    CreateTableRef * const ref = (CreateTableRef*)signal->getDataPtr();
    ref->senderRef = reference();
    ref->senderData = createTabPtr.p->m_senderData;
    ref->errorCode = createTabPtr.p->m_errorCode;
    ref->masterNodeId = c_masterNodeId;
    ref->status = 0;
    ref->errorKey = 0;
    ref->errorLine = 0;
    
    //@todo check api failed
    sendSignal(createTabPtr.p->m_senderRef, GSN_CREATE_TABLE_REF, signal, 
	       CreateTableRef::SignalLength, JBB);
    c_opCreateTable.release(createTabPtr);
    c_blockState = BS_IDLE;
    return;
  }
  }
  ndbrequire(false);
}

void
Dbdict::createTab_startLcpMutex_locked(Signal* signal, 
				       Uint32 callbackData,
				       Uint32 retValue){
  jamEntry();

  ndbrequire(retValue == 0);
  
  CreateTableRecordPtr createTabPtr;  
  ndbrequire(c_opCreateTable.find(createTabPtr, callbackData));
  
  NodeReceiverGroup rg(DBDICT, c_aliveNodes);
  createTabPtr.p->m_coordinatorData.m_gsn = GSN_CREATE_TAB_REQ;
  createTabPtr.p->m_coordinatorData.m_requestType = CreateTabReq::CreateTableCommit;
  SafeCounter tmp(c_counterMgr, createTabPtr.p->m_coordinatorData.m_counter);
  tmp.init<CreateTabRef>(rg, GSN_CREATE_TAB_REF, createTabPtr.p->key);
  
  CreateTabReq * const req = (CreateTabReq*)signal->getDataPtrSend();
  req->senderRef = reference();
  req->senderData = createTabPtr.p->key;
  req->requestType = CreateTabReq::CreateTableCommit;
  
  sendSignal(rg, GSN_CREATE_TAB_REQ, signal, 
	     CreateTabReq::SignalLength, JBB);
}

void
Dbdict::createTab_startLcpMutex_unlocked(Signal* signal, 
					 Uint32 callbackData,
					 Uint32 retValue){
  jamEntry();
  
  ndbrequire(retValue == 0);
  
  CreateTableRecordPtr createTabPtr;  
  ndbrequire(c_opCreateTable.find(createTabPtr, callbackData));

  createTabPtr.p->m_startLcpMutex.release(c_mutexMgr);
  
  TableRecordPtr tabPtr;
  c_tableRecordPool.getPtr(tabPtr, createTabPtr.p->m_tablePtrI);
  
  CreateTableConf * const conf = (CreateTableConf*)signal->getDataPtr();
  conf->senderRef = reference();
  conf->senderData = createTabPtr.p->m_senderData;
  conf->tableId = createTabPtr.p->m_tablePtrI;
  conf->tableVersion = tabPtr.p->tableVersion;
  
  //@todo check api failed
  sendSignal(createTabPtr.p->m_senderRef, GSN_CREATE_TABLE_CONF, signal, 
	     CreateTableConf::SignalLength, JBB);
  c_opCreateTable.release(createTabPtr);
  c_blockState = BS_IDLE;
  return;
}

/***********************************************************
 * CreateTable participant code
 **********************************************************/
void
Dbdict::execCREATE_TAB_REQ(Signal* signal){
  jamEntry();

  if(!assembleFragments(signal)){
    jam();
    return;
  }

  CreateTabReq * const req = (CreateTabReq*)signal->getDataPtr();

  CreateTabReq::RequestType rt = (CreateTabReq::RequestType)req->requestType;
  switch(rt){
  case CreateTabReq::CreateTablePrepare:
    CRASH_INSERTION2(6003, getOwnNodeId() != c_masterNodeId);
    createTab_prepare(signal, req);
    return;
  case CreateTabReq::CreateTableCommit:
    CRASH_INSERTION2(6004, getOwnNodeId() != c_masterNodeId);
    createTab_commit(signal, req);
    return;
  case CreateTabReq::CreateTableDrop:
    CRASH_INSERTION2(6005, getOwnNodeId() != c_masterNodeId);
    createTab_drop(signal, req);
    return;
  }
  ndbrequire(false);
}

void
Dbdict::createTab_prepare(Signal* signal, CreateTabReq * req){

  const Uint32 gci = req->gci;
  const Uint32 tableId = req->tableId;
  const Uint32 tableVersion = req->tableVersion;

  SegmentedSectionPtr tabInfoPtr;
  signal->getSection(tabInfoPtr, CreateTabReq::DICT_TAB_INFO);
  
  CreateTableRecordPtr createTabPtr;  
  if(req->senderRef == reference()){
    jam();
    ndbrequire(c_opCreateTable.find(createTabPtr, req->senderData));
  } else {
    jam();
    c_opCreateTable.seize(createTabPtr);
    
    ndbrequire(!createTabPtr.isNull());
    
    createTabPtr.p->key = req->senderData;
    c_opCreateTable.add(createTabPtr);
    createTabPtr.p->m_errorCode = 0;
    createTabPtr.p->m_tablePtrI = tableId;
    createTabPtr.p->m_coordinatorRef = req->senderRef;
    createTabPtr.p->m_senderRef = req->clientRef;
    createTabPtr.p->m_senderData = req->clientData;
    createTabPtr.p->m_dihAddFragPtr = RNIL;
    
    /**
     * Put data into table record
     */
    ParseDictTabInfoRecord parseRecord;
    parseRecord.requestType = DictTabInfo::AddTableFromDict;
    parseRecord.errorCode = 0;
    
    SimplePropertiesSectionReader r(tabInfoPtr, getSectionSegmentPool());
    
    handleTabInfoInit(r, &parseRecord);

    ndbrequire(parseRecord.errorCode == 0);
  }
  
  ndbrequire(!createTabPtr.isNull());

  SegmentedSectionPtr fragPtr;
  signal->getSection(fragPtr, CreateTabReq::FRAGMENTATION);

  createTabPtr.p->m_tabInfoPtrI = tabInfoPtr.i;
  createTabPtr.p->m_fragmentsPtrI = fragPtr.i;
  
  signal->header.m_noOfSections = 0;
  
  TableRecordPtr tabPtr;
  c_tableRecordPool.getPtr(tabPtr, tableId);
  tabPtr.p->packedSize = tabInfoPtr.sz;
  tabPtr.p->tableVersion = tableVersion;
  tabPtr.p->gciTableCreated = gci;

  SchemaFile::TableEntry tabEntry;
  tabEntry.m_tableVersion = tableVersion;
  tabEntry.m_tableType    = tabPtr.p->tableType;
  tabEntry.m_tableState   = SchemaFile::ADD_STARTED;
  tabEntry.m_gcp          = gci;
  tabEntry.m_noOfPages    = 
    DIV(tabInfoPtr.sz + ZPAGE_HEADER_SIZE, ZSIZE_OF_PAGES_IN_WORDS);
  
  Callback callback;
  callback.m_callbackData = createTabPtr.p->key;
  callback.m_callbackFunction = 
    safe_cast(&Dbdict::createTab_writeSchemaConf1);
  
  updateSchemaState(signal, tableId, &tabEntry, &callback);
}

void getSection(SegmentedSectionPtr & ptr, Uint32 i);

void
Dbdict::createTab_writeSchemaConf1(Signal* signal, 
				   Uint32 callbackData,
				   Uint32 returnCode){
  jam();

  CreateTableRecordPtr createTabPtr;  
  ndbrequire(c_opCreateTable.find(createTabPtr, callbackData));

  Callback callback;
  callback.m_callbackData = createTabPtr.p->key;
  callback.m_callbackFunction = 
    safe_cast(&Dbdict::createTab_writeTableConf);
  
  SegmentedSectionPtr tabInfoPtr;
  getSection(tabInfoPtr, createTabPtr.p->m_tabInfoPtrI);
  writeTableFile(signal, createTabPtr.p->m_tablePtrI, tabInfoPtr, &callback);

  createTabPtr.p->m_tabInfoPtrI = RNIL;
  signal->setSection(tabInfoPtr, 0);
  releaseSections(signal);
}

void
Dbdict::createTab_writeTableConf(Signal* signal, 
				 Uint32 callbackData,
				 Uint32 returnCode){
  jam();

  CreateTableRecordPtr createTabPtr;  
  ndbrequire(c_opCreateTable.find(createTabPtr, callbackData));

  SegmentedSectionPtr fragDataPtr;
  getSection(fragDataPtr, createTabPtr.p->m_fragmentsPtrI);
  
  Callback callback;
  callback.m_callbackData = callbackData;
  callback.m_callbackFunction = 
    safe_cast(&Dbdict::createTab_dihComplete);
  
  createTab_dih(signal, createTabPtr, fragDataPtr, &callback);
}

void
Dbdict::createTab_dih(Signal* signal, 
		      CreateTableRecordPtr createTabPtr, 
		      SegmentedSectionPtr fragDataPtr,
		      Callback * c){
  jam();
  
  createTabPtr.p->m_callback = * c;

  TableRecordPtr tabPtr;
  c_tableRecordPool.getPtr(tabPtr, createTabPtr.p->m_tablePtrI);
  
  DiAddTabReq * req = (DiAddTabReq*)signal->getDataPtrSend();
  req->connectPtr = createTabPtr.p->key;
  req->tableId = tabPtr.i;
  req->fragType = tabPtr.p->fragmentType;
  req->kValue = tabPtr.p->kValue;
  req->noOfReplicas = 0;
  req->storedTable = tabPtr.p->storedTable;
  req->tableType = tabPtr.p->tableType;
  req->schemaVersion = tabPtr.p->tableVersion;
  req->primaryTableId = tabPtr.p->primaryTableId;

  if(!fragDataPtr.isNull()){
    signal->setSection(fragDataPtr, DiAddTabReq::FRAGMENTATION);
  }

  sendSignal(DBDIH_REF, GSN_DIADDTABREQ, signal, 
	     DiAddTabReq::SignalLength, JBB);
}

static
void
calcLHbits(Uint32 * lhPageBits, Uint32 * lhDistrBits, 
	   Uint32 fid, Uint32 totalFragments) 
{
  Uint32 distrBits = 0;
  Uint32 pageBits = 0;
  
  Uint32 tmp = 1;
  while (tmp < totalFragments) {
    jam();
    tmp <<= 1;
    distrBits++;
  }//while
  if (tmp != totalFragments) {
    tmp >>= 1;
    if ((fid >= (totalFragments - tmp)) && (fid < (tmp - 1))) {
      distrBits--;
    }//if
  }//if
  * lhPageBits = pageBits;
  * lhDistrBits = distrBits;

}//calcLHbits()


void 
Dbdict::execADD_FRAGREQ(Signal* signal) {
  jamEntry();

  AddFragReq * const req = (AddFragReq*)signal->getDataPtr();
  
  Uint32 dihPtr = req->dihPtr;
  Uint32 senderData = req->senderData;
  Uint32 tableId = req->tableId;
  Uint32 fragId = req->fragmentId;
  Uint32 node = req->nodeId;
  Uint32 lcpNo = req->nextLCP;
  Uint32 fragCount = req->totalFragments;
  Uint32 requestInfo = req->requestInfo;
  Uint32 startGci = req->startGci;

  ndbrequire(node == getOwnNodeId());

  CreateTableRecordPtr createTabPtr;  
  ndbrequire(c_opCreateTable.find(createTabPtr, senderData));
  
  createTabPtr.p->m_dihAddFragPtr = dihPtr;
  
  TableRecordPtr tabPtr;
  c_tableRecordPool.getPtr(tabPtr, tableId);

#if 0
  tabPtr.p->gciTableCreated = (startGci > tabPtr.p->gciTableCreated ? startGci:
			       startGci > tabPtr.p->gciTableCreated);
#endif
  
  /**
   * Calc lh3PageBits
   */
  Uint32 lhDistrBits = 0;
  Uint32 lhPageBits = 0;
  ::calcLHbits(&lhPageBits, &lhDistrBits, fragId, fragCount);

  {  
    LqhFragReq* req = (LqhFragReq*)signal->getDataPtrSend();
    req->senderData = senderData;
    req->senderRef = reference();
    req->fragmentId = fragId;
    req->requestInfo = requestInfo;
    req->tableId = tableId;
    req->localKeyLength = tabPtr.p->localKeyLen;
    req->maxLoadFactor = tabPtr.p->maxLoadFactor;
    req->minLoadFactor = tabPtr.p->minLoadFactor;
    req->kValue = tabPtr.p->kValue;
    req->lh3DistrBits = 0; //lhDistrBits;
    req->lh3PageBits = 0; //lhPageBits;
    req->noOfAttributes = tabPtr.p->noOfAttributes;
    req->noOfNullAttributes = tabPtr.p->noOfNullBits;
    req->noOfPagesToPreAllocate = 0;
    req->schemaVersion = tabPtr.p->tableVersion;
    Uint32 keyLen = tabPtr.p->tupKeyLength;
    req->keyLength = keyLen; // wl-2066 no more "long keys"
    req->nextLCP = lcpNo;

    req->noOfKeyAttr = tabPtr.p->noOfPrimkey;
    req->noOfNewAttr = 0;
    // noOfCharsets passed to TUP in upper half
    req->noOfNewAttr |= (tabPtr.p->noOfCharsets << 16);
    req->checksumIndicator = 1;
    req->noOfAttributeGroups = 1;
    req->GCPIndicator = 0;
    req->startGci = startGci;
    req->tableType = tabPtr.p->tableType;
    req->primaryTableId = tabPtr.p->primaryTableId;
    sendSignal(DBLQH_REF, GSN_LQHFRAGREQ, signal, 
	       LqhFragReq::SignalLength, JBB);
  }
}

void
Dbdict::execLQHFRAGREF(Signal * signal){
  jamEntry();
  LqhFragRef * const ref = (LqhFragRef*)signal->getDataPtr();
 
  CreateTableRecordPtr createTabPtr;  
  ndbrequire(c_opCreateTable.find(createTabPtr, ref->senderData));
  
  createTabPtr.p->setErrorCode(ref->errorCode);
  
  {
    AddFragRef * const ref = (AddFragRef*)signal->getDataPtr();
    ref->dihPtr = createTabPtr.p->m_dihAddFragPtr;
    sendSignal(DBDIH_REF, GSN_ADD_FRAGREF, signal, 
	       AddFragRef::SignalLength, JBB);
  }
}

void
Dbdict::execLQHFRAGCONF(Signal * signal){
  jamEntry();
  LqhFragConf * const conf = (LqhFragConf*)signal->getDataPtr();

  CreateTableRecordPtr createTabPtr;  
  ndbrequire(c_opCreateTable.find(createTabPtr, conf->senderData));
  
  createTabPtr.p->m_lqhFragPtr = conf->lqhFragPtr;
  
  TableRecordPtr tabPtr;
  c_tableRecordPool.getPtr(tabPtr, createTabPtr.p->m_tablePtrI);
  sendLQHADDATTRREQ(signal, createTabPtr, tabPtr.p->firstAttribute);
}

void
Dbdict::sendLQHADDATTRREQ(Signal* signal,
			  CreateTableRecordPtr createTabPtr,
			  Uint32 attributePtrI){
  jam();
  TableRecordPtr tabPtr;
  c_tableRecordPool.getPtr(tabPtr, createTabPtr.p->m_tablePtrI);
  LqhAddAttrReq * const req = (LqhAddAttrReq*)signal->getDataPtrSend();
  Uint32 i = 0;
  for(i = 0; i<LqhAddAttrReq::MAX_ATTRIBUTES && attributePtrI != RNIL; i++){
    jam();
    AttributeRecordPtr attrPtr;
    c_attributeRecordPool.getPtr(attrPtr, attributePtrI);
    LqhAddAttrReq::Entry& entry = req->attributes[i];
    entry.attrId = attrPtr.p->attributeId;
    entry.attrDescriptor = attrPtr.p->attributeDescriptor;
    entry.extTypeInfo = 0;
    // charset number passed to TUP, TUX in upper half
    entry.extTypeInfo |= (attrPtr.p->extPrecision & ~0xFFFF);
    if (tabPtr.p->isIndex()) {
      Uint32 primaryAttrId;
      if (attrPtr.p->nextAttrInTable != RNIL) {
        getIndexAttr(tabPtr, attributePtrI, &primaryAttrId);
      } else {
        primaryAttrId = ZNIL;
        if (tabPtr.p->isOrderedIndex())
          entry.attrId = 0;     // attribute goes to TUP
      }
      entry.attrId |= (primaryAttrId << 16);
    }
    attributePtrI = attrPtr.p->nextAttrInTable;
  }
  req->lqhFragPtr = createTabPtr.p->m_lqhFragPtr;
  req->senderData = createTabPtr.p->key;
  req->senderAttrPtr = attributePtrI;
  req->noOfAttributes = i;
  
  sendSignal(DBLQH_REF, GSN_LQHADDATTREQ, signal, 
	     LqhAddAttrReq::HeaderLength + LqhAddAttrReq::EntryLength * i, JBB);
}

void
Dbdict::execLQHADDATTREF(Signal * signal){
  jamEntry();
  LqhAddAttrRef * const ref = (LqhAddAttrRef*)signal->getDataPtr();

  CreateTableRecordPtr createTabPtr;  
  ndbrequire(c_opCreateTable.find(createTabPtr, ref->senderData));
  
  createTabPtr.p->setErrorCode(ref->errorCode);
  
  {
    AddFragRef * const ref = (AddFragRef*)signal->getDataPtr();
    ref->dihPtr = createTabPtr.p->m_dihAddFragPtr;
    sendSignal(DBDIH_REF, GSN_ADD_FRAGREF, signal, 
	       AddFragRef::SignalLength, JBB);
  }
  
}

void
Dbdict::execLQHADDATTCONF(Signal * signal){
  jamEntry();
  LqhAddAttrConf * const conf = (LqhAddAttrConf*)signal->getDataPtr();

  CreateTableRecordPtr createTabPtr;
  ndbrequire(c_opCreateTable.find(createTabPtr, conf->senderData));
  
  const Uint32 fragId = conf->fragId;
  const Uint32 nextAttrPtr = conf->senderAttrPtr;
  if(nextAttrPtr != RNIL){
    jam();
    sendLQHADDATTRREQ(signal, createTabPtr, nextAttrPtr);
    return;
  }

  {
    AddFragConf * const conf = (AddFragConf*)signal->getDataPtr();
    conf->dihPtr = createTabPtr.p->m_dihAddFragPtr;
    conf->fragId = fragId;
    sendSignal(DBDIH_REF, GSN_ADD_FRAGCONF, signal, 
	       AddFragConf::SignalLength, JBB);
  }
}

void
Dbdict::execDIADDTABREF(Signal* signal){
  jam();
  
  DiAddTabRef * const ref = (DiAddTabRef*)signal->getDataPtr();
  
  CreateTableRecordPtr createTabPtr;  
  ndbrequire(c_opCreateTable.find(createTabPtr, ref->senderData));
  
  createTabPtr.p->setErrorCode(ref->errorCode);  
  execute(signal, createTabPtr.p->m_callback, 0);
}

void
Dbdict::execDIADDTABCONF(Signal* signal){
  jam();
  
  DiAddTabConf * const conf = (DiAddTabConf*)signal->getDataPtr();
  
  CreateTableRecordPtr createTabPtr;  
  ndbrequire(c_opCreateTable.find(createTabPtr, conf->senderData));

  signal->theData[0] = createTabPtr.p->key;
  signal->theData[1] = reference();
  signal->theData[2] = createTabPtr.p->m_tablePtrI;

  if(createTabPtr.p->m_dihAddFragPtr != RNIL){
    jam();

    /**
     * We did perform at least one LQHFRAGREQ
     */
    sendSignal(DBLQH_REF, GSN_TAB_COMMITREQ, signal, 3, JBB);
    return;
  } else {
    /**
     * No local fragment (i.e. no LQHFRAGREQ)
     */
    execute(signal, createTabPtr.p->m_callback, 0);
    return;
    //sendSignal(DBDIH_REF, GSN_TAB_COMMITREQ, signal, 3, JBB);
  }
}

void 
Dbdict::execTAB_COMMITREF(Signal* signal) {
  jamEntry();
  ndbrequire(false);
}//execTAB_COMMITREF()

void
Dbdict::execTAB_COMMITCONF(Signal* signal){
  jamEntry();

  CreateTableRecordPtr createTabPtr;  
  ndbrequire(c_opCreateTable.find(createTabPtr, signal->theData[0]));
  
  if(refToBlock(signal->getSendersBlockRef()) == DBLQH){

    execute(signal, createTabPtr.p->m_callback, 0);
    return;
  }

  if(refToBlock(signal->getSendersBlockRef()) == DBDIH){
    TableRecordPtr tabPtr;
    c_tableRecordPool.getPtr(tabPtr, createTabPtr.p->m_tablePtrI);
    
    signal->theData[0] = tabPtr.i;
    signal->theData[1] = tabPtr.p->tableVersion;
    signal->theData[2] = (Uint32)tabPtr.p->storedTable;     
    signal->theData[3] = reference();
    signal->theData[4] = (Uint32)tabPtr.p->tableType;
    signal->theData[5] = createTabPtr.p->key;
    signal->theData[6] = (Uint32)tabPtr.p->noOfPrimkey;

    Uint32 buf[2 * MAX_ATTRIBUTES_IN_INDEX];
    Uint32 sz = 0;
    Uint32 tAttr = tabPtr.p->firstAttribute;
    while (tAttr != RNIL) {
      jam();
      AttributeRecord* aRec = c_attributeRecordPool.getPtr(tAttr);
      if (aRec->tupleKey) {
        buf[sz++] = aRec->attributeDescriptor;
        buf[sz++] = (aRec->extPrecision >> 16); // charset number
      }
      tAttr = aRec->nextAttrInTable;
    }
    ndbrequire((int)sz == 2 * tabPtr.p->noOfPrimkey);

    LinearSectionPtr lsPtr[3];
    lsPtr[0].p = buf;
    lsPtr[0].sz = sz;
    // note: ACC does not reply
    if (tabPtr.p->isTable() || tabPtr.p->isHashIndex())
      sendSignal(DBACC_REF, GSN_TC_SCHVERREQ, signal, 7, JBB, lsPtr, 1);
    sendSignal(DBTC_REF, GSN_TC_SCHVERREQ, signal, 7, JBB, lsPtr, 1);
    return;
  }

  ndbrequire(false);
}

void
Dbdict::createTab_dihComplete(Signal* signal, 
			      Uint32 callbackData,
			      Uint32 returnCode){
  jam();

  CreateTableRecordPtr createTabPtr;  
  ndbrequire(c_opCreateTable.find(createTabPtr, callbackData));

  //@todo check for master failed
  
  if(createTabPtr.p->m_errorCode == 0){
    jam();

    CreateTabConf * const conf = (CreateTabConf*)signal->getDataPtr();
    conf->senderRef = reference();
    conf->senderData = createTabPtr.p->key;
    sendSignal(createTabPtr.p->m_coordinatorRef, GSN_CREATE_TAB_CONF,
	       signal, CreateTabConf::SignalLength, JBB);
    return;
  }

  CreateTabRef * const ref = (CreateTabRef*)signal->getDataPtr();
  ref->senderRef = reference();
  ref->senderData = createTabPtr.p->key;
  ref->errorCode = createTabPtr.p->m_errorCode;
  ref->errorLine = 0;
  ref->errorKey = 0;
  ref->errorStatus = 0;

  sendSignal(createTabPtr.p->m_coordinatorRef, GSN_CREATE_TAB_REF,
	     signal, CreateTabRef::SignalLength, JBB);
}

void
Dbdict::createTab_commit(Signal * signal, CreateTabReq * req){
  jam();
  
  CreateTableRecordPtr createTabPtr;  
  ndbrequire(c_opCreateTable.find(createTabPtr, req->senderData));

  TableRecordPtr tabPtr;
  c_tableRecordPool.getPtr(tabPtr, createTabPtr.p->m_tablePtrI);
  
  SchemaFile::TableEntry tabEntry;
  tabEntry.m_tableVersion = tabPtr.p->tableVersion;
  tabEntry.m_tableType    = tabPtr.p->tableType;
  tabEntry.m_tableState   = SchemaFile::TABLE_ADD_COMMITTED;
  tabEntry.m_gcp          = tabPtr.p->gciTableCreated;
  tabEntry.m_noOfPages    = 
    DIV(tabPtr.p->packedSize + ZPAGE_HEADER_SIZE, ZSIZE_OF_PAGES_IN_WORDS);
  
  Callback callback;
  callback.m_callbackData = createTabPtr.p->key;
  callback.m_callbackFunction = 
    safe_cast(&Dbdict::createTab_writeSchemaConf2);
  
  updateSchemaState(signal, tabPtr.i, &tabEntry, &callback);
}

void
Dbdict::createTab_writeSchemaConf2(Signal* signal, 
				   Uint32 callbackData,
				   Uint32 returnCode){
  jam();
  
  CreateTableRecordPtr createTabPtr;  
  ndbrequire(c_opCreateTable.find(createTabPtr, callbackData));
  
  Callback c;
  c.m_callbackData = callbackData;
  c.m_callbackFunction = safe_cast(&Dbdict::createTab_alterComplete);
  alterTab_activate(signal, createTabPtr, &c);
}

void
Dbdict::createTab_alterComplete(Signal* signal, 
				Uint32 callbackData,
				Uint32 returnCode){
  jam();

  CreateTableRecordPtr createTabPtr;  
  ndbrequire(c_opCreateTable.find(createTabPtr, callbackData));
  
  TableRecordPtr tabPtr;
  c_tableRecordPool.getPtr(tabPtr, createTabPtr.p->m_tablePtrI);
  tabPtr.p->tabState = TableRecord::DEFINED;
  
  //@todo check error
  //@todo check master failed
  
  CreateTabConf * const conf = (CreateTabConf*)signal->getDataPtr();
  conf->senderRef = reference();
  conf->senderData = createTabPtr.p->key;
  sendSignal(createTabPtr.p->m_coordinatorRef, GSN_CREATE_TAB_CONF,
	     signal, CreateTabConf::SignalLength, JBB);

  if(createTabPtr.p->m_coordinatorRef != reference()){
    jam();
    c_opCreateTable.release(createTabPtr);
  }
}

void
Dbdict::createTab_drop(Signal* signal, CreateTabReq * req){
  jam();

  const Uint32 key = req->senderData;

  CreateTableRecordPtr createTabPtr;  
  ndbrequire(c_opCreateTable.find(createTabPtr, key));
  
  TableRecordPtr tabPtr;
  c_tableRecordPool.getPtr(tabPtr, createTabPtr.p->m_tablePtrI);
  tabPtr.p->tabState = TableRecord::DROPPING;

  DropTableRecordPtr dropTabPtr;  
  ndbrequire(c_opDropTable.seize(dropTabPtr));
  
  dropTabPtr.p->key = key;
  c_opDropTable.add(dropTabPtr);
  
  dropTabPtr.p->m_errorCode = 0;
  dropTabPtr.p->m_request.tableId = createTabPtr.p->m_tablePtrI;
  dropTabPtr.p->m_requestType = DropTabReq::CreateTabDrop;
  dropTabPtr.p->m_coordinatorRef = createTabPtr.p->m_coordinatorRef;
  dropTabPtr.p->m_participantData.m_gsn = GSN_DROP_TAB_REQ;
  
  dropTabPtr.p->m_participantData.m_block = 0;
  dropTabPtr.p->m_participantData.m_callback.m_callbackData = req->senderData;
  dropTabPtr.p->m_participantData.m_callback.m_callbackFunction = 
    safe_cast(&Dbdict::createTab_dropComplete);
  dropTab_nextStep(signal, dropTabPtr);  
}

void
Dbdict::createTab_dropComplete(Signal* signal, 
			       Uint32 callbackData,
			       Uint32 returnCode){
  jam();

  CreateTableRecordPtr createTabPtr;  
  ndbrequire(c_opCreateTable.find(createTabPtr, callbackData));
  
  DropTableRecordPtr dropTabPtr;
  ndbrequire(c_opDropTable.find(dropTabPtr, callbackData));

  TableRecordPtr tabPtr;
  c_tableRecordPool.getPtr(tabPtr, createTabPtr.p->m_tablePtrI);
  
  releaseTableObject(tabPtr.i);
  PageRecordPtr pagePtr;
  c_pageRecordArray.getPtr(pagePtr, c_schemaRecord.schemaPage);

  SchemaFile::TableEntry * tableEntry = getTableEntry(pagePtr.p, tabPtr.i);
  tableEntry->m_tableState = SchemaFile::DROP_TABLE_COMMITTED;
  
  //@todo check error
  //@todo check master failed
  
  CreateTabConf * const conf = (CreateTabConf*)signal->getDataPtr();
  conf->senderRef = reference();
  conf->senderData = createTabPtr.p->key;
  sendSignal(createTabPtr.p->m_coordinatorRef, GSN_CREATE_TAB_CONF,
	     signal, CreateTabConf::SignalLength, JBB);

  if(createTabPtr.p->m_coordinatorRef != reference()){
    jam();
    c_opCreateTable.release(createTabPtr);
  }

  c_opDropTable.release(dropTabPtr);
}

void
Dbdict::alterTab_activate(Signal* signal, CreateTableRecordPtr createTabPtr,
			  Callback * c){

  createTabPtr.p->m_callback = * c;
  
  signal->theData[0] = createTabPtr.p->key;
  signal->theData[1] = reference();
  signal->theData[2] = createTabPtr.p->m_tablePtrI;
  sendSignal(DBDIH_REF, GSN_TAB_COMMITREQ, signal, 3, JBB);
}

void
Dbdict::execTC_SCHVERCONF(Signal* signal){
  jamEntry();

  CreateTableRecordPtr createTabPtr;  
  ndbrequire(c_opCreateTable.find(createTabPtr, signal->theData[1]));

  execute(signal, createTabPtr.p->m_callback, 0);
}

#define tabRequire(cond, error) \
  if (!(cond)) { \
    jam();    \
    parseP->errorCode = error; parseP->errorLine = __LINE__; \
    parseP->errorKey = it.getKey(); \
    return;   \
  }//if

// handleAddTableFailure(signal, __LINE__, allocatedTable);

void Dbdict::handleTabInfoInit(SimpleProperties::Reader & it,
			       ParseDictTabInfoRecord * parseP,
			       bool checkExist) 
{
/* ---------------------------------------------------------------- */
// We always start by handling table name since this must be the first
// item in the list. Through the table name we can derive if it is a
// correct name, a new name or an already existing table.
/* ---------------------------------------------------------------- */

  it.first();

  SimpleProperties::UnpackStatus status;
  DictTabInfo::Table tableDesc; tableDesc.init();
  status = SimpleProperties::unpack(it, &tableDesc, 
				    DictTabInfo::TableMapping, 
				    DictTabInfo::TableMappingSize, 
				    true, true);
  
  if(status != SimpleProperties::Break){
    parseP->errorCode = CreateTableRef::InvalidFormat;
    parseP->status    = status;
    parseP->errorKey  = it.getKey();
    parseP->errorLine = __LINE__;
    return;
  }

  if(parseP->requestType == DictTabInfo::AlterTableFromAPI)
  {  
    ndbrequire(!checkExist);
  }
  if(!checkExist)
  {
    ndbrequire(parseP->requestType == DictTabInfo::AlterTableFromAPI);
  }
  
  /* ---------------------------------------------------------------- */
  // Verify that table name is an allowed table name.
  // TODO
  /* ---------------------------------------------------------------- */
  const Uint32 tableNameLength = strlen(tableDesc.TableName) + 1;

  TableRecord keyRecord;
  tabRequire(tableNameLength <= sizeof(keyRecord.tableName),
	     CreateTableRef::TableNameTooLong);
  strcpy(keyRecord.tableName, tableDesc.TableName);
  
  TableRecordPtr tablePtr;
  c_tableRecordHash.find(tablePtr, keyRecord);
  
  if (checkExist){
    jam();
    /* ---------------------------------------------------------------- */
    // Check if table already existed.
    /* ---------------------------------------------------------------- */
    tabRequire(tablePtr.i == RNIL, CreateTableRef::TableAlreadyExist);
  }

  switch (parseP->requestType) {
  case DictTabInfo::CreateTableFromAPI: {
    jam();
  }
  case DictTabInfo::AlterTableFromAPI:{
    jam();
    tablePtr.i = getFreeTableRecord(tableDesc.PrimaryTableId);
    /* ---------------------------------------------------------------- */
    // Check if no free tables existed.
    /* ---------------------------------------------------------------- */
    tabRequire(tablePtr.i != RNIL, CreateTableRef::NoMoreTableRecords);
    
    c_tableRecordPool.getPtr(tablePtr);
    break;
  }
  case DictTabInfo::AddTableFromDict:
  case DictTabInfo::ReadTableFromDiskSR:
  case DictTabInfo::GetTabInfoConf:
  {
/* ---------------------------------------------------------------- */
// Get table id and check that table doesn't already exist
/* ---------------------------------------------------------------- */
    tablePtr.i = tableDesc.TableId;
    
    if (parseP->requestType == DictTabInfo::ReadTableFromDiskSR) {
      ndbrequire(tablePtr.i == c_restartRecord.activeTable);
    }//if
    if (parseP->requestType == DictTabInfo::GetTabInfoConf) {
      ndbrequire(tablePtr.i == c_restartRecord.activeTable);
    }//if
    
    c_tableRecordPool.getPtr(tablePtr);
    ndbrequire(tablePtr.p->tabState == TableRecord::NOT_DEFINED);
    
    //Uint32 oldTableVersion = tablePtr.p->tableVersion;
    initialiseTableRecord(tablePtr);
    if (parseP->requestType == DictTabInfo::AddTableFromDict) {
      jam();
      tablePtr.p->tabState = TableRecord::DEFINING;
    }//if
#ifdef HAVE_TABLE_REORG
/* ---------------------------------------------------------------- */
// Get id of second table id and check that table doesn't already exist
// and set up links between first and second table.
/* ---------------------------------------------------------------- */
    TableRecordPtr secondTablePtr;
    secondTablePtr.i = tableDesc.SecondTableId;
    c_tableRecordPool.getPtr(secondTablePtr);
    ndbrequire(secondTablePtr.p->tabState == TableRecord::NOT_DEFINED);
    
    initialiseTableRecord(secondTablePtr);
    secondTablePtr.p->tabState = TableRecord::REORG_TABLE_PREPARED;
    secondTablePtr.p->secondTable = tablePtr.i;
    tablePtr.p->secondTable = secondTablePtr.i;
#endif
/* ---------------------------------------------------------------- */
// Set table version
/* ---------------------------------------------------------------- */
    Uint32 tableVersion = tableDesc.TableVersion;
    tablePtr.p->tableVersion = tableVersion;
    
    break;
  }
  default:
    ndbrequire(false);
    break;
  }//switch
  parseP->tablePtr = tablePtr;
  
  strcpy(tablePtr.p->tableName, keyRecord.tableName);  
  if (parseP->requestType != DictTabInfo::AlterTableFromAPI) {
    jam();
#ifdef VM_TRACE
    ndbout_c("Dbdict: name=%s,id=%u", tablePtr.p->tableName, tablePtr.i);
    TableRecordPtr tmp;
    ndbrequire(!c_tableRecordHash.find(tmp, * tablePtr.p));
#endif
    c_tableRecordHash.add(tablePtr);
  }
  
  //tablePtr.p->noOfPrimkey = tableDesc.NoOfKeyAttr;
  //tablePtr.p->noOfNullAttr = tableDesc.NoOfNullable;
  //tablePtr.p->tupKeyLength = tableDesc.KeyLength;
  tablePtr.p->noOfAttributes = tableDesc.NoOfAttributes;
  tablePtr.p->storedTable = tableDesc.TableLoggedFlag;
  tablePtr.p->minLoadFactor = tableDesc.MinLoadFactor;
  tablePtr.p->maxLoadFactor = tableDesc.MaxLoadFactor;
  tablePtr.p->fragmentType = (DictTabInfo::FragmentType)tableDesc.FragmentType;
  tablePtr.p->tableType = (DictTabInfo::TableType)tableDesc.TableType;
  tablePtr.p->kValue = tableDesc.TableKValue;
  tablePtr.p->fragmentCount = tableDesc.FragmentCount;

  tablePtr.p->frmLen = tableDesc.FrmLen;
  memcpy(tablePtr.p->frmData, tableDesc.FrmData, tableDesc.FrmLen);  

  if(tableDesc.PrimaryTableId != RNIL) {
    
    tablePtr.p->primaryTableId = tableDesc.PrimaryTableId;
    tablePtr.p->indexState = (TableRecord::IndexState)tableDesc.IndexState;
    tablePtr.p->insertTriggerId = tableDesc.InsertTriggerId;
    tablePtr.p->updateTriggerId = tableDesc.UpdateTriggerId;
    tablePtr.p->deleteTriggerId = tableDesc.DeleteTriggerId;
    tablePtr.p->customTriggerId = tableDesc.CustomTriggerId;
  } else {
    tablePtr.p->primaryTableId = RNIL;
    tablePtr.p->indexState = TableRecord::IS_UNDEFINED;
    tablePtr.p->insertTriggerId = RNIL;
    tablePtr.p->updateTriggerId = RNIL;
    tablePtr.p->deleteTriggerId = RNIL;
    tablePtr.p->customTriggerId = RNIL;
  }
  tablePtr.p->buildTriggerId = RNIL;
  tablePtr.p->indexLocal = 0;
  
  handleTabInfo(it, parseP);

  if(parseP->errorCode != 0)
  {
    /**
     * Release table
     */
    releaseTableObject(tablePtr.i, checkExist);
  }
}//handleTabInfoInit()

void Dbdict::handleTabInfo(SimpleProperties::Reader & it,
			   ParseDictTabInfoRecord * parseP)
{
  TableRecordPtr tablePtr = parseP->tablePtr;
  
  SimpleProperties::UnpackStatus status;
  
  Uint32 keyCount = 0;
  Uint32 keyLength = 0;
  Uint32 attrCount = tablePtr.p->noOfAttributes;
  Uint32 nullCount = 0;
  Uint32 nullBits = 0;
  Uint32 noOfCharsets = 0;
  Uint16 charsets[128];
  Uint32 recordLength = 0;
  AttributeRecordPtr attrPtr;
  c_attributeRecordHash.removeAll();
  
  for(Uint32 i = 0; i<attrCount; i++){
    /**
     * Attribute Name
     */
    DictTabInfo::Attribute attrDesc; attrDesc.init();
    status = SimpleProperties::unpack(it, &attrDesc, 
				      DictTabInfo::AttributeMapping, 
				      DictTabInfo::AttributeMappingSize, 
				      true, true);
    if(status != SimpleProperties::Break){
      parseP->errorCode = CreateTableRef::InvalidFormat;
      parseP->status    = status;
      parseP->errorKey  = it.getKey();
      parseP->errorLine = __LINE__;
      return;
    }

    /**
     * Check that attribute is not defined twice
     */
    AttributeRecord tmpAttr;
    {
      strcpy(tmpAttr.attributeName, attrDesc.AttributeName); 
      
      AttributeRecordPtr attrPtr;
      c_attributeRecordHash.find(attrPtr, tmpAttr);
      
      if(attrPtr.i != RNIL){
	parseP->errorCode = CreateTableRef::AttributeNameTwice;
	return;
      }
    }
    
    if(!getNewAttributeRecord(tablePtr, attrPtr)){
      jam();
      parseP->errorCode = CreateTableRef::NoMoreAttributeRecords;
      return;
    }
    
    /**
     * TmpAttrib to Attribute mapping
     */
    strcpy(attrPtr.p->attributeName, attrDesc.AttributeName);
    attrPtr.p->attributeId = attrDesc.AttributeId;
    attrPtr.p->tupleKey = (keyCount + 1) * attrDesc.AttributeKeyFlag;

    attrPtr.p->extPrecision = attrDesc.AttributeExtPrecision;
    attrPtr.p->extScale = attrDesc.AttributeExtScale;
    attrPtr.p->extLength = attrDesc.AttributeExtLength;
    // charset in upper half of precision
    unsigned csNumber = (attrPtr.p->extPrecision >> 16);
    if (csNumber != 0) {
      /*
       * A new charset is first accessed here on this node.
       * TODO use separate thread (e.g. via NDBFS) if need to load from file
       */
      CHARSET_INFO* cs = get_charset(csNumber, MYF(0));
      if (cs == NULL) {
        parseP->errorCode = CreateTableRef::InvalidCharset;
        parseP->errorLine = __LINE__;
        return;
      }
      // XXX should be done somewhere in mysql
      all_charsets[cs->number] = cs;
      unsigned i = 0;
      while (i < noOfCharsets) {
        if (charsets[i] == csNumber)
          break;
        i++;
      }
      if (i == noOfCharsets) {
        noOfCharsets++;
        if (noOfCharsets > sizeof(charsets)/sizeof(charsets[0])) {
          parseP->errorCode = CreateTableRef::InvalidFormat;
          parseP->errorLine = __LINE__;
          return;
        }
        charsets[i] = csNumber;
      }
    }

    // compute attribute size and array size
    bool translateOk = attrDesc.translateExtType();
    tabRequire(translateOk, CreateTableRef::Inconsistency);

    if(attrDesc.AttributeArraySize > 65535){
      parseP->errorCode = CreateTableRef::ArraySizeTooBig;
      parseP->status    = status;
      parseP->errorKey  = it.getKey();
      parseP->errorLine = __LINE__;
      return;
    }
    
    Uint32 desc = 0;
    AttributeDescriptor::setType(desc, attrDesc.AttributeExtType);
    AttributeDescriptor::setSize(desc, attrDesc.AttributeSize);
    AttributeDescriptor::setArray(desc, attrDesc.AttributeArraySize);
    AttributeDescriptor::setNullable(desc, attrDesc.AttributeNullableFlag);
    AttributeDescriptor::setDKey(desc, attrDesc.AttributeDKey);
    AttributeDescriptor::setPrimaryKey(desc, attrDesc.AttributeKeyFlag);
    attrPtr.p->attributeDescriptor = desc;
    attrPtr.p->autoIncrement = attrDesc.AttributeAutoIncrement;
    strcpy(attrPtr.p->defaultValue, attrDesc.AttributeDefaultValue);
    
    tabRequire(attrDesc.AttributeId == i, CreateTableRef::InvalidFormat);
    
    attrCount ++;
    keyCount += attrDesc.AttributeKeyFlag;
    nullCount += attrDesc.AttributeNullableFlag;
    
    const Uint32 aSz = (1 << attrDesc.AttributeSize);
    Uint32 sz;
    if(aSz != 1)
    {
      sz = ((aSz * attrDesc.AttributeArraySize) + 31) >> 5;
    }    
    else
    {
      sz = 0;
      nullBits += attrDesc.AttributeArraySize;      
    }
    
    if(attrDesc.AttributeArraySize == 0)
    {
      parseP->errorCode = CreateTableRef::InvalidArraySize;
      parseP->status    = status;
      parseP->errorKey  = it.getKey();
      parseP->errorLine = __LINE__;
      return;
    }
    
    recordLength += sz;
    if(attrDesc.AttributeKeyFlag){
      keyLength += sz;

      if(attrDesc.AttributeNullableFlag){
	parseP->errorCode = CreateTableRef::NullablePrimaryKey;
	parseP->status    = status;
	parseP->errorKey  = it.getKey();
	parseP->errorLine = __LINE__;
	return;
      }
    }
    
    if (parseP->requestType != DictTabInfo::AlterTableFromAPI)
      c_attributeRecordHash.add(attrPtr);
    
    if(!it.next())
      break;
    
    if(it.getKey() != DictTabInfo::AttributeName)
      break;
  }//while
  
  tablePtr.p->noOfPrimkey = keyCount;
  tablePtr.p->noOfNullAttr = nullCount;
  tablePtr.p->noOfCharsets = noOfCharsets;
  tablePtr.p->tupKeyLength = keyLength;
  tablePtr.p->noOfNullBits = nullCount + nullBits;

  tabRequire(recordLength<= MAX_TUPLE_SIZE_IN_WORDS, 
	     CreateTableRef::RecordTooBig);
  tabRequire(keyLength <= MAX_KEY_SIZE_IN_WORDS, 
	     CreateTableRef::InvalidPrimaryKeySize);
  tabRequire(keyLength > 0, 
	     CreateTableRef::InvalidPrimaryKeySize);
  
}//handleTabInfo()


/* ---------------------------------------------------------------- */
// DICTTABCONF is sent when participants have received all DICTTABINFO
// and successfully handled it.
// Also sent to self (DICT master) when index table creation ready.
/* ---------------------------------------------------------------- */
void Dbdict::execCREATE_TABLE_CONF(Signal* signal) 
{
  jamEntry();
  ndbrequire(signal->getNoOfSections() == 0);

  CreateTableConf * const conf = (CreateTableConf *)signal->getDataPtr();
  // assume part of create index operation
  OpCreateIndexPtr opPtr;
  c_opCreateIndex.find(opPtr, conf->senderData);
  ndbrequire(! opPtr.isNull());
  opPtr.p->m_request.setIndexId(conf->tableId);
  opPtr.p->m_request.setIndexVersion(conf->tableVersion);
  createIndex_fromCreateTable(signal, opPtr);
}//execCREATE_TABLE_CONF()

void Dbdict::execCREATE_TABLE_REF(Signal* signal) 
{
  jamEntry();

  CreateTableRef * const ref = (CreateTableRef *)signal->getDataPtr();
  // assume part of create index operation
  OpCreateIndexPtr opPtr;
  c_opCreateIndex.find(opPtr, ref->senderData);
  ndbrequire(! opPtr.isNull());
  opPtr.p->setError(ref);
  createIndex_fromCreateTable(signal, opPtr);
}//execCREATE_TABLE_REF()

/* ---------------------------------------------------------------- */
// New global checkpoint created.
/* ---------------------------------------------------------------- */
void Dbdict::execWAIT_GCP_CONF(Signal* signal) 
{
#if 0
  TableRecordPtr tablePtr;
  jamEntry();
  WaitGCPConf* const conf = (WaitGCPConf*)&signal->theData[0];
  c_tableRecordPool.getPtr(tablePtr, c_connRecord.connTableId);
  tablePtr.p->gciTableCreated = conf->gcp;
  sendUpdateSchemaState(signal,
                        tablePtr.i,
                        SchemaFile::TABLE_ADD_COMMITTED,
                        c_connRecord.noOfPagesForTable,
                        conf->gcp);
#endif
}//execWAIT_GCP_CONF()

/* ---------------------------------------------------------------- */
// Refused new global checkpoint.
/* ---------------------------------------------------------------- */
void Dbdict::execWAIT_GCP_REF(Signal* signal) 
{
  jamEntry();
  WaitGCPRef* const ref = (WaitGCPRef*)&signal->theData[0];
/* ---------------------------------------------------------------- */
// Error Handling code needed
/* ---------------------------------------------------------------- */
  progError(ref->errorCode, 0);
}//execWAIT_GCP_REF()


/* **************************************************************** */
/* ---------------------------------------------------------------- */
/* MODULE:          DROP TABLE                 -------------------- */
/* ---------------------------------------------------------------- */
/*                                                                  */
/* This module contains the code used to drop a table.              */
/* ---------------------------------------------------------------- */
/* **************************************************************** */
void
Dbdict::execDROP_TABLE_REQ(Signal* signal){
  jamEntry();
  DropTableReq* req = (DropTableReq*)signal->getDataPtr();

  TableRecordPtr tablePtr;
  c_tableRecordPool.getPtr(tablePtr, req->tableId, false);
  if(tablePtr.isNull()){
    jam();
    dropTableRef(signal, req, DropTableRef::NoSuchTable);
    return;
  }

  if(getOwnNodeId() != c_masterNodeId){
    jam();
    dropTableRef(signal, req, DropTableRef::NotMaster);
    return;
  }

  if(c_blockState != BS_IDLE){
    jam();
    dropTableRef(signal, req, DropTableRef::Busy);
    return;
  }
  
  const TableRecord::TabState tabState = tablePtr.p->tabState;
  bool ok = false;
  switch(tabState){
  case TableRecord::NOT_DEFINED:
  case TableRecord::REORG_TABLE_PREPARED:
  case TableRecord::DEFINING:
  case TableRecord::CHECKED:
    jam();
    dropTableRef(signal, req, DropTableRef::NoSuchTable);
    return;
  case TableRecord::DEFINED:
    ok = true;
    jam();
    break;
  case TableRecord::PREPARE_DROPPING:
  case TableRecord::DROPPING:
    jam();
    dropTableRef(signal, req, DropTableRef::DropInProgress);
    return;
  }
  ndbrequire(ok);

  if(tablePtr.p->tableVersion != req->tableVersion){
    jam();
    dropTableRef(signal, req, DropTableRef::InvalidTableVersion);
    return;
  }

  /**
   * Seems ok
   */
  DropTableRecordPtr dropTabPtr;
  c_opDropTable.seize(dropTabPtr);
  
  if(dropTabPtr.isNull()){
    jam();
    dropTableRef(signal, req, DropTableRef::NoDropTableRecordAvailable);
    return;
  }

  c_blockState = BS_BUSY;
  
  dropTabPtr.p->key = ++c_opRecordSequence;
  c_opDropTable.add(dropTabPtr);

  tablePtr.p->tabState = TableRecord::PREPARE_DROPPING;

  dropTabPtr.p->m_request = * req;
  dropTabPtr.p->m_errorCode = 0;
  dropTabPtr.p->m_requestType = DropTabReq::OnlineDropTab;
  dropTabPtr.p->m_coordinatorRef = reference();
  dropTabPtr.p->m_coordinatorData.m_gsn = GSN_PREP_DROP_TAB_REQ;
  dropTabPtr.p->m_coordinatorData.m_block = 0;
  prepDropTab_nextStep(signal, dropTabPtr);
}

void
Dbdict::dropTableRef(Signal * signal, 
		     DropTableReq * req, DropTableRef::ErrorCode errCode){

  Uint32 tableId = req->tableId;
  Uint32 tabVersion = req->tableVersion;
  Uint32 senderData = req->senderData;
  Uint32 senderRef = req->senderRef;
  
  DropTableRef * ref = (DropTableRef*)signal->getDataPtrSend();
  ref->tableId = tableId;
  ref->tableVersion = tabVersion;
  ref->senderData = senderData;
  ref->senderRef = reference();
  ref->errorCode = errCode;
  ref->masterNodeId = c_masterNodeId;
  sendSignal(senderRef, GSN_DROP_TABLE_REF, signal, 
	     DropTableRef::SignalLength, JBB);
}

void
Dbdict::prepDropTab_nextStep(Signal* signal, DropTableRecordPtr dropTabPtr){
  
  /**
   * No errors currently allowed
   */
  ndbrequire(dropTabPtr.p->m_errorCode == 0);

  Uint32 block = 0;
  switch(dropTabPtr.p->m_coordinatorData.m_block){
  case 0:
    jam();
    block = dropTabPtr.p->m_coordinatorData.m_block = DBDICT;
    break;
  case DBDICT:
    jam();
    block = dropTabPtr.p->m_coordinatorData.m_block = DBLQH;
    break;
  case DBLQH:
    jam();
    block = dropTabPtr.p->m_coordinatorData.m_block = DBTC;
    break;
  case DBTC:
    jam();
    block = dropTabPtr.p->m_coordinatorData.m_block = DBDIH;
    break;
  case DBDIH:
    jam();
    prepDropTab_complete(signal, dropTabPtr);
    return;
  default:
    ndbrequire(false);
  }

  PrepDropTabReq * prep = (PrepDropTabReq*)signal->getDataPtrSend();
  prep->senderRef = reference();
  prep->senderData = dropTabPtr.p->key;
  prep->tableId = dropTabPtr.p->m_request.tableId;
  prep->requestType = dropTabPtr.p->m_requestType;
  
  dropTabPtr.p->m_coordinatorData.m_signalCounter = c_aliveNodes;
  NodeReceiverGroup rg(block, c_aliveNodes);
  sendSignal(rg, GSN_PREP_DROP_TAB_REQ, signal, 
	     PrepDropTabReq::SignalLength, JBB);
  
#if 0  
  for (Uint32 i = 1; i < MAX_NDB_NODES; i++){
    if(c_aliveNodes.get(i)){
      jam();
      BlockReference ref = numberToRef(block, i);
      
      dropTabPtr.p->m_coordinatorData.m_signalCounter.setWaitingFor(i);
    }
  }
#endif
}

void
Dbdict::execPREP_DROP_TAB_CONF(Signal * signal){
  jamEntry();

  PrepDropTabConf * prep = (PrepDropTabConf*)signal->getDataPtr();

  DropTableRecordPtr dropTabPtr;  
  ndbrequire(c_opDropTable.find(dropTabPtr, prep->senderData));
  
  ndbrequire(dropTabPtr.p->m_coordinatorRef == reference());
  ndbrequire(dropTabPtr.p->m_request.tableId == prep->tableId);
  ndbrequire(dropTabPtr.p->m_coordinatorData.m_gsn == GSN_PREP_DROP_TAB_REQ);
  
  Uint32 nodeId = refToNode(prep->senderRef);
  dropTabPtr.p->m_coordinatorData.m_signalCounter.clearWaitingFor(nodeId);
  
  if(!dropTabPtr.p->m_coordinatorData.m_signalCounter.done()){
    jam();
    return;
  }
  prepDropTab_nextStep(signal, dropTabPtr);
}

void
Dbdict::execPREP_DROP_TAB_REF(Signal* signal){
  jamEntry();

  PrepDropTabRef * prep = (PrepDropTabRef*)signal->getDataPtr();

  DropTableRecordPtr dropTabPtr;  
  ndbrequire(c_opDropTable.find(dropTabPtr, prep->senderData));
  
  ndbrequire(dropTabPtr.p->m_coordinatorRef == reference());
  ndbrequire(dropTabPtr.p->m_request.tableId == prep->tableId);
  ndbrequire(dropTabPtr.p->m_coordinatorData.m_gsn == GSN_PREP_DROP_TAB_REQ);
  
  Uint32 nodeId = refToNode(prep->senderRef);
  dropTabPtr.p->m_coordinatorData.m_signalCounter.clearWaitingFor(nodeId);
  
  Uint32 block = refToBlock(prep->senderRef);
  if((prep->errorCode == PrepDropTabRef::NoSuchTable && block == DBLQH) ||
     (prep->errorCode == PrepDropTabRef::NF_FakeErrorREF)){
    jam();
    /**
     * Ignore errors:
     * 1) no such table and LQH, it might not exists in different LQH's
     * 2) node failure...
     */
  } else {
    dropTabPtr.p->setErrorCode((Uint32)prep->errorCode);
  }
  
  if(!dropTabPtr.p->m_coordinatorData.m_signalCounter.done()){
    jam();
    return;
  }
  prepDropTab_nextStep(signal, dropTabPtr);
}

void
Dbdict::prepDropTab_complete(Signal* signal, DropTableRecordPtr dropTabPtr){
  jam();

  dropTabPtr.p->m_coordinatorData.m_gsn = GSN_DROP_TAB_REQ;
  dropTabPtr.p->m_coordinatorData.m_block = DBDICT;
  
  DropTabReq * req = (DropTabReq*)signal->getDataPtrSend();
  req->senderRef = reference();
  req->senderData = dropTabPtr.p->key;
  req->tableId = dropTabPtr.p->m_request.tableId;
  req->requestType = dropTabPtr.p->m_requestType;

  dropTabPtr.p->m_coordinatorData.m_signalCounter = c_aliveNodes;
  NodeReceiverGroup rg(DBDICT, c_aliveNodes);
  sendSignal(rg, GSN_DROP_TAB_REQ, signal, 
	     DropTabReq::SignalLength, JBB);
}

void
Dbdict::execDROP_TAB_REF(Signal* signal){
  jamEntry();

  DropTabRef * const req = (DropTabRef*)signal->getDataPtr();

  Uint32 block = refToBlock(req->senderRef);
  ndbrequire(req->errorCode == DropTabRef::NF_FakeErrorREF ||
	     (req->errorCode == DropTabRef::NoSuchTable &&
	      (block == DBTUP || block == DBACC || block == DBLQH)));
  
  if(block != DBDICT){
    jam();
    ndbrequire(refToNode(req->senderRef) == getOwnNodeId());
    dropTab_localDROP_TAB_CONF(signal);
    return;
  }
  ndbrequire(false);
}

void
Dbdict::execDROP_TAB_CONF(Signal* signal){
  jamEntry();

  DropTabConf * const req = (DropTabConf*)signal->getDataPtr();

  if(refToBlock(req->senderRef) != DBDICT){
    jam();
    ndbrequire(refToNode(req->senderRef) == getOwnNodeId());
    dropTab_localDROP_TAB_CONF(signal);
    return;
  }

  DropTableRecordPtr dropTabPtr;  
  ndbrequire(c_opDropTable.find(dropTabPtr, req->senderData));
  
  ndbrequire(dropTabPtr.p->m_coordinatorRef == reference());
  ndbrequire(dropTabPtr.p->m_request.tableId == req->tableId);
  ndbrequire(dropTabPtr.p->m_coordinatorData.m_gsn == GSN_DROP_TAB_REQ);

  Uint32 nodeId = refToNode(req->senderRef);
  dropTabPtr.p->m_coordinatorData.m_signalCounter.clearWaitingFor(nodeId);
  
  if(!dropTabPtr.p->m_coordinatorData.m_signalCounter.done()){
    jam();
    return;
  }
  
  DropTableConf* conf = (DropTableConf*)signal->getDataPtrSend();
  conf->senderRef = reference();
  conf->senderData = dropTabPtr.p->m_request.senderData;
  conf->tableId = dropTabPtr.p->m_request.tableId;
  conf->tableVersion = dropTabPtr.p->m_request.tableVersion;
  
  Uint32 ref = dropTabPtr.p->m_request.senderRef;
  sendSignal(ref, GSN_DROP_TABLE_CONF, signal, 
	     DropTableConf::SignalLength, JBB);

  c_opDropTable.release(dropTabPtr);
  c_blockState = BS_IDLE;
}

/**
 * DROP TABLE PARTICIPANT CODE
 */
void
Dbdict::execPREP_DROP_TAB_REQ(Signal* signal){
  jamEntry();
  PrepDropTabReq * prep = (PrepDropTabReq*)signal->getDataPtrSend();  

  DropTableRecordPtr dropTabPtr;  
  if(prep->senderRef == reference()){
    jam();
    ndbrequire(c_opDropTable.find(dropTabPtr, prep->senderData));
    ndbrequire(dropTabPtr.p->m_requestType == prep->requestType);
  } else {
    jam();
    c_opDropTable.seize(dropTabPtr);
    if(!dropTabPtr.isNull()){
      dropTabPtr.p->key = prep->senderData;
      c_opDropTable.add(dropTabPtr);
    }
  }
  
  ndbrequire(!dropTabPtr.isNull());

  dropTabPtr.p->m_errorCode = 0;
  dropTabPtr.p->m_request.tableId = prep->tableId;
  dropTabPtr.p->m_requestType = prep->requestType;
  dropTabPtr.p->m_coordinatorRef = prep->senderRef;
  dropTabPtr.p->m_participantData.m_gsn = GSN_PREP_DROP_TAB_REQ;

  TableRecordPtr tablePtr;
  c_tableRecordPool.getPtr(tablePtr, prep->tableId);
  tablePtr.p->tabState = TableRecord::PREPARE_DROPPING;
  
  /**
   * Modify schema
   */
  PageRecordPtr pagePtr;
  c_pageRecordArray.getPtr(pagePtr, c_schemaRecord.schemaPage);
  
  SchemaFile::TableEntry * tableEntry = getTableEntry(pagePtr.p, tablePtr.i);
  SchemaFile::TableState tabState = 
    (SchemaFile::TableState)tableEntry->m_tableState;
  ndbrequire(tabState == SchemaFile::TABLE_ADD_COMMITTED ||
	     tabState == SchemaFile::ALTER_TABLE_COMMITTED);
  tableEntry->m_tableState   = SchemaFile::DROP_TABLE_STARTED;
  computeChecksum((SchemaFile*)pagePtr.p);
  
  ndbrequire(c_writeSchemaRecord.inUse == false);
  c_writeSchemaRecord.inUse = true;
  
  c_writeSchemaRecord.pageId = c_schemaRecord.schemaPage;
  c_writeSchemaRecord.m_callback.m_callbackData = dropTabPtr.p->key;
  c_writeSchemaRecord.m_callback.m_callbackFunction = 
    safe_cast(&Dbdict::prepDropTab_writeSchemaConf);
  startWriteSchemaFile(signal);
}

void
Dbdict::prepDropTab_writeSchemaConf(Signal* signal, 
				    Uint32 dropTabPtrI,
				    Uint32 returnCode){
  jam();

  DropTableRecordPtr dropTabPtr;  
  ndbrequire(c_opDropTable.find(dropTabPtr, dropTabPtrI));

  ndbrequire(dropTabPtr.p->m_participantData.m_gsn == GSN_PREP_DROP_TAB_REQ);
  
  /**
   * There probably should be node fail handlign here
   *
   * To check that coordinator hasn't died
   */
  
  PrepDropTabConf * prep = (PrepDropTabConf*)signal->getDataPtr();  
  prep->senderRef = reference();
  prep->senderData = dropTabPtrI;
  prep->tableId = dropTabPtr.p->m_request.tableId;
  
  dropTabPtr.p->m_participantData.m_gsn = GSN_PREP_DROP_TAB_CONF;
  sendSignal(dropTabPtr.p->m_coordinatorRef, GSN_PREP_DROP_TAB_CONF, signal, 
	     PrepDropTabConf::SignalLength, JBB);
}

void
Dbdict::execDROP_TAB_REQ(Signal* signal){
  jamEntry();
  DropTabReq * req = (DropTabReq*)signal->getDataPtrSend();  

  DropTableRecordPtr dropTabPtr;  
  ndbrequire(c_opDropTable.find(dropTabPtr, req->senderData));

  ndbrequire(dropTabPtr.p->m_participantData.m_gsn == GSN_PREP_DROP_TAB_CONF);
  dropTabPtr.p->m_participantData.m_gsn = GSN_DROP_TAB_REQ;

  ndbrequire(dropTabPtr.p->m_requestType == req->requestType);

  TableRecordPtr tablePtr;
  c_tableRecordPool.getPtr(tablePtr, dropTabPtr.p->m_request.tableId);
  tablePtr.p->tabState = TableRecord::DROPPING;

  dropTabPtr.p->m_participantData.m_block = 0;
  dropTabPtr.p->m_participantData.m_callback.m_callbackData = dropTabPtr.p->key;
  dropTabPtr.p->m_participantData.m_callback.m_callbackFunction = 
    safe_cast(&Dbdict::dropTab_complete);
  dropTab_nextStep(signal, dropTabPtr);  
}

#include <DebuggerNames.hpp>

void
Dbdict::dropTab_nextStep(Signal* signal, DropTableRecordPtr dropTabPtr){

  /**
   * No errors currently allowed
   */
  ndbrequire(dropTabPtr.p->m_errorCode == 0);

  TableRecordPtr tablePtr;
  c_tableRecordPool.getPtr(tablePtr, dropTabPtr.p->m_request.tableId);

  Uint32 block = 0;
  switch(dropTabPtr.p->m_participantData.m_block){
  case 0:
    jam();
    block = DBTC;
    break;
  case DBTC:
    jam();
    if (tablePtr.p->isTable() || tablePtr.p->isHashIndex())
      block = DBACC;
    if (tablePtr.p->isOrderedIndex())
      block = DBTUP;
    break;
  case DBACC:
    jam();
    block = DBTUP;
    break;
  case DBTUP:
    jam();
    if (tablePtr.p->isTable() || tablePtr.p->isHashIndex())
      block = DBLQH;
    if (tablePtr.p->isOrderedIndex())
      block = DBTUX;
    break;
  case DBTUX:
    jam();
    block = DBLQH;
    break;
  case DBLQH:
    jam();
    block = DBDIH;
    break;
  case DBDIH:
    jam();
    execute(signal, dropTabPtr.p->m_participantData.m_callback, 0);
    return;
  }
  ndbrequire(block != 0);
  dropTabPtr.p->m_participantData.m_block = block;

  DropTabReq * req = (DropTabReq*)signal->getDataPtrSend();
  req->senderRef = reference();
  req->senderData = dropTabPtr.p->key;
  req->tableId = dropTabPtr.p->m_request.tableId;
  req->requestType = dropTabPtr.p->m_requestType;
  
  const Uint32 nodeId = getOwnNodeId();
  dropTabPtr.p->m_participantData.m_signalCounter.clearWaitingFor();
  dropTabPtr.p->m_participantData.m_signalCounter.setWaitingFor(nodeId);
  BlockReference ref = numberToRef(block, 0);
  sendSignal(ref, GSN_DROP_TAB_REQ, signal, DropTabReq::SignalLength, JBB);
}

void
Dbdict::dropTab_localDROP_TAB_CONF(Signal* signal){
  jamEntry();
  
  DropTabConf * conf = (DropTabConf*)signal->getDataPtr();

  DropTableRecordPtr dropTabPtr;  
  ndbrequire(c_opDropTable.find(dropTabPtr, conf->senderData));
  
  ndbrequire(dropTabPtr.p->m_request.tableId == conf->tableId);
  ndbrequire(dropTabPtr.p->m_participantData.m_gsn == GSN_DROP_TAB_REQ);
  
  Uint32 nodeId = refToNode(conf->senderRef);
  dropTabPtr.p->m_participantData.m_signalCounter.clearWaitingFor(nodeId);
  
  if(!dropTabPtr.p->m_participantData.m_signalCounter.done()){
    jam();
    ndbrequire(false);
    return;
  }
  dropTab_nextStep(signal, dropTabPtr);
}

void
Dbdict::dropTab_complete(Signal* signal, 
			 Uint32 dropTabPtrI,
			 Uint32 returnCode){
  jam();

  DropTableRecordPtr dropTabPtr;  
  ndbrequire(c_opDropTable.find(dropTabPtr, dropTabPtrI));
  
  Uint32 tableId = dropTabPtr.p->m_request.tableId;
  
  /**
   * Write to schema file
   */
  PageRecordPtr pagePtr;
  c_pageRecordArray.getPtr(pagePtr, c_schemaRecord.schemaPage);
  
  SchemaFile::TableEntry * tableEntry = getTableEntry(pagePtr.p, tableId);
  SchemaFile::TableState tabState = 
    (SchemaFile::TableState)tableEntry->m_tableState;
  ndbrequire(tabState == SchemaFile::DROP_TABLE_STARTED);
  tableEntry->m_tableState = SchemaFile::DROP_TABLE_COMMITTED;
  computeChecksum((SchemaFile*)pagePtr.p);
  
  ndbrequire(c_writeSchemaRecord.inUse == false);
  c_writeSchemaRecord.inUse = true;

  c_writeSchemaRecord.pageId = c_schemaRecord.schemaPage;
  c_writeSchemaRecord.m_callback.m_callbackData = dropTabPtr.p->key;
  c_writeSchemaRecord.m_callback.m_callbackFunction = 
    safe_cast(&Dbdict::dropTab_writeSchemaConf);
  startWriteSchemaFile(signal);
}

void
Dbdict::dropTab_writeSchemaConf(Signal* signal, 
				Uint32 dropTabPtrI,
				Uint32 returnCode){
  jam();

  DropTableRecordPtr dropTabPtr;  
  ndbrequire(c_opDropTable.find(dropTabPtr, dropTabPtrI));

  ndbrequire(dropTabPtr.p->m_participantData.m_gsn == GSN_DROP_TAB_REQ);

  dropTabPtr.p->m_participantData.m_gsn = GSN_DROP_TAB_CONF;

  releaseTableObject(dropTabPtr.p->m_request.tableId);

  DropTabConf * conf = (DropTabConf*)signal->getDataPtr();  
  conf->senderRef = reference();
  conf->senderData = dropTabPtrI;
  conf->tableId = dropTabPtr.p->m_request.tableId;
  
  dropTabPtr.p->m_participantData.m_gsn = GSN_DROP_TAB_CONF;
  sendSignal(dropTabPtr.p->m_coordinatorRef, GSN_DROP_TAB_CONF, signal, 
	     DropTabConf::SignalLength, JBB);
  
  if(dropTabPtr.p->m_coordinatorRef != reference()){
    c_opDropTable.release(dropTabPtr);
  }
}

void Dbdict::releaseTableObject(Uint32 tableId, bool removeFromHash) 
{
  TableRecordPtr tablePtr;
  AttributeRecordPtr attrPtr;
  c_tableRecordPool.getPtr(tablePtr, tableId);
  if (removeFromHash)
  {
#ifdef VM_TRACE
    TableRecordPtr tmp;
    ndbrequire(c_tableRecordHash.find(tmp, * tablePtr.p));
#endif
    c_tableRecordHash.remove(tablePtr);
  }
  tablePtr.p->tabState = TableRecord::NOT_DEFINED;

  Uint32 nextAttrRecord = tablePtr.p->firstAttribute;
  while (nextAttrRecord != RNIL) {
    jam();
/* ---------------------------------------------------------------- */
// Release all attribute records
/* ---------------------------------------------------------------- */
    c_attributeRecordPool.getPtr(attrPtr, nextAttrRecord);
    nextAttrRecord = attrPtr.p->nextAttrInTable;
    c_attributeRecordPool.release(attrPtr);
  }//if
#ifdef HAVE_TABLE_REORG
  Uint32 secondTableId = tablePtr.p->secondTable;
  initialiseTableRecord(tablePtr);
  c_tableRecordPool.getPtr(tablePtr, secondTableId);
  initialiseTableRecord(tablePtr);
#endif
  return; 
}//releaseTableObject()

/**
 * DICT receives these on index create and drop.
 */
void Dbdict::execDROP_TABLE_CONF(Signal* signal) 
{
  jamEntry();
  ndbrequire(signal->getNoOfSections() == 0);

  DropTableConf * const conf = (DropTableConf *)signal->getDataPtr();
  // assume part of drop index operation
  OpDropIndexPtr opPtr;
  c_opDropIndex.find(opPtr, conf->senderData);
  ndbrequire(! opPtr.isNull());
  ndbrequire(opPtr.p->m_request.getIndexId() == conf->tableId);
  ndbrequire(opPtr.p->m_request.getIndexVersion() == conf->tableVersion);
  dropIndex_fromDropTable(signal, opPtr);
}

void Dbdict::execDROP_TABLE_REF(Signal* signal) 
{
  jamEntry();

  DropTableRef * const ref = (DropTableRef *)signal->getDataPtr();
  // assume part of drop index operation
  OpDropIndexPtr opPtr;
  c_opDropIndex.find(opPtr, ref->senderData);
  ndbrequire(! opPtr.isNull());
  opPtr.p->setError(ref);
  opPtr.p->m_errorLine = __LINE__;
  dropIndex_fromDropTable(signal, opPtr);
}

/* **************************************************************** */
/* ---------------------------------------------------------------- */
/* MODULE:          EXTERNAL INTERFACE TO DATA -------------------- */
/* ---------------------------------------------------------------- */
/*                                                                  */
/* This module contains the code that is used by other modules to.  */
/* access the data within DBDICT.                                   */
/* ---------------------------------------------------------------- */
/* **************************************************************** */

void Dbdict::execGET_TABLEDID_REQ(Signal * signal) 
{
  jamEntry();
  ndbrequire(signal->getNoOfSections() == 1);  
  GetTableIdReq const * req = (GetTableIdReq *)signal->getDataPtr();
  Uint32 senderData = req->senderData;
  Uint32 senderRef = req->senderRef;
  Uint32 len = req->len;

  if(len>MAX_TAB_NAME_SIZE)
  {
    jam();
    sendGET_TABLEID_REF((Signal*)signal, 
			(GetTableIdReq *)req, 
			GetTableIdRef::TableNameTooLong);
    return;
  }

  char tableName[MAX_TAB_NAME_SIZE];
  TableRecord keyRecord;
  SegmentedSectionPtr ssPtr;
  signal->getSection(ssPtr,GetTableIdReq::TABLE_NAME);
  copy((Uint32*)tableName, ssPtr);
  strcpy(keyRecord.tableName, tableName);
  releaseSections(signal);

  if(len > sizeof(keyRecord.tableName)){
    jam();
    sendGET_TABLEID_REF((Signal*)signal, 
			(GetTableIdReq *)req, 
			GetTableIdRef::TableNameTooLong);
    return;
  }
  
  TableRecordPtr tablePtr;
  if(!c_tableRecordHash.find(tablePtr, keyRecord)) {
    jam();
    sendGET_TABLEID_REF((Signal*)signal, 
			(GetTableIdReq *)req, 
			GetTableIdRef::TableNotDefined);
    return;
  }
  GetTableIdConf * conf = (GetTableIdConf *)req;
  conf->tableId               = tablePtr.p->tableId;
  conf->schemaVersion         = tablePtr.p->tableVersion;
  conf->senderData            = senderData;
  sendSignal(senderRef, GSN_GET_TABLEID_CONF, signal,
	     GetTableIdConf::SignalLength, JBB);  
  
}


void Dbdict::sendGET_TABLEID_REF(Signal* signal, 
				 GetTableIdReq * req,
				 GetTableIdRef::ErrorCode errorCode) 
{
  GetTableIdRef * const ref = (GetTableIdRef *)req;
  /**
   * The format of GetTabInfo Req/Ref is the same
   */
  BlockReference retRef = req->senderRef;
  ref->err  = errorCode;
  sendSignal(retRef, GSN_GET_TABLEID_REF, signal, 
	     GetTableIdRef::SignalLength, JBB);
}//sendGET_TABINFOREF()

/* ---------------------------------------------------------------- */
// Get a full table description.
/* ---------------------------------------------------------------- */
void Dbdict::execGET_TABINFOREQ(Signal* signal) 
{
  jamEntry();
  if(!assembleFragments(signal)) 
  { 
    return;
  }  

  GetTabInfoReq * const req = (GetTabInfoReq *)&signal->theData[0];

  /**
   * If I get a GET_TABINFO_REQ from myself
   * it's is a one from the time queue
   */
  bool fromTimeQueue = (signal->senderBlockRef() == reference());
  
  if (c_retrieveRecord.busyState && fromTimeQueue == true) {
    jam();
    
    sendSignalWithDelay(reference(), GSN_GET_TABINFOREQ, signal, 30, 
			signal->length());
    return;
  }//if

  const Uint32 MAX_WAITERS = 5;
  
  if(c_retrieveRecord.busyState && fromTimeQueue == false){
    jam();
    if(c_retrieveRecord.noOfWaiters < MAX_WAITERS){
      jam();
      c_retrieveRecord.noOfWaiters++;
      
      sendSignalWithDelay(reference(), GSN_GET_TABINFOREQ, signal, 30, 
			  signal->length());
      return;
    }
    
    sendGET_TABINFOREF(signal, req, GetTabInfoRef::Busy);
    return;
  }
  
  if(fromTimeQueue){
    jam();
    c_retrieveRecord.noOfWaiters--;
  } 

  const bool useLongSig = (req->requestType & GetTabInfoReq::LongSignalConf);
  const Uint32 reqType = req->requestType & (~GetTabInfoReq::LongSignalConf);
  
  TableRecordPtr tablePtr;
  if(reqType == GetTabInfoReq::RequestByName){
    jam();
    ndbrequire(signal->getNoOfSections() == 1);  
    const Uint32 len = req->tableNameLen;
    
    TableRecord keyRecord;
    if(len > sizeof(keyRecord.tableName)){
      jam();
      releaseSections(signal);
      sendGET_TABINFOREF(signal, req, GetTabInfoRef::TableNameTooLong);
      return;
    }

    char tableName[MAX_TAB_NAME_SIZE];
    SegmentedSectionPtr ssPtr;
    signal->getSection(ssPtr,GetTabInfoReq::TABLE_NAME);
    SimplePropertiesSectionReader r0(ssPtr, getSectionSegmentPool());
    r0.reset(); // undo implicit first()
    if(r0.getWords((Uint32*)tableName, ((len + 3)/4)))
      memcpy(keyRecord.tableName, tableName, len);
    else {
      jam();
      releaseSections(signal);
      sendGET_TABINFOREF(signal, req, GetTabInfoRef::TableNotDefined);
      return;
    }
    releaseSections(signal);
    //    memcpy(keyRecord.tableName, req->tableName, len);
    //ntohS(&keyRecord.tableName[0], len);
   
    c_tableRecordHash.find(tablePtr, keyRecord);
  } else {
    jam();
    c_tableRecordPool.getPtr(tablePtr, req->tableId, false);
  }
  
  // The table seached for was not found
  if(tablePtr.i == RNIL){
    jam();
    sendGET_TABINFOREF(signal, req, GetTabInfoRef::InvalidTableId);
    return;
  }//if
  
  if (tablePtr.p->tabState != TableRecord::DEFINED) {
    jam();
    sendGET_TABINFOREF(signal, req, GetTabInfoRef::TableNotDefined);
    return;
  }//if
  
  c_retrieveRecord.busyState = true;
  c_retrieveRecord.blockRef = req->senderRef;
  c_retrieveRecord.m_senderData = req->senderData;
  c_retrieveRecord.tableId = tablePtr.i;
  c_retrieveRecord.currentSent = 0;
  c_retrieveRecord.m_useLongSig = useLongSig;
  
  c_packTable.m_state = PackTable::PTS_GET_TAB;
  
  signal->theData[0] = ZPACK_TABLE_INTO_PAGES;
  signal->theData[1] = tablePtr.i;
  signal->theData[2] = c_retrieveRecord.retrievePage;  
  sendSignal(reference(), GSN_CONTINUEB, signal, 3, JBB);
}//execGET_TABINFOREQ()

void Dbdict::sendGetTabResponse(Signal* signal) 
{
  PageRecordPtr pagePtr;
  DictTabInfo * const conf = (DictTabInfo *)&signal->theData[0];
  conf->senderRef   = reference();
  conf->senderData  = c_retrieveRecord.m_senderData;
  conf->requestType = DictTabInfo::GetTabInfoConf;
  conf->totalLen    = c_retrieveRecord.retrievedNoOfWords;

  c_pageRecordArray.getPtr(pagePtr, c_retrieveRecord.retrievePage);
  Uint32* pagePointer = (Uint32*)&pagePtr.p->word[0] + ZPAGE_HEADER_SIZE;
  
  if(c_retrieveRecord.m_useLongSig){
    jam();
    GetTabInfoConf* conf = (GetTabInfoConf*)signal->getDataPtr();
    conf->gci = 0;
    conf->tableId = c_retrieveRecord.tableId;
    conf->senderData = c_retrieveRecord.m_senderData;
    conf->totalLen = c_retrieveRecord.retrievedNoOfWords;
    
    Callback c = { safe_cast(&Dbdict::initRetrieveRecord), 0 };
    LinearSectionPtr ptr[3];
    ptr[0].p = pagePointer;
    ptr[0].sz = c_retrieveRecord.retrievedNoOfWords;
    sendFragmentedSignal(c_retrieveRecord.blockRef,
			 GSN_GET_TABINFO_CONF,
			 signal, 
			 GetTabInfoConf::SignalLength,
			 JBB,
			 ptr,
			 1,
			 c);
    return;
  }

  ndbrequire(false);
}//sendGetTabResponse()

void Dbdict::sendGET_TABINFOREF(Signal* signal, 
				GetTabInfoReq * req,
				GetTabInfoRef::ErrorCode errorCode) 
{
  jamEntry();
  GetTabInfoRef * const ref = (GetTabInfoRef *)&signal->theData[0];
  /**
   * The format of GetTabInfo Req/Ref is the same
   */
  BlockReference retRef = req->senderRef;
  ref->errorCode = errorCode;
  
  sendSignal(retRef, GSN_GET_TABINFOREF, signal, signal->length(), JBB);
}//sendGET_TABINFOREF()

Uint32 convertEndian(Uint32 in) {
#ifdef WORDS_BIGENDIAN
  Uint32 ut = 0;
  ut += ((in >> 24) & 255);
  ut += (((in >> 16) & 255) << 8);
  ut += (((in >> 8) & 255) << 16);
  ut += ((in & 255) << 24);
  return ut;
#else
  return in;
#endif
}
void
Dbdict::execLIST_TABLES_REQ(Signal* signal)
{
  jamEntry();
  Uint32 i;
  ListTablesReq * req = (ListTablesReq*)signal->getDataPtr();
  Uint32 senderRef  = req->senderRef;
  Uint32 senderData = req->senderData;
  // save req flags
  const Uint32 reqTableId = req->getTableId();
  const Uint32 reqTableType = req->getTableType();
  const bool reqListNames = req->getListNames();
  const bool reqListIndexes = req->getListIndexes();
  // init the confs
  ListTablesConf * conf = (ListTablesConf *)signal->getDataPtrSend();
  conf->senderData = senderData;
  conf->counter = 0;
  Uint32 pos = 0;
  for (i = 0; i < c_tableRecordPool.getSize(); i++) {
    TableRecordPtr tablePtr;
    c_tableRecordPool.getPtr(tablePtr, i);
    // filter
    if (tablePtr.p->tabState == TableRecord::NOT_DEFINED ||
        tablePtr.p->tabState == TableRecord::REORG_TABLE_PREPARED)
      continue;


    if ((reqTableType != (Uint32)0) && (reqTableType != (unsigned)tablePtr.p->tableType))
      continue;
    if (reqListIndexes && reqTableId != tablePtr.p->primaryTableId)
      continue;
    conf->tableData[pos] = 0;
    // id
    conf->setTableId(pos, tablePtr.i);
    // type
    conf->setTableType(pos, tablePtr.p->tableType);
    // state
    if (tablePtr.p->isTable()) {
      switch (tablePtr.p->tabState) {
      case TableRecord::DEFINING:
      case TableRecord::CHECKED:
        conf->setTableState(pos, DictTabInfo::StateBuilding);
        break;
      case TableRecord::PREPARE_DROPPING:
      case TableRecord::DROPPING:
        conf->setTableState(pos, DictTabInfo::StateDropping);
        break;
      case TableRecord::DEFINED:
        conf->setTableState(pos, DictTabInfo::StateOnline);
        break;
      default:
        conf->setTableState(pos, DictTabInfo::StateBroken);
        break;
      }
    }
    if (tablePtr.p->isIndex()) {
      switch (tablePtr.p->indexState) {
      case TableRecord::IS_OFFLINE:
        conf->setTableState(pos, DictTabInfo::StateOffline);
        break;
      case TableRecord::IS_BUILDING:
        conf->setTableState(pos, DictTabInfo::StateBuilding);
        break;
      case TableRecord::IS_DROPPING:
        conf->setTableState(pos, DictTabInfo::StateDropping);
        break;
      case TableRecord::IS_ONLINE:
        conf->setTableState(pos, DictTabInfo::StateOnline);
        break;
      default:
        conf->setTableState(pos, DictTabInfo::StateBroken);
        break;
      }
    }
    // store
    if (! tablePtr.p->storedTable) {
      conf->setTableStore(pos, DictTabInfo::StoreTemporary);
    } else {
      conf->setTableStore(pos, DictTabInfo::StorePermanent);
    }
    pos++;
    if (pos >= ListTablesConf::DataLength) {
      sendSignal(senderRef, GSN_LIST_TABLES_CONF, signal,
		 ListTablesConf::SignalLength, JBB);
      conf->counter++;
      pos = 0;
    }
    if (! reqListNames)
      continue;
    const Uint32 size = strlen(tablePtr.p->tableName) + 1;
    conf->tableData[pos] = size;
    pos++;
    if (pos >= ListTablesConf::DataLength) {
      sendSignal(senderRef, GSN_LIST_TABLES_CONF, signal,
		 ListTablesConf::SignalLength, JBB);
      conf->counter++;
      pos = 0;
    }
    Uint32 k = 0;
    while (k < size) {
      char* p = (char*)&conf->tableData[pos];
      for (Uint32 j = 0; j < 4; j++) {
        if (k < size)
          *p++ = tablePtr.p->tableName[k++];
        else
          *p++ = 0;
      }
      pos++;
      if (pos >= ListTablesConf::DataLength) {
        sendSignal(senderRef, GSN_LIST_TABLES_CONF, signal,
                   ListTablesConf::SignalLength, JBB);
        conf->counter++;
        pos = 0;
      }
    }
  }
  // XXX merge with above somehow
  for (i = 0; i < c_triggerRecordPool.getSize(); i++) {
    if (reqListIndexes)
      break;
    TriggerRecordPtr triggerPtr;
    c_triggerRecordPool.getPtr(triggerPtr, i);
    if (triggerPtr.p->triggerState == TriggerRecord::TS_NOT_DEFINED)
      continue;
    // constant 10 hardcoded
    Uint32 type = 10 + triggerPtr.p->triggerType;
    if (reqTableType != 0 && reqTableType != type)
      continue;
    conf->tableData[pos] = 0;
    conf->setTableId(pos, triggerPtr.i);
    conf->setTableType(pos, type);
    switch (triggerPtr.p->triggerState) {
    case TriggerRecord::TS_OFFLINE:
      conf->setTableState(pos, DictTabInfo::StateOffline);
      break;
    case TriggerRecord::TS_ONLINE:
      conf->setTableState(pos, DictTabInfo::StateOnline);
      break;
    default:
      conf->setTableState(pos, DictTabInfo::StateBroken);
      break;
    }
    conf->setTableStore(pos, DictTabInfo::StoreTemporary);
    pos++;
    if (pos >= ListTablesConf::DataLength) {
      sendSignal(senderRef, GSN_LIST_TABLES_CONF, signal,
        ListTablesConf::SignalLength, JBB);
      conf->counter++;
      pos = 0;
    }
    if (! reqListNames)
      continue;
    const Uint32 size = strlen(triggerPtr.p->triggerName) + 1;
    conf->tableData[pos] = size;
    pos++;
    if (pos >= ListTablesConf::DataLength) {
      sendSignal(senderRef, GSN_LIST_TABLES_CONF, signal,
		 ListTablesConf::SignalLength, JBB);
      conf->counter++;
      pos = 0;
    }
    Uint32 k = 0;
    while (k < size) {
      char* p = (char*)&conf->tableData[pos];
      for (Uint32 j = 0; j < 4; j++) {
        if (k < size)
          *p++ = triggerPtr.p->triggerName[k++];
        else
          *p++ = 0;
      }
      pos++;
      if (pos >= ListTablesConf::DataLength) {
        sendSignal(senderRef, GSN_LIST_TABLES_CONF, signal,
                   ListTablesConf::SignalLength, JBB);
        conf->counter++;
        pos = 0;
      }
    }
  }
  // last signal must have less than max length
  sendSignal(senderRef, GSN_LIST_TABLES_CONF, signal,
	     ListTablesConf::HeaderLength + pos, JBB);
}

/**
 * MODULE: Create index
 *
 * Create index in DICT via create table operation.  Then invoke alter
 * index opearation to online the index.
 *
 * Request type in CREATE_INDX signals:
 *
 * RT_USER - from API to DICT master
 * RT_DICT_PREPARE - prepare participants
 * RT_DICT_COMMIT - commit participants
 * RT_TC - create index in TC (part of alter index operation)
 */

void
Dbdict::execCREATE_INDX_REQ(Signal* signal)
{
  jamEntry();
  CreateIndxReq* const req = (CreateIndxReq*)signal->getDataPtrSend();
  OpCreateIndexPtr opPtr;
  const Uint32 senderRef = signal->senderBlockRef();
  const CreateIndxReq::RequestType requestType = req->getRequestType();
  if (requestType == CreateIndxReq::RT_USER) {
    jam();
    if (! assembleFragments(signal)) {
      jam();
      return;
    }
    if (signal->getLength() == CreateIndxReq::SignalLength) {
      jam();
      if (getOwnNodeId() != c_masterNodeId) {
        jam();
	
	releaseSections(signal);
	OpCreateIndex opBusy;
	opPtr.p = &opBusy;
	opPtr.p->save(req);
	opPtr.p->m_isMaster = (senderRef == reference());
	opPtr.p->key = 0;
	opPtr.p->m_requestType = CreateIndxReq::RT_DICT_PREPARE;
	opPtr.p->m_errorCode = CreateIndxRef::NotMaster;
	opPtr.p->m_errorLine = __LINE__;
	opPtr.p->m_errorNode = c_masterNodeId;
	createIndex_sendReply(signal, opPtr, true);
	return;
      }
      
      // forward initial request plus operation key to all
      req->setOpKey(++c_opRecordSequence);
      NodeReceiverGroup rg(DBDICT, c_aliveNodes);
      sendSignal(rg, GSN_CREATE_INDX_REQ,
          signal, CreateIndxReq::SignalLength + 1, JBB);
      return;
    }
    // seize operation record
    ndbrequire(signal->getLength() == CreateIndxReq::SignalLength + 1);
    const Uint32 opKey = req->getOpKey();
    OpCreateIndex opBusy;
    if (! c_opCreateIndex.seize(opPtr))
      opPtr.p = &opBusy;
    opPtr.p->save(req);
    opPtr.p->m_coordinatorRef = senderRef;
    opPtr.p->m_isMaster = (senderRef == reference());
    opPtr.p->key = opKey;
    opPtr.p->m_requestType = CreateIndxReq::RT_DICT_PREPARE;
    if (opPtr.p == &opBusy) {
      jam();
      opPtr.p->m_errorCode = CreateIndxRef::Busy;
      opPtr.p->m_errorLine = __LINE__;
      releaseSections(signal);
      createIndex_sendReply(signal, opPtr, opPtr.p->m_isMaster);
      return;
    }
    c_opCreateIndex.add(opPtr);
    // save attribute list
    SegmentedSectionPtr ssPtr;
    signal->getSection(ssPtr, CreateIndxReq::ATTRIBUTE_LIST_SECTION);
    SimplePropertiesSectionReader r0(ssPtr, getSectionSegmentPool());
    r0.reset(); // undo implicit first()
    if (! r0.getWord(&opPtr.p->m_attrList.sz) ||
        ! r0.getWords(opPtr.p->m_attrList.id, opPtr.p->m_attrList.sz)) {
      jam();
      opPtr.p->m_errorCode = CreateIndxRef::InvalidName;
      opPtr.p->m_errorLine = __LINE__;
      releaseSections(signal);
      createIndex_sendReply(signal, opPtr, opPtr.p->m_isMaster);
      return;
    }
    // save name and index table properties
    signal->getSection(ssPtr, CreateIndxReq::INDEX_NAME_SECTION);
    SimplePropertiesSectionReader r1(ssPtr, getSectionSegmentPool());
    DictTabInfo::Table tableDesc;
    tableDesc.init();
    SimpleProperties::UnpackStatus status = SimpleProperties::unpack(
        r1, &tableDesc,
        DictTabInfo::TableMapping, DictTabInfo::TableMappingSize,
        true, true);
    if (status != SimpleProperties::Eof) {
      opPtr.p->m_errorCode = CreateIndxRef::InvalidName;
      opPtr.p->m_errorLine = __LINE__;
      releaseSections(signal);
      createIndex_sendReply(signal, opPtr, opPtr.p->m_isMaster);
      return;
    }
    memcpy(opPtr.p->m_indexName, tableDesc.TableName, MAX_TAB_NAME_SIZE);
    opPtr.p->m_storedIndex = tableDesc.TableLoggedFlag;
    releaseSections(signal);
    // master expects to hear from all
    if (opPtr.p->m_isMaster)
      opPtr.p->m_signalCounter = c_aliveNodes;
    createIndex_slavePrepare(signal, opPtr);
    createIndex_sendReply(signal, opPtr, false);
    return;
  }
  c_opCreateIndex.find(opPtr, req->getConnectionPtr());
  if (! opPtr.isNull()) {
    opPtr.p->m_requestType = requestType;
    if (requestType == CreateIndxReq::RT_DICT_COMMIT ||
        requestType == CreateIndxReq::RT_DICT_ABORT) {
      jam();
      if (requestType == CreateIndxReq::RT_DICT_COMMIT) {
        opPtr.p->m_request.setIndexId(req->getIndexId());
        opPtr.p->m_request.setIndexVersion(req->getIndexVersion());
        createIndex_slaveCommit(signal, opPtr);
      } else {
        createIndex_slaveAbort(signal, opPtr);
      }
      createIndex_sendReply(signal, opPtr, false);
      // done in slave
      if (! opPtr.p->m_isMaster)
        c_opCreateIndex.release(opPtr);
      return;
    }
  }
  jam();
  // return to sender
  releaseSections(signal);
  OpCreateIndex opBad;
  opPtr.p = &opBad;
  opPtr.p->save(req);
  opPtr.p->m_errorCode = CreateIndxRef::BadRequestType;
  opPtr.p->m_errorLine = __LINE__;
  createIndex_sendReply(signal, opPtr, true);
}

void
Dbdict::execCREATE_INDX_CONF(Signal* signal)
{
  jamEntry();
  ndbrequire(signal->getNoOfSections() == 0);
  CreateIndxConf* conf = (CreateIndxConf*)signal->getDataPtrSend();
  createIndex_recvReply(signal, conf, 0);
}

void
Dbdict::execCREATE_INDX_REF(Signal* signal) 
{
  jamEntry();      
  CreateIndxRef* ref = (CreateIndxRef*)signal->getDataPtrSend();
  createIndex_recvReply(signal, ref->getConf(), ref);
}

void
Dbdict::createIndex_recvReply(Signal* signal, const CreateIndxConf* conf,
    const CreateIndxRef* ref)
{
  jam();
  const Uint32 senderRef = signal->senderBlockRef();
  const CreateIndxReq::RequestType requestType = conf->getRequestType();
  const Uint32 key = conf->getConnectionPtr();
  if (requestType == CreateIndxReq::RT_TC) {
    jam();
    // part of alter index operation
    OpAlterIndexPtr opPtr;
    c_opAlterIndex.find(opPtr, key);
    ndbrequire(! opPtr.isNull());
    opPtr.p->setError(ref);
    alterIndex_fromCreateTc(signal, opPtr);
    return;
  }
  OpCreateIndexPtr opPtr;
  c_opCreateIndex.find(opPtr, key);
  ndbrequire(! opPtr.isNull());
  ndbrequire(opPtr.p->m_isMaster);
  ndbrequire(opPtr.p->m_requestType == requestType);
  opPtr.p->setError(ref);
  opPtr.p->m_signalCounter.clearWaitingFor(refToNode(senderRef));
  if (! opPtr.p->m_signalCounter.done()) {
    jam();
    return;
  }
  if (requestType == CreateIndxReq::RT_DICT_COMMIT ||
      requestType == CreateIndxReq::RT_DICT_ABORT) {
    jam();
    // send reply to user
    createIndex_sendReply(signal, opPtr, true);
    c_opCreateIndex.release(opPtr);
    return;
  }
  if (opPtr.p->hasError()) {
    jam();
    opPtr.p->m_requestType = CreateIndxReq::RT_DICT_ABORT;
    createIndex_sendSlaveReq(signal, opPtr);
    return;
  }
  if (requestType == CreateIndxReq::RT_DICT_PREPARE) {
    jam();
    // start index table create
    createIndex_toCreateTable(signal, opPtr);
    if (opPtr.p->hasError()) {
      jam();
      opPtr.p->m_requestType = CreateIndxReq::RT_DICT_ABORT;
      createIndex_sendSlaveReq(signal, opPtr);
      return;
    }
    return;
  }
  ndbrequire(false);
}

void
Dbdict::createIndex_slavePrepare(Signal* signal, OpCreateIndexPtr opPtr)
{
  jam();
}

void
Dbdict::createIndex_toCreateTable(Signal* signal, OpCreateIndexPtr opPtr)
{
  Uint32 attrid_map[MAX_ATTRIBUTES_IN_INDEX];
  Uint32 k;
  jam();
  const CreateIndxReq* const req = &opPtr.p->m_request;
  // signal data writer
  Uint32* wbuffer = &c_indexPage.word[0];
  LinearWriter w(wbuffer, sizeof(c_indexPage) >> 2);
  w.first();
  // get table being indexed
  if (! (req->getTableId() < c_tableRecordPool.getSize())) {
    jam();
    opPtr.p->m_errorCode = CreateIndxRef::InvalidPrimaryTable;
    opPtr.p->m_errorLine = __LINE__;
    return;
  }
  TableRecordPtr tablePtr;
  c_tableRecordPool.getPtr(tablePtr, req->getTableId());
  if (tablePtr.p->tabState != TableRecord::DEFINED) {
    jam();
    opPtr.p->m_errorCode = CreateIndxRef::InvalidPrimaryTable;
    opPtr.p->m_errorLine = __LINE__;
    return;
  }
  if (! tablePtr.p->isTable()) {
    jam();
    opPtr.p->m_errorCode = CreateIndxRef::InvalidPrimaryTable;
    opPtr.p->m_errorLine = __LINE__;
    return;
  }
  // compute index table record
  TableRecord indexRec;
  TableRecordPtr indexPtr;
  indexPtr.i = RNIL;            // invalid
  indexPtr.p = &indexRec;
  initialiseTableRecord(indexPtr);
  if (req->getIndexType() == DictTabInfo::UniqueHashIndex) {
    indexPtr.p->storedTable = opPtr.p->m_storedIndex;
    indexPtr.p->fragmentType = tablePtr.p->fragmentType;
  } else if (req->getIndexType() == DictTabInfo::OrderedIndex) {
    // first version will not supported logging
    if (opPtr.p->m_storedIndex) {
      jam();
      opPtr.p->m_errorCode = CreateIndxRef::InvalidIndexType;
      opPtr.p->m_errorLine = __LINE__;
      return;
    }
    indexPtr.p->storedTable = false;
    // follows table fragmentation
    indexPtr.p->fragmentType = tablePtr.p->fragmentType;
  } else {
    jam();
    opPtr.p->m_errorCode = CreateIndxRef::InvalidIndexType;
    opPtr.p->m_errorLine = __LINE__;
    return;
  }
  indexPtr.p->tableType = (DictTabInfo::TableType)req->getIndexType();
  indexPtr.p->primaryTableId = req->getTableId();
  indexPtr.p->noOfAttributes = opPtr.p->m_attrList.sz;
  indexPtr.p->tupKeyLength = 0;
  if (indexPtr.p->noOfAttributes == 0) {
    jam();
    opPtr.p->m_errorCode = CreateIndxRef::InvalidIndexType;
    opPtr.p->m_errorLine = __LINE__;
    return;
  }
  if (indexPtr.p->isOrderedIndex()) {
    // tree node size in words (make configurable later)
    indexPtr.p->tupKeyLength = MAX_TTREE_NODE_SIZE;
  }

  AttributeMask mask;
  mask.clear();
  for (k = 0; k < opPtr.p->m_attrList.sz; k++) {
    jam();
    unsigned current_id= opPtr.p->m_attrList.id[k];
    AttributeRecord* aRec= NULL;
    Uint32 tAttr= tablePtr.p->firstAttribute;
    for (; tAttr != RNIL; tAttr= aRec->nextAttrInTable)
    {
      aRec = c_attributeRecordPool.getPtr(tAttr);
      if (aRec->attributeId != current_id)
        continue;
      jam();
      break;
    }
    if (tAttr == RNIL) {
      jam();
      opPtr.p->m_errorCode = CreateIndxRef::BadRequestType;
      opPtr.p->m_errorLine = __LINE__;
      return;
    }
    if (mask.get(current_id))
    {
      jam();
      opPtr.p->m_errorCode = CreateIndxRef::DuplicateAttributes;
      opPtr.p->m_errorLine = __LINE__;
      return;
    }
    mask.set(current_id);

    const Uint32 a = aRec->attributeDescriptor;
    unsigned kk= k;
    if (indexPtr.p->isHashIndex()) {
      const Uint32 s1 = AttributeDescriptor::getSize(a);
      const Uint32 s2 = AttributeDescriptor::getArraySize(a);
      indexPtr.p->tupKeyLength += ((1 << s1) * s2 + 31) >> 5;
      // reorder the attributes according to the tableid order
      // for unque indexes
      for (; kk > 0 && current_id < attrid_map[kk-1]>>16; kk--)
	attrid_map[kk]= attrid_map[kk-1];
    }
    attrid_map[kk]= k | (current_id << 16);
  }
  indexPtr.p->noOfPrimkey = indexPtr.p->noOfAttributes;
  // plus concatenated primary table key attribute
  indexPtr.p->noOfAttributes += 1;
  indexPtr.p->noOfNullAttr = 0;
  // write index table
  w.add(DictTabInfo::TableName, opPtr.p->m_indexName);
  w.add(DictTabInfo::TableLoggedFlag, indexPtr.p->storedTable);
  w.add(DictTabInfo::FragmentTypeVal, indexPtr.p->fragmentType);
  w.add(DictTabInfo::TableTypeVal, indexPtr.p->tableType);
  w.add(DictTabInfo::PrimaryTable, tablePtr.p->tableName);
  w.add(DictTabInfo::PrimaryTableId, tablePtr.i);
  w.add(DictTabInfo::NoOfAttributes, indexPtr.p->noOfAttributes);
  w.add(DictTabInfo::NoOfKeyAttr, indexPtr.p->noOfPrimkey);
  w.add(DictTabInfo::NoOfNullable, indexPtr.p->noOfNullAttr);
  w.add(DictTabInfo::KeyLength, indexPtr.p->tupKeyLength);
  // write index key attributes
  AttributeRecordPtr aRecPtr;
  c_attributeRecordPool.getPtr(aRecPtr, tablePtr.p->firstAttribute);
  for (k = 0; k < opPtr.p->m_attrList.sz; k++) {
    // insert the attributes in the order decided above in attrid_map
    // k is new order, current_id is in previous order
    // ToDo: make sure "current_id" is stored with the table and
    // passed up to NdbDictionary
    unsigned current_id= opPtr.p->m_attrList.id[attrid_map[k] & 0xffff];
    jam();
    for (Uint32 tAttr = tablePtr.p->firstAttribute; tAttr != RNIL; ) {
      AttributeRecord* aRec = c_attributeRecordPool.getPtr(tAttr);
      tAttr = aRec->nextAttrInTable;
      if (aRec->attributeId != current_id)
        continue;
      jam();
      const Uint32 a = aRec->attributeDescriptor;
      bool isNullable = AttributeDescriptor::getNullable(a);
      Uint32 attrType = AttributeDescriptor::getType(a);
      w.add(DictTabInfo::AttributeName, aRec->attributeName);
      w.add(DictTabInfo::AttributeId, k);
      if (indexPtr.p->isHashIndex()) {
        w.add(DictTabInfo::AttributeKeyFlag, (Uint32)true);
        w.add(DictTabInfo::AttributeNullableFlag, (Uint32)false);
      }
      if (indexPtr.p->isOrderedIndex()) {
        w.add(DictTabInfo::AttributeKeyFlag, (Uint32)false);
        w.add(DictTabInfo::AttributeNullableFlag, (Uint32)isNullable);
      }
      w.add(DictTabInfo::AttributeExtType, attrType);
      w.add(DictTabInfo::AttributeExtPrecision, aRec->extPrecision);
      w.add(DictTabInfo::AttributeExtScale, aRec->extScale);
      w.add(DictTabInfo::AttributeExtLength, aRec->extLength);
      w.add(DictTabInfo::AttributeEnd, (Uint32)true);
    }
  }
  if (indexPtr.p->isHashIndex()) {
    jam();
    // write concatenated primary table key attribute
    w.add(DictTabInfo::AttributeName, "NDB$PK");
    w.add(DictTabInfo::AttributeId, opPtr.p->m_attrList.sz);
    w.add(DictTabInfo::AttributeKeyFlag, (Uint32)false);
    w.add(DictTabInfo::AttributeNullableFlag, (Uint32)false);
    w.add(DictTabInfo::AttributeExtType, (Uint32)DictTabInfo::ExtUnsigned);
    w.add(DictTabInfo::AttributeExtLength, tablePtr.p->tupKeyLength);
    w.add(DictTabInfo::AttributeEnd, (Uint32)true);
  }
  if (indexPtr.p->isOrderedIndex()) {
    jam();
    // write index tree node as Uint32 array attribute
    w.add(DictTabInfo::AttributeName, "NDB$TNODE");
    w.add(DictTabInfo::AttributeId, opPtr.p->m_attrList.sz);
    w.add(DictTabInfo::AttributeKeyFlag, (Uint32)true);
    w.add(DictTabInfo::AttributeNullableFlag, (Uint32)false);
    w.add(DictTabInfo::AttributeExtType, (Uint32)DictTabInfo::ExtUnsigned);
    w.add(DictTabInfo::AttributeExtLength, indexPtr.p->tupKeyLength);
    w.add(DictTabInfo::AttributeEnd, (Uint32)true);
  }
  // finish
  w.add(DictTabInfo::TableEnd, (Uint32)true);
  // remember to...
  releaseSections(signal);
  // send create index table request
  CreateTableReq * const cre = (CreateTableReq*)signal->getDataPtrSend();
  cre->senderRef = reference();
  cre->senderData = opPtr.p->key;
  LinearSectionPtr lsPtr[3];
  lsPtr[0].p = wbuffer;
  lsPtr[0].sz = w.getWordsUsed();
  sendSignal(DBDICT_REF, GSN_CREATE_TABLE_REQ,
      signal, CreateTableReq::SignalLength, JBB, lsPtr, 1);
}

void
Dbdict::createIndex_fromCreateTable(Signal* signal, OpCreateIndexPtr opPtr)
{
  jam();
  if (opPtr.p->hasError()) {
    jam();
    opPtr.p->m_requestType = CreateIndxReq::RT_DICT_ABORT;
    createIndex_sendSlaveReq(signal, opPtr);
    return;
  }
  if (! opPtr.p->m_request.getOnline()) {
    jam();
    opPtr.p->m_requestType = CreateIndxReq::RT_DICT_COMMIT;
    createIndex_sendSlaveReq(signal, opPtr);
    return;
  }
  createIndex_toAlterIndex(signal, opPtr);
}

void
Dbdict::createIndex_toAlterIndex(Signal* signal, OpCreateIndexPtr opPtr)
{
  jam();
  AlterIndxReq* const req = (AlterIndxReq*)signal->getDataPtrSend();
  req->setUserRef(reference());
  req->setConnectionPtr(opPtr.p->key);
  req->setRequestType(AlterIndxReq::RT_CREATE_INDEX);
  req->addRequestFlag(opPtr.p->m_requestFlag);
  req->setTableId(opPtr.p->m_request.getTableId());
  req->setIndexId(opPtr.p->m_request.getIndexId());
  req->setIndexVersion(opPtr.p->m_request.getIndexVersion());
  req->setOnline(true);
  sendSignal(reference(), GSN_ALTER_INDX_REQ,
      signal, AlterIndxReq::SignalLength, JBB);
}

void
Dbdict::createIndex_fromAlterIndex(Signal* signal, OpCreateIndexPtr opPtr)
{
  jam();
  if (opPtr.p->hasError()) {
    jam();
    opPtr.p->m_requestType = CreateIndxReq::RT_DICT_ABORT;
    createIndex_sendSlaveReq(signal, opPtr);
    return;
  }
  opPtr.p->m_requestType = CreateIndxReq::RT_DICT_COMMIT;
  createIndex_sendSlaveReq(signal, opPtr);
}

void
Dbdict::createIndex_slaveCommit(Signal* signal, OpCreateIndexPtr opPtr)
{
  jam();
  const Uint32 indexId = opPtr.p->m_request.getIndexId();
  TableRecordPtr indexPtr;
  c_tableRecordPool.getPtr(indexPtr, indexId);
  if (! opPtr.p->m_request.getOnline()) {
    ndbrequire(indexPtr.p->indexState == TableRecord::IS_UNDEFINED);
    indexPtr.p->indexState = TableRecord::IS_OFFLINE;
  } else {
    ndbrequire(indexPtr.p->indexState == TableRecord::IS_ONLINE);
  }
}

void
Dbdict::createIndex_slaveAbort(Signal* signal, OpCreateIndexPtr opPtr)
{
  jam();
  CreateIndxReq* const req = &opPtr.p->m_request;
  const Uint32 indexId = req->getIndexId();
  if (indexId >= c_tableRecordPool.getSize()) {
    jam();
    return;
  }
  TableRecordPtr indexPtr;
  c_tableRecordPool.getPtr(indexPtr, indexId);
  if (! indexPtr.p->isIndex()) {
    jam();
    return;
  }
  indexPtr.p->indexState = TableRecord::IS_BROKEN;
}

void
Dbdict::createIndex_sendSlaveReq(Signal* signal, OpCreateIndexPtr opPtr)
{
  jam();
  CreateIndxReq* const req = (CreateIndxReq*)signal->getDataPtrSend();
  *req = opPtr.p->m_request;
  req->setUserRef(opPtr.p->m_coordinatorRef);
  req->setConnectionPtr(opPtr.p->key);
  req->setRequestType(opPtr.p->m_requestType);
  req->addRequestFlag(opPtr.p->m_requestFlag);
  opPtr.p->m_signalCounter = c_aliveNodes;
  NodeReceiverGroup rg(DBDICT, c_aliveNodes);
  sendSignal(rg, GSN_CREATE_INDX_REQ,
      signal, CreateIndxReq::SignalLength, JBB);
}

void
Dbdict::createIndex_sendReply(Signal* signal, OpCreateIndexPtr opPtr,
    bool toUser)
{
  CreateIndxRef* rep = (CreateIndxRef*)signal->getDataPtrSend();
  Uint32 gsn = GSN_CREATE_INDX_CONF;
  Uint32 length = CreateIndxConf::InternalLength;
  bool sendRef = opPtr.p->hasError();
  if (! toUser) {
    rep->setUserRef(opPtr.p->m_coordinatorRef);
    rep->setConnectionPtr(opPtr.p->key);
    rep->setRequestType(opPtr.p->m_requestType);
    if (opPtr.p->m_requestType == CreateIndxReq::RT_DICT_ABORT)
      sendRef = false;
  } else {
    rep->setUserRef(opPtr.p->m_request.getUserRef());
    rep->setConnectionPtr(opPtr.p->m_request.getConnectionPtr());
    rep->setRequestType(opPtr.p->m_request.getRequestType());
    length = CreateIndxConf::SignalLength;
  }
  rep->setTableId(opPtr.p->m_request.getTableId());
  rep->setIndexId(opPtr.p->m_request.getIndexId());
  rep->setIndexVersion(opPtr.p->m_request.getIndexVersion());
  if (sendRef) {
    if (opPtr.p->m_errorNode == 0)
      opPtr.p->m_errorNode = getOwnNodeId();
    rep->setErrorCode(opPtr.p->m_errorCode);
    rep->setErrorLine(opPtr.p->m_errorLine);
    rep->setErrorNode(opPtr.p->m_errorNode);
    gsn = GSN_CREATE_INDX_REF;
    length = CreateIndxRef::SignalLength;
  }
  sendSignal(rep->getUserRef(), gsn, signal, length, JBB);
}

/**
 * MODULE: Drop index.
 *
 * Drop index.  First alters the index offline (i.e.  drops metadata in
 * other blocks) and then drops the index table.
 */

void
Dbdict::execDROP_INDX_REQ(Signal* signal)
{
  jamEntry();
  DropIndxReq* const req = (DropIndxReq*)signal->getDataPtrSend();
  OpDropIndexPtr opPtr;

  int err = DropIndxRef::BadRequestType;
  const Uint32 senderRef = signal->senderBlockRef();
  const DropIndxReq::RequestType requestType = req->getRequestType();
  if (requestType == DropIndxReq::RT_USER) {
    jam();
    if (signal->getLength() == DropIndxReq::SignalLength) {
      jam();
      if (getOwnNodeId() != c_masterNodeId) {
        jam();

	err = DropIndxRef::NotMaster;
	goto error;
      }
      // forward initial request plus operation key to all
      Uint32 indexId= req->getIndexId();
      Uint32 indexVersion= req->getIndexVersion();
      TableRecordPtr tmp;
      int res = getMetaTablePtr(tmp, indexId,  indexVersion);
      switch(res){
      case MetaData::InvalidArgument:
	err = DropIndxRef::IndexNotFound;
	goto error;
      case MetaData::TableNotFound:
      case MetaData::InvalidTableVersion:
	err = DropIndxRef::InvalidIndexVersion;
	goto error;
      }

      if (! tmp.p->isIndex()) {
	jam();
	err = DropIndxRef::NotAnIndex;
	goto error;
      }

      if (tmp.p->indexState == TableRecord::IS_DROPPING){
	jam();
	err = DropIndxRef::IndexNotFound;
	goto error;
      }

      tmp.p->indexState = TableRecord::IS_DROPPING;

      req->setOpKey(++c_opRecordSequence);
      NodeReceiverGroup rg(DBDICT, c_aliveNodes);
      sendSignal(rg, GSN_DROP_INDX_REQ,
          signal, DropIndxReq::SignalLength + 1, JBB);
      return;
    }
    // seize operation record
    ndbrequire(signal->getLength() == DropIndxReq::SignalLength + 1);
    const Uint32 opKey = req->getOpKey();
    OpDropIndex opBusy;
    if (! c_opDropIndex.seize(opPtr))
      opPtr.p = &opBusy;
    opPtr.p->save(req);
    opPtr.p->m_coordinatorRef = senderRef;
    opPtr.p->m_isMaster = (senderRef == reference());
    opPtr.p->key = opKey;
    opPtr.p->m_requestType = DropIndxReq::RT_DICT_PREPARE;
    if (opPtr.p == &opBusy) {
      jam();
      opPtr.p->m_errorCode = DropIndxRef::Busy;
      opPtr.p->m_errorLine = __LINE__;
      dropIndex_sendReply(signal, opPtr, opPtr.p->m_isMaster);
      return;
    }
    c_opDropIndex.add(opPtr);
    // master expects to hear from all
    if (opPtr.p->m_isMaster)
      opPtr.p->m_signalCounter = c_aliveNodes;
    dropIndex_slavePrepare(signal, opPtr);
    dropIndex_sendReply(signal, opPtr, false);
    return;
  }
  c_opDropIndex.find(opPtr, req->getConnectionPtr());
  if (! opPtr.isNull()) {
    opPtr.p->m_requestType = requestType;
    if (requestType == DropIndxReq::RT_DICT_COMMIT ||
        requestType == DropIndxReq::RT_DICT_ABORT) {
      jam();
      if (requestType == DropIndxReq::RT_DICT_COMMIT)
        dropIndex_slaveCommit(signal, opPtr);
      else
        dropIndex_slaveAbort(signal, opPtr);
      dropIndex_sendReply(signal, opPtr, false);
      // done in slave
      if (! opPtr.p->m_isMaster)
        c_opDropIndex.release(opPtr);
      return;
    }
  }
error:
  jam();
  // return to sender
  OpDropIndex opBad;
  opPtr.p = &opBad;
  opPtr.p->save(req);
  opPtr.p->m_errorCode = (DropIndxRef::ErrorCode)err;
  opPtr.p->m_errorLine = __LINE__;
  opPtr.p->m_errorNode = c_masterNodeId;
  dropIndex_sendReply(signal, opPtr, true);
}

void
Dbdict::execDROP_INDX_CONF(Signal* signal)
{
  jamEntry();
  DropIndxConf* conf = (DropIndxConf*)signal->getDataPtrSend();
  dropIndex_recvReply(signal, conf, 0);
}

void
Dbdict::execDROP_INDX_REF(Signal* signal) 
{
  jamEntry();
  DropIndxRef* ref = (DropIndxRef*)signal->getDataPtrSend();
  dropIndex_recvReply(signal, ref->getConf(), ref);
}

void
Dbdict::dropIndex_recvReply(Signal* signal, const DropIndxConf* conf,
    const DropIndxRef* ref)
{
  jam();
  const Uint32 senderRef = signal->senderBlockRef();
  const DropIndxReq::RequestType requestType = conf->getRequestType();
  const Uint32 key = conf->getConnectionPtr();
  if (requestType == DropIndxReq::RT_TC) {
    jam();
    // part of alter index operation
    OpAlterIndexPtr opPtr;
    c_opAlterIndex.find(opPtr, key);
    ndbrequire(! opPtr.isNull());
    opPtr.p->setError(ref);
    alterIndex_fromDropTc(signal, opPtr);
    return;
  }
  OpDropIndexPtr opPtr;
  c_opDropIndex.find(opPtr, key);
  ndbrequire(! opPtr.isNull());
  ndbrequire(opPtr.p->m_isMaster);
  ndbrequire(opPtr.p->m_requestType == requestType);
  opPtr.p->setError(ref);
  opPtr.p->m_signalCounter.clearWaitingFor(refToNode(senderRef));
  if (! opPtr.p->m_signalCounter.done()) {
    jam();
    return;
  }
  if (requestType == DropIndxReq::RT_DICT_COMMIT ||
      requestType == DropIndxReq::RT_DICT_ABORT) {
    jam();
    // send reply to user
    dropIndex_sendReply(signal, opPtr, true);
    c_opDropIndex.release(opPtr);
    return;
  }
  if (opPtr.p->hasError()) {
    jam();
    opPtr.p->m_requestType = DropIndxReq::RT_DICT_ABORT;
    dropIndex_sendSlaveReq(signal, opPtr);
    return;
  }
  if (requestType == DropIndxReq::RT_DICT_PREPARE) {
    jam();
    // start alter offline
    dropIndex_toAlterIndex(signal, opPtr);
    return;
  }
  ndbrequire(false);
}

void
Dbdict::dropIndex_slavePrepare(Signal* signal, OpDropIndexPtr opPtr)
{
  jam();
  DropIndxReq* const req = &opPtr.p->m_request;
  // check index exists
  TableRecordPtr indexPtr;
  if (! (req->getIndexId() < c_tableRecordPool.getSize())) {
    jam();
    opPtr.p->m_errorCode = DropIndxRef::IndexNotFound;
    opPtr.p->m_errorLine = __LINE__;
    return;
  }
  c_tableRecordPool.getPtr(indexPtr, req->getIndexId());
  if (indexPtr.p->tabState != TableRecord::DEFINED) {
    jam();
    opPtr.p->m_errorCode = DropIndxRef::IndexNotFound;
    opPtr.p->m_errorLine = __LINE__;
    return;
  }
  if (! indexPtr.p->isIndex()) {
    jam();
    opPtr.p->m_errorCode = DropIndxRef::NotAnIndex;
    opPtr.p->m_errorLine = __LINE__;
    return;
  }
  // ignore incoming primary table id
  req->setTableId(indexPtr.p->primaryTableId);
}

void
Dbdict::dropIndex_toAlterIndex(Signal* signal, OpDropIndexPtr opPtr)
{
  jam();
  AlterIndxReq* const req = (AlterIndxReq*)signal->getDataPtrSend();
  req->setUserRef(reference());
  req->setConnectionPtr(opPtr.p->key);
  req->setRequestType(AlterIndxReq::RT_DROP_INDEX);
  req->addRequestFlag(opPtr.p->m_requestFlag);
  req->setTableId(opPtr.p->m_request.getTableId());
  req->setIndexId(opPtr.p->m_request.getIndexId());
  req->setIndexVersion(opPtr.p->m_request.getIndexVersion());
  req->setOnline(false);
  sendSignal(reference(), GSN_ALTER_INDX_REQ,
      signal, AlterIndxReq::SignalLength, JBB);
}

void
Dbdict::dropIndex_fromAlterIndex(Signal* signal, OpDropIndexPtr opPtr)
{
  jam();
  if (opPtr.p->hasError()) {
    jam();
    opPtr.p->m_requestType = DropIndxReq::RT_DICT_ABORT;
    dropIndex_sendSlaveReq(signal, opPtr);
    return;
  }
  dropIndex_toDropTable(signal, opPtr);
}

void
Dbdict::dropIndex_toDropTable(Signal* signal, OpDropIndexPtr opPtr)
{
  jam();
  DropTableReq* const req = (DropTableReq*)signal->getDataPtrSend();
  req->senderRef = reference();
  req->senderData = opPtr.p->key;
  req->tableId = opPtr.p->m_request.getIndexId();
  req->tableVersion = opPtr.p->m_request.getIndexVersion();
  sendSignal(reference(), GSN_DROP_TABLE_REQ,
      signal,DropTableReq::SignalLength, JBB);
}

void
Dbdict::dropIndex_fromDropTable(Signal* signal, OpDropIndexPtr opPtr)
{
  jam();
  if (opPtr.p->hasError()) {
    jam();
    opPtr.p->m_requestType = DropIndxReq::RT_DICT_ABORT;
    dropIndex_sendSlaveReq(signal, opPtr);
    return;
  }
  opPtr.p->m_requestType = DropIndxReq::RT_DICT_COMMIT;
  dropIndex_sendSlaveReq(signal, opPtr);
}

void
Dbdict::dropIndex_slaveCommit(Signal* signal, OpDropIndexPtr opPtr)
{
  jam();
}

void
Dbdict::dropIndex_slaveAbort(Signal* signal, OpDropIndexPtr opPtr)
{
  jam();
  DropIndxReq* const req = &opPtr.p->m_request;
  const Uint32 indexId = req->getIndexId();
  if (indexId >= c_tableRecordPool.getSize()) {
    jam();
    return;
  }
  TableRecordPtr indexPtr;
  c_tableRecordPool.getPtr(indexPtr, indexId);
  indexPtr.p->indexState = TableRecord::IS_BROKEN;
}

void
Dbdict::dropIndex_sendSlaveReq(Signal* signal, OpDropIndexPtr opPtr)
{
  DropIndxReq* const req = (DropIndxReq*)signal->getDataPtrSend();
  *req = opPtr.p->m_request;
  req->setUserRef(opPtr.p->m_coordinatorRef);
  req->setConnectionPtr(opPtr.p->key);
  req->setRequestType(opPtr.p->m_requestType);
  req->addRequestFlag(opPtr.p->m_requestFlag);
  opPtr.p->m_signalCounter = c_aliveNodes;
  NodeReceiverGroup rg(DBDICT, c_aliveNodes);
  sendSignal(rg, GSN_DROP_INDX_REQ,
      signal, DropIndxReq::SignalLength, JBB);
}

void
Dbdict::dropIndex_sendReply(Signal* signal, OpDropIndexPtr opPtr,
    bool toUser)
{
  DropIndxRef* rep = (DropIndxRef*)signal->getDataPtrSend();
  Uint32 gsn = GSN_DROP_INDX_CONF;
  Uint32 length = DropIndxConf::InternalLength;
  bool sendRef = opPtr.p->hasError();
  if (! toUser) {
    rep->setUserRef(opPtr.p->m_coordinatorRef);
    rep->setConnectionPtr(opPtr.p->key);
    rep->setRequestType(opPtr.p->m_requestType);
    if (opPtr.p->m_requestType == DropIndxReq::RT_DICT_ABORT)
      sendRef = false;
  } else {
    rep->setUserRef(opPtr.p->m_request.getUserRef());
    rep->setConnectionPtr(opPtr.p->m_request.getConnectionPtr());
    rep->setRequestType(opPtr.p->m_request.getRequestType());
    length = DropIndxConf::SignalLength;
  }
  rep->setTableId(opPtr.p->m_request.getTableId());
  rep->setIndexId(opPtr.p->m_request.getIndexId());
  rep->setIndexVersion(opPtr.p->m_request.getIndexVersion());
  if (sendRef) {
    if (opPtr.p->m_errorNode == 0)
      opPtr.p->m_errorNode = getOwnNodeId();
    rep->setErrorCode(opPtr.p->m_errorCode);
    rep->setErrorLine(opPtr.p->m_errorLine);
    rep->setErrorNode(opPtr.p->m_errorNode);
    gsn = GSN_DROP_INDX_REF;
    length = DropIndxRef::SignalLength;
  }
  sendSignal(rep->getUserRef(), gsn, signal, length, JBB);
}

/*****************************************************
 *
 * Util signalling
 *
 *****************************************************/

int
Dbdict::sendSignalUtilReq(Callback *pcallback,
			  BlockReference ref, 
			  GlobalSignalNumber gsn, 
			  Signal* signal, 
			  Uint32 length, 
			  JobBufferLevel jbuf,
			  LinearSectionPtr ptr[3],
			  Uint32 noOfSections)
{
  jam();
  EVENT_TRACE;
  OpSignalUtilPtr utilRecPtr;

  // Seize a Util Send record
  if (!c_opSignalUtil.seize(utilRecPtr)) {
    // Failed to allocate util record
    return -1;
  }
  utilRecPtr.p->m_callback = *pcallback;

  // should work for all util signal classes
  UtilPrepareReq *req = (UtilPrepareReq*)signal->getDataPtrSend();
  utilRecPtr.p->m_userData = req->getSenderData();
  req->setSenderData(utilRecPtr.i);

  if (ptr) {
    jam();
    sendSignal(ref, gsn, signal, length, jbuf, ptr, noOfSections);
  } else {
    jam();
    sendSignal(ref, gsn, signal, length, jbuf);
  }

  return 0;
}

int
Dbdict::recvSignalUtilReq(Signal* signal, Uint32 returnCode)
{
  jam();
  EVENT_TRACE;
  UtilPrepareConf * const req = (UtilPrepareConf*)signal->getDataPtr();
  OpSignalUtilPtr utilRecPtr;
  utilRecPtr.i = req->getSenderData();
  if ((utilRecPtr.p = c_opSignalUtil.getPtr(utilRecPtr.i)) == NULL) {
    jam();
    return -1;
  }

  req->setSenderData(utilRecPtr.p->m_userData);
  Callback c = utilRecPtr.p->m_callback;
  c_opSignalUtil.release(utilRecPtr);

  execute(signal, c, returnCode);
  return 0;
}

void Dbdict::execUTIL_PREPARE_CONF(Signal *signal)
{
  jamEntry();
  EVENT_TRACE;
  ndbrequire(recvSignalUtilReq(signal, 0) == 0);
}

void
Dbdict::execUTIL_PREPARE_REF(Signal *signal)
{
  jamEntry();
  EVENT_TRACE;
  ndbrequire(recvSignalUtilReq(signal, 1) == 0);
}

void Dbdict::execUTIL_EXECUTE_CONF(Signal *signal)
{
  jamEntry();
  EVENT_TRACE;
   ndbrequire(recvSignalUtilReq(signal, 0) == 0);
}

void Dbdict::execUTIL_EXECUTE_REF(Signal *signal)
{
  jamEntry();
  EVENT_TRACE;

#ifdef EVENT_DEBUG
  UtilExecuteRef * ref = (UtilExecuteRef *)signal->getDataPtrSend();

  ndbout_c("execUTIL_EXECUTE_REF");
  ndbout_c("senderData %u",ref->getSenderData());
  ndbout_c("errorCode %u",ref->getErrorCode());
  ndbout_c("TCErrorCode %u",ref->getTCErrorCode());
#endif
  
  ndbrequire(recvSignalUtilReq(signal, 1) == 0);
}
void Dbdict::execUTIL_RELEASE_CONF(Signal *signal)
{
  jamEntry();
  EVENT_TRACE;
  ndbrequire(false);
  ndbrequire(recvSignalUtilReq(signal, 0) == 0);
}
void Dbdict::execUTIL_RELEASE_REF(Signal *signal)
{
  jamEntry();
  EVENT_TRACE;
  ndbrequire(false);
  ndbrequire(recvSignalUtilReq(signal, 1) == 0);
}

/**
 * MODULE: Create event
 *
 * Create event in DICT.
 * 
 *
 * Request type in CREATE_EVNT signals:
 *
 * Signalflow see Dbdict.txt
 *
 */

/*****************************************************************
 *
 * Systable stuff
 *
 */

const Uint32 Dbdict::sysTab_NDBEVENTS_0_szs[EVENT_SYSTEM_TABLE_LENGTH] = {
  sizeof(((sysTab_NDBEVENTS_0*)0)->NAME),
  sizeof(((sysTab_NDBEVENTS_0*)0)->EVENT_TYPE),
  sizeof(((sysTab_NDBEVENTS_0*)0)->TABLE_NAME),
  sizeof(((sysTab_NDBEVENTS_0*)0)->ATTRIBUTE_MASK),
  sizeof(((sysTab_NDBEVENTS_0*)0)->SUBID),
  sizeof(((sysTab_NDBEVENTS_0*)0)->SUBKEY)
};

void
Dbdict::prepareTransactionEventSysTable (Callback *pcallback,
					 Signal* signal,
					 Uint32 senderData,
					 UtilPrepareReq::OperationTypeValue prepReq)
{
  // find table id for event system table
  TableRecord keyRecord;
  strcpy(keyRecord.tableName, EVENT_SYSTEM_TABLE_NAME);

  TableRecordPtr tablePtr;
  c_tableRecordHash.find(tablePtr, keyRecord);
  
  ndbrequire(tablePtr.i != RNIL); // system table must exist

  Uint32 tableId = tablePtr.p->tableId; /* System table */
  Uint32 noAttr = tablePtr.p->noOfAttributes;
  ndbrequire(noAttr == EVENT_SYSTEM_TABLE_LENGTH);

  switch (prepReq) {
  case UtilPrepareReq::Update:
  case UtilPrepareReq::Insert:
  case UtilPrepareReq::Write:
  case UtilPrepareReq::Read:
    jam();
    break;
  case UtilPrepareReq::Delete:
    jam();
    noAttr = 1; // only involves Primary key which should be the first
    break;
  }
  prepareUtilTransaction(pcallback, signal, senderData, tableId, NULL,
		      prepReq, noAttr, NULL, NULL);
}

void
Dbdict::prepareUtilTransaction(Callback *pcallback,
			       Signal* signal,
			       Uint32 senderData,
			       Uint32 tableId,
			       const char* tableName,
			       UtilPrepareReq::OperationTypeValue prepReq,
			       Uint32 noAttr,
			       Uint32 attrIds[],
			       const char *attrNames[])
{
  jam();
  EVENT_TRACE;

  UtilPrepareReq * utilPrepareReq = 
    (UtilPrepareReq *)signal->getDataPtrSend();
  
  utilPrepareReq->setSenderRef(reference());
  utilPrepareReq->setSenderData(senderData);

  const Uint32 pageSizeInWords = 128;
  Uint32 propPage[pageSizeInWords];
  LinearWriter w(&propPage[0],128);
  w.first();
  w.add(UtilPrepareReq::NoOfOperations, 1);
  w.add(UtilPrepareReq::OperationType, prepReq);
  if (tableName) {
    jam();
    w.add(UtilPrepareReq::TableName, tableName);
  } else {
    jam();
    w.add(UtilPrepareReq::TableId, tableId);
  }
  for(Uint32 i = 0; i < noAttr; i++)
    if (tableName) {
      jam();
      w.add(UtilPrepareReq::AttributeName, attrNames[i]);
    } else {
      if (attrIds) {
	jam();
	w.add(UtilPrepareReq::AttributeId, attrIds[i]);
      } else {
	jam();
	w.add(UtilPrepareReq::AttributeId, i);
      }
    }
#ifdef EVENT_DEBUG
  // Debugging
  SimplePropertiesLinearReader reader(propPage, w.getWordsUsed());
  printf("Dict::prepareInsertTransactions: Sent SimpleProperties:\n");
  reader.printAll(ndbout);
#endif

  struct LinearSectionPtr sectionsPtr[UtilPrepareReq::NoOfSections];
  sectionsPtr[UtilPrepareReq::PROPERTIES_SECTION].p = propPage;
  sectionsPtr[UtilPrepareReq::PROPERTIES_SECTION].sz = w.getWordsUsed();

  sendSignalUtilReq(pcallback, DBUTIL_REF, GSN_UTIL_PREPARE_REQ, signal,
		    UtilPrepareReq::SignalLength, JBB, 
		    sectionsPtr, UtilPrepareReq::NoOfSections);
}

/*****************************************************************
 *
 * CREATE_EVNT_REQ has three types RT_CREATE, RT_GET (from user)
 * and RT_DICT_AFTER_GET send from master DICT to slaves
 *
 * This function just dscpaches these to
 *
 * createEvent_RT_USER_CREATE
 * createEvent_RT_USER_GET
 * createEvent_RT_DICT_AFTER_GET
 *
 * repectively
 *
 */

void
Dbdict::execCREATE_EVNT_REQ(Signal* signal)
{
  jamEntry();

#if 0
  {
    SafeCounterHandle handle;
    {
      SafeCounter tmp(c_counterMgr, handle);
      tmp.init<CreateEvntRef>(CMVMI, GSN_DUMP_STATE_ORD, /* senderData */ 13);
      tmp.clearWaitingFor();
      tmp.setWaitingFor(3);
      ndbrequire(!tmp.done());
      ndbout_c("Allocted");
    }
    ndbrequire(!handle.done());
    {
      SafeCounter tmp(c_counterMgr, handle);
      tmp.clearWaitingFor(3);
      ndbrequire(tmp.done());
      ndbout_c("Deallocted");
    }
    ndbrequire(handle.done());
  }
  {
    NodeBitmask nodes;
    nodes.clear();

    nodes.set(2);
    nodes.set(3);
    nodes.set(4);
    nodes.set(5);

    {
      Uint32 i = 0;
      while((i = nodes.find(i)) != NodeBitmask::NotFound){
	ndbout_c("1 Node id = %u", i);
	i++;
      }
    }

    NodeReceiverGroup rg(DBDICT, nodes);
    RequestTracker rt2;
    ndbrequire(rt2.done());
    ndbrequire(!rt2.hasRef());
    ndbrequire(!rt2.hasConf());
    rt2.init<CreateEvntRef>(c_counterMgr, rg, GSN_CREATE_EVNT_REF, 13);

    RequestTracker rt3;
    rt3.init<CreateEvntRef>(c_counterMgr, rg, GSN_CREATE_EVNT_REF, 13);

    ndbrequire(!rt2.done());
    ndbrequire(!rt3.done());

    rt2.reportRef(c_counterMgr, 2);
    rt3.reportConf(c_counterMgr, 2);

    ndbrequire(!rt2.done());
    ndbrequire(!rt3.done());

    rt2.reportConf(c_counterMgr, 3);
    rt3.reportConf(c_counterMgr, 3);

    ndbrequire(!rt2.done());
    ndbrequire(!rt3.done());

    rt2.reportConf(c_counterMgr, 4);
    rt3.reportConf(c_counterMgr, 4);

    ndbrequire(!rt2.done());
    ndbrequire(!rt3.done());

    rt2.reportConf(c_counterMgr, 5);
    rt3.reportConf(c_counterMgr, 5);

    ndbrequire(rt2.done());
    ndbrequire(rt3.done());
  }
#endif

  if (! assembleFragments(signal)) {
    jam();
    return;
  }

  CreateEvntReq *req = (CreateEvntReq*)signal->getDataPtr();
  const CreateEvntReq::RequestType requestType = req->getRequestType();
  const Uint32                     requestFlag = req->getRequestFlag();

  OpCreateEventPtr evntRecPtr;
  // Seize a Create Event record
  if (!c_opCreateEvent.seize(evntRecPtr)) {
    // Failed to allocate event record
    jam();
    releaseSections(signal);

    CreateEvntRef * ret = (CreateEvntRef *)signal->getDataPtrSend();
    ret->senderRef = reference();
    ret->setErrorCode(CreateEvntRef::SeizeError);
    ret->setErrorLine(__LINE__);
    ret->setErrorNode(reference());
    sendSignal(signal->senderBlockRef(), GSN_CREATE_EVNT_REF, signal,
	       CreateEvntRef::SignalLength, JBB);
    return;
  }

#ifdef EVENT_DEBUG
  ndbout_c("DBDICT::execCREATE_EVNT_REQ from %u evntRecId = (%d)", refToNode(signal->getSendersBlockRef()), evntRecPtr.i);
#endif
  
  ndbrequire(req->getUserRef() == signal->getSendersBlockRef());

  evntRecPtr.p->init(req,this);

  if (requestFlag & (Uint32)CreateEvntReq::RT_DICT_AFTER_GET) {
    jam();
    EVENT_TRACE;
    createEvent_RT_DICT_AFTER_GET(signal, evntRecPtr);
    return;
  }
  if (requestType == CreateEvntReq::RT_USER_GET) {
    jam();
    EVENT_TRACE;
    createEvent_RT_USER_GET(signal, evntRecPtr);
    return;
  }
  if (requestType == CreateEvntReq::RT_USER_CREATE) {
    jam();
    EVENT_TRACE;
    createEvent_RT_USER_CREATE(signal, evntRecPtr);
    return;
  }

#ifdef EVENT_DEBUG
  ndbout << "Dbdict.cpp: Dbdict::execCREATE_EVNT_REQ other" << endl;
#endif
  jam();
  releaseSections(signal);
    
  evntRecPtr.p->m_errorCode = CreateEvntRef::Undefined;
  evntRecPtr.p->m_errorLine = __LINE__;
  evntRecPtr.p->m_errorNode = reference();
  
  createEvent_sendReply(signal, evntRecPtr);
}

/********************************************************************
 *
 * Event creation
 *
 *****************************************************************/

void
Dbdict::createEvent_RT_USER_CREATE(Signal* signal, OpCreateEventPtr evntRecPtr){
  jam();
  evntRecPtr.p->m_request.setUserRef(signal->senderBlockRef());

#ifdef EVENT_DEBUG
  ndbout << "Dbdict.cpp: Dbdict::execCREATE_EVNT_REQ RT_USER" << endl;
  char buf[128] = {0};
  AttributeMask mask = evntRecPtr.p->m_request.getAttrListBitmask(); 
  mask.getText(buf);
  ndbout_c("mask = %s", buf);
#endif

  // Interpret the long signal

  SegmentedSectionPtr ssPtr;
  // save name and event properties
  signal->getSection(ssPtr, CreateEvntReq::EVENT_NAME_SECTION);

  SimplePropertiesSectionReader r0(ssPtr, getSectionSegmentPool());
#ifdef EVENT_DEBUG
  r0.printAll(ndbout);
#endif
    // event name
  if ((!r0.first()) ||
      (r0.getValueType() != SimpleProperties::StringValue) ||
      (r0.getValueLen() <= 0)) {
    jam();
    releaseSections(signal);

    evntRecPtr.p->m_errorCode = CreateEvntRef::Undefined;
    evntRecPtr.p->m_errorLine = __LINE__;
    evntRecPtr.p->m_errorNode = reference();

    createEvent_sendReply(signal, evntRecPtr);
    return;
  }
  r0.getString(evntRecPtr.p->m_eventRec.NAME);
  {
    int len = strlen(evntRecPtr.p->m_eventRec.NAME);
    memset(evntRecPtr.p->m_eventRec.NAME+len, 0, MAX_TAB_NAME_SIZE-len);
#ifdef EVENT_DEBUG
    printf("CreateEvntReq::RT_USER_CREATE; EventName %s, len %u\n",
	   evntRecPtr.p->m_eventRec.NAME, len);
    for(int i = 0; i < MAX_TAB_NAME_SIZE/4; i++)
      printf("H'%.8x ", ((Uint32*)evntRecPtr.p->m_eventRec.NAME)[i]);
    printf("\n");
#endif
  }
  // table name
  if ((!r0.next()) ||
      (r0.getValueType() != SimpleProperties::StringValue) ||
      (r0.getValueLen() <= 0)) {
    jam();
    releaseSections(signal);
    
    evntRecPtr.p->m_errorCode = CreateEvntRef::Undefined;
    evntRecPtr.p->m_errorLine = __LINE__;
    evntRecPtr.p->m_errorNode = reference();
    
    createEvent_sendReply(signal, evntRecPtr);
    return;
  }
  r0.getString(evntRecPtr.p->m_eventRec.TABLE_NAME);
  {
    int len = strlen(evntRecPtr.p->m_eventRec.TABLE_NAME);
    memset(evntRecPtr.p->m_eventRec.TABLE_NAME+len, 0, MAX_TAB_NAME_SIZE-len);
  }
  
#ifdef EVENT_DEBUG
  ndbout_c("event name: %s",evntRecPtr.p->m_eventRec.NAME);
  ndbout_c("table name: %s",evntRecPtr.p->m_eventRec.TABLE_NAME);
#endif
  
  releaseSections(signal);
  
  // Send request to SUMA

  CreateSubscriptionIdReq * sumaIdReq =
    (CreateSubscriptionIdReq *)signal->getDataPtrSend();
  
  // make sure we save the original sender for later
  sumaIdReq->senderData = evntRecPtr.i;
#ifdef EVENT_DEBUG
  ndbout << "sumaIdReq->senderData = " << sumaIdReq->senderData << endl;
#endif
  sendSignal(SUMA_REF, GSN_CREATE_SUBID_REQ, signal, 
	     CreateSubscriptionIdReq::SignalLength, JBB);
  // we should now return in either execCREATE_SUBID_CONF
  // or execCREATE_SUBID_REF
}

void Dbdict::execCREATE_SUBID_REF(Signal* signal)
{
  jamEntry();      
  EVENT_TRACE;
  CreateSubscriptionIdRef * const ref =
    (CreateSubscriptionIdRef *)signal->getDataPtr();
  OpCreateEventPtr evntRecPtr;

  evntRecPtr.i = ref->senderData;
  ndbrequire((evntRecPtr.p = c_opCreateEvent.getPtr(evntRecPtr.i)) != NULL);

  evntRecPtr.p->m_errorCode = CreateEvntRef::Undefined;
  evntRecPtr.p->m_errorLine = __LINE__;
  evntRecPtr.p->m_errorNode = reference();

  createEvent_sendReply(signal, evntRecPtr);
}

void Dbdict::execCREATE_SUBID_CONF(Signal* signal)
{
  jamEntry();
  EVENT_TRACE;

  CreateSubscriptionIdConf const * sumaIdConf =
    (CreateSubscriptionIdConf *)signal->getDataPtr();

  Uint32 evntRecId = sumaIdConf->senderData;
  OpCreateEvent *evntRec;

  ndbrequire((evntRec = c_opCreateEvent.getPtr(evntRecId)) != NULL);

  evntRec->m_request.setEventId(sumaIdConf->subscriptionId);
  evntRec->m_request.setEventKey(sumaIdConf->subscriptionKey);

  releaseSections(signal);

  Callback c = { safe_cast(&Dbdict::createEventUTIL_PREPARE), 0 };

  prepareTransactionEventSysTable(&c, signal, evntRecId,
				  UtilPrepareReq::Insert);
}

void
Dbdict::createEventComplete_RT_USER_CREATE(Signal* signal,
					   OpCreateEventPtr evntRecPtr){
  jam();
  createEvent_sendReply(signal, evntRecPtr);
}

/*********************************************************************
 *
 * UTIL_PREPARE, UTIL_EXECUTE
 *
 * insert or read systable NDB$EVENTS_0
 */

void interpretUtilPrepareErrorCode(UtilPrepareRef::ErrorCode errorCode,
				   bool& temporary, Uint32& line)
{
  switch (errorCode) {
  case UtilPrepareRef::NO_ERROR:
    jam();
    line = __LINE__;
    EVENT_TRACE;
    break;
  case UtilPrepareRef::PREPARE_SEIZE_ERROR:
    jam();
    temporary = true;
    line = __LINE__;
    EVENT_TRACE;
    break;
  case UtilPrepareRef::PREPARE_PAGES_SEIZE_ERROR:
    jam();
    line = __LINE__;
    EVENT_TRACE;
    break;
  case UtilPrepareRef::PREPARED_OPERATION_SEIZE_ERROR:
    jam();
    line = __LINE__;
    EVENT_TRACE;
    break;
  case UtilPrepareRef::DICT_TAB_INFO_ERROR:
    jam();
    line = __LINE__;
    EVENT_TRACE;
    break;
  case UtilPrepareRef::MISSING_PROPERTIES_SECTION:
    jam();
    line = __LINE__;
    EVENT_TRACE;
    break;
  default:
    jam();
    line = __LINE__;
    EVENT_TRACE;
    break;
  }
}

void 
Dbdict::createEventUTIL_PREPARE(Signal* signal,
				Uint32 callbackData,
				Uint32 returnCode)
{
  jam();
  EVENT_TRACE;
  if (returnCode == 0) {
    UtilPrepareConf* const req = (UtilPrepareConf*)signal->getDataPtr();
    OpCreateEventPtr evntRecPtr;
    jam();
    evntRecPtr.i = req->getSenderData();
    const Uint32 prepareId = req->getPrepareId();
    
    ndbrequire((evntRecPtr.p = c_opCreateEvent.getPtr(evntRecPtr.i)) != NULL);
    
    Callback c = { safe_cast(&Dbdict::createEventUTIL_EXECUTE), 0 };

    switch (evntRecPtr.p->m_requestType) {
    case CreateEvntReq::RT_USER_GET:
#ifdef EVENT_DEBUG
      printf("get type = %d\n", CreateEvntReq::RT_USER_GET);
#endif
      jam();
      executeTransEventSysTable(&c, signal,
				evntRecPtr.i, evntRecPtr.p->m_eventRec,
				prepareId, UtilPrepareReq::Read);
      break;
    case CreateEvntReq::RT_USER_CREATE:
#ifdef EVENT_DEBUG
      printf("create type = %d\n", CreateEvntReq::RT_USER_CREATE);
#endif
      {
	evntRecPtr.p->m_eventRec.EVENT_TYPE = evntRecPtr.p->m_request.getEventType();
	AttributeMask m = evntRecPtr.p->m_request.getAttrListBitmask();
	memcpy(evntRecPtr.p->m_eventRec.ATTRIBUTE_MASK, &m,
	       sizeof(evntRecPtr.p->m_eventRec.ATTRIBUTE_MASK));
	evntRecPtr.p->m_eventRec.SUBID  = evntRecPtr.p->m_request.getEventId();
	evntRecPtr.p->m_eventRec.SUBKEY = evntRecPtr.p->m_request.getEventKey();
      }
      jam();
      executeTransEventSysTable(&c, signal,
				evntRecPtr.i, evntRecPtr.p->m_eventRec,
				prepareId, UtilPrepareReq::Insert);
      break;
    default:
#ifdef EVENT_DEBUG
      printf("type = %d\n", evntRecPtr.p->m_requestType);
      printf("bet type = %d\n", CreateEvntReq::RT_USER_GET);
      printf("create type = %d\n", CreateEvntReq::RT_USER_CREATE);
#endif
      ndbrequire(false);
    }
  } else { // returnCode != 0
    UtilPrepareRef* const ref = (UtilPrepareRef*)signal->getDataPtr();

    const UtilPrepareRef::ErrorCode errorCode =
      (UtilPrepareRef::ErrorCode)ref->getErrorCode();

    OpCreateEventPtr evntRecPtr;
    evntRecPtr.i = ref->getSenderData();
    ndbrequire((evntRecPtr.p = c_opCreateEvent.getPtr(evntRecPtr.i)) != NULL);

    bool temporary = false;
    interpretUtilPrepareErrorCode(errorCode,
				  temporary, evntRecPtr.p->m_errorLine);
    if (temporary) {
      evntRecPtr.p->m_errorCode =
	CreateEvntRef::makeTemporary(CreateEvntRef::Undefined);
    }

    if (evntRecPtr.p->m_errorCode == 0) {
      evntRecPtr.p->m_errorCode = CreateEvntRef::Undefined;
    }
    evntRecPtr.p->m_errorNode = reference();

    createEvent_sendReply(signal, evntRecPtr);
  }
}

void Dbdict::executeTransEventSysTable(Callback *pcallback, Signal *signal,
				       const Uint32 ptrI,
				       sysTab_NDBEVENTS_0& m_eventRec,
				       const Uint32 prepareId,
				       UtilPrepareReq::OperationTypeValue prepReq)
{
  jam();
  const Uint32 noAttr = EVENT_SYSTEM_TABLE_LENGTH;
  Uint32 total_len = 0;

  Uint32* attrHdr = signal->theData + 25;
  Uint32* attrPtr = attrHdr;

  Uint32 id=0;
  // attribute 0 event name: Primary Key
  {
    AttributeHeader::init(attrPtr, id, sysTab_NDBEVENTS_0_szs[id]/4);
    total_len += sysTab_NDBEVENTS_0_szs[id];
    attrPtr++; id++;
  }

  switch (prepReq) {
  case UtilPrepareReq::Read:
    jam();
    EVENT_TRACE;
    // no more
    while ( id < noAttr )
      AttributeHeader::init(attrPtr++, id++, 0);
    ndbrequire(id == (Uint32) noAttr);
    break;
  case UtilPrepareReq::Insert:
    jam();
    EVENT_TRACE;
    while ( id < noAttr ) {
      AttributeHeader::init(attrPtr, id, sysTab_NDBEVENTS_0_szs[id]/4);
      total_len += sysTab_NDBEVENTS_0_szs[id];
      attrPtr++; id++;
    }
    ndbrequire(id == (Uint32) noAttr);
    break;
  case UtilPrepareReq::Delete:
    ndbrequire(id == 1);
    break;
  default:
    ndbrequire(false);
  }
    
  LinearSectionPtr headerPtr;
  LinearSectionPtr dataPtr;
    
  headerPtr.p = attrHdr;
  headerPtr.sz = noAttr;
    
  dataPtr.p = (Uint32*)&m_eventRec;
  dataPtr.sz = total_len/4;

  ndbrequire((total_len == sysTab_NDBEVENTS_0_szs[0]) ||
	     (total_len == sizeof(sysTab_NDBEVENTS_0)));

#if 0
    printf("Header size %u\n", headerPtr.sz);
    for(int i = 0; i < (int)headerPtr.sz; i++)
      printf("H'%.8x ", attrHdr[i]);
    printf("\n");
    
    printf("Data size %u\n", dataPtr.sz);
    for(int i = 0; i < (int)dataPtr.sz; i++)
      printf("H'%.8x ", dataPage[i]);
    printf("\n");
#endif

  executeTransaction(pcallback, signal, 
		     ptrI,
		     prepareId,
		     id,
		     headerPtr,
		     dataPtr);
}

void Dbdict::executeTransaction(Callback *pcallback,
				Signal* signal, 
				Uint32 senderData,
				Uint32 prepareId,
				Uint32 noAttr,
				LinearSectionPtr headerPtr,
				LinearSectionPtr dataPtr)
{
  jam();
  EVENT_TRACE;

  UtilExecuteReq * utilExecuteReq = 
    (UtilExecuteReq *)signal->getDataPtrSend();

  utilExecuteReq->setSenderRef(reference());
  utilExecuteReq->setSenderData(senderData);
  utilExecuteReq->setPrepareId(prepareId);
  utilExecuteReq->setReleaseFlag(); // must be done after setting prepareId

#if 0
  printf("Header size %u\n", headerPtr.sz);
  for(int i = 0; i < (int)headerPtr.sz; i++)
    printf("H'%.8x ", headerBuffer[i]);
  printf("\n");
  
  printf("Data size %u\n", dataPtr.sz);
  for(int i = 0; i < (int)dataPtr.sz; i++)
    printf("H'%.8x ", dataBuffer[i]);
  printf("\n");
#endif

  struct LinearSectionPtr sectionsPtr[UtilExecuteReq::NoOfSections];
  sectionsPtr[UtilExecuteReq::HEADER_SECTION].p = headerPtr.p;
  sectionsPtr[UtilExecuteReq::HEADER_SECTION].sz = noAttr;
  sectionsPtr[UtilExecuteReq::DATA_SECTION].p = dataPtr.p;
  sectionsPtr[UtilExecuteReq::DATA_SECTION].sz = dataPtr.sz;

  sendSignalUtilReq(pcallback, DBUTIL_REF, GSN_UTIL_EXECUTE_REQ, signal,
		    UtilExecuteReq::SignalLength, JBB,
		    sectionsPtr, UtilExecuteReq::NoOfSections);
}

void Dbdict::parseReadEventSys(Signal* signal, sysTab_NDBEVENTS_0& m_eventRec)
{
  SegmentedSectionPtr headerPtr, dataPtr;
  jam();
  signal->getSection(headerPtr, UtilExecuteReq::HEADER_SECTION);
  SectionReader headerReader(headerPtr, getSectionSegmentPool());
      
  signal->getSection(dataPtr, UtilExecuteReq::DATA_SECTION);
  SectionReader dataReader(dataPtr, getSectionSegmentPool());
  
  AttributeHeader header;
  Uint32 *dst = (Uint32*)&m_eventRec;

  for (int i = 0; i < EVENT_SYSTEM_TABLE_LENGTH; i++) {
    headerReader.getWord((Uint32 *)&header);
    int sz = header.getDataSize();
    for (int i=0; i < sz; i++)
      dataReader.getWord(dst++);
  }

  ndbrequire( ((char*)dst-(char*)&m_eventRec) == sizeof(m_eventRec) );

  releaseSections(signal);
}
    
void Dbdict::createEventUTIL_EXECUTE(Signal *signal, 
				     Uint32 callbackData,
				     Uint32 returnCode)
{
  jam();
  EVENT_TRACE;
  if (returnCode == 0) {
    // Entry into system table all set
    UtilExecuteConf* const conf = (UtilExecuteConf*)signal->getDataPtr();
    jam();
    OpCreateEventPtr evntRecPtr;
    evntRecPtr.i = conf->getSenderData();
    
    ndbrequire((evntRecPtr.p = c_opCreateEvent.getPtr(evntRecPtr.i)) != NULL);
    OpCreateEvent *evntRec = evntRecPtr.p;
    
    switch (evntRec->m_requestType) {
    case CreateEvntReq::RT_USER_GET: {
#ifdef EVENT_DEBUG
      printf("get type = %d\n", CreateEvntReq::RT_USER_GET);
#endif
      parseReadEventSys(signal, evntRecPtr.p->m_eventRec);

      evntRec->m_request.setEventType(evntRecPtr.p->m_eventRec.EVENT_TYPE);
      evntRec->m_request.setAttrListBitmask(*(AttributeMask*)evntRecPtr.p->m_eventRec.ATTRIBUTE_MASK);
      evntRec->m_request.setEventId(evntRecPtr.p->m_eventRec.SUBID);
      evntRec->m_request.setEventKey(evntRecPtr.p->m_eventRec.SUBKEY);

#ifdef EVENT_DEBUG
      printf("EventName: %s\n", evntRec->m_eventRec.NAME);
      printf("TableName: %s\n", evntRec->m_eventRec.TABLE_NAME);
#endif
      
      // find table id for event table
      TableRecord keyRecord;
      strcpy(keyRecord.tableName, evntRecPtr.p->m_eventRec.TABLE_NAME);
      
      TableRecordPtr tablePtr;
      c_tableRecordHash.find(tablePtr, keyRecord);
      
      if (tablePtr.i == RNIL) {
	jam();
	evntRecPtr.p->m_errorCode = CreateEvntRef::Undefined;
	evntRecPtr.p->m_errorLine = __LINE__;
	evntRecPtr.p->m_errorNode = reference();
	
	createEvent_sendReply(signal, evntRecPtr);
	return;
      }
      
      evntRec->m_request.setTableId(tablePtr.p->tableId);
      
      createEventComplete_RT_USER_GET(signal, evntRecPtr);
      return;
    }
    case CreateEvntReq::RT_USER_CREATE: {
#ifdef EVENT_DEBUG
      printf("create type = %d\n", CreateEvntReq::RT_USER_CREATE);
#endif
      jam();
      createEventComplete_RT_USER_CREATE(signal, evntRecPtr);
      return;
    }
      break;
    default:
      ndbrequire(false);
    }
  } else { // returnCode != 0
    UtilExecuteRef * const ref = (UtilExecuteRef *)signal->getDataPtr();
    OpCreateEventPtr evntRecPtr;
    evntRecPtr.i = ref->getSenderData();
    ndbrequire((evntRecPtr.p = c_opCreateEvent.getPtr(evntRecPtr.i)) != NULL);
    jam();
    evntRecPtr.p->m_errorNode = reference();
    evntRecPtr.p->m_errorLine = __LINE__;

    switch (ref->getErrorCode()) {
    case UtilExecuteRef::TCError:
      switch (ref->getTCErrorCode()) {
      case ZNOT_FOUND:
	jam();
	evntRecPtr.p->m_errorCode = CreateEvntRef::EventNotFound;
	break;
      case ZALREADYEXIST:
	jam();
	evntRecPtr.p->m_errorCode = CreateEvntRef::EventNameExists;
	break;
      default:
	jam();
	evntRecPtr.p->m_errorCode = CreateEvntRef::UndefinedTCError;
	break;
      }
      break;
    default:
      jam();
      evntRecPtr.p->m_errorCode = CreateEvntRef::Undefined;
      break;
    }
    
    createEvent_sendReply(signal, evntRecPtr);
  }
}

/***********************************************************************
 *
 * NdbEventOperation, reading systable, creating event in suma
 *
 */

void
Dbdict::createEvent_RT_USER_GET(Signal* signal, OpCreateEventPtr evntRecPtr){
  jam();
  EVENT_TRACE;
#ifdef EVENT_PH2_DEBUG
  ndbout_c("DBDICT(Coordinator) got GSN_CREATE_EVNT_REQ::RT_USER_GET evntRecPtr.i = (%d), ref = %u", evntRecPtr.i, evntRecPtr.p->m_request.getUserRef());
#endif

  SegmentedSectionPtr ssPtr;

  signal->getSection(ssPtr, 0);

  SimplePropertiesSectionReader r0(ssPtr, getSectionSegmentPool());
#ifdef EVENT_DEBUG
  r0.printAll(ndbout);
#endif
  if ((!r0.first()) ||
      (r0.getValueType() != SimpleProperties::StringValue) ||
      (r0.getValueLen() <= 0)) {
    jam();
    releaseSections(signal);

    evntRecPtr.p->m_errorCode = CreateEvntRef::Undefined;
    evntRecPtr.p->m_errorLine = __LINE__;
    evntRecPtr.p->m_errorNode = reference();

    createEvent_sendReply(signal, evntRecPtr);
    return;
  }

  r0.getString(evntRecPtr.p->m_eventRec.NAME);
  int len = strlen(evntRecPtr.p->m_eventRec.NAME);
  memset(evntRecPtr.p->m_eventRec.NAME+len, 0, MAX_TAB_NAME_SIZE-len);
  
  releaseSections(signal);
  
  Callback c = { safe_cast(&Dbdict::createEventUTIL_PREPARE), 0 };
  
  prepareTransactionEventSysTable(&c, signal, evntRecPtr.i,
				  UtilPrepareReq::Read);
  /* 
   * Will read systable and fill an OpCreateEventPtr
   * and return below
   */
}

void
Dbdict::createEventComplete_RT_USER_GET(Signal* signal,
					OpCreateEventPtr evntRecPtr){
  jam();

  // Send to oneself and the other DICT's
  CreateEvntReq * req = (CreateEvntReq *)signal->getDataPtrSend();
      
  *req = evntRecPtr.p->m_request;
  req->senderRef = reference();
  req->senderData = evntRecPtr.i;
      
  req->addRequestFlag(CreateEvntReq::RT_DICT_AFTER_GET);
      
#ifdef EVENT_PH2_DEBUG
  ndbout_c("DBDICT(Coordinator) sending GSN_CREATE_EVNT_REQ::RT_DICT_AFTER_GET to DBDICT participants evntRecPtr.i = (%d)", evntRecPtr.i);
#endif

  NodeReceiverGroup rg(DBDICT, c_aliveNodes);
  RequestTracker & p = evntRecPtr.p->m_reqTracker;
  p.init<CreateEvntRef>(c_counterMgr, rg, GSN_CREATE_EVNT_REF, evntRecPtr.i);

  sendSignal(rg, GSN_CREATE_EVNT_REQ, signal, CreateEvntReq::SignalLength, JBB);
}

void
Dbdict::createEvent_nodeFailCallback(Signal* signal, Uint32 eventRecPtrI,
				     Uint32 returnCode){
  OpCreateEventPtr evntRecPtr;
  c_opCreateEvent.getPtr(evntRecPtr, eventRecPtrI);
  createEvent_sendReply(signal, evntRecPtr);
}

void Dbdict::execCREATE_EVNT_REF(Signal* signal) 
{
  jamEntry();      
  EVENT_TRACE;
  CreateEvntRef * const ref = (CreateEvntRef *)signal->getDataPtr();
  OpCreateEventPtr evntRecPtr;

  evntRecPtr.i = ref->getUserData();

  ndbrequire((evntRecPtr.p = c_opCreateEvent.getPtr(evntRecPtr.i)) != NULL);

#ifdef EVENT_PH2_DEBUG
  ndbout_c("DBDICT(Coordinator) got GSN_CREATE_EVNT_REF evntRecPtr.i = (%d)", evntRecPtr.i);
#endif

  if (ref->errorCode == CreateEvntRef::NF_FakeErrorREF){
    jam();
    evntRecPtr.p->m_reqTracker.ignoreRef(c_counterMgr, refToNode(ref->senderRef));
  } else {
    jam();
    evntRecPtr.p->m_reqTracker.reportRef(c_counterMgr, refToNode(ref->senderRef));
  }
  createEvent_sendReply(signal, evntRecPtr);

  return;
}

void Dbdict::execCREATE_EVNT_CONF(Signal* signal)
{
  jamEntry();
  EVENT_TRACE;
  CreateEvntConf * const conf = (CreateEvntConf *)signal->getDataPtr();
  OpCreateEventPtr evntRecPtr;

  evntRecPtr.i = conf->getUserData();

  ndbrequire((evntRecPtr.p = c_opCreateEvent.getPtr(evntRecPtr.i)) != NULL);

#ifdef EVENT_PH2_DEBUG
  ndbout_c("DBDICT(Coordinator) got GSN_CREATE_EVNT_CONF evntRecPtr.i = (%d)", evntRecPtr.i);
#endif

  evntRecPtr.p->m_reqTracker.reportConf(c_counterMgr, refToNode(conf->senderRef));

  // we will only have a valid tablename if it the master DICT sending this
  // but that's ok
  LinearSectionPtr ptr[1];
  ptr[0].p = (Uint32 *)evntRecPtr.p->m_eventRec.TABLE_NAME;
  ptr[0].sz =
    (strlen(evntRecPtr.p->m_eventRec.TABLE_NAME)+4)/4; // to make sure we have a null

  createEvent_sendReply(signal, evntRecPtr, ptr, 1);
    
  return;
}

/************************************************
 *
 * Participant stuff
 *
 */

void
Dbdict::createEvent_RT_DICT_AFTER_GET(Signal* signal, OpCreateEventPtr evntRecPtr){
  jam();
  evntRecPtr.p->m_request.setUserRef(signal->senderBlockRef());
  
#ifdef EVENT_PH2_DEBUG
  ndbout_c("DBDICT(Participant) got CREATE_EVNT_REQ::RT_DICT_AFTER_GET evntRecPtr.i = (%d)", evntRecPtr.i);
#endif

  // the signal comes from the DICT block that got the first user request!
  // This code runs on all DICT nodes, including oneself

  // Seize a Create Event record, the Coordinator will now have two seized
  // but that's ok, it's like a recursion

  SubCreateReq * sumaReq = (SubCreateReq *)signal->getDataPtrSend();
  
  sumaReq->subscriberRef    = reference(); // reference to DICT
  sumaReq->subscriberData   = evntRecPtr.i;
  sumaReq->subscriptionId   = evntRecPtr.p->m_request.getEventId();
  sumaReq->subscriptionKey  = evntRecPtr.p->m_request.getEventKey();
  sumaReq->subscriptionType = SubCreateReq::TableEvent;
  sumaReq->tableId          = evntRecPtr.p->m_request.getTableId();
    
#ifdef EVENT_PH2_DEBUG
  ndbout_c("sending GSN_SUB_CREATE_REQ");
#endif

  sendSignal(SUMA_REF, GSN_SUB_CREATE_REQ, signal,
	     SubCreateReq::SignalLength+1 /*to get table Id*/, JBB);
}

void Dbdict::execSUB_CREATE_REF(Signal* signal)
{
  jamEntry();
  EVENT_TRACE;
  SubCreateRef * const ref = (SubCreateRef *)signal->getDataPtr();
  OpCreateEventPtr evntRecPtr;

  evntRecPtr.i = ref->subscriberData;
  ndbrequire((evntRecPtr.p = c_opCreateEvent.getPtr(evntRecPtr.i)) != NULL);

#ifdef EVENT_PH2_DEBUG
  ndbout_c("DBDICT(Participant) got SUB_CREATE_REF evntRecPtr.i = (%d)", evntRecPtr.i);
#endif

  if (ref->err == GrepError::SUBSCRIPTION_ID_NOT_UNIQUE) {
    jam();
#ifdef EVENT_PH2_DEBUG
    ndbout_c("SUBSCRIPTION_ID_NOT_UNIQUE");
#endif
    createEvent_sendReply(signal, evntRecPtr);
    return;
  }

#ifdef EVENT_PH2_DEBUG
    ndbout_c("Other error");
#endif

  evntRecPtr.p->m_errorCode = CreateEvntRef::Undefined;
  evntRecPtr.p->m_errorLine = __LINE__;
  evntRecPtr.p->m_errorNode = reference();

  createEvent_sendReply(signal, evntRecPtr);
}

void Dbdict::execSUB_CREATE_CONF(Signal* signal)
{
  jamEntry();
  EVENT_TRACE;

  SubCreateConf * const sumaConf = (SubCreateConf *)signal->getDataPtr();

  const Uint32 subscriptionId  = sumaConf->subscriptionId;
  const Uint32 subscriptionKey = sumaConf->subscriptionKey;
  const Uint32 evntRecId       = sumaConf->subscriberData;

  OpCreateEvent *evntRec;
  ndbrequire((evntRec = c_opCreateEvent.getPtr(evntRecId)) != NULL);

#ifdef EVENT_PH2_DEBUG
  ndbout_c("DBDICT(Participant) got SUB_CREATE_CONF evntRecPtr.i = (%d)", evntRecId);
#endif

  SubSyncReq *sumaSync = (SubSyncReq *)signal->getDataPtrSend();

  sumaSync->subscriptionId = subscriptionId;
  sumaSync->subscriptionKey = subscriptionKey;
  sumaSync->part = (Uint32) SubscriptionData::MetaData;
  sumaSync->subscriberData = evntRecId;

  sendSignal(SUMA_REF, GSN_SUB_SYNC_REQ, signal,
	     SubSyncReq::SignalLength, JBB);
}

void Dbdict::execSUB_SYNC_REF(Signal* signal)
{
  jamEntry();
  EVENT_TRACE;
  SubSyncRef * const ref = (SubSyncRef *)signal->getDataPtr();
  OpCreateEventPtr evntRecPtr;

  evntRecPtr.i = ref->subscriberData;
  ndbrequire((evntRecPtr.p = c_opCreateEvent.getPtr(evntRecPtr.i)) != NULL);

  evntRecPtr.p->m_errorCode = CreateEvntRef::Undefined;
  evntRecPtr.p->m_errorLine = __LINE__;
  evntRecPtr.p->m_errorNode = reference();

  createEvent_sendReply(signal, evntRecPtr);
}

void Dbdict::execSUB_SYNC_CONF(Signal* signal) 
{
  jamEntry();
  EVENT_TRACE;

  SubSyncConf * const sumaSyncConf = (SubSyncConf *)signal->getDataPtr();

  //  Uint32 subscriptionId = sumaSyncConf->subscriptionId;
  //  Uint32 subscriptionKey = sumaSyncConf->subscriptionKey;
  OpCreateEventPtr evntRecPtr;

  evntRecPtr.i = sumaSyncConf->subscriberData;
  ndbrequire((evntRecPtr.p = c_opCreateEvent.getPtr(evntRecPtr.i)) != NULL);

  ndbrequire(sumaSyncConf->part == (Uint32)SubscriptionData::MetaData);

  createEvent_sendReply(signal, evntRecPtr);
}

/****************************************************
 *
 * common create reply method
 *
 *******************************************************/

void Dbdict::createEvent_sendReply(Signal* signal,
				   OpCreateEventPtr evntRecPtr,
				   LinearSectionPtr *ptr, int noLSP)
{
  jam();
  EVENT_TRACE;

  // check if we're ready to sent reply
  // if we are the master dict we might be waiting for conf/ref

  if (!evntRecPtr.p->m_reqTracker.done()) {
    jam();
    return; // there's more to come
  }

  if (evntRecPtr.p->m_reqTracker.hasRef()) {
    ptr = NULL; // we don't want to return anything if there's an error
    if (!evntRecPtr.p->hasError()) {
      evntRecPtr.p->m_errorCode = CreateEvntRef::Undefined;
      evntRecPtr.p->m_errorLine = __LINE__;
      evntRecPtr.p->m_errorNode = reference();
      jam();
    } else 
      jam();
  }

  // reference to API if master DICT
  // else reference to master DICT
  Uint32 senderRef = evntRecPtr.p->m_request.getUserRef();
  Uint32 signalLength;
  Uint32 gsn;

  if (evntRecPtr.p->hasError()) {
    jam();
    EVENT_TRACE;
    CreateEvntRef * ret = (CreateEvntRef *)signal->getDataPtrSend();
    
    ret->setEventId(evntRecPtr.p->m_request.getEventId());
    ret->setEventKey(evntRecPtr.p->m_request.getEventKey());
    ret->setUserData(evntRecPtr.p->m_request.getUserData());
    ret->senderRef = reference();
    ret->setTableId(evntRecPtr.p->m_request.getTableId());
    ret->setEventType(evntRecPtr.p->m_request.getEventType());
    ret->setRequestType(evntRecPtr.p->m_request.getRequestType());

    ret->setErrorCode(evntRecPtr.p->m_errorCode);
    ret->setErrorLine(evntRecPtr.p->m_errorLine);
    ret->setErrorNode(evntRecPtr.p->m_errorNode);

    signalLength = CreateEvntRef::SignalLength;
#ifdef EVENT_PH2_DEBUG
    ndbout_c("DBDICT sending GSN_CREATE_EVNT_REF to evntRecPtr.i = (%d) node = %u ref = %u", evntRecPtr.i, refToNode(senderRef), senderRef);
    ndbout_c("errorCode = %u", evntRecPtr.p->m_errorCode);
    ndbout_c("errorLine = %u", evntRecPtr.p->m_errorLine);
#endif
    gsn = GSN_CREATE_EVNT_REF;

  } else {
    jam();
    EVENT_TRACE;
    CreateEvntConf * evntConf = (CreateEvntConf *)signal->getDataPtrSend();
    
    evntConf->setEventId(evntRecPtr.p->m_request.getEventId());
    evntConf->setEventKey(evntRecPtr.p->m_request.getEventKey());
    evntConf->setUserData(evntRecPtr.p->m_request.getUserData());
    evntConf->senderRef = reference();
    evntConf->setTableId(evntRecPtr.p->m_request.getTableId());
    evntConf->setAttrListBitmask(evntRecPtr.p->m_request.getAttrListBitmask());
    evntConf->setEventType(evntRecPtr.p->m_request.getEventType());
    evntConf->setRequestType(evntRecPtr.p->m_request.getRequestType());

    signalLength = CreateEvntConf::SignalLength;
#ifdef EVENT_PH2_DEBUG
    ndbout_c("DBDICT sending GSN_CREATE_EVNT_CONF to evntRecPtr.i = (%d) node = %u ref = %u", evntRecPtr.i, refToNode(senderRef), senderRef);
#endif
    gsn = GSN_CREATE_EVNT_CONF;
  }

  if (ptr) {
    jam();
    sendSignal(senderRef, gsn, signal, signalLength, JBB, ptr, noLSP);
  } else {
    jam();
    sendSignal(senderRef, gsn, signal, signalLength, JBB);
  }

  c_opCreateEvent.release(evntRecPtr);
}

/*************************************************************/

/********************************************************************
 *
 * Start event
 *
 *******************************************************************/

void Dbdict::execSUB_START_REQ(Signal* signal)
{
  jamEntry();

  Uint32 origSenderRef = signal->senderBlockRef();

  OpSubEventPtr subbPtr;
  if (!c_opSubEvent.seize(subbPtr)) {
    SubStartRef * ref = (SubStartRef *)signal->getDataPtrSend();
    { // fix
      Uint32 subcriberRef = ((SubStartReq*)signal->getDataPtr())->subscriberRef;
      ref->subscriberRef = subcriberRef;
    }
    jam();
    //      ret->setErrorCode(SubStartRef::SeizeError);
    //      ret->setErrorLine(__LINE__);
    //      ret->setErrorNode(reference());
    ref->senderRef = reference();
    ref->setTemporary(SubStartRef::Busy);

    sendSignal(origSenderRef, GSN_SUB_START_REF, signal,
	       SubStartRef::SignalLength2, JBB);
    return;
  }

  {
    const SubStartReq* req = (SubStartReq*) signal->getDataPtr();
    subbPtr.p->m_senderRef = req->senderRef;
    subbPtr.p->m_senderData = req->senderData;
    subbPtr.p->m_errorCode = 0;
  }
  
  if (refToBlock(origSenderRef) != DBDICT) {
    /*
     * Coordinator
     */
    jam();
    
    subbPtr.p->m_senderRef = origSenderRef; // not sure if API sets correctly
    NodeReceiverGroup rg(DBDICT, c_aliveNodes);
    RequestTracker & p = subbPtr.p->m_reqTracker;
    p.init<SubStartRef>(c_counterMgr, rg, GSN_SUB_START_REF, subbPtr.i);
    
    SubStartReq* req = (SubStartReq*) signal->getDataPtrSend();
    
    req->senderRef  = reference();
    req->senderData = subbPtr.i;
    
#ifdef EVENT_PH3_DEBUG
    ndbout_c("DBDICT(Coordinator) sending GSN_SUB_START_REQ to DBDICT participants subbPtr.i = (%d)", subbPtr.i);
#endif

    sendSignal(rg, GSN_SUB_START_REQ, signal, SubStartReq::SignalLength2, JBB);
    return;
  }
  /*
   * Participant
   */
  ndbrequire(refToBlock(origSenderRef) == DBDICT);
  
  {
    SubStartReq* req = (SubStartReq*) signal->getDataPtrSend();
    
    req->senderRef = reference();
    req->senderData = subbPtr.i;
    
#ifdef EVENT_PH3_DEBUG
    ndbout_c("DBDICT(Participant) sending GSN_SUB_START_REQ to SUMA subbPtr.i = (%d)", subbPtr.i);
#endif
    sendSignal(SUMA_REF, GSN_SUB_START_REQ, signal, SubStartReq::SignalLength2, JBB);
  }
}

void Dbdict::execSUB_START_REF(Signal* signal)
{
  jamEntry();

  const SubStartRef* ref = (SubStartRef*) signal->getDataPtr();
  Uint32 senderRef  = ref->senderRef;

  OpSubEventPtr subbPtr;
  c_opSubEvent.getPtr(subbPtr, ref->senderData);

  if (refToBlock(senderRef) == SUMA) {
    /*
     * Participant
     */
    jam();

#ifdef EVENT_PH3_DEBUG
    ndbout_c("DBDICT(Participant) got GSN_SUB_START_REF = (%d)", subbPtr.i);
#endif

    if (ref->isTemporary()){
      jam();
      SubStartReq* req = (SubStartReq*)signal->getDataPtrSend();
      { // fix
	Uint32 subscriberRef = ref->subscriberRef;
	req->subscriberRef = subscriberRef;
      }
      req->senderRef  = reference();
      req->senderData = subbPtr.i;
      sendSignal(SUMA_REF, GSN_SUB_START_REQ,
		 signal, SubStartReq::SignalLength2, JBB);
    } else {
      jam();

      SubStartRef* ref = (SubStartRef*) signal->getDataPtrSend();
      ref->senderRef = reference();
      ref->senderData = subbPtr.p->m_senderData;
      sendSignal(subbPtr.p->m_senderRef, GSN_SUB_START_REF,
		 signal, SubStartRef::SignalLength2, JBB);
      c_opSubEvent.release(subbPtr);
    }
    return;
  }
  /*
   * Coordinator
   */
  ndbrequire(refToBlock(senderRef) == DBDICT);
#ifdef EVENT_PH3_DEBUG
  ndbout_c("DBDICT(Coordinator) got GSN_SUB_START_REF = (%d)", subbPtr.i);
#endif
  if (ref->errorCode == SubStartRef::NF_FakeErrorREF){
    jam();
    subbPtr.p->m_reqTracker.ignoreRef(c_counterMgr, refToNode(senderRef));
  } else {
    jam();
    subbPtr.p->m_reqTracker.reportRef(c_counterMgr, refToNode(senderRef));
  }
  completeSubStartReq(signal,subbPtr.i,0);
}

void Dbdict::execSUB_START_CONF(Signal* signal)
{
  jamEntry();

  const SubStartConf* conf = (SubStartConf*) signal->getDataPtr();
  Uint32 senderRef  = conf->senderRef;

  OpSubEventPtr subbPtr;
  c_opSubEvent.getPtr(subbPtr, conf->senderData);

  if (refToBlock(senderRef) == SUMA) {
    /*
     * Participant
     */
    jam();
    SubStartConf* conf = (SubStartConf*) signal->getDataPtrSend();

#ifdef EVENT_PH3_DEBUG
  ndbout_c("DBDICT(Participant) got GSN_SUB_START_CONF = (%d)", subbPtr.i);
#endif

    conf->senderRef = reference();
    conf->senderData = subbPtr.p->m_senderData;

    sendSignal(subbPtr.p->m_senderRef, GSN_SUB_START_CONF,
	       signal, SubStartConf::SignalLength2, JBB);
    c_opSubEvent.release(subbPtr);
    return;
  }
  /*
   * Coordinator
   */
  ndbrequire(refToBlock(senderRef) == DBDICT);
#ifdef EVENT_PH3_DEBUG
  ndbout_c("DBDICT(Coordinator) got GSN_SUB_START_CONF = (%d)", subbPtr.i);
#endif
  subbPtr.p->m_reqTracker.reportConf(c_counterMgr, refToNode(senderRef));
  completeSubStartReq(signal,subbPtr.i,0);
}

/*
 * Coordinator
 */
void Dbdict::completeSubStartReq(Signal* signal,
				 Uint32 ptrI,
				 Uint32 returnCode){
  jam();

  OpSubEventPtr subbPtr;
  c_opSubEvent.getPtr(subbPtr, ptrI);

  if (!subbPtr.p->m_reqTracker.done()){
    jam();
    return;
  }

  if (subbPtr.p->m_reqTracker.hasRef()) {
    jam();
#ifdef EVENT_DEBUG
    ndbout_c("SUB_START_REF");
#endif
    sendSignal(subbPtr.p->m_senderRef, GSN_SUB_START_REF,
	       signal, SubStartRef::SignalLength, JBB);
    if (subbPtr.p->m_reqTracker.hasConf()) {
      //  stopStartedNodes(signal);
    }
    c_opSubEvent.release(subbPtr);
    return;
  }
#ifdef EVENT_DEBUG
  ndbout_c("SUB_START_CONF");
#endif
  sendSignal(subbPtr.p->m_senderRef, GSN_SUB_START_CONF,
	     signal, SubStartConf::SignalLength, JBB);
  c_opSubEvent.release(subbPtr);
}

/********************************************************************
 *
 * Stop event
 *
 *******************************************************************/

void Dbdict::execSUB_STOP_REQ(Signal* signal)
{
  jamEntry();

  Uint32 origSenderRef = signal->senderBlockRef();

  OpSubEventPtr subbPtr;
  if (!c_opSubEvent.seize(subbPtr)) {
    SubStopRef * ref = (SubStopRef *)signal->getDataPtrSend();
    jam();
    //      ret->setErrorCode(SubStartRef::SeizeError);
    //      ret->setErrorLine(__LINE__);
    //      ret->setErrorNode(reference());
    ref->senderRef = reference();
    ref->setTemporary(SubStopRef::Busy);

    sendSignal(origSenderRef, GSN_SUB_STOP_REF, signal,
	       SubStopRef::SignalLength, JBB);
    return;
  }

  {
    const SubStopReq* req = (SubStopReq*) signal->getDataPtr();
    subbPtr.p->m_senderRef = req->senderRef;
    subbPtr.p->m_senderData = req->senderData;
    subbPtr.p->m_errorCode = 0;
  }
  
  if (refToBlock(origSenderRef) != DBDICT) {
    /*
     * Coordinator
     */
    jam();
#ifdef EVENT_DEBUG
    ndbout_c("SUB_STOP_REQ 1");
#endif
    subbPtr.p->m_senderRef = origSenderRef; // not sure if API sets correctly
    NodeReceiverGroup rg(DBDICT, c_aliveNodes);
    RequestTracker & p = subbPtr.p->m_reqTracker;
    p.init<SubStopRef>(c_counterMgr, rg, GSN_SUB_STOP_REF, subbPtr.i);

    SubStopReq* req = (SubStopReq*) signal->getDataPtrSend();

    req->senderRef  = reference();
    req->senderData = subbPtr.i;
    
    sendSignal(rg, GSN_SUB_STOP_REQ, signal, SubStopReq::SignalLength, JBB);
    return;
  }
  /*
   * Participant
   */
#ifdef EVENT_DEBUG
  ndbout_c("SUB_STOP_REQ 2");
#endif
  ndbrequire(refToBlock(origSenderRef) == DBDICT);
  {
    SubStopReq* req = (SubStopReq*) signal->getDataPtrSend();
    
    req->senderRef = reference();
    req->senderData = subbPtr.i;
    
    sendSignal(SUMA_REF, GSN_SUB_STOP_REQ, signal, SubStopReq::SignalLength, JBB);
  }
}

void Dbdict::execSUB_STOP_REF(Signal* signal)
{
  jamEntry();
  const SubStopRef* ref = (SubStopRef*) signal->getDataPtr();
  Uint32 senderRef  = ref->senderRef;

  OpSubEventPtr subbPtr;
  c_opSubEvent.getPtr(subbPtr, ref->senderData);

  if (refToBlock(senderRef) == SUMA) {
    /*
     * Participant
     */
    jam();
    if (ref->isTemporary()){
      jam();
      SubStopReq* req = (SubStopReq*)signal->getDataPtrSend();
      req->senderRef  = reference();
      req->senderData = subbPtr.i;
      sendSignal(SUMA_REF, GSN_SUB_STOP_REQ,
		 signal, SubStopReq::SignalLength, JBB);
    } else {
      jam();
      SubStopRef* ref = (SubStopRef*) signal->getDataPtrSend();
      ref->senderRef = reference();
      ref->senderData = subbPtr.p->m_senderData;
      sendSignal(subbPtr.p->m_senderRef, GSN_SUB_STOP_REF,
		 signal, SubStopRef::SignalLength, JBB);
      c_opSubEvent.release(subbPtr);
    }
    return;
  }
  /*
   * Coordinator
   */
  ndbrequire(refToBlock(senderRef) == DBDICT);
  if (ref->errorCode == SubStopRef::NF_FakeErrorREF){
    jam();
    subbPtr.p->m_reqTracker.ignoreRef(c_counterMgr, refToNode(senderRef));
  } else {
    jam();
    subbPtr.p->m_reqTracker.reportRef(c_counterMgr, refToNode(senderRef));
  }
  completeSubStopReq(signal,subbPtr.i,0);
}

void Dbdict::execSUB_STOP_CONF(Signal* signal)
{
  jamEntry();

  const SubStopConf* conf = (SubStopConf*) signal->getDataPtr();
  Uint32 senderRef  = conf->senderRef;

  OpSubEventPtr subbPtr;
  c_opSubEvent.getPtr(subbPtr, conf->senderData);

  if (refToBlock(senderRef) == SUMA) {
    /*
     * Participant
     */
    jam();
    SubStopConf* conf = (SubStopConf*) signal->getDataPtrSend();

    conf->senderRef = reference();
    conf->senderData = subbPtr.p->m_senderData;

    sendSignal(subbPtr.p->m_senderRef, GSN_SUB_STOP_CONF,
	       signal, SubStopConf::SignalLength, JBB);
    c_opSubEvent.release(subbPtr);
    return;
  }
  /*
   * Coordinator
   */
  ndbrequire(refToBlock(senderRef) == DBDICT);
  subbPtr.p->m_reqTracker.reportConf(c_counterMgr, refToNode(senderRef));
  completeSubStopReq(signal,subbPtr.i,0);
}

/*
 * Coordinator
 */
void Dbdict::completeSubStopReq(Signal* signal,
				Uint32 ptrI,
				Uint32 returnCode){
  OpSubEventPtr subbPtr;
  c_opSubEvent.getPtr(subbPtr, ptrI);

  if (!subbPtr.p->m_reqTracker.done()){
    jam();
    return;
  }

  if (subbPtr.p->m_reqTracker.hasRef()) {
    jam();
#ifdef EVENT_DEBUG
    ndbout_c("SUB_STOP_REF");
#endif
    SubStopRef* ref = (SubStopRef*)signal->getDataPtrSend();

    ref->senderRef      = reference();
    ref->senderData     = subbPtr.p->m_senderData;
    /*
    ref->subscriptionId = subbPtr.p->m_senderData;
    ref->subscriptionKey = subbPtr.p->m_senderData;
    ref->part = subbPtr.p->m_part;  // SubscriptionData::Part
    ref->subscriberData = subbPtr.p->m_subscriberData;
    ref->subscriberRef = subbPtr.p->m_subscriberRef;
    */
    ref->errorCode = subbPtr.p->m_errorCode;


    sendSignal(subbPtr.p->m_senderRef, GSN_SUB_STOP_REF,
	       signal, SubStopRef::SignalLength, JBB);
    if (subbPtr.p->m_reqTracker.hasConf()) {
      //  stopStartedNodes(signal);
    }
    c_opSubEvent.release(subbPtr);
    return;
  }
#ifdef EVENT_DEBUG
  ndbout_c("SUB_STOP_CONF");
#endif
  sendSignal(subbPtr.p->m_senderRef, GSN_SUB_STOP_CONF,
	     signal, SubStopConf::SignalLength, JBB);
  c_opSubEvent.release(subbPtr);
}

/***************************************************************
 * MODULE: Drop event.
 *
 * Drop event.
 * 
 * TODO
 */

void
Dbdict::execDROP_EVNT_REQ(Signal* signal)
{
  jamEntry();
  EVENT_TRACE;

  DropEvntReq *req = (DropEvntReq*)signal->getDataPtr();
  const Uint32 senderRef = signal->senderBlockRef();
  OpDropEventPtr evntRecPtr;

  // Seize a Create Event record
  if (!c_opDropEvent.seize(evntRecPtr)) {
    // Failed to allocate event record
    jam();
    releaseSections(signal);
 
    DropEvntRef * ret = (DropEvntRef *)signal->getDataPtrSend();
    ret->setErrorCode(DropEvntRef::SeizeError);
    ret->setErrorLine(__LINE__);
    ret->setErrorNode(reference());
    sendSignal(senderRef, GSN_DROP_EVNT_REF, signal,
	       DropEvntRef::SignalLength, JBB);
    return;
  }

#ifdef EVENT_DEBUG
  ndbout_c("DBDICT::execDROP_EVNT_REQ evntRecId = (%d)", evntRecPtr.i);
#endif

  OpDropEvent* evntRec = evntRecPtr.p;
  evntRec->init(req);

  SegmentedSectionPtr ssPtr;

  signal->getSection(ssPtr, 0);

  SimplePropertiesSectionReader r0(ssPtr, getSectionSegmentPool());
#ifdef EVENT_DEBUG
  r0.printAll(ndbout);
#endif
  // event name
  if ((!r0.first()) ||
      (r0.getValueType() != SimpleProperties::StringValue) ||
      (r0.getValueLen() <= 0)) {
    jam();
    releaseSections(signal);

    evntRecPtr.p->m_errorCode = DropEvntRef::Undefined;
    evntRecPtr.p->m_errorLine = __LINE__;
    evntRecPtr.p->m_errorNode = reference();

    dropEvent_sendReply(signal, evntRecPtr);
    return;
  }
  r0.getString(evntRecPtr.p->m_eventRec.NAME);
  {
    int len = strlen(evntRecPtr.p->m_eventRec.NAME);
    memset(evntRecPtr.p->m_eventRec.NAME+len, 0, MAX_TAB_NAME_SIZE-len);
#ifdef EVENT_DEBUG
    printf("DropEvntReq; EventName %s, len %u\n",
	   evntRecPtr.p->m_eventRec.NAME, len);
    for(int i = 0; i < MAX_TAB_NAME_SIZE/4; i++)
      printf("H'%.8x ", ((Uint32*)evntRecPtr.p->m_eventRec.NAME)[i]);
    printf("\n");
#endif
  }
  
  releaseSections(signal);

  Callback c = { safe_cast(&Dbdict::dropEventUTIL_PREPARE_READ), 0 };

  prepareTransactionEventSysTable(&c, signal, evntRecPtr.i,
				  UtilPrepareReq::Read);
}

void 
Dbdict::dropEventUTIL_PREPARE_READ(Signal* signal,
				   Uint32 callbackData,
				   Uint32 returnCode)
{
  jam();
  EVENT_TRACE;
  if (returnCode != 0) {
    EVENT_TRACE;
    dropEventUtilPrepareRef(signal, callbackData, returnCode);
    return;
  }

  UtilPrepareConf* const req = (UtilPrepareConf*)signal->getDataPtr();
  OpDropEventPtr evntRecPtr;
  evntRecPtr.i = req->getSenderData();
  const Uint32 prepareId = req->getPrepareId();

  ndbrequire((evntRecPtr.p = c_opDropEvent.getPtr(evntRecPtr.i)) != NULL);

  Callback c = { safe_cast(&Dbdict::dropEventUTIL_EXECUTE_READ), 0 };

  executeTransEventSysTable(&c, signal,
			    evntRecPtr.i, evntRecPtr.p->m_eventRec,
			    prepareId, UtilPrepareReq::Read);
}

void 
Dbdict::dropEventUTIL_EXECUTE_READ(Signal* signal,
				   Uint32 callbackData,
				   Uint32 returnCode)
{
  jam();
  EVENT_TRACE;
  if (returnCode != 0) {
    EVENT_TRACE;
    dropEventUtilExecuteRef(signal, callbackData, returnCode);
    return;
  }

  OpDropEventPtr evntRecPtr;
  UtilExecuteConf * const ref = (UtilExecuteConf *)signal->getDataPtr();
  jam();
  evntRecPtr.i = ref->getSenderData();
  ndbrequire((evntRecPtr.p = c_opDropEvent.getPtr(evntRecPtr.i)) != NULL);

  parseReadEventSys(signal, evntRecPtr.p->m_eventRec);

  NodeReceiverGroup rg(DBDICT, c_aliveNodes);
  RequestTracker & p = evntRecPtr.p->m_reqTracker;
  p.init<SubRemoveRef>(c_counterMgr, rg, GSN_SUB_REMOVE_REF,
						evntRecPtr.i);

  SubRemoveReq* req = (SubRemoveReq*) signal->getDataPtrSend();

  req->senderRef       = reference();
  req->senderData      = evntRecPtr.i;
  req->subscriptionId  = evntRecPtr.p->m_eventRec.SUBID;
  req->subscriptionKey = evntRecPtr.p->m_eventRec.SUBKEY;

  sendSignal(rg, GSN_SUB_REMOVE_REQ, signal, SubRemoveReq::SignalLength, JBB);
}

/*
 * Participant
 */

void
Dbdict::execSUB_REMOVE_REQ(Signal* signal)
{
  jamEntry();

  Uint32 origSenderRef = signal->senderBlockRef();

  OpSubEventPtr subbPtr;
  if (!c_opSubEvent.seize(subbPtr)) {
    SubRemoveRef * ref = (SubRemoveRef *)signal->getDataPtrSend();
    jam();
    ref->senderRef = reference();
    ref->setTemporary(SubRemoveRef::Busy);

    sendSignal(origSenderRef, GSN_SUB_REMOVE_REF, signal,
	       SubRemoveRef::SignalLength, JBB);
    return;
  }

  {
    const SubRemoveReq* req = (SubRemoveReq*) signal->getDataPtr();
    subbPtr.p->m_senderRef = req->senderRef;
    subbPtr.p->m_senderData = req->senderData;
    subbPtr.p->m_errorCode = 0;
  }

  SubRemoveReq* req = (SubRemoveReq*) signal->getDataPtrSend();
  req->senderRef = reference();
  req->senderData = subbPtr.i;

  sendSignal(SUMA_REF, GSN_SUB_REMOVE_REQ, signal, SubRemoveReq::SignalLength, JBB);
}

/*
 * Coordintor/Participant
 */

void
Dbdict::execSUB_REMOVE_REF(Signal* signal)
{
  jamEntry();
  const SubRemoveRef* ref = (SubRemoveRef*) signal->getDataPtr();
  Uint32 senderRef = ref->senderRef;

  if (refToBlock(senderRef) == SUMA) {
    /*
     * Participant
     */
    jam();
    OpSubEventPtr subbPtr;
    c_opSubEvent.getPtr(subbPtr, ref->senderData);
    if (ref->errorCode == (Uint32) GrepError::SUBSCRIPTION_ID_NOT_FOUND) {
      // conf this since this may occur if a nodefailiure has occured
      // earlier so that the systable was not cleared
      SubRemoveConf* conf = (SubRemoveConf*) signal->getDataPtrSend();
      conf->senderRef  = reference();
      conf->senderData = subbPtr.p->m_senderData;
      sendSignal(subbPtr.p->m_senderRef, GSN_SUB_REMOVE_CONF,
		 signal, SubRemoveConf::SignalLength, JBB);
    } else {
      SubRemoveRef* ref = (SubRemoveRef*) signal->getDataPtrSend();
      ref->senderRef = reference();
      ref->senderData = subbPtr.p->m_senderData;
      sendSignal(subbPtr.p->m_senderRef, GSN_SUB_REMOVE_REF,
		 signal, SubRemoveRef::SignalLength, JBB);
    }
    c_opSubEvent.release(subbPtr);
    return;
  }
  /*
   * Coordinator
   */
  ndbrequire(refToBlock(senderRef) == DBDICT);
  OpDropEventPtr eventRecPtr;
  c_opDropEvent.getPtr(eventRecPtr, ref->senderData);
  if (ref->errorCode == SubRemoveRef::NF_FakeErrorREF){
    jam();
    eventRecPtr.p->m_reqTracker.ignoreRef(c_counterMgr, refToNode(senderRef));
  } else {
    jam();
    eventRecPtr.p->m_reqTracker.reportRef(c_counterMgr, refToNode(senderRef));
  }
  completeSubRemoveReq(signal,eventRecPtr.i,0);
}

void
Dbdict::execSUB_REMOVE_CONF(Signal* signal)
{
  jamEntry();
  const SubRemoveConf* conf = (SubRemoveConf*) signal->getDataPtr();
  Uint32 senderRef = conf->senderRef;

  if (refToBlock(senderRef) == SUMA) {
    /*
     * Participant
     */
    jam();
    OpSubEventPtr subbPtr;
    c_opSubEvent.getPtr(subbPtr, conf->senderData);
    SubRemoveConf* conf = (SubRemoveConf*) signal->getDataPtrSend();
    conf->senderRef = reference();
    conf->senderData = subbPtr.p->m_senderData;
    sendSignal(subbPtr.p->m_senderRef, GSN_SUB_REMOVE_CONF,
	       signal, SubRemoveConf::SignalLength, JBB);
    c_opSubEvent.release(subbPtr);
    return;
  }
  /*
   * Coordinator
   */
  ndbrequire(refToBlock(senderRef) == DBDICT);
  OpDropEventPtr eventRecPtr;
  c_opDropEvent.getPtr(eventRecPtr, conf->senderData);
  eventRecPtr.p->m_reqTracker.reportConf(c_counterMgr, refToNode(senderRef));
  completeSubRemoveReq(signal,eventRecPtr.i,0);
}

void
Dbdict::completeSubRemoveReq(Signal* signal, Uint32 ptrI, Uint32 xxx)
{
  OpDropEventPtr evntRecPtr;
  c_opDropEvent.getPtr(evntRecPtr, ptrI);

  if (!evntRecPtr.p->m_reqTracker.done()){
    jam();
    return;
  }

  if (evntRecPtr.p->m_reqTracker.hasRef()) {
    jam();
    evntRecPtr.p->m_errorNode = reference();
    evntRecPtr.p->m_errorLine = __LINE__;
    evntRecPtr.p->m_errorCode = DropEvntRef::Undefined;
    dropEvent_sendReply(signal, evntRecPtr);
    return;
  }

  Callback c = { safe_cast(&Dbdict::dropEventUTIL_PREPARE_DELETE), 0 };

  prepareTransactionEventSysTable(&c, signal, evntRecPtr.i,
				  UtilPrepareReq::Delete);
}

void 
Dbdict::dropEventUTIL_PREPARE_DELETE(Signal* signal,
				     Uint32 callbackData,
				     Uint32 returnCode)
{
  jam();
  EVENT_TRACE;
  if (returnCode != 0) {
    EVENT_TRACE;
    dropEventUtilPrepareRef(signal, callbackData, returnCode);
    return;
  }

  UtilPrepareConf* const req = (UtilPrepareConf*)signal->getDataPtr();
  OpDropEventPtr evntRecPtr;
  jam();
  evntRecPtr.i = req->getSenderData();
  const Uint32 prepareId = req->getPrepareId();
  
  ndbrequire((evntRecPtr.p = c_opDropEvent.getPtr(evntRecPtr.i)) != NULL);
#ifdef EVENT_DEBUG
  printf("DropEvntUTIL_PREPARE; evntRecPtr.i len %u\n",evntRecPtr.i);
#endif    

  Callback c = { safe_cast(&Dbdict::dropEventUTIL_EXECUTE_DELETE), 0 };

  executeTransEventSysTable(&c, signal,
			    evntRecPtr.i, evntRecPtr.p->m_eventRec,
			    prepareId, UtilPrepareReq::Delete);
}

void 
Dbdict::dropEventUTIL_EXECUTE_DELETE(Signal* signal,
				     Uint32 callbackData,
				     Uint32 returnCode)
{
  jam();
  EVENT_TRACE;
  if (returnCode != 0) {
    EVENT_TRACE;
    dropEventUtilExecuteRef(signal, callbackData, returnCode);
    return;
  }

  OpDropEventPtr evntRecPtr;
  UtilExecuteConf * const ref = (UtilExecuteConf *)signal->getDataPtr();
  jam();
  evntRecPtr.i = ref->getSenderData();
  ndbrequire((evntRecPtr.p = c_opDropEvent.getPtr(evntRecPtr.i)) != NULL);

  dropEvent_sendReply(signal, evntRecPtr);
}

void
Dbdict::dropEventUtilPrepareRef(Signal* signal,
				Uint32 callbackData,
				Uint32 returnCode)
{
  jam();
  EVENT_TRACE;
  UtilPrepareRef * const ref = (UtilPrepareRef *)signal->getDataPtr();
  OpDropEventPtr evntRecPtr;
  evntRecPtr.i = ref->getSenderData();
  ndbrequire((evntRecPtr.p = c_opDropEvent.getPtr(evntRecPtr.i)) != NULL);

  bool temporary = false;
  interpretUtilPrepareErrorCode((UtilPrepareRef::ErrorCode)ref->getErrorCode(),
				temporary, evntRecPtr.p->m_errorLine);
  if (temporary) {
    evntRecPtr.p->m_errorCode = (DropEvntRef::ErrorCode)
      ((Uint32) DropEvntRef::Undefined | (Uint32) DropEvntRef::Temporary);
  }

  if (evntRecPtr.p->m_errorCode == 0) {
    evntRecPtr.p->m_errorCode = DropEvntRef::Undefined;
    evntRecPtr.p->m_errorLine = __LINE__;
  }
  evntRecPtr.p->m_errorNode = reference();

  dropEvent_sendReply(signal, evntRecPtr);
}

void
Dbdict::dropEventUtilExecuteRef(Signal* signal,
				Uint32 callbackData,
				Uint32 returnCode)
{
  jam();
  EVENT_TRACE;
  OpDropEventPtr evntRecPtr;
  UtilExecuteRef * const ref = (UtilExecuteRef *)signal->getDataPtr();
  jam();
  evntRecPtr.i = ref->getSenderData();
  ndbrequire((evntRecPtr.p = c_opDropEvent.getPtr(evntRecPtr.i)) != NULL);
    
  evntRecPtr.p->m_errorNode = reference();
  evntRecPtr.p->m_errorLine = __LINE__;

  switch (ref->getErrorCode()) {
  case UtilExecuteRef::TCError:
    switch (ref->getTCErrorCode()) {
    case ZNOT_FOUND:
      jam();
      evntRecPtr.p->m_errorCode = DropEvntRef::EventNotFound;
      break;
    default:
      jam();
      evntRecPtr.p->m_errorCode = DropEvntRef::UndefinedTCError;
      break;
    }
    break;
  default:
    jam();
    evntRecPtr.p->m_errorCode = DropEvntRef::Undefined;
    break;
  }
  dropEvent_sendReply(signal, evntRecPtr);
}

void Dbdict::dropEvent_sendReply(Signal* signal,
				 OpDropEventPtr evntRecPtr)
{
  jam();
  EVENT_TRACE;
  Uint32 senderRef = evntRecPtr.p->m_request.getUserRef();

  if (evntRecPtr.p->hasError()) {
    jam();
    DropEvntRef * ret = (DropEvntRef *)signal->getDataPtrSend();
    
    ret->setUserData(evntRecPtr.p->m_request.getUserData());
    ret->setUserRef(evntRecPtr.p->m_request.getUserRef());

    ret->setErrorCode(evntRecPtr.p->m_errorCode);
    ret->setErrorLine(evntRecPtr.p->m_errorLine);
    ret->setErrorNode(evntRecPtr.p->m_errorNode);

    sendSignal(senderRef, GSN_DROP_EVNT_REF, signal,
	       DropEvntRef::SignalLength, JBB);
  } else {
    jam();
    DropEvntConf * evntConf = (DropEvntConf *)signal->getDataPtrSend();
    
    evntConf->setUserData(evntRecPtr.p->m_request.getUserData());
    evntConf->setUserRef(evntRecPtr.p->m_request.getUserRef());

    sendSignal(senderRef, GSN_DROP_EVNT_CONF, signal,
	       DropEvntConf::SignalLength, JBB);
  }

  c_opDropEvent.release(evntRecPtr);
}

/**
 * MODULE: Alter index
 *
 * Alter index state.  Alter online creates the index in each TC and
 * then invokes create trigger and alter trigger protocols to activate
 * the 3 triggers.  Alter offline does the opposite.
 *
 * Request type received in REQ and returned in CONF/REF:
 *
 * RT_USER - from API to DICT master
 * RT_CREATE_INDEX - part of create index operation
 * RT_DROP_INDEX - part of drop index operation
 * RT_NODERESTART - node restart, activate locally only
 * RT_SYSTEMRESTART - system restart, activate and build if not logged
 * RT_DICT_PREPARE - prepare participants
 * RT_DICT_TC - to local TC via each participant
 * RT_DICT_COMMIT - commit in each participant
 */

void
Dbdict::execALTER_INDX_REQ(Signal* signal)
{
  jamEntry();
  AlterIndxReq* const req = (AlterIndxReq*)signal->getDataPtrSend();
  OpAlterIndexPtr opPtr;
  const Uint32 senderRef = signal->senderBlockRef();
  const AlterIndxReq::RequestType requestType = req->getRequestType();
  if (requestType == AlterIndxReq::RT_USER ||
      requestType == AlterIndxReq::RT_CREATE_INDEX ||
      requestType == AlterIndxReq::RT_DROP_INDEX ||
      requestType == AlterIndxReq::RT_NODERESTART ||
      requestType == AlterIndxReq::RT_SYSTEMRESTART) {
    jam();
    const bool isLocal = req->getRequestFlag() & RequestFlag::RF_LOCAL;
    NdbNodeBitmask receiverNodes = c_aliveNodes;
    if (isLocal) {
      receiverNodes.clear();
      receiverNodes.set(getOwnNodeId());
    }
    if (signal->getLength() == AlterIndxReq::SignalLength) {
      jam();
      if (! isLocal && getOwnNodeId() != c_masterNodeId) {
        jam();

	releaseSections(signal);
	OpAlterIndex opBad;
	opPtr.p = &opBad;
	opPtr.p->save(req);
	opPtr.p->m_errorCode = AlterIndxRef::NotMaster;
	opPtr.p->m_errorLine = __LINE__;
	opPtr.p->m_errorNode = c_masterNodeId;
	alterIndex_sendReply(signal, opPtr, true);
        return;
      }
      // forward initial request plus operation key to all
      req->setOpKey(++c_opRecordSequence);
      NodeReceiverGroup rg(DBDICT, receiverNodes);
      sendSignal(rg, GSN_ALTER_INDX_REQ,
          signal, AlterIndxReq::SignalLength + 1, JBB);
      return;
    }
    // seize operation record
    ndbrequire(signal->getLength() == AlterIndxReq::SignalLength + 1);
    const Uint32 opKey = req->getOpKey();
    OpAlterIndex opBusy;
    if (! c_opAlterIndex.seize(opPtr))
      opPtr.p = &opBusy;
    opPtr.p->save(req);
    opPtr.p->m_coordinatorRef = senderRef;
    opPtr.p->m_isMaster = (senderRef == reference());
    opPtr.p->key = opKey;
    opPtr.p->m_requestType = AlterIndxReq::RT_DICT_PREPARE;
    if (opPtr.p == &opBusy) {
      jam();
      opPtr.p->m_errorCode = AlterIndxRef::Busy;
      opPtr.p->m_errorLine = __LINE__;
      alterIndex_sendReply(signal, opPtr, opPtr.p->m_isMaster);
      return;
    }
    c_opAlterIndex.add(opPtr);
    // master expects to hear from all
    if (opPtr.p->m_isMaster)
      opPtr.p->m_signalCounter = receiverNodes;
    // check request in all participants
    alterIndex_slavePrepare(signal, opPtr);
    alterIndex_sendReply(signal, opPtr, false);
    return;
  }
  c_opAlterIndex.find(opPtr, req->getConnectionPtr());
  if (! opPtr.isNull()) {
    opPtr.p->m_requestType = requestType;
    if (requestType == AlterIndxReq::RT_DICT_TC) {
      jam();
      if (opPtr.p->m_request.getOnline())
        alterIndex_toCreateTc(signal, opPtr);
      else
        alterIndex_toDropTc(signal, opPtr);
      return;
    }
    if (requestType == AlterIndxReq::RT_DICT_COMMIT ||
        requestType == AlterIndxReq::RT_DICT_ABORT) {
      jam();
      if (requestType == AlterIndxReq::RT_DICT_COMMIT)
        alterIndex_slaveCommit(signal, opPtr);
      else
        alterIndex_slaveAbort(signal, opPtr);
      alterIndex_sendReply(signal, opPtr, false);
      // done in slave
      if (! opPtr.p->m_isMaster)
        c_opAlterIndex.release(opPtr);
      return;
    }
  }
  jam();
  // return to sender
  OpAlterIndex opBad;
  opPtr.p = &opBad;
  opPtr.p->save(req);
  opPtr.p->m_errorCode = AlterIndxRef::BadRequestType;
  opPtr.p->m_errorLine = __LINE__;
  alterIndex_sendReply(signal, opPtr, true);
}

void
Dbdict::execALTER_INDX_CONF(Signal* signal)
{
  jamEntry();
  ndbrequire(signal->getNoOfSections() == 0);
  AlterIndxConf* conf = (AlterIndxConf*)signal->getDataPtrSend();
  alterIndex_recvReply(signal, conf, 0);
}

void
Dbdict::execALTER_INDX_REF(Signal* signal)
{
  jamEntry();
  AlterIndxRef* ref = (AlterIndxRef*)signal->getDataPtrSend();
  alterIndex_recvReply(signal, ref->getConf(), ref);
}

void
Dbdict::alterIndex_recvReply(Signal* signal, const AlterIndxConf* conf,
    const AlterIndxRef* ref)
{
  jam();
  const Uint32 senderRef = signal->senderBlockRef();
  const AlterIndxReq::RequestType requestType = conf->getRequestType();
  const Uint32 key = conf->getConnectionPtr();
  if (requestType == AlterIndxReq::RT_CREATE_INDEX) {
    jam();
    // part of create index operation
    OpCreateIndexPtr opPtr;
    c_opCreateIndex.find(opPtr, key);
    ndbrequire(! opPtr.isNull());
    opPtr.p->setError(ref);
    createIndex_fromAlterIndex(signal, opPtr);
    return;
  }
  if (requestType == AlterIndxReq::RT_DROP_INDEX) {
    jam();
    // part of drop index operation
    OpDropIndexPtr opPtr;
    c_opDropIndex.find(opPtr, key);
    ndbrequire(! opPtr.isNull());
    opPtr.p->setError(ref);
    dropIndex_fromAlterIndex(signal, opPtr);
    return;
  }
  if (requestType == AlterIndxReq::RT_TC ||
      requestType == AlterIndxReq::RT_TUX) {
    jam();
    // part of build index operation
    OpBuildIndexPtr opPtr;
    c_opBuildIndex.find(opPtr, key);
    ndbrequire(! opPtr.isNull());
    opPtr.p->setError(ref);
    buildIndex_fromOnline(signal, opPtr);
    return;
  }
  if (requestType == AlterIndxReq::RT_NODERESTART) {
    jam();
    if (ref == 0) {
      infoEvent("DICT: index %u activated", (unsigned)key);
    } else {
      warningEvent("DICT: index %u activation failed: code=%d line=%d",
          (unsigned)key,
          ref->getErrorCode(), ref->getErrorLine());
    }
    activateIndexes(signal, key + 1);
    return;
  }
  if (requestType == AlterIndxReq::RT_SYSTEMRESTART) {
    jam();
    if (ref == 0) {
      infoEvent("DICT: index %u activated done", (unsigned)key);
    } else {
      warningEvent("DICT: index %u activated failed: code=%d line=%d node=%d",
          (unsigned)key,
          ref->getErrorCode(), ref->getErrorLine(), ref->getErrorNode());
    }
    activateIndexes(signal, key + 1);
    return;
  }
  OpAlterIndexPtr opPtr;
  c_opAlterIndex.find(opPtr, key);
  ndbrequire(! opPtr.isNull());
  ndbrequire(opPtr.p->m_isMaster);
  ndbrequire(opPtr.p->m_requestType == requestType);
  opPtr.p->setError(ref);
  opPtr.p->m_signalCounter.clearWaitingFor(refToNode(senderRef));
  if (! opPtr.p->m_signalCounter.done()) {
    jam();
    return;
  }
  if (requestType == AlterIndxReq::RT_DICT_COMMIT ||
      requestType == AlterIndxReq::RT_DICT_ABORT) {
    jam();
    // send reply to user
    alterIndex_sendReply(signal, opPtr, true);
    c_opAlterIndex.release(opPtr);
    return;
  }
  if (opPtr.p->hasError()) {
    jam();
    opPtr.p->m_requestType = AlterIndxReq::RT_DICT_ABORT;
    alterIndex_sendSlaveReq(signal, opPtr);
    return;
  }
  TableRecordPtr indexPtr;
  c_tableRecordPool.getPtr(indexPtr, opPtr.p->m_request.getIndexId());
  if (indexPtr.p->isHashIndex()) {
    if (requestType == AlterIndxReq::RT_DICT_PREPARE) {
      jam();
      if (opPtr.p->m_request.getOnline()) {
        opPtr.p->m_requestType = AlterIndxReq::RT_DICT_TC;
        alterIndex_sendSlaveReq(signal, opPtr);
      } else {
        // start drop triggers
        alterIndex_toDropTrigger(signal, opPtr);
      }
      return;
    }
    if (requestType == AlterIndxReq::RT_DICT_TC) {
      jam();
      if (opPtr.p->m_request.getOnline()) {
        // start create triggers
        alterIndex_toCreateTrigger(signal, opPtr);
      } else {
        opPtr.p->m_requestType = AlterIndxReq::RT_DICT_COMMIT;
        alterIndex_sendSlaveReq(signal, opPtr);
      }
      return;
    }
  }
  if (indexPtr.p->isOrderedIndex()) {
    if (requestType == AlterIndxReq::RT_DICT_PREPARE) {
      jam();
      if (opPtr.p->m_request.getOnline()) {
        // start create triggers
        alterIndex_toCreateTrigger(signal, opPtr);
      } else {
        // start drop triggers
        alterIndex_toDropTrigger(signal, opPtr);
      }
      return;
    }
  }
  ndbrequire(false);
}

void
Dbdict::alterIndex_slavePrepare(Signal* signal, OpAlterIndexPtr opPtr)
{
  jam();
  const AlterIndxReq* const req = &opPtr.p->m_request;
  if (! (req->getIndexId() < c_tableRecordPool.getSize())) {
    jam();
    opPtr.p->m_errorCode = AlterIndxRef::Inconsistency;
    opPtr.p->m_errorLine = __LINE__;
    return;
  }
  TableRecordPtr indexPtr;
  c_tableRecordPool.getPtr(indexPtr, req->getIndexId());
  if (indexPtr.p->tabState != TableRecord::DEFINED) {
    jam();
    opPtr.p->m_errorCode = AlterIndxRef::IndexNotFound;
    opPtr.p->m_errorLine = __LINE__;
    return;
  }
  if (! indexPtr.p->isIndex()) {
    jam();
    opPtr.p->m_errorCode = AlterIndxRef::NotAnIndex;
    opPtr.p->m_errorLine = __LINE__;
    return;
  }
  if (req->getOnline())
    indexPtr.p->indexState = TableRecord::IS_BUILDING;
  else
    indexPtr.p->indexState = TableRecord::IS_DROPPING;
}

void
Dbdict::alterIndex_toCreateTc(Signal* signal, OpAlterIndexPtr opPtr)
{
  jam();
  TableRecordPtr indexPtr;
  c_tableRecordPool.getPtr(indexPtr, opPtr.p->m_request.getIndexId());
  // request to create index in local TC
  CreateIndxReq* const req = (CreateIndxReq*)signal->getDataPtrSend();
  req->setUserRef(reference());
  req->setConnectionPtr(opPtr.p->key);
  req->setRequestType(CreateIndxReq::RT_TC);
  req->setIndexType(indexPtr.p->tableType);
  req->setTableId(indexPtr.p->primaryTableId);
  req->setIndexId(indexPtr.i);
  req->setOnline(true);
  getIndexAttrList(indexPtr, opPtr.p->m_attrList);
  // send
  LinearSectionPtr lsPtr[3];
  lsPtr[0].p = (Uint32*)&opPtr.p->m_attrList;
  lsPtr[0].sz = 1 + opPtr.p->m_attrList.sz;
  sendSignal(calcTcBlockRef(getOwnNodeId()), GSN_CREATE_INDX_REQ,
      signal, CreateIndxReq::SignalLength, JBB, lsPtr, 1);
}

void
Dbdict::alterIndex_fromCreateTc(Signal* signal, OpAlterIndexPtr opPtr)
{
  jam();
  // mark created in local TC
  if (! opPtr.p->hasError()) {
    TableRecordPtr indexPtr;
    c_tableRecordPool.getPtr(indexPtr, opPtr.p->m_request.getIndexId());
    indexPtr.p->indexLocal |= TableRecord::IL_CREATED_TC;
  }
  // forward CONF or REF to master
  ndbrequire(opPtr.p->m_requestType == AlterIndxReq::RT_DICT_TC);
  alterIndex_sendReply(signal, opPtr, false);
}

void
Dbdict::alterIndex_toDropTc(Signal* signal, OpAlterIndexPtr opPtr)
{
  jam();
  TableRecordPtr indexPtr;
  c_tableRecordPool.getPtr(indexPtr, opPtr.p->m_request.getIndexId());
  // broken index
  if (! (indexPtr.p->indexLocal & TableRecord::IL_CREATED_TC)) {
    jam();
    alterIndex_sendReply(signal, opPtr, false);
    return;
  }
  // request to drop in local TC
  DropIndxReq* const req = (DropIndxReq*)signal->getDataPtrSend();
  req->setUserRef(reference());
  req->setConnectionPtr(opPtr.p->key);
  req->setRequestType(DropIndxReq::RT_TC);
  req->setTableId(indexPtr.p->primaryTableId);
  req->setIndexId(indexPtr.i);
  req->setIndexVersion(indexPtr.p->tableVersion);
  // send
  sendSignal(calcTcBlockRef(getOwnNodeId()), GSN_DROP_INDX_REQ,
      signal, DropIndxReq::SignalLength, JBB);
}

void
Dbdict::alterIndex_fromDropTc(Signal* signal, OpAlterIndexPtr opPtr)
{
  jam();
  ndbrequire(opPtr.p->m_requestType == AlterIndxReq::RT_DICT_TC);
  if (! opPtr.p->hasError()) {
    // mark dropped in local TC
    TableRecordPtr indexPtr;
    c_tableRecordPool.getPtr(indexPtr, opPtr.p->m_request.getIndexId());
    indexPtr.p->indexLocal &= ~TableRecord::IL_CREATED_TC;
  }
  // forward CONF or REF to master
  alterIndex_sendReply(signal, opPtr, false);
}

void
Dbdict::alterIndex_toCreateTrigger(Signal* signal, OpAlterIndexPtr opPtr)
{
  jam();
  TableRecordPtr indexPtr;
  c_tableRecordPool.getPtr(indexPtr, opPtr.p->m_request.getIndexId());
  // start creation of index triggers
  CreateTrigReq* const req = (CreateTrigReq*)signal->getDataPtrSend();
  req->setUserRef(reference());
  req->setConnectionPtr(opPtr.p->key);
  req->setRequestType(CreateTrigReq::RT_ALTER_INDEX);
  req->addRequestFlag(opPtr.p->m_requestFlag);
  req->setTableId(opPtr.p->m_request.getTableId());
  req->setIndexId(opPtr.p->m_request.getIndexId());
  req->setTriggerId(RNIL);
  req->setTriggerActionTime(TriggerActionTime::TA_AFTER);
  req->setMonitorAllAttributes(false);
  req->setOnline(true);         // alter online after create
  req->setReceiverRef(0);       // implicit for index triggers
  getIndexAttrMask(indexPtr, req->getAttributeMask());
  // name section
  char triggerName[MAX_TAB_NAME_SIZE];
  Uint32 buffer[2 + ((MAX_TAB_NAME_SIZE + 3) >> 2)];    // SP string
  LinearWriter w(buffer, sizeof(buffer) >> 2);
  LinearSectionPtr lsPtr[3];
  if (indexPtr.p->isHashIndex()) {
    req->setTriggerType(TriggerType::SECONDARY_INDEX);
    req->setMonitorReplicas(false);
    // insert
    if (opPtr.p->m_requestFlag & RequestFlag::RF_LOCAL)
      req->setTriggerId(indexPtr.p->insertTriggerId);
    req->setTriggerEvent(TriggerEvent::TE_INSERT);
    sprintf(triggerName, "NDB$INDEX_%u_INSERT", opPtr.p->m_request.getIndexId());
    w.reset();
    w.add(CreateTrigReq::TriggerNameKey, triggerName);
    lsPtr[0].p = buffer;
    lsPtr[0].sz = w.getWordsUsed();
    sendSignal(reference(), GSN_CREATE_TRIG_REQ, 
        signal, CreateTrigReq::SignalLength, JBB, lsPtr, 1);
    // update
    if (opPtr.p->m_requestFlag & RequestFlag::RF_LOCAL)
      req->setTriggerId(indexPtr.p->updateTriggerId);
    req->setTriggerEvent(TriggerEvent::TE_UPDATE);
    sprintf(triggerName, "NDB$INDEX_%u_UPDATE", opPtr.p->m_request.getIndexId());
    w.reset();
    w.add(CreateTrigReq::TriggerNameKey, triggerName);
    lsPtr[0].p = buffer;
    lsPtr[0].sz = w.getWordsUsed();
    sendSignal(reference(), GSN_CREATE_TRIG_REQ, 
        signal, CreateTrigReq::SignalLength, JBB, lsPtr, 1);
    // delete
    if (opPtr.p->m_requestFlag & RequestFlag::RF_LOCAL)
      req->setTriggerId(indexPtr.p->deleteTriggerId);
    req->setTriggerEvent(TriggerEvent::TE_DELETE);
    sprintf(triggerName, "NDB$INDEX_%u_DELETE", opPtr.p->m_request.getIndexId());
    w.reset();
    w.add(CreateTrigReq::TriggerNameKey, triggerName);
    lsPtr[0].p = buffer;
    lsPtr[0].sz = w.getWordsUsed();
    sendSignal(reference(), GSN_CREATE_TRIG_REQ, 
        signal, CreateTrigReq::SignalLength, JBB, lsPtr, 1);
    // triggers left to create
    opPtr.p->m_triggerCounter = 3;
    return;
  }
  if (indexPtr.p->isOrderedIndex()) {
    req->addRequestFlag(RequestFlag::RF_NOTCTRIGGER);
    req->setTriggerType(TriggerType::ORDERED_INDEX);
    req->setTriggerActionTime(TriggerActionTime::TA_CUSTOM);
    req->setMonitorReplicas(true);
    // one trigger for 5 events (insert, update, delete, commit, abort)
    if (opPtr.p->m_requestFlag & RequestFlag::RF_LOCAL)
      req->setTriggerId(indexPtr.p->customTriggerId);
    req->setTriggerEvent(TriggerEvent::TE_CUSTOM);
    sprintf(triggerName, "NDB$INDEX_%u_CUSTOM", opPtr.p->m_request.getIndexId());
    w.reset();
    w.add(CreateTrigReq::TriggerNameKey, triggerName);
    lsPtr[0].p = buffer;
    lsPtr[0].sz = w.getWordsUsed();
    sendSignal(reference(), GSN_CREATE_TRIG_REQ, 
        signal, CreateTrigReq::SignalLength, JBB, lsPtr, 1);
    // triggers left to create
    opPtr.p->m_triggerCounter = 1;
    return;
  }
  ndbrequire(false);
}

void
Dbdict::alterIndex_fromCreateTrigger(Signal* signal, OpAlterIndexPtr opPtr)
{
  jam();
  ndbrequire(opPtr.p->m_triggerCounter != 0);
  if (--opPtr.p->m_triggerCounter != 0) {
    jam();
    return;
  }
  if (opPtr.p->hasError()) {
    jam();
    opPtr.p->m_requestType = AlterIndxReq::RT_DICT_ABORT;
    alterIndex_sendSlaveReq(signal, opPtr);
    return;
  }
  if(opPtr.p->m_requestType != AlterIndxReq::RT_SYSTEMRESTART){
    // send build request
    alterIndex_toBuildIndex(signal, opPtr);
    return;
  }
  
  /**
   * During system restart, 
   *   leave index in activated but not build state.
   *
   * Build a bit later when REDO has been run
   */
  alterIndex_sendReply(signal, opPtr, true);
}

void
Dbdict::alterIndex_toDropTrigger(Signal* signal, OpAlterIndexPtr opPtr)
{
  jam();
  TableRecordPtr indexPtr;
  c_tableRecordPool.getPtr(indexPtr, opPtr.p->m_request.getIndexId());
  // start drop of index triggers
  DropTrigReq* const req = (DropTrigReq*)signal->getDataPtrSend();
  req->setUserRef(reference());
  req->setConnectionPtr(opPtr.p->key);
  req->setRequestType(DropTrigReq::RT_ALTER_INDEX);
  req->setTableId(opPtr.p->m_request.getTableId());
  req->setIndexId(opPtr.p->m_request.getIndexId());
  req->setTriggerInfo(0);       // not used
  opPtr.p->m_triggerCounter = 0;
  // insert
  if (indexPtr.p->insertTriggerId != RNIL) {
    req->setTriggerId(indexPtr.p->insertTriggerId);
    sendSignal(reference(), GSN_DROP_TRIG_REQ, 
        signal, DropTrigReq::SignalLength, JBB);
    opPtr.p->m_triggerCounter++;
  }
  // update
  if (indexPtr.p->updateTriggerId != RNIL) {
    req->setTriggerId(indexPtr.p->updateTriggerId);
    sendSignal(reference(), GSN_DROP_TRIG_REQ, 
        signal, DropTrigReq::SignalLength, JBB);
    opPtr.p->m_triggerCounter++;
  }
  // delete
  if (indexPtr.p->deleteTriggerId != RNIL) {
    req->setTriggerId(indexPtr.p->deleteTriggerId);
    sendSignal(reference(), GSN_DROP_TRIG_REQ, 
        signal, DropTrigReq::SignalLength, JBB);
    opPtr.p->m_triggerCounter++;
  }
  // custom
  if (indexPtr.p->customTriggerId != RNIL) {
    req->setTriggerId(indexPtr.p->customTriggerId);
    sendSignal(reference(), GSN_DROP_TRIG_REQ, 
        signal, DropTrigReq::SignalLength, JBB);
    opPtr.p->m_triggerCounter++;
  }
  // build
  if (indexPtr.p->buildTriggerId != RNIL) {
    req->setTriggerId(indexPtr.p->buildTriggerId);
    sendSignal(reference(), GSN_DROP_TRIG_REQ, 
        signal, DropTrigReq::SignalLength, JBB);
    opPtr.p->m_triggerCounter++;
  }
  if (opPtr.p->m_triggerCounter == 0) {
    // drop in each TC
    jam();
    opPtr.p->m_requestType = AlterIndxReq::RT_DICT_TC;
    alterIndex_sendSlaveReq(signal, opPtr);
  }
}

void
Dbdict::alterIndex_fromDropTrigger(Signal* signal, OpAlterIndexPtr opPtr)
{
  jam();
  ndbrequire(opPtr.p->m_triggerCounter != 0);
  if (--opPtr.p->m_triggerCounter != 0) {
    jam();
    return;
  }
  // finally drop index in each TC
  TableRecordPtr indexPtr;
  c_tableRecordPool.getPtr(indexPtr, opPtr.p->m_request.getIndexId());
  const bool isHashIndex = indexPtr.p->isHashIndex();
  const bool isOrderedIndex = indexPtr.p->isOrderedIndex();
  ndbrequire(isHashIndex != isOrderedIndex);    // xor
  if (isHashIndex)
    opPtr.p->m_requestType = AlterIndxReq::RT_DICT_TC;
  if (isOrderedIndex)
    opPtr.p->m_requestType = AlterIndxReq::RT_DICT_COMMIT;
  alterIndex_sendSlaveReq(signal, opPtr);
}

void
Dbdict::alterIndex_toBuildIndex(Signal* signal, OpAlterIndexPtr opPtr)
{
  jam();
  // get index and table records
  TableRecordPtr indexPtr;
  c_tableRecordPool.getPtr(indexPtr, opPtr.p->m_request.getIndexId());
  TableRecordPtr tablePtr;
  c_tableRecordPool.getPtr(tablePtr, indexPtr.p->primaryTableId);
  // build request to self (short signal)
  BuildIndxReq* const req = (BuildIndxReq*)signal->getDataPtrSend();
  req->setUserRef(reference());
  req->setConnectionPtr(opPtr.p->key);
  req->setRequestType(BuildIndxReq::RT_ALTER_INDEX);
  req->addRequestFlag(opPtr.p->m_requestFlag);
  req->setBuildId(0);   // not used
  req->setBuildKey(0);  // not used
  req->setIndexType(indexPtr.p->tableType);
  req->setIndexId(indexPtr.i);
  req->setTableId(indexPtr.p->primaryTableId);
  req->setParallelism(16);
  // send
  sendSignal(reference(), GSN_BUILDINDXREQ,
      signal, BuildIndxReq::SignalLength, JBB);
}

void
Dbdict::alterIndex_fromBuildIndex(Signal* signal, OpAlterIndexPtr opPtr)
{
  jam();
  if (opPtr.p->hasError()) {
    jam();
    opPtr.p->m_requestType = AlterIndxReq::RT_DICT_ABORT;
    alterIndex_sendSlaveReq(signal, opPtr);
    return;
  }
  opPtr.p->m_requestType = AlterIndxReq::RT_DICT_COMMIT;
  alterIndex_sendSlaveReq(signal, opPtr);
}

void
Dbdict::alterIndex_slaveCommit(Signal* signal, OpAlterIndexPtr opPtr)
{
  jam();
  // get index record
  TableRecordPtr indexPtr;
  c_tableRecordPool.getPtr(indexPtr, opPtr.p->m_request.getIndexId());
  indexPtr.p->indexState = TableRecord::IS_ONLINE;
}

void
Dbdict::alterIndex_slaveAbort(Signal* signal, OpAlterIndexPtr opPtr)
{
  jam();
  // find index record
  const Uint32 indexId = opPtr.p->m_request.getIndexId();
  if (indexId >= c_tableRecordPool.getSize())
    return;
  TableRecordPtr indexPtr;
  c_tableRecordPool.getPtr(indexPtr, indexId);
  if (! indexPtr.p->isIndex())
    return;
  // mark broken
  indexPtr.p->indexState = TableRecord::IS_BROKEN;
}

void
Dbdict::alterIndex_sendSlaveReq(Signal* signal, OpAlterIndexPtr opPtr)
{
  AlterIndxReq* const req = (AlterIndxReq*)signal->getDataPtrSend();
  *req = opPtr.p->m_request;
  req->setUserRef(opPtr.p->m_coordinatorRef);
  req->setConnectionPtr(opPtr.p->key);
  req->setRequestType(opPtr.p->m_requestType);
  req->addRequestFlag(opPtr.p->m_requestFlag);
  NdbNodeBitmask receiverNodes = c_aliveNodes;
  if (opPtr.p->m_requestFlag & RequestFlag::RF_LOCAL) {
    receiverNodes.clear();
    receiverNodes.set(getOwnNodeId());
  }
  opPtr.p->m_signalCounter = receiverNodes;
  NodeReceiverGroup rg(DBDICT, receiverNodes);
  sendSignal(rg, GSN_ALTER_INDX_REQ,
      signal, AlterIndxReq::SignalLength, JBB);
}

void
Dbdict::alterIndex_sendReply(Signal* signal, OpAlterIndexPtr opPtr,
    bool toUser)
{
  AlterIndxRef* rep = (AlterIndxRef*)signal->getDataPtrSend();
  Uint32 gsn = GSN_ALTER_INDX_CONF;
  Uint32 length = AlterIndxConf::InternalLength;
  bool sendRef = opPtr.p->hasError();
  if (! toUser) {
    rep->setUserRef(opPtr.p->m_coordinatorRef);
    rep->setConnectionPtr(opPtr.p->key);
    rep->setRequestType(opPtr.p->m_requestType);
    if (opPtr.p->m_requestType == AlterIndxReq::RT_DICT_ABORT)
      sendRef = false;
  } else {
    rep->setUserRef(opPtr.p->m_request.getUserRef());
    rep->setConnectionPtr(opPtr.p->m_request.getConnectionPtr());
    rep->setRequestType(opPtr.p->m_request.getRequestType());
    length = AlterIndxConf::SignalLength;
  }
  rep->setTableId(opPtr.p->m_request.getTableId());
  rep->setIndexId(opPtr.p->m_request.getIndexId());
  if (sendRef) {
    if (opPtr.p->m_errorNode == 0)
      opPtr.p->m_errorNode = getOwnNodeId();
    rep->setErrorCode(opPtr.p->m_errorCode);
    rep->setErrorLine(opPtr.p->m_errorLine);
    rep->setErrorNode(opPtr.p->m_errorNode);
    gsn = GSN_ALTER_INDX_REF;
    length = AlterIndxRef::SignalLength;
  }
  sendSignal(rep->getUserRef(), gsn, signal, length, JBB);
}

/**
 * MODULE: Build index
 *
 * Build index or all indexes on a table.  Request type:
 *
 * RT_USER - normal user request, not yet used
 * RT_ALTER_INDEX - from alter index
 * RT_SYSTEM_RESTART - 
 * RT_DICT_PREPARE - prepare participants
 * RT_DICT_TRIX - to participant on way to local TRIX
 * RT_DICT_COMMIT - commit in each participant
 * RT_DICT_ABORT - abort
 * RT_TRIX - to local TRIX
 */

void
Dbdict::execBUILDINDXREQ(Signal* signal)
{
  jamEntry();
  BuildIndxReq* const req = (BuildIndxReq*)signal->getDataPtrSend();
  OpBuildIndexPtr opPtr;
  const Uint32 senderRef = signal->senderBlockRef();
  const BuildIndxReq::RequestType requestType = req->getRequestType();
  if (requestType == BuildIndxReq::RT_USER ||
      requestType == BuildIndxReq::RT_ALTER_INDEX ||
      requestType == BuildIndxReq::RT_SYSTEMRESTART) {
    jam();
    if (signal->getLength() == BuildIndxReq::SignalLength) {
      jam();
      if (getOwnNodeId() != c_masterNodeId) {
        jam();

	releaseSections(signal);
	OpBuildIndex opBad;
	opPtr.p = &opBad;
	opPtr.p->save(req);
	opPtr.p->m_errorCode = BuildIndxRef::NotMaster;
	opPtr.p->m_errorLine = __LINE__;
	opPtr.p->m_errorNode = c_masterNodeId;
	buildIndex_sendReply(signal, opPtr, true);
        return;
      }
      // forward initial request plus operation key to all
      req->setOpKey(++c_opRecordSequence);
      NodeReceiverGroup rg(DBDICT, c_aliveNodes);
      sendSignal(rg, GSN_BUILDINDXREQ,
          signal, BuildIndxReq::SignalLength + 1, JBB);
      return;
    }
    // seize operation record
    ndbrequire(signal->getLength() == BuildIndxReq::SignalLength + 1);
    const Uint32 opKey = req->getOpKey();
    OpBuildIndex opBusy;
    if (! c_opBuildIndex.seize(opPtr))
      opPtr.p = &opBusy;
    opPtr.p->save(req);
    opPtr.p->m_coordinatorRef = senderRef;
    opPtr.p->m_isMaster = (senderRef == reference());
    opPtr.p->key = opKey;
    opPtr.p->m_requestType = BuildIndxReq::RT_DICT_PREPARE;
    if (opPtr.p == &opBusy) {
      jam();
      opPtr.p->m_errorCode = BuildIndxRef::Busy;
      opPtr.p->m_errorLine = __LINE__;
      buildIndex_sendReply(signal, opPtr, opPtr.p->m_isMaster);
      return;
    }
    c_opBuildIndex.add(opPtr);
    // master expects to hear from all
    opPtr.p->m_signalCounter = c_aliveNodes;
    buildIndex_sendReply(signal, opPtr, false);
    return;
  }
  c_opBuildIndex.find(opPtr, req->getConnectionPtr());
  if (! opPtr.isNull()) {
    opPtr.p->m_requestType = requestType;
    if (requestType == BuildIndxReq::RT_DICT_TRIX) {
      jam();
      buildIndex_buildTrix(signal, opPtr);
      return;
    }
    if (requestType == BuildIndxReq::RT_DICT_TC ||
        requestType == BuildIndxReq::RT_DICT_TUX) {
      jam();
      buildIndex_toOnline(signal, opPtr);
      return;
    }
    if (requestType == BuildIndxReq::RT_DICT_COMMIT ||
        requestType == BuildIndxReq::RT_DICT_ABORT) {
      jam();
      buildIndex_sendReply(signal, opPtr, false);
      // done in slave
      if (! opPtr.p->m_isMaster)
        c_opBuildIndex.release(opPtr);
      return;
    }
  }
  jam();
  // return to sender
  OpBuildIndex opBad;
  opPtr.p = &opBad;
  opPtr.p->save(req);
  opPtr.p->m_errorCode = BuildIndxRef::BadRequestType;
  opPtr.p->m_errorLine = __LINE__;
  buildIndex_sendReply(signal, opPtr, true);
}

void
Dbdict::execBUILDINDXCONF(Signal* signal)
{
  jamEntry();
  ndbrequire(signal->getNoOfSections() == 0);
  BuildIndxConf* conf = (BuildIndxConf*)signal->getDataPtrSend();
  buildIndex_recvReply(signal, conf, 0);
}

void
Dbdict::execBUILDINDXREF(Signal* signal)
{
  jamEntry();
  BuildIndxRef* ref = (BuildIndxRef*)signal->getDataPtrSend();
  buildIndex_recvReply(signal, ref->getConf(), ref);
}

void
Dbdict::buildIndex_recvReply(Signal* signal, const BuildIndxConf* conf,
    const BuildIndxRef* ref)
{
  jam();
  const Uint32 senderRef = signal->senderBlockRef();
  const BuildIndxReq::RequestType requestType = conf->getRequestType();
  const Uint32 key = conf->getConnectionPtr();
  if (requestType == BuildIndxReq::RT_ALTER_INDEX) {
    jam();
    // part of alter index operation
    OpAlterIndexPtr opPtr;
    c_opAlterIndex.find(opPtr, key);
    ndbrequire(! opPtr.isNull());
    opPtr.p->setError(ref);
    alterIndex_fromBuildIndex(signal, opPtr);
    return;
  }

  if (requestType == BuildIndxReq::RT_SYSTEMRESTART) {
    jam();
    if (ref == 0) {
      infoEvent("DICT: index %u rebuild done", (unsigned)key);
    } else {
      warningEvent("DICT: index %u rebuild failed: code=%d line=%d node=%d",
		   (unsigned)key, ref->getErrorCode());
    }
    rebuildIndexes(signal, key + 1);
    return;
  }

  OpBuildIndexPtr opPtr;
  c_opBuildIndex.find(opPtr, key);
  ndbrequire(! opPtr.isNull());
  opPtr.p->setError(ref);
  if (requestType == BuildIndxReq::RT_TRIX) {
    jam();
    // forward to master
    opPtr.p->m_requestType = BuildIndxReq::RT_DICT_TRIX;
    buildIndex_sendReply(signal, opPtr, false);
    return;
  }
  ndbrequire(opPtr.p->m_isMaster);
  ndbrequire(opPtr.p->m_requestType == requestType);
  opPtr.p->m_signalCounter.clearWaitingFor(refToNode(senderRef));
  if (! opPtr.p->m_signalCounter.done()) {
    jam();
    return;
  }
  if (requestType == BuildIndxReq::RT_DICT_COMMIT ||
      requestType == BuildIndxReq::RT_DICT_ABORT) {
    jam();
    // send reply to user
    buildIndex_sendReply(signal, opPtr, true);
    c_opBuildIndex.release(opPtr);
    return;
  }
  if (opPtr.p->hasError()) {
    jam();
    opPtr.p->m_requestType = BuildIndxReq::RT_DICT_ABORT;
    buildIndex_sendSlaveReq(signal, opPtr);
    return;
  }
  TableRecordPtr indexPtr;
  c_tableRecordPool.getPtr(indexPtr, opPtr.p->m_request.getIndexId());
  if (indexPtr.p->isHashIndex()) {
    if (requestType == BuildIndxReq::RT_DICT_PREPARE) {
      jam();
      if (! (opPtr.p->m_requestFlag & RequestFlag::RF_NOBUILD)) {
        buildIndex_toCreateConstr(signal, opPtr);
      } else {
        opPtr.p->m_requestType = BuildIndxReq::RT_DICT_TC;
        buildIndex_sendSlaveReq(signal, opPtr);
      }
      return;
    }
    if (requestType == BuildIndxReq::RT_DICT_TRIX) {
      jam();
      ndbrequire(! (opPtr.p->m_requestFlag & RequestFlag::RF_NOBUILD));
      buildIndex_toDropConstr(signal, opPtr);
      return;
    }
    if (requestType == BuildIndxReq::RT_DICT_TC) {
      jam();
      opPtr.p->m_requestType = BuildIndxReq::RT_DICT_COMMIT;
      buildIndex_sendSlaveReq(signal, opPtr);
      return;
    }
  }
  if (indexPtr.p->isOrderedIndex()) {
    if (requestType == BuildIndxReq::RT_DICT_PREPARE) {
      jam();
      if (! (opPtr.p->m_requestFlag & RequestFlag::RF_NOBUILD)) {
        opPtr.p->m_requestType = BuildIndxReq::RT_DICT_TRIX;
        buildIndex_sendSlaveReq(signal, opPtr);
      } else {
        opPtr.p->m_requestType = BuildIndxReq::RT_DICT_TUX;
        buildIndex_sendSlaveReq(signal, opPtr);
      }
      return;
    }
    if (requestType == BuildIndxReq::RT_DICT_TRIX) {
      jam();
      ndbrequire(! (opPtr.p->m_requestFlag & RequestFlag::RF_NOBUILD));
      opPtr.p->m_requestType = BuildIndxReq::RT_DICT_TUX;
      buildIndex_sendSlaveReq(signal, opPtr);
      return;
    }
    if (requestType == BuildIndxReq::RT_DICT_TUX) {
      jam();
      opPtr.p->m_requestType = BuildIndxReq::RT_DICT_COMMIT;
      buildIndex_sendSlaveReq(signal, opPtr);
      return;
    }
  }
  ndbrequire(false);
} 

void
Dbdict::buildIndex_toCreateConstr(Signal* signal, OpBuildIndexPtr opPtr)
{
  jam();
  TableRecordPtr indexPtr;
  c_tableRecordPool.getPtr(indexPtr, opPtr.p->m_request.getIndexId());
  // request to create constraint trigger
  CreateTrigReq* req = (CreateTrigReq*)signal->getDataPtrSend();
  req->setUserRef(reference());
  req->setConnectionPtr(opPtr.p->key);
  req->setRequestType(CreateTrigReq::RT_BUILD_INDEX);
  req->addRequestFlag(0);       // none
  req->setTableId(indexPtr.i);
  req->setIndexId(RNIL);
  req->setTriggerId(RNIL);
  req->setTriggerType(TriggerType::READ_ONLY_CONSTRAINT);
  req->setTriggerActionTime(TriggerActionTime::TA_AFTER);
  req->setTriggerEvent(TriggerEvent::TE_UPDATE);
  req->setMonitorReplicas(false);
  req->setMonitorAllAttributes(false);
  req->setOnline(true);         // alter online after create
  req->setReceiverRef(0);       // no receiver, REF-ed by TUP
  req->getAttributeMask().clear();
  // NDB$PK is last attribute
  req->getAttributeMask().set(indexPtr.p->noOfAttributes - 1);
  // name section
  char triggerName[MAX_TAB_NAME_SIZE];
  Uint32 buffer[2 + ((MAX_TAB_NAME_SIZE + 3) >> 2)];    // SP string
  LinearWriter w(buffer, sizeof(buffer) >> 2);
  LinearSectionPtr lsPtr[3];
  sprintf(triggerName, "NDB$INDEX_%u_BUILD", indexPtr.i);
  w.reset();
  w.add(CreateTrigReq::TriggerNameKey, triggerName);
  lsPtr[0].p = buffer;
  lsPtr[0].sz = w.getWordsUsed();
  sendSignal(reference(), GSN_CREATE_TRIG_REQ,
      signal, CreateTrigReq::SignalLength, JBB, lsPtr, 1);
}

void
Dbdict::buildIndex_fromCreateConstr(Signal* signal, OpBuildIndexPtr opPtr)
{
  jam();
  if (opPtr.p->hasError()) {
    jam();
    opPtr.p->m_requestType = BuildIndxReq::RT_DICT_ABORT;
    buildIndex_sendSlaveReq(signal, opPtr);
    return;
  }
  opPtr.p->m_requestType = BuildIndxReq::RT_DICT_TRIX;
  buildIndex_sendSlaveReq(signal, opPtr);
}

void
Dbdict::buildIndex_buildTrix(Signal* signal, OpBuildIndexPtr opPtr)
{
  jam();
  TableRecordPtr indexPtr;
  c_tableRecordPool.getPtr(indexPtr, opPtr.p->m_request.getIndexId());
  TableRecordPtr tablePtr;
  c_tableRecordPool.getPtr(tablePtr, indexPtr.p->primaryTableId);
  // build request
  BuildIndxReq* const req = (BuildIndxReq*)signal->getDataPtrSend();
  req->setUserRef(reference());
  req->setConnectionPtr(opPtr.p->key);
  req->setRequestType(BuildIndxReq::RT_TRIX);
  req->setBuildId(0);   // not yet..
  req->setBuildKey(0);  // ..in use
  req->setIndexType(indexPtr.p->tableType);
  req->setIndexId(indexPtr.i);
  req->setTableId(indexPtr.p->primaryTableId);
  req->setParallelism(16);
  if (indexPtr.p->isHashIndex()) {
    jam();
    getIndexAttrList(indexPtr, opPtr.p->m_attrList);
    getTableKeyList(tablePtr, opPtr.p->m_tableKeyList);
    // send
    LinearSectionPtr lsPtr[3];
    lsPtr[0].sz = opPtr.p->m_attrList.sz;
    lsPtr[0].p = opPtr.p->m_attrList.id;
    lsPtr[1].sz = opPtr.p->m_tableKeyList.sz;
    lsPtr[1].p = opPtr.p->m_tableKeyList.id;
    sendSignal(calcTrixBlockRef(getOwnNodeId()), GSN_BUILDINDXREQ,
        signal, BuildIndxReq::SignalLength, JBB, lsPtr, 2);
    return;
  }
  if (indexPtr.p->isOrderedIndex()) {
    jam();
    sendSignal(calcTupBlockRef(getOwnNodeId()), GSN_BUILDINDXREQ,
        signal, BuildIndxReq::SignalLength, JBB);
    return;
  }
  ndbrequire(false);
}

void
Dbdict::buildIndex_toDropConstr(Signal* signal, OpBuildIndexPtr opPtr)
{
  jam();
  TableRecordPtr indexPtr;
  c_tableRecordPool.getPtr(indexPtr, opPtr.p->m_request.getIndexId());
  // request to drop constraint trigger
  DropTrigReq* req = (DropTrigReq*)signal->getDataPtrSend();
  req->setUserRef(reference());
  req->setConnectionPtr(opPtr.p->key);
  req->setRequestType(DropTrigReq::RT_BUILD_INDEX);
  req->addRequestFlag(0);       // none
  req->setTableId(indexPtr.i);
  req->setIndexId(RNIL);
  req->setTriggerId(opPtr.p->m_constrTriggerId);
  req->setTriggerInfo(0);       // not used
  sendSignal(reference(), GSN_DROP_TRIG_REQ,
      signal, DropTrigReq::SignalLength, JBB);
}

void
Dbdict::buildIndex_fromDropConstr(Signal* signal, OpBuildIndexPtr opPtr)
{
  jam();
  if (opPtr.p->hasError()) {
    jam();
    opPtr.p->m_requestType = BuildIndxReq::RT_DICT_ABORT;
    buildIndex_sendSlaveReq(signal, opPtr);
    return;
  }
  opPtr.p->m_requestType = BuildIndxReq::RT_DICT_TC;
  buildIndex_sendSlaveReq(signal, opPtr);
}

void
Dbdict::buildIndex_toOnline(Signal* signal, OpBuildIndexPtr opPtr)
{
  jam();
  TableRecordPtr indexPtr;
  c_tableRecordPool.getPtr(indexPtr, opPtr.p->m_request.getIndexId());
  TableRecordPtr tablePtr;
  c_tableRecordPool.getPtr(tablePtr, indexPtr.p->primaryTableId);
  // request to set index online in TC or TUX
  AlterIndxReq* const req = (AlterIndxReq*)signal->getDataPtrSend();
  req->setUserRef(reference());
  req->setConnectionPtr(opPtr.p->key);
  if (opPtr.p->m_requestType == BuildIndxReq::RT_DICT_TC) {
    req->setRequestType(AlterIndxReq::RT_TC);
  } else if (opPtr.p->m_requestType == BuildIndxReq::RT_DICT_TUX) {
    req->setRequestType(AlterIndxReq::RT_TUX);
  } else {
    ndbrequire(false);
  }
  req->setTableId(tablePtr.i);
  req->setIndexId(indexPtr.i);
  req->setIndexVersion(indexPtr.p->tableVersion);
  req->setOnline(true);
  BlockReference blockRef = 0;
  if (opPtr.p->m_requestType == BuildIndxReq::RT_DICT_TC) {
    blockRef = calcTcBlockRef(getOwnNodeId());
  } else if (opPtr.p->m_requestType == BuildIndxReq::RT_DICT_TUX) {
    blockRef = calcTuxBlockRef(getOwnNodeId());
  } else {
    ndbrequire(false);
  }
  // send
  sendSignal(blockRef, GSN_ALTER_INDX_REQ,
      signal, BuildIndxReq::SignalLength, JBB);
}

void
Dbdict::buildIndex_fromOnline(Signal* signal, OpBuildIndexPtr opPtr)
{
  jam();
  // forward to master
  buildIndex_sendReply(signal, opPtr, false);
}

void
Dbdict::buildIndex_sendSlaveReq(Signal* signal, OpBuildIndexPtr opPtr)
{
  BuildIndxReq* const req = (BuildIndxReq*)signal->getDataPtrSend();
  *req = opPtr.p->m_request;
  req->setUserRef(opPtr.p->m_coordinatorRef);
  req->setConnectionPtr(opPtr.p->key);
  req->setRequestType(opPtr.p->m_requestType);
  req->addRequestFlag(opPtr.p->m_requestFlag);
  opPtr.p->m_signalCounter = c_aliveNodes;
  NodeReceiverGroup rg(DBDICT, c_aliveNodes);
  sendSignal(rg, GSN_BUILDINDXREQ,
      signal, BuildIndxReq::SignalLength, JBB);
}

void
Dbdict::buildIndex_sendReply(Signal* signal, OpBuildIndexPtr opPtr,
    bool toUser)
{
  BuildIndxRef* rep = (BuildIndxRef*)signal->getDataPtrSend();
  Uint32 gsn = GSN_BUILDINDXCONF;
  Uint32 length = BuildIndxConf::InternalLength;
  bool sendRef = opPtr.p->hasError();
  if (! toUser) {
    rep->setUserRef(opPtr.p->m_coordinatorRef);
    rep->setConnectionPtr(opPtr.p->key);
    rep->setRequestType(opPtr.p->m_requestType);
    if (opPtr.p->m_requestType == BuildIndxReq::RT_DICT_ABORT)
      sendRef = false;
  } else {
    rep->setUserRef(opPtr.p->m_request.getUserRef());
    rep->setConnectionPtr(opPtr.p->m_request.getConnectionPtr());
    rep->setRequestType(opPtr.p->m_request.getRequestType());
    length = BuildIndxConf::SignalLength;
  }
  rep->setIndexType(opPtr.p->m_request.getIndexType());
  rep->setTableId(opPtr.p->m_request.getTableId());
  rep->setIndexId(opPtr.p->m_request.getIndexId());
  if (sendRef) {
    rep->setErrorCode(opPtr.p->m_errorCode);
    rep->masterNodeId = opPtr.p->m_errorNode;
    gsn = GSN_BUILDINDXREF;
    length = BuildIndxRef::SignalLength;
  }
  sendSignal(rep->getUserRef(), gsn, signal, length, JBB);
}

/**
 * MODULE: Create trigger
 *
 * Create trigger in all DICT blocks.  Optionally start alter trigger
 * operation to set the trigger online.
 *
 * Request type received in REQ and returned in CONF/REF:
 *
 * RT_USER - normal user e.g. BACKUP
 * RT_ALTER_INDEX - from alter index online
 * RT_DICT_PREPARE - seize operation in each DICT
 * RT_DICT_COMMIT - commit create in each DICT
 * RT_TC - sending to TC (operation alter trigger)
 * RT_LQH - sending to LQH (operation alter trigger)
 */

void
Dbdict::execCREATE_TRIG_REQ(Signal* signal) 
{
  jamEntry();
  CreateTrigReq* const req = (CreateTrigReq*)signal->getDataPtrSend();
  OpCreateTriggerPtr opPtr;
  const Uint32 senderRef = signal->senderBlockRef();
  const CreateTrigReq::RequestType requestType = req->getRequestType();
  if (requestType == CreateTrigReq::RT_USER ||
      requestType == CreateTrigReq::RT_ALTER_INDEX ||
      requestType == CreateTrigReq::RT_BUILD_INDEX) {
    jam();
    if (! assembleFragments(signal)) {
      jam();
      return;
    }
    const bool isLocal = req->getRequestFlag() & RequestFlag::RF_LOCAL;
    NdbNodeBitmask receiverNodes = c_aliveNodes;
    if (isLocal) {
      receiverNodes.clear();
      receiverNodes.set(getOwnNodeId());
    }
    if (signal->getLength() == CreateTrigReq::SignalLength) {
      jam();
      if (! isLocal && getOwnNodeId() != c_masterNodeId) {
        jam();

	releaseSections(signal);
	OpCreateTrigger opBad;
	opPtr.p = &opBad;
	opPtr.p->save(req);
	opPtr.p->m_errorCode = CreateTrigRef::NotMaster;
	opPtr.p->m_errorLine = __LINE__;
	opPtr.p->m_errorNode = c_masterNodeId;
	createTrigger_sendReply(signal,  opPtr, true);
        return;
      }
      // forward initial request plus operation key to all
      req->setOpKey(++c_opRecordSequence);
      NodeReceiverGroup rg(DBDICT, receiverNodes);
      sendSignal(rg, GSN_CREATE_TRIG_REQ,
          signal, CreateTrigReq::SignalLength + 1, JBB);
      return;
    }
    // seize operation record
    ndbrequire(signal->getLength() == CreateTrigReq::SignalLength + 1);
    const Uint32 opKey = req->getOpKey();
    OpCreateTrigger opBusy;
    if (! c_opCreateTrigger.seize(opPtr))
      opPtr.p = &opBusy;
    opPtr.p->save(req);
    opPtr.p->m_coordinatorRef = senderRef;
    opPtr.p->m_isMaster = (senderRef == reference());
    opPtr.p->key = opKey;
    opPtr.p->m_requestType = CreateTrigReq::RT_DICT_PREPARE;
    if (opPtr.p == &opBusy) {
      jam();
      opPtr.p->m_errorCode = CreateTrigRef::Busy;
      opPtr.p->m_errorLine = __LINE__;
      releaseSections(signal);
      createTrigger_sendReply(signal, opPtr, opPtr.p->m_isMaster);
      return;
    }
    c_opCreateTrigger.add(opPtr);
    {
      // save name
      SegmentedSectionPtr ssPtr;
      signal->getSection(ssPtr, CreateTrigReq::TRIGGER_NAME_SECTION);
      SimplePropertiesSectionReader ssReader(ssPtr, getSectionSegmentPool());
      if (ssReader.getKey() != CreateTrigReq::TriggerNameKey ||
	  ! ssReader.getString(opPtr.p->m_triggerName)) {
	jam();
	opPtr.p->m_errorCode = CreateTrigRef::InvalidName;
	opPtr.p->m_errorLine = __LINE__;
	releaseSections(signal);
	createTrigger_sendReply(signal, opPtr, opPtr.p->m_isMaster);
	return;
      }
    }
    releaseSections(signal);
    {
      // check that trigger name is unique
      TriggerRecordPtr triggerPtr;
      TriggerRecord keyRecord;
      strcpy(keyRecord.triggerName, opPtr.p->m_triggerName);
      c_triggerRecordHash.find(triggerPtr, keyRecord);
      if (triggerPtr.i != RNIL) {
	jam();
	opPtr.p->m_errorCode = CreateTrigRef::TriggerExists;
	opPtr.p->m_errorLine = __LINE__;
	createTrigger_sendReply(signal, opPtr, opPtr.p->m_isMaster);
	return;
      }
    }

    // master expects to hear from all
    if (opPtr.p->m_isMaster)
      opPtr.p->m_signalCounter = receiverNodes;
    // check request in all participants
    createTrigger_slavePrepare(signal, opPtr);
    createTrigger_sendReply(signal, opPtr, false);
    return;
  }
  c_opCreateTrigger.find(opPtr, req->getConnectionPtr());
  if (! opPtr.isNull()) {
    opPtr.p->m_requestType = requestType;
    if (requestType == CreateTrigReq::RT_DICT_CREATE) {
      jam();
      // master has set trigger id
      opPtr.p->m_request.setTriggerId(req->getTriggerId());
      createTrigger_slaveCreate(signal, opPtr);
      createTrigger_sendReply(signal, opPtr, false);
      return;
    }
    if (requestType == CreateTrigReq::RT_DICT_COMMIT ||
        requestType == CreateTrigReq::RT_DICT_ABORT) {
      jam();
      if (requestType == CreateTrigReq::RT_DICT_COMMIT)
        createTrigger_slaveCommit(signal, opPtr);
      else
        createTrigger_slaveAbort(signal, opPtr);
      createTrigger_sendReply(signal, opPtr, false);
      // done in slave
      if (! opPtr.p->m_isMaster)
        c_opCreateTrigger.release(opPtr);
      return;
    }
  }
  jam();
  // return to sender
  releaseSections(signal);
  OpCreateTrigger opBad;
  opPtr.p = &opBad;
  opPtr.p->save(req);
  opPtr.p->m_errorCode = CreateTrigRef::BadRequestType;
  opPtr.p->m_errorLine = __LINE__;
  createTrigger_sendReply(signal,  opPtr, true);
}

void
Dbdict::execCREATE_TRIG_CONF(Signal* signal) 
{
  jamEntry();
  ndbrequire(signal->getNoOfSections() == 0);
  CreateTrigConf* conf = (CreateTrigConf*)signal->getDataPtrSend();
  createTrigger_recvReply(signal, conf, 0);
}

void
Dbdict::execCREATE_TRIG_REF(Signal* signal) 
{
  jamEntry();
  CreateTrigRef* ref = (CreateTrigRef*)signal->getDataPtrSend();
  createTrigger_recvReply(signal, ref->getConf(), ref);
}

void
Dbdict::createTrigger_recvReply(Signal* signal, const CreateTrigConf* conf,
    const CreateTrigRef* ref)
{
  jam();
  const Uint32 senderRef = signal->senderBlockRef();
  const CreateTrigReq::RequestType requestType = conf->getRequestType();
  const Uint32 key = conf->getConnectionPtr();
  if (requestType == CreateTrigReq::RT_ALTER_INDEX) {
    jam();
    // part of alter index operation
    OpAlterIndexPtr opPtr;
    c_opAlterIndex.find(opPtr, key);
    ndbrequire(! opPtr.isNull());
    opPtr.p->setError(ref);
    alterIndex_fromCreateTrigger(signal, opPtr);
    return;
  }
  if (requestType == CreateTrigReq::RT_BUILD_INDEX) {
    jam();
    // part of build index operation
    OpBuildIndexPtr opPtr;
    c_opBuildIndex.find(opPtr, key);
    ndbrequire(! opPtr.isNull());
    opPtr.p->setError(ref);
    // fill in trigger id
    opPtr.p->m_constrTriggerId = conf->getTriggerId();
    buildIndex_fromCreateConstr(signal, opPtr);
    return;
  }
  if (requestType == CreateTrigReq::RT_TC ||
      requestType == CreateTrigReq::RT_LQH) {
    jam();
    // part of alter trigger operation
    OpAlterTriggerPtr opPtr;
    c_opAlterTrigger.find(opPtr, key);
    ndbrequire(! opPtr.isNull());
    opPtr.p->setError(ref);
    alterTrigger_fromCreateLocal(signal, opPtr);
    return;
  }
  OpCreateTriggerPtr opPtr;
  c_opCreateTrigger.find(opPtr, key);
  ndbrequire(! opPtr.isNull());
  ndbrequire(opPtr.p->m_isMaster);
  ndbrequire(opPtr.p->m_requestType == requestType);
  opPtr.p->setError(ref);
  opPtr.p->m_signalCounter.clearWaitingFor(refToNode(senderRef));
  if (! opPtr.p->m_signalCounter.done()) {
    jam();
    return;
  }
  if (requestType == CreateTrigReq::RT_DICT_COMMIT ||
      requestType == CreateTrigReq::RT_DICT_ABORT) {
    jam();
    // send reply to user
    createTrigger_sendReply(signal, opPtr, true);
    c_opCreateTrigger.release(opPtr);
    return;
  }
  if (opPtr.p->hasError()) {
    jam();
    opPtr.p->m_requestType = CreateTrigReq::RT_DICT_ABORT;
    createTrigger_sendSlaveReq(signal, opPtr);
    return;
  }
  if (requestType == CreateTrigReq::RT_DICT_PREPARE) {
    jam();
    // seize trigger id in master
    createTrigger_masterSeize(signal, opPtr);
    if (opPtr.p->hasError()) {
      jam();
      opPtr.p->m_requestType = CreateTrigReq::RT_DICT_ABORT;
      createTrigger_sendSlaveReq(signal, opPtr);
      return;
    }
    opPtr.p->m_requestType = CreateTrigReq::RT_DICT_CREATE;
    createTrigger_sendSlaveReq(signal, opPtr);
    return;
  }
  if (requestType == CreateTrigReq::RT_DICT_CREATE) {
    jam();
    if (opPtr.p->m_request.getOnline()) {
      jam();
      // start alter online
      createTrigger_toAlterTrigger(signal, opPtr);
      return;
    }
    opPtr.p->m_requestType = CreateTrigReq::RT_DICT_COMMIT;
    createTrigger_sendSlaveReq(signal, opPtr);
    return;
  }
  ndbrequire(false);
}

void
Dbdict::createTrigger_slavePrepare(Signal* signal, OpCreateTriggerPtr opPtr)
{
  jam();
  const CreateTrigReq* const req = &opPtr.p->m_request;
  // check trigger type
  if (req->getRequestType() == CreateTrigReq::RT_USER &&
      req->getTriggerType() == TriggerType::SUBSCRIPTION ||
      req->getRequestType() == CreateTrigReq::RT_ALTER_INDEX &&
      req->getTriggerType() == TriggerType::SECONDARY_INDEX ||
      req->getRequestType() == CreateTrigReq::RT_ALTER_INDEX &&
      req->getTriggerType() == TriggerType::ORDERED_INDEX ||
      req->getRequestType() == CreateTrigReq::RT_BUILD_INDEX &&
      req->getTriggerType() == TriggerType::READ_ONLY_CONSTRAINT) {
    ;
  } else {
    jam();
    opPtr.p->m_errorCode = CreateTrigRef::UnsupportedTriggerType;
    opPtr.p->m_errorLine = __LINE__;
    return;
  }
  // check the table
  const Uint32 tableId = req->getTableId();
  if (! (tableId < c_tableRecordPool.getSize())) {
    jam();
    opPtr.p->m_errorCode = CreateTrigRef::InvalidTable;
    opPtr.p->m_errorLine = __LINE__;
    return;
  }
  TableRecordPtr tablePtr;
  c_tableRecordPool.getPtr(tablePtr, tableId);
  if (tablePtr.p->tabState != TableRecord::DEFINED) {
    jam();
    opPtr.p->m_errorCode = CreateTrigRef::InvalidTable;
    opPtr.p->m_errorLine = __LINE__;
    return;
  }
}

void
Dbdict::createTrigger_masterSeize(Signal* signal, OpCreateTriggerPtr opPtr)
{
  TriggerRecordPtr triggerPtr;
  if (opPtr.p->m_requestFlag & RequestFlag::RF_LOCAL) {
    triggerPtr.i = opPtr.p->m_request.getTriggerId();
  } else {
    triggerPtr.i = getFreeTriggerRecord();
    if (triggerPtr.i == RNIL) {
      jam();
      opPtr.p->m_errorCode = CreateTrigRef::TooManyTriggers;
      opPtr.p->m_errorLine = __LINE__;
      return;
    }
  }
  c_triggerRecordPool.getPtr(triggerPtr);
  initialiseTriggerRecord(triggerPtr);
  triggerPtr.p->triggerState = TriggerRecord::TS_DEFINING;
  opPtr.p->m_request.setTriggerId(triggerPtr.i);
}

void
Dbdict::createTrigger_slaveCreate(Signal* signal, OpCreateTriggerPtr opPtr)
{
  jam();
  const CreateTrigReq* const req = &opPtr.p->m_request;
  // get the trigger record
  const Uint32 triggerId = req->getTriggerId();
  TriggerRecordPtr triggerPtr;
  c_triggerRecordPool.getPtr(triggerPtr, triggerId);
  initialiseTriggerRecord(triggerPtr);
  // fill in trigger data
  strcpy(triggerPtr.p->triggerName, opPtr.p->m_triggerName);
  triggerPtr.p->triggerId = triggerId;
  triggerPtr.p->tableId = req->getTableId();
  triggerPtr.p->indexId = RNIL;
  triggerPtr.p->triggerType = req->getTriggerType();
  triggerPtr.p->triggerActionTime = req->getTriggerActionTime();
  triggerPtr.p->triggerEvent = req->getTriggerEvent();
  triggerPtr.p->monitorReplicas = req->getMonitorReplicas();
  triggerPtr.p->monitorAllAttributes = req->getMonitorAllAttributes();
  triggerPtr.p->attributeMask = req->getAttributeMask();
  triggerPtr.p->triggerState = TriggerRecord::TS_OFFLINE;
  // add to hash table
  //  ndbout_c("++++++++++++ Adding trigger id %u, %s", triggerPtr.p->triggerId, triggerPtr.p->triggerName);
  c_triggerRecordHash.add(triggerPtr);
  if (triggerPtr.p->triggerType == TriggerType::SECONDARY_INDEX ||
      triggerPtr.p->triggerType == TriggerType::ORDERED_INDEX) {
    jam();
    // connect to index record  XXX should be done in caller instead
    triggerPtr.p->indexId = req->getIndexId();
    TableRecordPtr indexPtr;
    c_tableRecordPool.getPtr(indexPtr, triggerPtr.p->indexId);
    switch (triggerPtr.p->triggerEvent) {
    case TriggerEvent::TE_INSERT:
      indexPtr.p->insertTriggerId = triggerPtr.p->triggerId;
      break;
    case TriggerEvent::TE_UPDATE:
      indexPtr.p->updateTriggerId = triggerPtr.p->triggerId;
      break;
    case TriggerEvent::TE_DELETE:
      indexPtr.p->deleteTriggerId = triggerPtr.p->triggerId;
      break;
    case TriggerEvent::TE_CUSTOM:
      indexPtr.p->customTriggerId = triggerPtr.p->triggerId;
      break;
    default:
      ndbrequire(false);
      break;
    }
  }
  if (triggerPtr.p->triggerType == TriggerType::READ_ONLY_CONSTRAINT) {
    jam();
    // connect to index record  XXX should be done in caller instead
    triggerPtr.p->indexId = req->getTableId();
    TableRecordPtr indexPtr;
    c_tableRecordPool.getPtr(indexPtr, triggerPtr.p->indexId);
    indexPtr.p->buildTriggerId = triggerPtr.p->triggerId;
  }
}

void
Dbdict::createTrigger_toAlterTrigger(Signal* signal, OpCreateTriggerPtr opPtr)
{
  jam();
  AlterTrigReq* req = (AlterTrigReq*)signal->getDataPtrSend();
  req->setUserRef(reference());
  req->setConnectionPtr(opPtr.p->key);
  req->setRequestType(AlterTrigReq::RT_CREATE_TRIGGER);
  req->addRequestFlag(opPtr.p->m_requestFlag);
  req->setTableId(opPtr.p->m_request.getTableId());
  req->setTriggerId(opPtr.p->m_request.getTriggerId());
  req->setTriggerInfo(0);       // not used
  req->setOnline(true);
  req->setReceiverRef(opPtr.p->m_request.getReceiverRef());
  sendSignal(reference(), GSN_ALTER_TRIG_REQ,
      signal, AlterTrigReq::SignalLength, JBB);
}

void
Dbdict::createTrigger_fromAlterTrigger(Signal* signal, OpCreateTriggerPtr opPtr)
{
  jam();
  if (opPtr.p->hasError()) {
    jam();
    opPtr.p->m_requestType = CreateTrigReq::RT_DICT_ABORT;
    createTrigger_sendSlaveReq(signal, opPtr);
    return;
  }
  opPtr.p->m_requestType = CreateTrigReq::RT_DICT_COMMIT;
  createTrigger_sendSlaveReq(signal, opPtr);
}

void
Dbdict::createTrigger_slaveCommit(Signal* signal, OpCreateTriggerPtr opPtr)
{
  jam();
  const CreateTrigReq* const req = &opPtr.p->m_request;
  // get the trigger record
  const Uint32 triggerId = req->getTriggerId();
  TriggerRecordPtr triggerPtr;
  c_triggerRecordPool.getPtr(triggerPtr, triggerId);
  if (! req->getOnline()) {
    triggerPtr.p->triggerState = TriggerRecord::TS_OFFLINE;
  } else {
    ndbrequire(triggerPtr.p->triggerState == TriggerRecord::TS_ONLINE);
  }
}

void
Dbdict::createTrigger_slaveAbort(Signal* signal, OpCreateTriggerPtr opPtr)
{
  jam();
}

void
Dbdict::createTrigger_sendSlaveReq(Signal* signal, OpCreateTriggerPtr opPtr)
{
  CreateTrigReq* const req = (CreateTrigReq*)signal->getDataPtrSend();
  *req = opPtr.p->m_request;
  req->setUserRef(opPtr.p->m_coordinatorRef);
  req->setConnectionPtr(opPtr.p->key);
  req->setRequestType(opPtr.p->m_requestType);
  req->addRequestFlag(opPtr.p->m_requestFlag);
  NdbNodeBitmask receiverNodes = c_aliveNodes;
  if (opPtr.p->m_requestFlag & RequestFlag::RF_LOCAL) {
    receiverNodes.clear();
    receiverNodes.set(getOwnNodeId());
  }
  opPtr.p->m_signalCounter = receiverNodes;
  NodeReceiverGroup rg(DBDICT, receiverNodes);
  sendSignal(rg, GSN_CREATE_TRIG_REQ,
      signal, CreateTrigReq::SignalLength, JBB);
}

void
Dbdict::createTrigger_sendReply(Signal* signal, OpCreateTriggerPtr opPtr,
    bool toUser)
{
  CreateTrigRef* rep = (CreateTrigRef*)signal->getDataPtrSend();
  Uint32 gsn = GSN_CREATE_TRIG_CONF;
  Uint32 length = CreateTrigConf::InternalLength;
  bool sendRef = opPtr.p->hasError();
  if (! toUser) {
    rep->setUserRef(opPtr.p->m_coordinatorRef);
    rep->setConnectionPtr(opPtr.p->key);
    rep->setRequestType(opPtr.p->m_requestType);
    if (opPtr.p->m_requestType == CreateTrigReq::RT_DICT_ABORT)
      sendRef = false;
  } else {
    rep->setUserRef(opPtr.p->m_request.getUserRef());
    rep->setConnectionPtr(opPtr.p->m_request.getConnectionPtr());
    rep->setRequestType(opPtr.p->m_request.getRequestType());
    length = CreateTrigConf::SignalLength;
  }
  rep->setTableId(opPtr.p->m_request.getTableId());
  rep->setIndexId(opPtr.p->m_request.getIndexId());
  rep->setTriggerId(opPtr.p->m_request.getTriggerId());
  rep->setTriggerInfo(opPtr.p->m_request.getTriggerInfo());
  if (sendRef) {
    if (opPtr.p->m_errorNode == 0)
      opPtr.p->m_errorNode = getOwnNodeId();
    rep->setErrorCode(opPtr.p->m_errorCode);
    rep->setErrorLine(opPtr.p->m_errorLine);
    rep->setErrorNode(opPtr.p->m_errorNode);
    gsn = GSN_CREATE_TRIG_REF;
    length = CreateTrigRef::SignalLength;
  }
  sendSignal(rep->getUserRef(), gsn, signal, length, JBB);
}

/**
 * MODULE: Drop trigger.
 */

void
Dbdict::execDROP_TRIG_REQ(Signal* signal) 
{
  jamEntry();
  DropTrigReq* const req = (DropTrigReq*)signal->getDataPtrSend();
  OpDropTriggerPtr opPtr;
  const Uint32 senderRef = signal->senderBlockRef();
  const DropTrigReq::RequestType requestType = req->getRequestType();

  if (signal->getNoOfSections() > 0) {
    ndbrequire(signal->getNoOfSections() == 1);
    jam();
    TriggerRecord keyRecord;
    OpDropTrigger opTmp;
    opPtr.p=&opTmp;

    SegmentedSectionPtr ssPtr;
    signal->getSection(ssPtr, DropTrigReq::TRIGGER_NAME_SECTION);
    SimplePropertiesSectionReader ssReader(ssPtr, getSectionSegmentPool());
    if (ssReader.getKey() != DropTrigReq::TriggerNameKey ||
	! ssReader.getString(keyRecord.triggerName)) {
      jam();
      opPtr.p->m_errorCode = DropTrigRef::InvalidName;
      opPtr.p->m_errorLine = __LINE__;
      releaseSections(signal);
      dropTrigger_sendReply(signal, opPtr, opPtr.p->m_isMaster);
      return;
    }
    releaseSections(signal);

    TriggerRecordPtr triggerPtr;

    //    ndbout_c("++++++++++++++ Looking for trigger %s", keyRecord.triggerName);
    c_triggerRecordHash.find(triggerPtr, keyRecord);
    if (triggerPtr.i == RNIL) {
      jam();
      req->setTriggerId(RNIL);
    } else {
      jam();
      //      ndbout_c("++++++++++ Found trigger %s", triggerPtr.p->triggerName);
      req->setTriggerId(triggerPtr.p->triggerId);
      req->setTableId(triggerPtr.p->tableId);
    }
  }
  if (requestType == DropTrigReq::RT_USER ||
      requestType == DropTrigReq::RT_ALTER_INDEX ||
      requestType == DropTrigReq::RT_BUILD_INDEX) {
    jam();
    if (signal->getLength() == DropTrigReq::SignalLength) {
      if (getOwnNodeId() != c_masterNodeId) {
	jam();
	// forward to DICT master
	sendSignal(calcDictBlockRef(c_masterNodeId), GSN_DROP_TRIG_REQ,
		   signal, signal->getLength(), JBB);
	return;
      }
      if (!c_triggerRecordPool.findId(req->getTriggerId())) {
	jam();
	// return to sender
	OpDropTrigger opBad;
	opPtr.p = &opBad;
	opPtr.p->save(req);
	opPtr.p->m_errorCode = DropTrigRef::TriggerNotFound;
	opPtr.p->m_errorLine = __LINE__;
	dropTrigger_sendReply(signal,  opPtr, true);
	return;
      }
      // forward initial request plus operation key to all
      req->setOpKey(++c_opRecordSequence);
      NodeReceiverGroup rg(DBDICT, c_aliveNodes);
      sendSignal(rg, GSN_DROP_TRIG_REQ,
		 signal, DropTrigReq::SignalLength + 1, JBB);
      return;
    }
    // seize operation record
    ndbrequire(signal->getLength() == DropTrigReq::SignalLength + 1);
    const Uint32 opKey = req->getOpKey();
    OpDropTrigger opBusy;
    if (! c_opDropTrigger.seize(opPtr))
      opPtr.p = &opBusy;
    opPtr.p->save(req);
    opPtr.p->m_coordinatorRef = senderRef;
    opPtr.p->m_isMaster = (senderRef == reference());
    opPtr.p->key = opKey;
    opPtr.p->m_requestType = DropTrigReq::RT_DICT_PREPARE;
    if (opPtr.p == &opBusy) {
      jam();
      opPtr.p->m_errorCode = DropTrigRef::Busy;
      opPtr.p->m_errorLine = __LINE__;
      dropTrigger_sendReply(signal, opPtr, opPtr.p->m_isMaster);
      return;
    }
    c_opDropTrigger.add(opPtr);
      // master expects to hear from all
    if (opPtr.p->m_isMaster)
	opPtr.p->m_signalCounter = c_aliveNodes;
    dropTrigger_slavePrepare(signal, opPtr);
    dropTrigger_sendReply(signal, opPtr, false);
    return;
  }
  c_opDropTrigger.find(opPtr, req->getConnectionPtr());
  if (! opPtr.isNull()) {
    opPtr.p->m_requestType = requestType;
    if (requestType == DropTrigReq::RT_DICT_COMMIT ||
	requestType == DropTrigReq::RT_DICT_ABORT) {
      jam();
      if (requestType == DropTrigReq::RT_DICT_COMMIT)
	dropTrigger_slaveCommit(signal, opPtr);
      else
	dropTrigger_slaveAbort(signal, opPtr);
      dropTrigger_sendReply(signal, opPtr, false);
      // done in slave
      if (! opPtr.p->m_isMaster)
	c_opDropTrigger.release(opPtr);
      return;
    }
  }
  jam();
  // return to sender
  OpDropTrigger opBad;
  opPtr.p = &opBad;
  opPtr.p->save(req);
  opPtr.p->m_errorCode = DropTrigRef::BadRequestType;
  opPtr.p->m_errorLine = __LINE__;
  dropTrigger_sendReply(signal,  opPtr, true);
}

void
Dbdict::execDROP_TRIG_CONF(Signal* signal) 
{
  jamEntry();
  DropTrigConf* conf = (DropTrigConf*)signal->getDataPtrSend();
  dropTrigger_recvReply(signal, conf, 0);
}

void
Dbdict::execDROP_TRIG_REF(Signal* signal) 
{
  jamEntry();
  DropTrigRef* ref = (DropTrigRef*)signal->getDataPtrSend();
  dropTrigger_recvReply(signal, ref->getConf(), ref);
}

void
Dbdict::dropTrigger_recvReply(Signal* signal, const DropTrigConf* conf,
    const DropTrigRef* ref)
{
  jam();
  const Uint32 senderRef = signal->senderBlockRef();
  const DropTrigReq::RequestType requestType = conf->getRequestType();
  const Uint32 key = conf->getConnectionPtr();
  if (requestType == DropTrigReq::RT_ALTER_INDEX) {
    jam();
    // part of alter index operation
    OpAlterIndexPtr opPtr;
    c_opAlterIndex.find(opPtr, key);
    ndbrequire(! opPtr.isNull());
    opPtr.p->setError(ref);
    alterIndex_fromDropTrigger(signal, opPtr);
    return;
  }
  if (requestType == DropTrigReq::RT_BUILD_INDEX) {
    jam();
    // part of build index operation
    OpBuildIndexPtr opPtr;
    c_opBuildIndex.find(opPtr, key);
    ndbrequire(! opPtr.isNull());
    opPtr.p->setError(ref);
    buildIndex_fromDropConstr(signal, opPtr);
    return;
  }
  if (requestType == DropTrigReq::RT_TC ||
      requestType == DropTrigReq::RT_LQH) {
    jam();
    // part of alter trigger operation
    OpAlterTriggerPtr opPtr;
    c_opAlterTrigger.find(opPtr, key);
    ndbrequire(! opPtr.isNull());
    opPtr.p->setError(ref);
    alterTrigger_fromDropLocal(signal, opPtr);
    return;
  }
  OpDropTriggerPtr opPtr;
  c_opDropTrigger.find(opPtr, key);
  ndbrequire(! opPtr.isNull());
  ndbrequire(opPtr.p->m_isMaster);
  ndbrequire(opPtr.p->m_requestType == requestType);
  opPtr.p->setError(ref);
  opPtr.p->m_signalCounter.clearWaitingFor(refToNode(senderRef));
  if (! opPtr.p->m_signalCounter.done()) {
    jam();
    return;
  }
  if (requestType == DropTrigReq::RT_DICT_COMMIT ||
      requestType == DropTrigReq::RT_DICT_ABORT) {
    jam();
    // send reply to user
    dropTrigger_sendReply(signal, opPtr, true);
    c_opDropTrigger.release(opPtr);
    return;
  }
  if (opPtr.p->hasError()) {
    jam();
    opPtr.p->m_requestType = DropTrigReq::RT_DICT_ABORT;
    dropTrigger_sendSlaveReq(signal, opPtr);
    return;
  }
  if (requestType == DropTrigReq::RT_DICT_PREPARE) {
    jam();
    // start alter offline
    dropTrigger_toAlterTrigger(signal, opPtr);
    return;
  }
  ndbrequire(false);
}

void
Dbdict::dropTrigger_slavePrepare(Signal* signal, OpDropTriggerPtr opPtr)
{
  jam();
}

void
Dbdict::dropTrigger_toAlterTrigger(Signal* signal, OpDropTriggerPtr opPtr)
{
  jam();
  AlterTrigReq* req = (AlterTrigReq*)signal->getDataPtrSend();
  req->setUserRef(reference());
  req->setConnectionPtr(opPtr.p->key);
  req->setRequestType(AlterTrigReq::RT_DROP_TRIGGER);
  req->setTableId(opPtr.p->m_request.getTableId());
  req->setTriggerId(opPtr.p->m_request.getTriggerId());
  req->setTriggerInfo(0);       // not used
  req->setOnline(false);
  req->setReceiverRef(0);
  sendSignal(reference(), GSN_ALTER_TRIG_REQ,
      signal, AlterTrigReq::SignalLength, JBB);
}

void
Dbdict::dropTrigger_fromAlterTrigger(Signal* signal, OpDropTriggerPtr opPtr)
{
  jam();
  // remove in all
  opPtr.p->m_requestType = DropTrigReq::RT_DICT_COMMIT;
  dropTrigger_sendSlaveReq(signal, opPtr);
}

void
Dbdict::dropTrigger_sendSlaveReq(Signal* signal, OpDropTriggerPtr opPtr)
{
  DropTrigReq* const req = (DropTrigReq*)signal->getDataPtrSend();
  *req = opPtr.p->m_request;
  req->setUserRef(opPtr.p->m_coordinatorRef);
  req->setConnectionPtr(opPtr.p->key);
  req->setRequestType(opPtr.p->m_requestType);
  req->addRequestFlag(opPtr.p->m_requestFlag);
  opPtr.p->m_signalCounter = c_aliveNodes;
  NodeReceiverGroup rg(DBDICT, c_aliveNodes);
  sendSignal(rg, GSN_DROP_TRIG_REQ,
      signal, DropTrigReq::SignalLength, JBB);
}

void
Dbdict::dropTrigger_slaveCommit(Signal* signal, OpDropTriggerPtr opPtr)
{
  jam();
  const DropTrigReq* const req = &opPtr.p->m_request;
  // get trigger record
  const Uint32 triggerId = req->getTriggerId();
  TriggerRecordPtr triggerPtr;
  c_triggerRecordPool.getPtr(triggerPtr, triggerId);
  if (triggerPtr.p->triggerType == TriggerType::SECONDARY_INDEX ||
      triggerPtr.p->triggerType == TriggerType::ORDERED_INDEX) {
    jam();
    // disconnect from index if index trigger  XXX move to drop index
    triggerPtr.p->indexId = req->getIndexId();
    TableRecordPtr indexPtr;
    c_tableRecordPool.getPtr(indexPtr, triggerPtr.p->indexId);
    ndbrequire(! indexPtr.isNull());
    switch (triggerPtr.p->triggerEvent) {
    case TriggerEvent::TE_INSERT:
      indexPtr.p->insertTriggerId = RNIL;
      break;
    case TriggerEvent::TE_UPDATE:
      indexPtr.p->updateTriggerId = RNIL;
      break;
    case TriggerEvent::TE_DELETE:
      indexPtr.p->deleteTriggerId = RNIL;
      break;
    case TriggerEvent::TE_CUSTOM:
      indexPtr.p->customTriggerId = RNIL;
      break;
    default:
      ndbrequire(false);
      break;
    }
  }
  if (triggerPtr.p->triggerType == TriggerType::READ_ONLY_CONSTRAINT) {
    jam();
    // disconnect from index record  XXX should be done in caller instead
    triggerPtr.p->indexId = req->getTableId();
    TableRecordPtr indexPtr;
    c_tableRecordPool.getPtr(indexPtr, triggerPtr.p->indexId);
    indexPtr.p->buildTriggerId = RNIL;
  }
  // remove trigger
  //  ndbout_c("++++++++++++ Removing trigger id %u, %s", triggerPtr.p->triggerId, triggerPtr.p->triggerName);
  c_triggerRecordHash.remove(triggerPtr);
  triggerPtr.p->triggerState = TriggerRecord::TS_NOT_DEFINED;
}

void
Dbdict::dropTrigger_slaveAbort(Signal* signal, OpDropTriggerPtr opPtr)
{
  jam();
}

void
Dbdict::dropTrigger_sendReply(Signal* signal, OpDropTriggerPtr opPtr,
    bool toUser)
{
  DropTrigRef* rep = (DropTrigRef*)signal->getDataPtrSend();
  Uint32 gsn = GSN_DROP_TRIG_CONF;
  Uint32 length = DropTrigConf::InternalLength;
  bool sendRef = opPtr.p->hasError();
  if (! toUser) {
    rep->setUserRef(opPtr.p->m_coordinatorRef);
    rep->setConnectionPtr(opPtr.p->key);
    rep->setRequestType(opPtr.p->m_requestType);
    if (opPtr.p->m_requestType == DropTrigReq::RT_DICT_ABORT)
      sendRef = false;
  } else {
    rep->setUserRef(opPtr.p->m_request.getUserRef());
    rep->setConnectionPtr(opPtr.p->m_request.getConnectionPtr());
    rep->setRequestType(opPtr.p->m_request.getRequestType());
    length = DropTrigConf::SignalLength;
  }
  rep->setTableId(opPtr.p->m_request.getTableId());
  rep->setIndexId(opPtr.p->m_request.getIndexId());
  rep->setTriggerId(opPtr.p->m_request.getTriggerId());
  if (sendRef) {
    if (opPtr.p->m_errorNode == 0)
      opPtr.p->m_errorNode = getOwnNodeId();
    rep->setErrorCode(opPtr.p->m_errorCode);
    rep->setErrorLine(opPtr.p->m_errorLine);
    rep->setErrorNode(opPtr.p->m_errorNode);
    gsn = GSN_DROP_TRIG_REF;
    length = CreateTrigRef::SignalLength;
  }
  sendSignal(rep->getUserRef(), gsn, signal, length, JBB);
}

/**
 * MODULE: Alter trigger.
 *
 * Alter trigger state.  Alter online creates the trigger first in all
 * TC (if index trigger) and then in all LQH-TUP.
 *
 * Request type received in REQ and returned in CONF/REF:
 *
 * RT_USER - normal user e.g. BACKUP
 * RT_CREATE_TRIGGER - from create trigger
 * RT_DROP_TRIGGER - from drop trigger
 * RT_DICT_PREPARE - seize operations and check request
 * RT_DICT_TC - master to each DICT on way to TC
 * RT_DICT_LQH - master to each DICT on way to LQH-TUP
 * RT_DICT_COMMIT - commit state change in each DICT (no reply)
 */

void
Dbdict::execALTER_TRIG_REQ(Signal* signal) 
{
  jamEntry();
  AlterTrigReq* const req = (AlterTrigReq*)signal->getDataPtrSend();
  OpAlterTriggerPtr opPtr;
  const Uint32 senderRef = signal->senderBlockRef();
  const AlterTrigReq::RequestType requestType = req->getRequestType();
  if (requestType == AlterTrigReq::RT_USER ||
      requestType == AlterTrigReq::RT_CREATE_TRIGGER ||
      requestType == AlterTrigReq::RT_DROP_TRIGGER) {
    jam();
    const bool isLocal = req->getRequestFlag() & RequestFlag::RF_LOCAL;
    NdbNodeBitmask receiverNodes = c_aliveNodes;
    if (isLocal) {
      receiverNodes.clear();
      receiverNodes.set(getOwnNodeId());
    }
    if (signal->getLength() == AlterTrigReq::SignalLength) {
      jam();
      if (! isLocal && getOwnNodeId() != c_masterNodeId) {
        jam();
        // forward to DICT master
        sendSignal(calcDictBlockRef(c_masterNodeId), GSN_ALTER_TRIG_REQ,
            signal, AlterTrigReq::SignalLength, JBB);
        return;
      }
      // forward initial request plus operation key to all
      req->setOpKey(++c_opRecordSequence);
      NodeReceiverGroup rg(DBDICT, receiverNodes);
      sendSignal(rg, GSN_ALTER_TRIG_REQ,
          signal, AlterTrigReq::SignalLength + 1, JBB);
      return;
    }
    // seize operation record
    ndbrequire(signal->getLength() == AlterTrigReq::SignalLength + 1);
    const Uint32 opKey = req->getOpKey();
    OpAlterTrigger opBusy;
    if (! c_opAlterTrigger.seize(opPtr))
      opPtr.p = &opBusy;
    opPtr.p->save(req);
    opPtr.p->m_coordinatorRef = senderRef;
    opPtr.p->m_isMaster = (senderRef == reference());
    opPtr.p->key = opKey;
    opPtr.p->m_requestType = AlterTrigReq::RT_DICT_PREPARE;
    if (opPtr.p == &opBusy) {
      jam();
      opPtr.p->m_errorCode = AlterTrigRef::Busy;
      opPtr.p->m_errorLine = __LINE__;
      alterTrigger_sendReply(signal, opPtr, opPtr.p->m_isMaster);
      return;
    }
    c_opAlterTrigger.add(opPtr);
    // master expects to hear from all
    if (opPtr.p->m_isMaster) {
      opPtr.p->m_nodes = receiverNodes;
      opPtr.p->m_signalCounter = receiverNodes;
    }
    alterTrigger_slavePrepare(signal, opPtr);
    alterTrigger_sendReply(signal, opPtr, false);
    return;
  }
  c_opAlterTrigger.find(opPtr, req->getConnectionPtr());
  if (! opPtr.isNull()) {
    opPtr.p->m_requestType = requestType;
    if (requestType == AlterTrigReq::RT_DICT_TC ||
        requestType == AlterTrigReq::RT_DICT_LQH) {
      jam();
      if (req->getOnline())
        alterTrigger_toCreateLocal(signal, opPtr);
      else
        alterTrigger_toDropLocal(signal, opPtr);
      return;
    }
    if (requestType == AlterTrigReq::RT_DICT_COMMIT ||
        requestType == AlterTrigReq::RT_DICT_ABORT) {
      jam();
      if (requestType == AlterTrigReq::RT_DICT_COMMIT)
        alterTrigger_slaveCommit(signal, opPtr);
      else
        alterTrigger_slaveAbort(signal, opPtr);
      alterTrigger_sendReply(signal, opPtr, false);
      // done in slave
      if (! opPtr.p->m_isMaster)
        c_opAlterTrigger.release(opPtr);
      return;
    }
  }
  jam();
  // return to sender
  OpAlterTrigger opBad;
  opPtr.p = &opBad;
  opPtr.p->save(req);
  opPtr.p->m_errorCode = AlterTrigRef::BadRequestType;
  opPtr.p->m_errorLine = __LINE__;
  alterTrigger_sendReply(signal, opPtr, true);
  return;
}

void
Dbdict::execALTER_TRIG_CONF(Signal* signal) 
{
  jamEntry();
  AlterTrigConf* conf = (AlterTrigConf*)signal->getDataPtrSend();
  alterTrigger_recvReply(signal, conf, 0);
}

void
Dbdict::execALTER_TRIG_REF(Signal* signal) 
{
  jamEntry();
  AlterTrigRef* ref = (AlterTrigRef*)signal->getDataPtrSend();
  alterTrigger_recvReply(signal, ref->getConf(), ref);
}

void
Dbdict::alterTrigger_recvReply(Signal* signal, const AlterTrigConf* conf,
    const AlterTrigRef* ref)
{
  jam();
  const Uint32 senderRef = signal->senderBlockRef();
  const AlterTrigReq::RequestType requestType = conf->getRequestType();
  const Uint32 key = conf->getConnectionPtr();
  if (requestType == AlterTrigReq::RT_CREATE_TRIGGER) {
    jam();
    // part of create trigger operation
    OpCreateTriggerPtr opPtr;
    c_opCreateTrigger.find(opPtr, key);
    ndbrequire(! opPtr.isNull());
    opPtr.p->setError(ref);
    createTrigger_fromAlterTrigger(signal, opPtr);
    return;
  }
  if (requestType == AlterTrigReq::RT_DROP_TRIGGER) {
    jam();
    // part of drop trigger operation
    OpDropTriggerPtr opPtr;
    c_opDropTrigger.find(opPtr, key);
    ndbrequire(! opPtr.isNull());
    opPtr.p->setError(ref);
    dropTrigger_fromAlterTrigger(signal, opPtr);
    return;
  }
  OpAlterTriggerPtr opPtr;
  c_opAlterTrigger.find(opPtr, key);
  ndbrequire(! opPtr.isNull());
  ndbrequire(opPtr.p->m_isMaster);
  ndbrequire(opPtr.p->m_requestType == requestType);
  /* 
   * If refuse on drop trig, because of non-existent trigger,
   * comes from anyone but the master node - ignore it and
   * remove the node from forter ALTER_TRIG communication
   * This will happen if a new node has started since the
   * trigger whas created.
   */
  if (ref &&
      refToNode(senderRef) != refToNode(reference()) &&
      opPtr.p->m_request.getRequestType() == AlterTrigReq::RT_DROP_TRIGGER &&
      ref->getErrorCode() == AlterTrigRef::TriggerNotFound) {
    jam();
    ref = 0;                                      // ignore this error
    opPtr.p->m_nodes.clear(refToNode(senderRef)); // remove this from group
  }
  opPtr.p->setError(ref);
  opPtr.p->m_signalCounter.clearWaitingFor(refToNode(senderRef));
  if (! opPtr.p->m_signalCounter.done()) {
    jam();
    return;
  }
  if (requestType == AlterTrigReq::RT_DICT_COMMIT ||
      requestType == AlterTrigReq::RT_DICT_ABORT) {
    jam();
    // send reply to user
    alterTrigger_sendReply(signal, opPtr, true);
    c_opAlterTrigger.release(opPtr);
    return;
  }
  if (opPtr.p->hasError()) {
    jam();
    opPtr.p->m_requestType = AlterTrigReq::RT_DICT_ABORT;
    alterTrigger_sendSlaveReq(signal, opPtr);
    return;
  }
  if (! (opPtr.p->m_request.getRequestFlag() & RequestFlag::RF_NOTCTRIGGER)) {
    if (requestType == AlterTrigReq::RT_DICT_PREPARE) {
      jam();
      if (opPtr.p->m_request.getOnline())
        opPtr.p->m_requestType = AlterTrigReq::RT_DICT_TC;
      else
        opPtr.p->m_requestType = AlterTrigReq::RT_DICT_LQH;
      alterTrigger_sendSlaveReq(signal, opPtr);
      return;
    }
    if (requestType == AlterTrigReq::RT_DICT_TC) {
      jam();
      if (opPtr.p->m_request.getOnline())
        opPtr.p->m_requestType = AlterTrigReq::RT_DICT_LQH;
      else
        opPtr.p->m_requestType = AlterTrigReq::RT_DICT_COMMIT;
      alterTrigger_sendSlaveReq(signal, opPtr);
      return;
    }
    if (requestType == AlterTrigReq::RT_DICT_LQH) {
      jam();
      if (opPtr.p->m_request.getOnline())
        opPtr.p->m_requestType = AlterTrigReq::RT_DICT_COMMIT;
      else
        opPtr.p->m_requestType = AlterTrigReq::RT_DICT_TC;
      alterTrigger_sendSlaveReq(signal, opPtr);
      return;
    }
  } else {
    if (requestType == AlterTrigReq::RT_DICT_PREPARE) {
      jam();
      opPtr.p->m_requestType = AlterTrigReq::RT_DICT_LQH;
      alterTrigger_sendSlaveReq(signal, opPtr);
      return;
    }
    if (requestType == AlterTrigReq::RT_DICT_LQH) {
      jam();
      opPtr.p->m_requestType = AlterTrigReq::RT_DICT_COMMIT;
      alterTrigger_sendSlaveReq(signal, opPtr);
      return;
    }
  }
  ndbrequire(false);
}

void
Dbdict::alterTrigger_slavePrepare(Signal* signal, OpAlterTriggerPtr opPtr)
{
  jam();
  const AlterTrigReq* const req = &opPtr.p->m_request;
  const Uint32 triggerId = req->getTriggerId();
  TriggerRecordPtr triggerPtr;
  if (! (triggerId < c_triggerRecordPool.getSize())) {
    jam();
    opPtr.p->m_errorCode = AlterTrigRef::TriggerNotFound;
    opPtr.p->m_errorLine = __LINE__;
    return;
  }
  c_triggerRecordPool.getPtr(triggerPtr, triggerId);
  if (triggerPtr.p->triggerState == TriggerRecord::TS_NOT_DEFINED) {
    jam();
    opPtr.p->m_errorCode = AlterTrigRef::TriggerNotFound;
    opPtr.p->m_errorLine = __LINE__;
    return;
  }
}

void
Dbdict::alterTrigger_toCreateLocal(Signal* signal, OpAlterTriggerPtr opPtr)
{
  jam();
  // find trigger record
  const Uint32 triggerId = opPtr.p->m_request.getTriggerId();
  TriggerRecordPtr triggerPtr;
  c_triggerRecordPool.getPtr(triggerPtr, triggerId);
  CreateTrigReq* const req = (CreateTrigReq*)signal->getDataPtrSend();
  req->setUserRef(reference());
  req->setConnectionPtr(opPtr.p->key);
  if (opPtr.p->m_requestType == AlterTrigReq::RT_DICT_TC) {
    req->setRequestType(CreateTrigReq::RT_TC);
  } else if (opPtr.p->m_requestType == AlterTrigReq::RT_DICT_LQH) {
    req->setRequestType(CreateTrigReq::RT_LQH);
  } else {
    ndbassert(false);
  }
  req->setTableId(triggerPtr.p->tableId);
  req->setIndexId(triggerPtr.p->indexId);
  req->setTriggerId(triggerPtr.i);
  req->setTriggerType(triggerPtr.p->triggerType);
  req->setTriggerActionTime(triggerPtr.p->triggerActionTime);
  req->setTriggerEvent(triggerPtr.p->triggerEvent);
  req->setMonitorReplicas(triggerPtr.p->monitorReplicas);
  req->setMonitorAllAttributes(triggerPtr.p->monitorAllAttributes);
  req->setOnline(true);
  req->setReceiverRef(opPtr.p->m_request.getReceiverRef());
  BlockReference blockRef = 0;
  if (opPtr.p->m_requestType == AlterTrigReq::RT_DICT_TC) {
    blockRef = calcTcBlockRef(getOwnNodeId());
  } else if (opPtr.p->m_requestType == AlterTrigReq::RT_DICT_LQH) {
    blockRef = calcLqhBlockRef(getOwnNodeId());
  } else {
    ndbassert(false);
  }
  req->setAttributeMask(triggerPtr.p->attributeMask);
  sendSignal(blockRef, GSN_CREATE_TRIG_REQ,
      signal, CreateTrigReq::SignalLength, JBB);
}

void
Dbdict::alterTrigger_fromCreateLocal(Signal* signal, OpAlterTriggerPtr opPtr)
{
  jam();
  if (! opPtr.p->hasError()) {
    // mark created locally
    TriggerRecordPtr triggerPtr;
    c_triggerRecordPool.getPtr(triggerPtr, opPtr.p->m_request.getTriggerId());
    if (opPtr.p->m_requestType == AlterTrigReq::RT_DICT_TC) {
      triggerPtr.p->triggerLocal |= TriggerRecord::TL_CREATED_TC;
    } else if (opPtr.p->m_requestType == AlterTrigReq::RT_DICT_LQH) {
      triggerPtr.p->triggerLocal |= TriggerRecord::TL_CREATED_LQH;
    } else {
      ndbrequire(false);
    }
  }
  // forward CONF or REF to master
  alterTrigger_sendReply(signal, opPtr, false);
}

void
Dbdict::alterTrigger_toDropLocal(Signal* signal, OpAlterTriggerPtr opPtr)
{
  jam();
  TriggerRecordPtr triggerPtr;
  c_triggerRecordPool.getPtr(triggerPtr, opPtr.p->m_request.getTriggerId());
  DropTrigReq* const req = (DropTrigReq*)signal->getDataPtrSend();
  req->setUserRef(reference());
  req->setConnectionPtr(opPtr.p->key);
  if (opPtr.p->m_requestType == AlterTrigReq::RT_DICT_TC) {
    // broken trigger
    if (! (triggerPtr.p->triggerLocal & TriggerRecord::TL_CREATED_TC)) {
      jam();
      alterTrigger_sendReply(signal, opPtr, false);
      return;
    }
    req->setRequestType(DropTrigReq::RT_TC);
  } else if (opPtr.p->m_requestType == AlterTrigReq::RT_DICT_LQH) {
    // broken trigger
    if (! (triggerPtr.p->triggerLocal & TriggerRecord::TL_CREATED_LQH)) {
      jam();
      alterTrigger_sendReply(signal, opPtr, false);
      return;
    }
    req->setRequestType(DropTrigReq::RT_LQH);
  } else {
    ndbassert(false);
  }
  req->setTableId(triggerPtr.p->tableId);
  req->setIndexId(triggerPtr.p->indexId);
  req->setTriggerId(triggerPtr.i);
  req->setTriggerType(triggerPtr.p->triggerType);
  req->setTriggerActionTime(triggerPtr.p->triggerActionTime);
  req->setTriggerEvent(triggerPtr.p->triggerEvent);
  req->setMonitorReplicas(triggerPtr.p->monitorReplicas);
  req->setMonitorAllAttributes(triggerPtr.p->monitorAllAttributes);
  BlockReference blockRef = 0;
  if (opPtr.p->m_requestType == AlterTrigReq::RT_DICT_TC) {
    blockRef = calcTcBlockRef(getOwnNodeId());
  } else if (opPtr.p->m_requestType == AlterTrigReq::RT_DICT_LQH) {
    blockRef = calcLqhBlockRef(getOwnNodeId());
  } else {
    ndbassert(false);
  }
  sendSignal(blockRef, GSN_DROP_TRIG_REQ,
      signal, DropTrigReq::SignalLength, JBB);
}

void
Dbdict::alterTrigger_fromDropLocal(Signal* signal, OpAlterTriggerPtr opPtr)
{
  jam();
  if (! opPtr.p->hasError()) {
    // mark dropped locally
    TriggerRecordPtr triggerPtr;
    c_triggerRecordPool.getPtr(triggerPtr, opPtr.p->m_request.getTriggerId());
    if (opPtr.p->m_requestType == AlterTrigReq::RT_DICT_TC) {
      triggerPtr.p->triggerLocal &= ~TriggerRecord::TL_CREATED_TC;
    } else if (opPtr.p->m_requestType == AlterTrigReq::RT_DICT_LQH) {
      triggerPtr.p->triggerLocal &= ~TriggerRecord::TL_CREATED_LQH;
    } else {
      ndbrequire(false);
    }
  }
  // forward CONF or REF to master
  alterTrigger_sendReply(signal, opPtr, false);
}

void
Dbdict::alterTrigger_slaveCommit(Signal* signal, OpAlterTriggerPtr opPtr)
{
  jam();
  TriggerRecordPtr triggerPtr;
  c_triggerRecordPool.getPtr(triggerPtr, opPtr.p->m_request.getTriggerId());
  // set state
  triggerPtr.p->triggerState = TriggerRecord::TS_ONLINE;
}

void
Dbdict::alterTrigger_slaveAbort(Signal* signal, OpAlterTriggerPtr opPtr)
{
  jam();
}

void
Dbdict::alterTrigger_sendSlaveReq(Signal* signal, OpAlterTriggerPtr opPtr)
{
  AlterTrigReq* const req = (AlterTrigReq*)signal->getDataPtrSend();
  *req = opPtr.p->m_request;
  req->setUserRef(opPtr.p->m_coordinatorRef);
  req->setConnectionPtr(opPtr.p->key);
  req->setRequestType(opPtr.p->m_requestType);
  req->addRequestFlag(opPtr.p->m_requestFlag);
  NdbNodeBitmask receiverNodes = c_aliveNodes;
  if (opPtr.p->m_requestFlag & RequestFlag::RF_LOCAL) {
    receiverNodes.clear();
    receiverNodes.set(getOwnNodeId());
  } else {
    opPtr.p->m_nodes.bitAND(receiverNodes);
    receiverNodes = opPtr.p->m_nodes;
  }
  opPtr.p->m_signalCounter = receiverNodes;
  NodeReceiverGroup rg(DBDICT, receiverNodes);
  sendSignal(rg, GSN_ALTER_TRIG_REQ,
      signal, AlterTrigReq::SignalLength, JBB);
}

void
Dbdict::alterTrigger_sendReply(Signal* signal, OpAlterTriggerPtr opPtr,
    bool toUser)
{
  jam();
  AlterTrigRef* rep = (AlterTrigRef*)signal->getDataPtrSend();
  Uint32 gsn = GSN_ALTER_TRIG_CONF;
  Uint32 length = AlterTrigConf::InternalLength;
  bool sendRef = opPtr.p->hasError();
  if (! toUser) {
    rep->setUserRef(opPtr.p->m_coordinatorRef);
    rep->setConnectionPtr(opPtr.p->key);
    rep->setRequestType(opPtr.p->m_requestType);
    if (opPtr.p->m_requestType == AlterTrigReq::RT_DICT_ABORT) {
      jam();
      sendRef = false;
    } else {
      jam();
    }
  } else {
    jam();
    rep->setUserRef(opPtr.p->m_request.getUserRef());
    rep->setConnectionPtr(opPtr.p->m_request.getConnectionPtr());
    rep->setRequestType(opPtr.p->m_request.getRequestType());
    length = AlterTrigConf::SignalLength;
  }
  rep->setTableId(opPtr.p->m_request.getTableId());
  rep->setTriggerId(opPtr.p->m_request.getTriggerId());
  if (sendRef) {
    if (opPtr.p->m_errorNode == 0) {
      jam();
      opPtr.p->m_errorNode = getOwnNodeId();
    } else {
      jam();
    }
    rep->setErrorCode(opPtr.p->m_errorCode);
    rep->setErrorLine(opPtr.p->m_errorLine);
    rep->setErrorNode(opPtr.p->m_errorNode);
    gsn = GSN_ALTER_TRIG_REF;
    length = AlterTrigRef::SignalLength;
  }
  sendSignal(rep->getUserRef(), gsn, signal, length, JBB);
}

/**
 * MODULE: Support routines for index and trigger.
 */

void
Dbdict::getTableKeyList(TableRecordPtr tablePtr, AttributeList& list)
{
  jam();
  list.sz = 0;
  for (Uint32 tAttr = tablePtr.p->firstAttribute; tAttr != RNIL; ) {
    AttributeRecord* aRec = c_attributeRecordPool.getPtr(tAttr);
    if (aRec->tupleKey)
      list.id[list.sz++] = aRec->attributeId;
    tAttr = aRec->nextAttrInTable;
  }
}

// XXX should store the primary attribute id
void
Dbdict::getIndexAttr(TableRecordPtr indexPtr, Uint32 itAttr, Uint32* id)
{
  jam();
  TableRecordPtr tablePtr;
  c_tableRecordPool.getPtr(tablePtr, indexPtr.p->primaryTableId);
  AttributeRecord* iaRec = c_attributeRecordPool.getPtr(itAttr);
  for (Uint32 tAttr = tablePtr.p->firstAttribute; tAttr != RNIL; ) {
    AttributeRecord* aRec = c_attributeRecordPool.getPtr(tAttr);
    if (iaRec->equal(*aRec)) {
      id[0] = aRec->attributeId;
      return;
    }
    tAttr = aRec->nextAttrInTable;
  }
  ndbrequire(false);
}

void
Dbdict::getIndexAttrList(TableRecordPtr indexPtr, AttributeList& list)
{
  jam();
  TableRecordPtr tablePtr;
  c_tableRecordPool.getPtr(tablePtr, indexPtr.p->primaryTableId);
  list.sz = 0;
  memset(list.id, 0, sizeof(list.id));
  ndbrequire(indexPtr.p->noOfAttributes >= 2);
  Uint32 itAttr = indexPtr.p->firstAttribute;
  for (Uint32 i = 0; i < (Uint32)indexPtr.p->noOfAttributes - 1; i++) {
    getIndexAttr(indexPtr, itAttr, &list.id[list.sz++]);
    AttributeRecord* iaRec = c_attributeRecordPool.getPtr(itAttr);
    itAttr = iaRec->nextAttrInTable;
  }
}

void
Dbdict::getIndexAttrMask(TableRecordPtr indexPtr, AttributeMask& mask)
{
  jam();
  TableRecordPtr tablePtr;
  c_tableRecordPool.getPtr(tablePtr, indexPtr.p->primaryTableId);
  mask.clear();
  ndbrequire(indexPtr.p->noOfAttributes >= 2);
  Uint32 itAttr = indexPtr.p->firstAttribute;
  for (Uint32 i = 0; i < (Uint32)indexPtr.p->noOfAttributes - 1; i++) {
    Uint32 id;
    getIndexAttr(indexPtr, itAttr, &id);
    mask.set(id);
    AttributeRecord* iaRec = c_attributeRecordPool.getPtr(itAttr);
    itAttr = iaRec->nextAttrInTable;
  }
}

/* **************************************************************** */
/* ---------------------------------------------------------------- */
/* MODULE:          STORE/RESTORE SCHEMA FILE---------------------- */
/* ---------------------------------------------------------------- */
/*                                                                  */
/* General module used to store the schema file on disk and         */
/* similar function to restore it from disk.                        */
/* ---------------------------------------------------------------- */
/* **************************************************************** */

void
Dbdict::initSchemaFile(SchemaFile * sf, Uint32 fileSz){
  memcpy(sf->Magic, "NDBSCHMA", sizeof(sf->Magic));
  sf->ByteOrder = 0x12345678;
  sf->NdbVersion =  NDB_VERSION;
  sf->FileSize = fileSz;
  sf->CheckSum = 0;
  
  Uint32 headSz = (sizeof(SchemaFile)-sizeof(SchemaFile::TableEntry));
  Uint32 noEntries = (fileSz - headSz) / sizeof(SchemaFile::TableEntry);
  Uint32 slack = (fileSz - headSz) - noEntries * sizeof(SchemaFile::TableEntry);
  
  ndbrequire(noEntries > MAX_TABLES);

  sf->NoOfTableEntries = noEntries;
  memset(sf->TableEntries, 0, noEntries*sizeof(SchemaFile::TableEntry));
  memset(&(sf->TableEntries[noEntries]), 0, slack);
  computeChecksum(sf);
}

void
Dbdict::computeChecksum(SchemaFile * sf){ 
  sf->CheckSum = 0;
  sf->CheckSum = computeChecksum((const Uint32*)sf, sf->FileSize/4);
}

bool 
Dbdict::validateChecksum(const SchemaFile * sf){
  
  Uint32 c = computeChecksum((const Uint32*)sf, sf->FileSize/4);
  return c == 0;
}

Uint32
Dbdict::computeChecksum(const Uint32 * src, Uint32 len){
  Uint32 ret = 0;
  for(Uint32 i = 0; i<len; i++)
    ret ^= src[i];
  return ret;
}

SchemaFile::TableEntry * 
Dbdict::getTableEntry(void * p, Uint32 tableId, bool allowTooBig){
  SchemaFile * sf = (SchemaFile*)p;
  
  ndbrequire(allowTooBig || tableId < sf->NoOfTableEntries);
  return &sf->TableEntries[tableId];
}

// global metadata support

int
Dbdict::getMetaTablePtr(TableRecordPtr& tablePtr, Uint32 tableId, Uint32 tableVersion)
{
  if (tableId >= c_tableRecordPool.getSize()) {
    return MetaData::InvalidArgument;
  }
  c_tableRecordPool.getPtr(tablePtr, tableId);
  if (tablePtr.p->tabState == TableRecord::NOT_DEFINED) {
    return MetaData::TableNotFound;
  }
  if (tablePtr.p->tableVersion != tableVersion) {
    return MetaData::InvalidTableVersion;
  }
  // online flag is not maintained by DICT
  tablePtr.p->online =
    tablePtr.p->isTable() && tablePtr.p->tabState == TableRecord::DEFINED ||
    tablePtr.p->isIndex() && tablePtr.p->indexState == TableRecord::IS_ONLINE;
  return 0;
}

int
Dbdict::getMetaTable(MetaData::Table& table, Uint32 tableId, Uint32 tableVersion)
{
  int ret;
  TableRecordPtr tablePtr;
  if ((ret = getMetaTablePtr(tablePtr, tableId, tableVersion)) < 0) {
    return ret;
  }
  new (&table) MetaData::Table(*tablePtr.p);
  return 0;
}

int
Dbdict::getMetaTable(MetaData::Table& table, const char* tableName)
{
  int ret;
  TableRecordPtr tablePtr;
  if (strlen(tableName) + 1 > MAX_TAB_NAME_SIZE) {
    return MetaData::InvalidArgument;
  }
  TableRecord keyRecord;
  strcpy(keyRecord.tableName, tableName);
  c_tableRecordHash.find(tablePtr, keyRecord);
  if (tablePtr.i == RNIL) {
    return MetaData::TableNotFound;
  }
  if ((ret = getMetaTablePtr(tablePtr, tablePtr.i, tablePtr.p->tableVersion)) < 0) {
    return ret;
  }
  new (&table) MetaData::Table(*tablePtr.p);
  return 0;
}

int
Dbdict::getMetaAttribute(MetaData::Attribute& attr, const MetaData::Table& table, Uint32 attributeId)
{
  int ret;
  TableRecordPtr tablePtr;
  if ((ret = getMetaTablePtr(tablePtr, table.tableId, table.tableVersion)) < 0) {
    return ret;
  }
  AttributeRecordPtr attrPtr;
  attrPtr.i = tablePtr.p->firstAttribute;
  while (attrPtr.i != RNIL) {
    c_attributeRecordPool.getPtr(attrPtr);
    if (attrPtr.p->attributeId == attributeId)
      break;
    attrPtr.i = attrPtr.p->nextAttrInTable;
  }
  if (attrPtr.i == RNIL) {
    return MetaData::AttributeNotFound;
  }
  new (&attr) MetaData::Attribute(*attrPtr.p);
  return 0;
}

int
Dbdict::getMetaAttribute(MetaData::Attribute& attr, const MetaData::Table& table, const char* attributeName)
{
  int ret;
  TableRecordPtr tablePtr;
  if ((ret = getMetaTablePtr(tablePtr, table.tableId, table.tableVersion)) < 0) {
    return ret;
  }
  AttributeRecordPtr attrPtr;
  attrPtr.i = tablePtr.p->firstAttribute;
  while (attrPtr.i != RNIL) {
    c_attributeRecordPool.getPtr(attrPtr);
    if (strcmp(attrPtr.p->attributeName, attributeName) == 0)
      break;
    attrPtr.i = attrPtr.p->nextAttrInTable;
  }
  if (attrPtr.i == RNIL) {
    return MetaData::AttributeNotFound;
  }
  new (&attr) MetaData::Attribute(*attrPtr.p);
  return 0;
}<|MERGE_RESOLUTION|>--- conflicted
+++ resolved
@@ -2246,11 +2246,7 @@
           return;
         }//if
       }
-<<<<<<< HEAD
       ndbrequire(ok);
-=======
-      ndbrequire(ok); 
->>>>>>> a29d6340
       break;
     }
     case SchemaFile::DROP_TABLE_STARTED:
