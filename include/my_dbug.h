--- conflicted
+++ resolved
@@ -59,7 +59,6 @@
   ATTRIBUTE_FORMAT(printf, 1, 2);
 extern  void _db_dump_(uint _line_,const char *keyword,
                        const unsigned char *memory, size_t length);
-<<<<<<< HEAD
 extern  void _db_end_(void);
 extern  void _db_lock_file_(void);
 extern  void _db_unlock_file_(void);
@@ -70,40 +69,6 @@
 #define DBUG_ENTER(a) struct _db_stack_frame_ _db_stack_frame_; \
         _db_enter_ (a,__FILE__,__LINE__,&_db_stack_frame_)
 #define DBUG_LEAVE _db_return_ (__LINE__, &_db_stack_frame_)
-=======
-extern	void _db_end_(void);
-extern	void _db_lock_file_(void);
-extern	void _db_unlock_file_(void);
-extern FILE *_db_fp_(void);
-extern  void _db_flush_();
-
-#ifdef __cplusplus
-
-#define DBUG_ENTER(a) \
-        const char *_db_func_, *_db_file_; \
-        uint _db_level_; \
-        char **_db_framep_; \
-        Dbug_violation_helper dbug_violation_helper; \
-        _db_enter_ (a, __FILE__, __LINE__, &_db_func_, &_db_file_, \
-                    &_db_level_, &_db_framep_)
-#define DBUG_VIOLATION_HELPER_LEAVE dbug_violation_helper.leave()
-
-#else /* C */
-
-#define DBUG_ENTER(a) \
-        const char *_db_func_, *_db_file_; \
-        uint _db_level_; \
-        char **_db_framep_; \
-        _db_enter_ (a, __FILE__, __LINE__, &_db_func_, &_db_file_, \
-                    &_db_level_, &_db_framep_)
-#define DBUG_VIOLATION_HELPER_LEAVE do { } while(0)
-
-#endif /* C++ */
-
-#define DBUG_LEAVE \
-        DBUG_VIOLATION_HELPER_LEAVE; \
-	_db_return_ (__LINE__, &_db_func_, &_db_file_, &_db_level_)
->>>>>>> 08531533
 #define DBUG_RETURN(a1) do {DBUG_LEAVE; return(a1);} while(0)
 #define DBUG_VOID_RETURN do {DBUG_LEAVE; return;} while(0)
 #define DBUG_EXECUTE(keyword,a1) \
@@ -131,12 +96,8 @@
 #define DBUG_ASSERT(A) assert(A)
 #define DBUG_EXPLAIN(buf,len) _db_explain_(0, (buf),(len))
 #define DBUG_EXPLAIN_INITIAL(buf,len) _db_explain_init_((buf),(len))
-<<<<<<< HEAD
 #define DEBUGGER_OFF                    do { _dbug_on_= 0; } while(0)
 #define DEBUGGER_ON                     do { _dbug_on_= 1; } while(0)
-=======
-#define IF_DBUG(A) A
->>>>>>> 08531533
 #ifndef __WIN__
 #define DBUG_ABORT()                    (_db_flush_(), abort())
 #else
@@ -150,7 +111,6 @@
                      (void)_CrtSetReportFile(_CRT_ERROR, _CRTDBG_FILE_STDERR),\
                      _exit(3))
 #endif
-<<<<<<< HEAD
 #define DBUG_CHECK_CRASH(func, op) \
   do { char _dbuf_[255]; strxnmov(_dbuf_, sizeof(_dbuf_)-1, (func), (op)); \
     DBUG_EXECUTE_IF(_dbuf_, DBUG_ABORT()); } while(0)
@@ -160,9 +120,6 @@
   DBUG_CHECK_CRASH(_db_get_func_(), "_crash_return")
 #define DBUG_CRASH_VOID_RETURN \
   DBUG_CHECK_CRASH (_db_get_func_(), "_crash_return")
-
-#else                                           /* No debugger */
-=======
 
 /*
   Make the program fail, without creating a core file.
@@ -178,8 +135,7 @@
 #define DBUG_SUICIDE() (_db_flush_(), kill(getpid(), SIGKILL), pause())
 #endif
 
-#else						/* No debugger */
->>>>>>> 08531533
+#else                                           /* No debugger */
 
 #define DBUG_ENTER(a1)
 #define DBUG_LEAVE
@@ -205,18 +161,13 @@
 #define DBUG_UNLOCK_FILE                do { } while(0)
 #define DBUG_EXPLAIN(buf,len)
 #define DBUG_EXPLAIN_INITIAL(buf,len)
-<<<<<<< HEAD
 #define DEBUGGER_OFF                    do { } while(0)
 #define DEBUGGER_ON                     do { } while(0)
-#define DBUG_ABORT()                    abort()
+#define DBUG_ABORT()                    do { } while(0)
 #define DBUG_CRASH_ENTER(func)
 #define DBUG_CRASH_RETURN(val)          do { return(val); } while(0)
 #define DBUG_CRASH_VOID_RETURN          do { return; } while(0)
-=======
-#define IF_DBUG(A)
-#define DBUG_ABORT()                    do { } while(0)
 #define DBUG_SUICIDE()                  do { } while(0)
->>>>>>> 08531533
 
 #endif
 
