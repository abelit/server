--- conflicted
+++ resolved
@@ -669,7 +669,7 @@
 extern void free_tmpdir(MY_TMPDIR *tmpdir);
 
 extern void my_remember_signal(int signal_number,sig_handler (*func)(int));
-extern size_t dirname_part(char * to, const char *name, size_t *to_res_length);
+extern size_t dirname_part(char * to,const char *name, size_t *to_res_length);
 extern size_t dirname_length(const char *name);
 #define base_name(A) (A+dirname_length(A))
 extern int test_if_hard_path(const char *dir_name);
@@ -715,14 +715,14 @@
 extern void handle_recived_signals(void);
 
 extern sig_handler my_set_alarm_variable(int signo);
-extern void my_string_ptr_sort(uchar *base, uint items, size_t size);
+extern void my_string_ptr_sort(uchar *base,uint items,size_t size);
 extern void radixsort_for_str_ptr(uchar* base[], uint number_of_elements,
-				  size_t size_of_element,uchar *buffer[]);
+				  size_s size_of_element,uchar *buffer[]);
 extern qsort_t qsort2(void *base_ptr, size_t total_elems, size_t size,
 		      qsort2_cmp cmp, void *cmp_argument);
 extern qsort2_cmp get_ptr_compare(size_t);
 void my_store_ptr(uchar *buff, size_t pack_length, my_off_t pos);
-my_off_t my_get_ptr(uchar *ptr, size_t pack_length);
+my_off_t my_get_ptr(cuhar *ptr, size_t pack_length);
 extern int init_io_cache(IO_CACHE *info,File file,size_t cachesize,
 			 enum cache_type type,my_off_t seek_offset,
 			 pbool use_async_io, myf cache_myflags);
@@ -777,20 +777,12 @@
 extern my_bool init_dynamic_array(DYNAMIC_ARRAY *array,uint element_size,
                                   uint init_alloc,uint alloc_increment
                                   CALLER_INFO_PROTO);
-<<<<<<< HEAD
 extern my_bool insert_dynamic(DYNAMIC_ARRAY *array,uchar * element);
 extern uchar *alloc_dynamic(DYNAMIC_ARRAY *array);
 extern uchar *pop_dynamic(DYNAMIC_ARRAY*);
 extern my_bool set_dynamic(DYNAMIC_ARRAY *array,uchar * element,uint array_index);
+extern my_bool allocate_dynamic(DYNAMIC_ARRAY *array, uint max_elements);
 extern void get_dynamic(DYNAMIC_ARRAY *array,uchar * element,uint array_index);
-=======
-extern my_bool insert_dynamic(DYNAMIC_ARRAY *array,gptr element);
-extern byte *alloc_dynamic(DYNAMIC_ARRAY *array);
-extern byte *pop_dynamic(DYNAMIC_ARRAY*);
-extern my_bool set_dynamic(DYNAMIC_ARRAY *array,gptr element,uint array_index);
-extern my_bool allocate_dynamic(DYNAMIC_ARRAY *array, uint max_elements);
-extern void get_dynamic(DYNAMIC_ARRAY *array,gptr element,uint array_index);
->>>>>>> 1a962591
 extern void delete_dynamic(DYNAMIC_ARRAY *array);
 extern void delete_dynamic_element(DYNAMIC_ARRAY *array, uint array_index);
 extern void freeze_size(DYNAMIC_ARRAY *array);
@@ -847,30 +839,17 @@
 extern void free_defaults(char **argv);
 extern void my_print_default_files(const char *conf_file);
 extern void print_defaults(const char *conf_file, const char **groups);
-<<<<<<< HEAD
 extern my_bool my_compress(uchar *, size_t *, size_t *);
-extern my_bool my_uncompress(uchar *, size_t , size_t *);
+extern my_bool my_uncompress(uchar *, size_t *, size_t *);
 extern uchar *my_compress_alloc(const uchar *packet, size_t *len,
                                 size_t *complen);
 extern int packfrm(const uchar *, size_t, uchar **, size_t *);
-extern int unpackfrm(uchar **, size_t *, const uchar *);
+extern int unpackfrm(const uchar **, size_t *, const uchar *);
 
 extern ha_checksum my_checksum(ha_checksum crc, const uchar *mem,
                                size_t count);
-extern uint my_bit_log2(ulong value);
-extern uint32 my_round_up_to_next_power(uint32 v);
-extern uint my_count_bits(ulonglong v);
-extern uint my_count_bits_ushort(ushort v);
-=======
-extern my_bool my_compress(byte *, ulong *, ulong *);
-extern my_bool my_uncompress(byte *, ulong *, ulong *);
-extern byte *my_compress_alloc(const byte *packet, ulong *len, ulong *complen);
-extern int packfrm(const void *, uint, const void **, uint *);
-extern int unpackfrm(const void **, uint *, const void *);
-
-extern ha_checksum my_checksum(ha_checksum crc, const byte *mem, uint count);
->>>>>>> 1a962591
 extern void my_sleep(ulong m_seconds);
+extern ulong crc32(ulong crc, const uchar *buf, uint len);
 extern uint my_set_max_open_files(uint files);
 void my_free_open_file_info(void);
 
